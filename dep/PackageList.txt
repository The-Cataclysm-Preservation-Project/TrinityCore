TrinityCore uses (parts of or in whole) the following opensource software :

Boost
  http://www.boost.org
  Version: 1.55

Boost Process (Proposed for boost, but its not an official part of it yet. Used to start child processes.)
  http://www.highscore.de/boost/process0.5/
  Version: 0.5

bzip2 (a freely available, patent free, high-quality data compressor)
  http://www.bzip.org/
  Version: 1.0.6

cppformat (type safe format library)
  https://github.com/cppformat/cppformat
  Version: 7859f8123311c1b8f69856d3c5e1b8501fbdae11

G3D (a commercial-grade C++ 3D engine available as Open Source (BSD License)
  http://g3d.sourceforge.net/
  Version: 9.0-Release r4036

jemalloc (a general-purpose scalable concurrent malloc-implementation)
  http://www.canonware.com/jemalloc/
  Version: 3.6.0

SFMT (SIMD-oriented Fast Mersenne Twister)
  Based on http://agner.org/random/
  Version: 2010-Aug-03

utf8-cpp (UTF-8 with C++ in a Portable Way)
  http://utfcpp.sourceforge.net/
  Version: 2.3.4

zlib (A Massively Spiffy Yet Delicately Unobtrusive Compression Library)
  http://www.zlib.net/
  Version: 1.2.8

gSOAP (a portable development toolkit for C and C++ XML Web services and XML data bindings)
  http://gsoap2.sourceforge.net/
  Version: 2.8.17r

recastnavigation (Recast is state of the art navigation mesh construction toolset for games)
  https://github.com/memononen/recastnavigation
<<<<<<< HEAD
  Version: 42b96b7306d39bb7680ddb0f89d480a8296c83ff

StormLib (a pack of modules, written in C++, which are able to read and also to write files from/to the MPQ archives)
  http://www.zezula.net/en/mpq/stormlib.html
  Version: 8.04

zmqpp (C++ binding for 0mq/zmq is a 'high-level' library that hides most of the c-style interface core 0mq provides.)
  https://github.com/zeromq/zmqpp
  Version: 3.2.0 17e9f6afa98f56ecac1e3f3eecbfc112357a6732
=======
  Version: 1dd5cf1883d61e723fef3d4957cf758c50e7a52b
>>>>>>> 5bbd7cff
<|MERGE_RESOLUTION|>--- conflicted
+++ resolved
@@ -42,8 +42,7 @@
 
 recastnavigation (Recast is state of the art navigation mesh construction toolset for games)
   https://github.com/memononen/recastnavigation
-<<<<<<< HEAD
-  Version: 42b96b7306d39bb7680ddb0f89d480a8296c83ff
+  Version: 1dd5cf1883d61e723fef3d4957cf758c50e7a52b
 
 StormLib (a pack of modules, written in C++, which are able to read and also to write files from/to the MPQ archives)
   http://www.zezula.net/en/mpq/stormlib.html
@@ -51,7 +50,4 @@
 
 zmqpp (C++ binding for 0mq/zmq is a 'high-level' library that hides most of the c-style interface core 0mq provides.)
   https://github.com/zeromq/zmqpp
-  Version: 3.2.0 17e9f6afa98f56ecac1e3f3eecbfc112357a6732
-=======
-  Version: 1dd5cf1883d61e723fef3d4957cf758c50e7a52b
->>>>>>> 5bbd7cff
+  Version: 3.2.0 17e9f6afa98f56ecac1e3f3eecbfc112357a6732