# Copyright (C) 2005-2009 MaNGOS project <http://getmangos.com/>
# Copyright (C) 2008-2016 TrinityCore <http://www.trinitycore.org/>
#
# This file is free software; as a special exception the author gives
# unlimited permission to copy and/or distribute it, with or without
# modifications, as long as this notice is preserved.
#
# This program is distributed in the hope that it will be useful, but
# WITHOUT ANY WARRANTY, to the extent permitted by law; without even the
# implied warranty of MERCHANTABILITY or FITNESS FOR A PARTICULAR PURPOSE.

file(GLOB_RECURSE mapextractor_SRCS *.cpp *.h)

include_directories (
  ${CMAKE_SOURCE_DIR}
  ${CMAKE_SOURCE_DIR}/src/server/shared
  ${CMAKE_SOURCE_DIR}/dep/cppformat
<<<<<<< HEAD
  ${CMAKE_SOURCE_DIR}/dep/StormLib/src
=======
  ${CMAKE_SOURCE_DIR}/dep/g3dlite/include
  ${CMAKE_SOURCE_DIR}/dep/libmpq
>>>>>>> ae1a5c6c
  ${CMAKE_SOURCE_DIR}/src/common
  ${CMAKE_SOURCE_DIR}/src/common/Utilities
  ${CMAKE_SOURCE_DIR}/src/server/shared
  ${CMAKE_CURRENT_SOURCE_DIR}/loadlib
)

include_directories(${include_Dirs})

add_executable(mapextractor
  ${mapextractor_SRCS}
)

target_link_libraries(mapextractor
  common
  format
<<<<<<< HEAD
=======
  g3dlib
  mpq
>>>>>>> ae1a5c6c
  ${BZIP2_LIBRARIES}
  ${ZLIB_LIBRARIES}
  ${Boost_LIBRARIES}
  storm
)

add_dependencies(mapextractor storm)

if( UNIX )
  install(TARGETS mapextractor DESTINATION bin)
elseif( WIN32 )
  install(TARGETS mapextractor DESTINATION "${CMAKE_INSTALL_PREFIX}")
endif()<|MERGE_RESOLUTION|>--- conflicted
+++ resolved
@@ -15,12 +15,8 @@
   ${CMAKE_SOURCE_DIR}
   ${CMAKE_SOURCE_DIR}/src/server/shared
   ${CMAKE_SOURCE_DIR}/dep/cppformat
-<<<<<<< HEAD
   ${CMAKE_SOURCE_DIR}/dep/StormLib/src
-=======
   ${CMAKE_SOURCE_DIR}/dep/g3dlite/include
-  ${CMAKE_SOURCE_DIR}/dep/libmpq
->>>>>>> ae1a5c6c
   ${CMAKE_SOURCE_DIR}/src/common
   ${CMAKE_SOURCE_DIR}/src/common/Utilities
   ${CMAKE_SOURCE_DIR}/src/server/shared
@@ -36,11 +32,7 @@
 target_link_libraries(mapextractor
   common
   format
-<<<<<<< HEAD
-=======
   g3dlib
-  mpq
->>>>>>> ae1a5c6c
   ${BZIP2_LIBRARIES}
   ${ZLIB_LIBRARIES}
   ${Boost_LIBRARIES}
