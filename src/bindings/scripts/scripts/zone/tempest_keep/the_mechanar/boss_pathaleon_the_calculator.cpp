/* Copyright (C) 2006 - 2009 ScriptDev2 <https://scriptdev2.svn.sourceforge.net/>
* This program is free software; you can redistribute it and/or modify
* it under the terms of the GNU General Public License as published by
* the Free Software Foundation; either version 2 of the License, or
* (at your option) any later version.
*
* This program is distributed in the hope that it will be useful,
* but WITHOUT ANY WARRANTY; without even the implied warranty of
* MERCHANTABILITY or FITNESS FOR A PARTICULAR PURPOSE.  See the
* GNU General Public License for more details.
*
* You should have received a copy of the GNU General Public License
* along with this program; if not, write to the Free Software
* Foundation, Inc., 59 Temple Place, Suite 330, Boston, MA  02111-1307  USA
*/

/* ScriptData
SDName: Boss Pathaleon the Calculator
SD%Complete: 50
SDComment: Event missing. Script for himself 99% blizzlike.
SDCategory: Tempest Keep, The Mechanar
EndScriptData */

#include "precompiled.h"

#define SAY_AGGRO                       -1554020
#define SAY_DOMINATION_1                -1554021
#define SAY_DOMINATION_2                -1554022
#define SAY_SUMMON                      -1554023
#define SAY_ENRAGE                      -1554024
#define SAY_SLAY_1                      -1554025
#define SAY_SLAY_2                      -1554026
#define SAY_DEATH                       -1554027

// Spells to be casted
#define SPELL_MANA_TAP                36021
#define SPELL_ARCANE_TORRENT          36022
#define SPELL_DOMINATION              35280
#define H_SPELL_ARCANE_EXPLOSION        15453
#define SPELL_FRENZY                    36992

#define SPELL_SUMMON_NETHER_WRAITH_1    35285               //Spells work, but not implemented
#define SPELL_SUMMON_NETHER_WRAITH_2    35286
#define SPELL_SUMMON_NETHER_WRAITH_3    35287
#define SPELL_SUMMON_NETHER_WRAITH_4    35288

// Add Spells
#define SPELL_DETONATION              35058
#define SPELL_ARCANE_MISSILES         35034

struct TRINITY_DLL_DECL boss_pathaleon_the_calculatorAI : public ScriptedAI
{
    boss_pathaleon_the_calculatorAI(Creature *c) : ScriptedAI(c), summons(m_creature)
    {
        HeroicMode = m_creature->GetMap()->IsHeroic();
    }

    uint32 Summon_Timer;
    SummonList summons;
    uint32 ManaTap_Timer;
    uint32 ArcaneTorrent_Timer;
    uint32 Domination_Timer;
    uint32 ArcaneExplosion_Timer;
    bool HeroicMode;
    bool Enraged;

    uint32 Counter;

    void Reset()
    {
        Summon_Timer = 30000;
        ManaTap_Timer = 12000 + rand()%8000;
        ArcaneTorrent_Timer = 16000 + rand()%9000;
        Domination_Timer = 25000 + rand()%15000;
        ArcaneExplosion_Timer = 8000 + rand()%5000;

        Enraged = false;

        Counter = 0;
<<<<<<< HEAD

=======
>>>>>>> 4a93373c
        summons.DespawnAll();
    }
    void EnterCombat(Unit *who)
    {
        DoScriptText(SAY_AGGRO, m_creature);
    }

    void KilledUnit(Unit* victim)
    {
        switch(rand()%2)
        {
        case 0: DoScriptText(SAY_SLAY_1, m_creature); break;
        case 1: DoScriptText(SAY_SLAY_2, m_creature); break;
        }
    }

    void JustDied(Unit* Killer)
    {
        DoScriptText(SAY_DEATH, m_creature);

        summons.DespawnAll();
    }

<<<<<<< HEAD
    void JustSummoned(Creature *summon) {summons.Summon(summon);}
    void SummonedCreatureDespawn(Creature *summon) {summons.Despawn(summon);}
=======
    void JustSummoned(Creature *summon) { summons.Summon(summon); }
    void SummonedCreatureDespawn(Creature *summon) { summons.Despawn(summon); }
>>>>>>> 4a93373c

    void UpdateAI(const uint32 diff)
    {
        //Return since we have no target
        if (!UpdateVictim() )
            return;

        if(Summon_Timer < diff)
        {
            for(uint8 i = 0; i < 3;i++)
            {
<<<<<<< HEAD
                Unit* target = SelectUnit(SELECT_TARGET_RANDOM,0);
=======
                Unit* target = SelectUnit(SELECT_TARGET_RANDOM, 0);
>>>>>>> 4a93373c
                Creature* Wraith = m_creature->SummonCreature(21062,m_creature->GetPositionX(), m_creature->GetPositionY(), m_creature->GetPositionZ(),0, TEMPSUMMON_TIMED_DESPAWN_OUT_OF_COMBAT, 25000);
                if (target && Wraith)
                    Wraith->AI()->AttackStart(target);
            }
            DoScriptText(SAY_SUMMON, m_creature);
            Summon_Timer = 30000 + rand()%15000;
        }else Summon_Timer -= diff;

        if(ManaTap_Timer < diff)
        {
            DoCast(m_creature->getVictim(),SPELL_MANA_TAP);
            ManaTap_Timer = 14000 + rand()%8000;
        }else ManaTap_Timer -= diff;

        if(ArcaneTorrent_Timer < diff)
        {
            DoCast(m_creature->getVictim(),SPELL_ARCANE_TORRENT);
            ArcaneTorrent_Timer = 12000 + rand()%6000;
        }else ArcaneTorrent_Timer -= diff;

        if(Domination_Timer < diff)
        {
            if (Unit* target = SelectUnit(SELECT_TARGET_RANDOM,1))
            {
                switch(rand()%2)
                {
                case 0: DoScriptText(SAY_DOMINATION_1, m_creature); break;
                case 1: DoScriptText(SAY_DOMINATION_2, m_creature); break;
                }

                DoCast(target,SPELL_DOMINATION);
            }
                Domination_Timer = 25000 + rand()%5000;
            }else Domination_Timer -= diff;

        //Only casting if Heroic Mode is used
        if (HeroicMode)
        {
            if(ArcaneExplosion_Timer < diff)
            {
                DoCast(m_creature->getVictim(),H_SPELL_ARCANE_EXPLOSION);
                ArcaneExplosion_Timer = 10000 + rand()%4000;
            }else ArcaneExplosion_Timer -= diff;
        }

        if (!Enraged && m_creature->GetHealth()*100 / m_creature->GetMaxHealth() < 21)
        {
            DoCast(m_creature, SPELL_FRENZY);
            DoScriptText(SAY_ENRAGE, m_creature);
            Enraged = true;

        }

        DoMeleeAttackIfReady();
    }
};
CreatureAI* GetAI_boss_pathaleon_the_calculator(Creature *_Creature)
{
    return new boss_pathaleon_the_calculatorAI (_Creature);
}

struct TRINITY_DLL_DECL mob_nether_wraithAI : public ScriptedAI
{
    mob_nether_wraithAI(Creature *c) : ScriptedAI(c) {}

    ScriptedInstance *pInstance;

    uint32 ArcaneMissiles_Timer;
    uint32 Detonation_Timer;
    uint32 Die_Timer;
    bool Detonation;

    void Reset()
    {
        ArcaneMissiles_Timer = 1000 + rand()%3000;
        Detonation_Timer = 20000;
        Die_Timer = 2200;
        Detonation = false;

    }

    void EnterCombat(Unit* who)
    {
    }

    void UpdateAI(const uint32 diff)
    {
        if (!UpdateVictim())
            return;

        if(ArcaneMissiles_Timer < diff)
        {
            if (Unit* target = SelectUnit(SELECT_TARGET_RANDOM,1))
                DoCast(target,SPELL_ARCANE_MISSILES);
            else
                DoCast(m_creature->getVictim(),SPELL_ARCANE_MISSILES);

            ArcaneMissiles_Timer = 5000 + rand()%5000;
        }else ArcaneMissiles_Timer -=diff;

        if (!Detonation)
        {
            if(Detonation_Timer < diff)
            {
                DoCast(m_creature,SPELL_DETONATION);
                Detonation = true;
            }else Detonation_Timer -= diff;
        }

        if (Detonation)
        {
            if (Die_Timer < diff)
            {
                m_creature->setDeathState(JUST_DIED);
                m_creature->RemoveCorpse();
            }else Die_Timer -= diff;
        }

        DoMeleeAttackIfReady();
    }

};
CreatureAI* GetAI_mob_nether_wraith(Creature *_Creature)
{
    return new mob_nether_wraithAI (_Creature);
}

void AddSC_boss_pathaleon_the_calculator()
{
    Script *newscript;
    newscript = new Script;
    newscript->Name="boss_pathaleon_the_calculator";
    newscript->GetAI = &GetAI_boss_pathaleon_the_calculator;
    newscript->RegisterSelf();

    newscript = new Script;
    newscript->Name="mob_nether_wraith";
    newscript->GetAI = &GetAI_mob_nether_wraith;
    newscript->RegisterSelf();
}
<|MERGE_RESOLUTION|>--- conflicted
+++ resolved
@@ -77,10 +77,6 @@
         Enraged = false;
 
         Counter = 0;
-<<<<<<< HEAD
-
-=======
->>>>>>> 4a93373c
         summons.DespawnAll();
     }
     void EnterCombat(Unit *who)
@@ -104,13 +100,8 @@
         summons.DespawnAll();
     }
 
-<<<<<<< HEAD
     void JustSummoned(Creature *summon) {summons.Summon(summon);}
     void SummonedCreatureDespawn(Creature *summon) {summons.Despawn(summon);}
-=======
-    void JustSummoned(Creature *summon) { summons.Summon(summon); }
-    void SummonedCreatureDespawn(Creature *summon) { summons.Despawn(summon); }
->>>>>>> 4a93373c
 
     void UpdateAI(const uint32 diff)
     {
@@ -122,11 +113,7 @@
         {
             for(uint8 i = 0; i < 3;i++)
             {
-<<<<<<< HEAD
                 Unit* target = SelectUnit(SELECT_TARGET_RANDOM,0);
-=======
-                Unit* target = SelectUnit(SELECT_TARGET_RANDOM, 0);
->>>>>>> 4a93373c
                 Creature* Wraith = m_creature->SummonCreature(21062,m_creature->GetPositionX(), m_creature->GetPositionY(), m_creature->GetPositionZ(),0, TEMPSUMMON_TIMED_DESPAWN_OUT_OF_COMBAT, 25000);
                 if (target && Wraith)
                     Wraith->AI()->AttackStart(target);
