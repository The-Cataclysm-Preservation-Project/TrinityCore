--- conflicted
+++ resolved
@@ -1030,11 +1030,7 @@
 {
     boss_romuloAI(Creature* c) : ScriptedAI(c)
     {
-<<<<<<< HEAD
         pInstance = ((ScriptedInstance*)c->GetInstanceData());
-        Reset();
-=======
->>>>>>> 7f209249
         EntryYellTimer = 8000;
         AggroYellTimer = 15000;
     }
