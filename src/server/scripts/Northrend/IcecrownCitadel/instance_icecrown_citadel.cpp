--- conflicted
+++ resolved
@@ -511,14 +511,11 @@
                             go->SetLootRecipient(valithria->GetLootRecipient());
                         go->RemoveFlag(GAMEOBJECT_FLAGS, GO_FLAG_LOCKED | GO_FLAG_NOT_SELECTABLE | GO_FLAG_NODESPAWN);
                         break;
-<<<<<<< HEAD
-=======
                     case GO_SCOURGE_TRANSPORTER_LK:
                         TheLichKingTeleportGUID = go->GetGUID();
                         if (GetBossState(DATA_PROFESSOR_PUTRICIDE) == DONE && GetBossState(DATA_BLOOD_QUEEN_LANA_THEL) == DONE && GetBossState(DATA_SINDRAGOSA) == DONE)
                             go->SetGoState(GO_STATE_ACTIVE);
                         break;
->>>>>>> c3cb82b9
                     case GO_ARTHAS_PLATFORM:
                         // this enables movement at The Frozen Throne, when printed this value is 0.000000f
                         // however, when represented as integer client will accept only this value
