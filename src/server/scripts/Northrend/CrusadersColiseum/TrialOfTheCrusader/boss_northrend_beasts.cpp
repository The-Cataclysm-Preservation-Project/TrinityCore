/*
 * Copyright (C) 2008-2012 TrinityCore <http://www.trinitycore.org/>
 * Copyright (C) 2006-2010 ScriptDev2 <https://scriptdev2.svn.sourceforge.net/>
 *
 * This program is free software; you can redistribute it and/or modify it
 * under the terms of the GNU General Public License as published by the
 * Free Software Foundation; either version 2 of the License, or (at your
 * option) any later version.
 *
 * This program is distributed in the hope that it will be useful, but WITHOUT
 * ANY WARRANTY; without even the implied warranty of MERCHANTABILITY or
 * FITNESS FOR A PARTICULAR PURPOSE. See the GNU General Public License for
 * more details.
 *
 * You should have received a copy of the GNU General Public License along
 * with this program. If not, see <http://www.gnu.org/licenses/>.
 */

// Known bugs:
// Gormok - Snobolled (creature at back)

#include "ScriptMgr.h"
#include "ScriptedCreature.h"
#include "trial_of_the_crusader.h"
#include "Vehicle.h"

enum Yells
{
    // Gormok
    EMOTE_SNOBOLLED         = 0,

    // Acidmaw & Dreadscale
    EMOTE_ENRAGE            = 0,

    // Icehowl
    EMOTE_TRAMPLE_START     = 0,
    EMOTE_TRAMPLE_CRASH     = 1,
    EMOTE_TRAMPLE_FAIL      = 2
};

enum Equipment
{
    EQUIP_MAIN           = 50760,
    EQUIP_OFFHAND        = 48040,
    EQUIP_RANGED         = 47267,
    EQUIP_DONE           = EQUIP_NO_CHANGE
};

enum Model
{
    MODEL_ACIDMAW_STATIONARY     = 29815,
    MODEL_ACIDMAW_MOBILE         = 29816,
    MODEL_DREADSCALE_STATIONARY  = 26935,
    MODEL_DREADSCALE_MOBILE      = 24564
};

enum BeastSummons
{
    NPC_SNOBOLD_VASSAL   = 34800,
    NPC_FIRE_BOMB        = 34854,
    NPC_SLIME_POOL       = 35176,
    MAX_SNOBOLDS         = 4
};

enum BossSpells
{
    //Gormok
    SPELL_IMPALE            = 66331,
    SPELL_STAGGERING_STOMP  = 67648,
    SPELL_RISING_ANGER      = 66636,
    //Snobold
    SPELL_SNOBOLLED         = 66406,
    SPELL_BATTER            = 66408,
    SPELL_FIRE_BOMB         = 66313,
    SPELL_FIRE_BOMB_1       = 66317,
    SPELL_FIRE_BOMB_DOT     = 66318,
    SPELL_HEAD_CRACK        = 66407,

    //Acidmaw & Dreadscale
    SPELL_ACID_SPIT         = 66880,
    SPELL_PARALYTIC_SPRAY   = 66901,
    SPELL_ACID_SPEW         = 66819,
    SPELL_PARALYTIC_BITE    = 66824,
    SPELL_SWEEP_0           = 66794,
    SUMMON_SLIME_POOL       = 66883,
    SPELL_FIRE_SPIT         = 66796,
    SPELL_MOLTEN_SPEW       = 66821,
    SPELL_BURNING_BITE      = 66879,
    SPELL_BURNING_SPRAY     = 66902,
    SPELL_SWEEP_1           = 67646,
    SPELL_EMERGE_0          = 66947,
    SPELL_SUBMERGE_0        = 66948,
    SPELL_ENRAGE            = 68335,
    SPELL_SLIME_POOL_EFFECT = 66882, //In 60s it diameter grows from 10y to 40y (r=r+0.25 per second)

    //Icehowl
    SPELL_FEROCIOUS_BUTT    = 66770,
    SPELL_MASSIVE_CRASH     = 66683,
    SPELL_WHIRL             = 67345,
    SPELL_ARCTIC_BREATH     = 66689,
    SPELL_TRAMPLE           = 66734,
    SPELL_FROTHING_RAGE     = 66759,
    SPELL_STAGGERED_DAZE    = 66758
};

enum MyActions
{
    ACTION_ENABLE_FIRE_BOMB     = 1,
    ACTION_DISABLE_FIRE_BOMB    = 2
};

enum Events
{
    // Gormok
    EVENT_IMPALE                = 1,
    EVENT_STAGGERING_STOMP      = 2,
    EVENT_THROW                 = 3,

    // Snobold
    EVENT_FIRE_BOMB             = 4,
    EVENT_BATTER                = 5,
    EVENT_HEAD_CRACK            = 6,

    // Acidmaw & Dreadscale
    EVENT_BITE                  = 7,
    EVENT_SPEW                  = 8,
    EVENT_SLIME_POOL            = 9,
    EVENT_SPIT                  = 10,
    EVENT_SPRAY                 = 11,
    EVENT_SWEEP                 = 12,
    EVENT_SUBMERGE              = 13,
    EVENT_EMERGE                = 14,
    EVENT_SUMMON_ACIDMAW        = 15,

<<<<<<< HEAD
        void Reset()
        {
            m_uiImpaleTimer = urand(8*IN_MILLISECONDS, 10*IN_MILLISECONDS);
            m_uiStaggeringStompTimer = 15*IN_MILLISECONDS;
            m_uiSummonTimer = urand(15*IN_MILLISECONDS, 30*IN_MILLISECONDS);
=======
    // Icehowl
    EVENT_FEROCIOUS_BUTT        = 16,
    EVENT_MASSIVE_CRASH         = 17,
    EVENT_WHIRL                 = 18,
    EVENT_ARCTIC_BREATH         = 19,
    EVENT_TRAMPLE               = 20
};
>>>>>>> d42212b5

enum Phases
{
    PHASE_MOBILE            = 1,
    PHASE_STATIONARY        = 2,
    PHASE_SUBMERGED         = 3,

    PHASE_MASK_MOBILE       = 1 << PHASE_MOBILE,
    PHASE_MASK_STATIONARY   = 1 << PHASE_STATIONARY
};

class boss_gormok : public CreatureScript
{
    public:
        boss_gormok() : CreatureScript("boss_gormok") { }

        struct boss_gormokAI : public BossAI
        {
            boss_gormokAI(Creature* creature) : BossAI(creature, BOSS_BEASTS)
            {
            }

            void Reset()
            {
                events.ScheduleEvent(EVENT_IMPALE, urand(8*IN_MILLISECONDS, 10*IN_MILLISECONDS));
                events.ScheduleEvent(EVENT_STAGGERING_STOMP, 15*IN_MILLISECONDS);
                events.ScheduleEvent(EVENT_THROW, urand(15*IN_MILLISECONDS, 30*IN_MILLISECONDS));

                summons.DespawnAll();
            }

            void EnterEvadeMode()
            {
                instance->DoUseDoorOrButton(instance->GetData64(GO_MAIN_GATE_DOOR));
                ScriptedAI::EnterEvadeMode();
            }

            void MovementInform(uint32 type, uint32 pointId)
            {
                if (type != POINT_MOTION_TYPE)
                    return;

                switch (pointId)
                {
                    case 0:
                        instance->DoUseDoorOrButton(instance->GetData64(GO_MAIN_GATE_DOOR));
                        me->RemoveFlag(UNIT_FIELD_FLAGS, UNIT_FLAG_NON_ATTACKABLE | UNIT_FLAG_NOT_SELECTABLE);
                        me->SetReactState(REACT_AGGRESSIVE);
                        me->SetInCombatWithZone();
                        break;
                    default:
                        break;
                }
            }

            void JustDied(Unit* /*killer*/)
            {
                if (instance)
                    instance->SetData(TYPE_NORTHREND_BEASTS, GORMOK_DONE);
            }

            void JustReachedHome()
            {
                if (instance)
                {
                    instance->DoUseDoorOrButton(instance->GetData64(GO_MAIN_GATE_DOOR));
                    instance->SetData(TYPE_NORTHREND_BEASTS, FAIL);
                }
                me->DespawnOrUnsummon();
            }

            void EnterCombat(Unit* /*who*/)
            {
                _EnterCombat();
                me->SetInCombatWithZone();
                instance->SetData(TYPE_NORTHREND_BEASTS, GORMOK_IN_PROGRESS);

                for (uint8 i = 0; i < MAX_SNOBOLDS; i++)
                {
                    if (Creature* pSnobold = DoSpawnCreature(NPC_SNOBOLD_VASSAL, 0, 0, 0, 0, TEMPSUMMON_CORPSE_DESPAWN, 0))
                    {
                        pSnobold->EnterVehicle(me, i);
                        pSnobold->SetInCombatWithZone();
                        pSnobold->AI()->DoAction(ACTION_ENABLE_FIRE_BOMB);
                    }
                }
            }

            void DamageTaken(Unit* /*who*/, uint32& damage)
            {
                // despawn the remaining passengers on death
                if (damage >= me->GetHealth())
                    for (uint8 i = 0; i < MAX_SNOBOLDS; ++i)
                        if (Unit* pSnobold = me->GetVehicleKit()->GetPassenger(i))
                            pSnobold->ToCreature()->DespawnOrUnsummon();
            }

            void UpdateAI(uint32 const diff)
            {
                if (!UpdateVictim())
                    return;

                events.Update(diff);

                if (me->HasUnitState(UNIT_STATE_CASTING))
                    return;

                while (uint32 eventId = events.ExecuteEvent())
                {
                    switch (eventId)
                    {
                        case EVENT_IMPALE:
                            DoCastVictim(SPELL_IMPALE);
                            events.ScheduleEvent(EVENT_IMPALE, urand(8*IN_MILLISECONDS, 10*IN_MILLISECONDS));
                            return;
                        case EVENT_STAGGERING_STOMP:
                            DoCastVictim(SPELL_STAGGERING_STOMP);
                            events.ScheduleEvent(EVENT_STAGGERING_STOMP, 15*IN_MILLISECONDS);
                            return;
                        case EVENT_THROW:
                            for (uint8 i = 0; i < MAX_SNOBOLDS; ++i)
                            {
                                if (Unit* pSnobold = me->GetVehicleKit()->GetPassenger(i))
                                {
                                    pSnobold->ExitVehicle();
                                    pSnobold->RemoveFlag(UNIT_FIELD_FLAGS, UNIT_FLAG_NON_ATTACKABLE | UNIT_FLAG_NOT_SELECTABLE);
                                    pSnobold->ToCreature()->SetReactState(REACT_AGGRESSIVE);
                                    pSnobold->ToCreature()->AI()->DoAction(ACTION_DISABLE_FIRE_BOMB);
                                    pSnobold->CastSpell(me, SPELL_RISING_ANGER, true);
                                    Talk(EMOTE_SNOBOLLED);
                                    break;
                                }
                            }
                            events.ScheduleEvent(EVENT_THROW, urand(15*IN_MILLISECONDS, 30*IN_MILLISECONDS));
                            return;
                        default:
                            return;
                    }
                }

                DoMeleeAttackIfReady();
            }
        };

        CreatureAI* GetAI(Creature* creature) const
        {
            return new boss_gormokAI(creature);
        }
};

class mob_snobold_vassal : public CreatureScript
{
    public:
        mob_snobold_vassal() : CreatureScript("mob_snobold_vassal") { }

        struct mob_snobold_vassalAI : public ScriptedAI
        {
            mob_snobold_vassalAI(Creature* creature) : ScriptedAI(creature)
            {
                _instance = creature->GetInstanceScript();
                if (_instance)
                    _instance->SetData(DATA_SNOBOLD_COUNT, INCREASE);
            }

            void Reset()
            {
                _events.ScheduleEvent(EVENT_BATTER, 5*IN_MILLISECONDS);
                _events.ScheduleEvent(EVENT_HEAD_CRACK, 25*IN_MILLISECONDS);

                _targetGUID = 0;
                _targetDied = false;

                if (_instance)
                    _bossGUID = _instance->GetData64(NPC_GORMOK);
                //Workaround for Snobold
                me->SetFlag(UNIT_FIELD_FLAGS, UNIT_FLAG_NON_ATTACKABLE | UNIT_FLAG_NOT_SELECTABLE);
            }

            void EnterEvadeMode()
            {
                ScriptedAI::EnterEvadeMode();
            }

            void EnterCombat(Unit* who)
            {
                _targetGUID = who->GetGUID();
                me->TauntApply(who);
                DoCast(who, SPELL_SNOBOLLED);
            }

            void DamageTaken(Unit* pDoneBy, uint32 &uiDamage)
            {
                if (pDoneBy->GetGUID() == _targetGUID)
                    uiDamage = 0;
            }

            void MovementInform(uint32 type, uint32 pointId)
            {
                if (type != POINT_MOTION_TYPE)
                    return;

                switch (pointId)
                {
                    case 0:
                        if (_targetDied)
                            me->DespawnOrUnsummon();
                        break;
                    default:
                        break;
                }
            }

            void JustDied(Unit* /*killer*/)
            {
                if (Unit* target = Unit::GetPlayer(*me, _targetGUID))
                    if (target->isAlive())
                        target->RemoveAurasDueToSpell(SPELL_SNOBOLLED);
                if (_instance)
                    _instance->SetData(DATA_SNOBOLD_COUNT, DECREASE);
            }

            void DoAction(int32 const action)
            {
                switch (action)
                {
                    case ACTION_ENABLE_FIRE_BOMB:
                        _events.ScheduleEvent(EVENT_FIRE_BOMB, urand(5*IN_MILLISECONDS, 30*IN_MILLISECONDS));
                        break;
                    case ACTION_DISABLE_FIRE_BOMB:
                        _events.CancelEvent(EVENT_FIRE_BOMB);
                        break;
                    default:
                        break;
                }
            }

            void UpdateAI(uint32 const diff)
            {
                if (!UpdateVictim() || _targetDied)
                    return;

                if (Unit* target = Unit::GetPlayer(*me, _targetGUID))
                {
                    if (!target->isAlive())
                    {
                        if (_instance)
                        {
                            Unit* gormok = ObjectAccessor::GetCreature(*me, _instance->GetData64(NPC_GORMOK));
                            if (gormok && gormok->isAlive())
                            {
                                SetCombatMovement(false);
                                _targetDied = true;

                                // looping through Gormoks seats
                                for (uint8 i = 0; i < MAX_SNOBOLDS; i++)
                                {
                                    if (!gormok->GetVehicleKit()->GetPassenger(i))
                                    {
                                        me->EnterVehicle(gormok, i);
                                        DoAction(ACTION_ENABLE_FIRE_BOMB);
                                        break;
                                    }
                                }
                            }
                            else if (Unit* target2 = SelectTarget(SELECT_TARGET_RANDOM, 0, 0.0f, true))
                            {
                                _targetGUID = target2->GetGUID();
                                me->GetMotionMaster()->MoveJump(target2->GetPositionX(), target2->GetPositionY(), target2->GetPositionZ(), 15.0f, 15.0f);
                            }
                        }
                    }
                }

                _events.Update(diff);

                if (me->HasUnitState(UNIT_STATE_CASTING))
                    return;

                while (uint32 eventId = _events.ExecuteEvent())
                {
                    switch (eventId)
                    {
                        case EVENT_FIRE_BOMB:
                            if (me->GetVehicleBase())
                                if (Unit* target = SelectTarget(SELECT_TARGET_RANDOM, 0, -me->GetVehicleBase()->GetCombatReach(), true))
                                    me->CastSpell(target->GetPositionX(), target->GetPositionY(), target->GetPositionZ(), SPELL_FIRE_BOMB, true);
                            _events.ScheduleEvent(EVENT_FIRE_BOMB, 20*IN_MILLISECONDS);
                            return;
                        case EVENT_HEAD_CRACK:
                            // commented out while SPELL_SNOBOLLED gets fixed
                            //if (Unit* target = Unit::GetPlayer(*me, m_uiTargetGUID))
                            DoCastVictim(SPELL_HEAD_CRACK);
                            _events.ScheduleEvent(EVENT_HEAD_CRACK, 30*IN_MILLISECONDS);
                            return;
                        case EVENT_BATTER:
                            // commented out while SPELL_SNOBOLLED gets fixed
                            //if (Unit* target = Unit::GetPlayer(*me, m_uiTargetGUID))
                            DoCastVictim(SPELL_BATTER);
                            _events.ScheduleEvent(EVENT_BATTER, 10*IN_MILLISECONDS);
                            return;
                        default:
                            return;
                    }
                }

                // do melee attack only when not on Gormoks back
                if (!me->GetVehicleBase())
                    DoMeleeAttackIfReady();
            }
            private:
                EventMap _events;
                InstanceScript* _instance;
                uint64 _bossGUID;
                uint64 _targetGUID;
                bool   _targetDied;
        };

        CreatureAI* GetAI(Creature* creature) const
        {
            return new mob_snobold_vassalAI(creature);
        }
};

class npc_firebomb : public CreatureScript
{
    public:
        npc_firebomb() : CreatureScript("npc_firebomb") { }

        struct npc_firebombAI : public ScriptedAI
        {
            npc_firebombAI(Creature* creature) : ScriptedAI(creature)
            {
                _instance = creature->GetInstanceScript();
            }

            void Reset()
            {
                DoCast(me, SPELL_FIRE_BOMB_DOT, true);
                SetCombatMovement(false);
                me->SetReactState(REACT_PASSIVE);
                me->SetDisplayId(me->GetCreatureTemplate()->Modelid2);
            }

            void UpdateAI(uint32 const /*diff*/)
            {
                if (_instance->GetData(TYPE_NORTHREND_BEASTS) != GORMOK_IN_PROGRESS)
                    me->DespawnOrUnsummon();
            }

            private:
                InstanceScript* _instance;
        };

        CreatureAI* GetAI(Creature* creature) const
        {
            return new npc_firebombAI(creature);
        }
};

struct boss_jormungarAI : public BossAI
{
    boss_jormungarAI(Creature* creature) : BossAI(creature, BOSS_BEASTS)
    {
    }

    void Reset()
    {
        Enraged = false;

        events.ScheduleEvent(EVENT_SPIT, urand(15*IN_MILLISECONDS, 30*IN_MILLISECONDS), 0, PHASE_STATIONARY);
        events.ScheduleEvent(EVENT_SPRAY, urand(15*IN_MILLISECONDS, 30*IN_MILLISECONDS), 0, PHASE_STATIONARY);
        events.ScheduleEvent(EVENT_SWEEP, urand(15*IN_MILLISECONDS, 30*IN_MILLISECONDS), 0, PHASE_STATIONARY);
        events.ScheduleEvent(EVENT_BITE, urand(15*IN_MILLISECONDS, 30*IN_MILLISECONDS), 0, PHASE_MOBILE);
        events.ScheduleEvent(EVENT_SPEW, urand(15*IN_MILLISECONDS, 30*IN_MILLISECONDS), 0, PHASE_MOBILE);
        events.ScheduleEvent(EVENT_SLIME_POOL, 15*IN_MILLISECONDS, 0, PHASE_MOBILE);
    }

    void JustDied(Unit* /*killer*/)
    {
        if (instance)
        {
            if (Creature* otherWorm = Unit::GetCreature(*me, instance->GetData64(OtherWormEntry)))
            {
                if (!otherWorm->isAlive())
                {
                    instance->SetData(TYPE_NORTHREND_BEASTS, SNAKES_DONE);

                    me->DespawnOrUnsummon();
                    otherWorm->DespawnOrUnsummon();
                }
                else
                    instance->SetData(TYPE_NORTHREND_BEASTS, SNAKES_SPECIAL);
            }
        }
    }

    void JustReachedHome()
    {
        // prevent losing 2 attempts at once on heroics
        if (instance && instance->GetData(TYPE_NORTHREND_BEASTS) != FAIL)
            instance->SetData(TYPE_NORTHREND_BEASTS, FAIL);

        me->DespawnOrUnsummon();
    }

    void KilledUnit(Unit* who)
    {
        if (who->GetTypeId() == TYPEID_PLAYER)
            if (instance)
                instance->SetData(DATA_TRIBUTE_TO_IMMORTALITY_ELEGIBLE, 0);
    }

    void EnterCombat(Unit* /*who*/)
    {
        _EnterCombat();
        me->SetInCombatWithZone();
        if (instance)
            instance->SetData(TYPE_NORTHREND_BEASTS, SNAKES_IN_PROGRESS);
    }

    void UpdateAI(uint32 const diff)
    {
        if (!UpdateVictim())
            return;

        if (!Enraged && instance && instance->GetData(TYPE_NORTHREND_BEASTS) == SNAKES_SPECIAL)
        {
            me->RemoveAurasDueToSpell(SPELL_SUBMERGE_0);
            me->RemoveFlag(UNIT_FIELD_FLAGS, UNIT_FLAG_NON_ATTACKABLE | UNIT_FLAG_NOT_SELECTABLE);
            DoCast(SPELL_ENRAGE);
            Enraged = true;
            Talk(EMOTE_ENRAGE);
        }

        events.Update(diff);

        if (me->HasUnitState(UNIT_STATE_CASTING))
            return;

        while (uint32 eventId = events.ExecuteEvent())
        {
            switch (eventId)
            {
                case EVENT_EMERGE:
                    Emerge();
                    return;
                case EVENT_SUBMERGE:
                    Submerge();
                    return;
                case EVENT_BITE:
                    DoCastVictim(BiteSpell);
                    events.ScheduleEvent(EVENT_BITE, urand(15*IN_MILLISECONDS, 30*IN_MILLISECONDS), 0, PHASE_MOBILE);
                    return;
                case EVENT_SPEW:
                    DoCastAOE(SpewSpell);
                    events.ScheduleEvent(EVENT_SPEW, urand(15*IN_MILLISECONDS, 30*IN_MILLISECONDS), 0, PHASE_MOBILE);
                    return;
                case EVENT_SLIME_POOL:
                    DoCast(me, SUMMON_SLIME_POOL);
                    events.ScheduleEvent(EVENT_SLIME_POOL, 30*IN_MILLISECONDS, 0, PHASE_MOBILE);
                    return;
                case EVENT_SUMMON_ACIDMAW:
                    if (Creature* acidmaw = me->SummonCreature(NPC_ACIDMAW, ToCCommonLoc[9].GetPositionX(), ToCCommonLoc[9].GetPositionY(), ToCCommonLoc[9].GetPositionZ(), 5, TEMPSUMMON_MANUAL_DESPAWN))
                    {
                        acidmaw->RemoveFlag(UNIT_FIELD_FLAGS, UNIT_FLAG_NON_ATTACKABLE | UNIT_FLAG_NOT_SELECTABLE);
                        acidmaw->SetReactState(REACT_AGGRESSIVE);
                        acidmaw->SetInCombatWithZone();
                        acidmaw->CastSpell(acidmaw, SPELL_EMERGE_0);
                    }
                    return;
                case EVENT_SPRAY:
                    if (Unit* target = SelectTarget(SELECT_TARGET_RANDOM, 0, 0.0f, true))
                        DoCast(target, SpraySpell);
                    events.ScheduleEvent(EVENT_SPRAY, urand(15*IN_MILLISECONDS, 30*IN_MILLISECONDS), 0, PHASE_STATIONARY);
                    return;
                case EVENT_SWEEP:
                    DoCastAOE(SPELL_SWEEP_0);
                    events.ScheduleEvent(EVENT_SWEEP, urand(15*IN_MILLISECONDS, 30*IN_MILLISECONDS), 0, PHASE_STATIONARY);
                    return;
                default:
                    return;
            }
        }
        if (events.GetPhaseMask() & PHASE_MASK_MOBILE)
            DoMeleeAttackIfReady();
        if (events.GetPhaseMask() & PHASE_MASK_STATIONARY)
            DoSpellAttackIfReady(SpitSpell);
    }

    void Submerge()
    {
        DoCast(me, SPELL_SUBMERGE_0);
        me->RemoveAurasDueToSpell(SPELL_EMERGE_0);
        me->SetInCombatWithZone();
        events.SetPhase(PHASE_SUBMERGED);
        events.ScheduleEvent(EVENT_EMERGE, 5*IN_MILLISECONDS, 0, PHASE_SUBMERGED);
        me->SetFlag(UNIT_FIELD_FLAGS, UNIT_FLAG_NON_ATTACKABLE | UNIT_FLAG_NOT_SELECTABLE);
        me->GetMotionMaster()->MovePoint(0, ToCCommonLoc[1].GetPositionX()+ frand(-40.0f, 40.0f), ToCCommonLoc[1].GetPositionY() + frand(-40.0f, 40.0f), ToCCommonLoc[1].GetPositionZ());
        WasMobile = !WasMobile;
    }

    void Emerge()
    {
        DoCast(me, SPELL_EMERGE_0);
        me->SetDisplayId(ModelMobile);
        me->RemoveAurasDueToSpell(SPELL_SUBMERGE_0);
        me->RemoveFlag(UNIT_FIELD_FLAGS, UNIT_FLAG_NON_ATTACKABLE | UNIT_FLAG_NOT_SELECTABLE);
        me->GetMotionMaster()->Clear();

        // if the worm was mobile before submerging, make him stationary now
        if (WasMobile)
        {
            me->SetFlag(UNIT_FIELD_FLAGS, UNIT_FLAG_DISABLE_MOVE);
            SetCombatMovement(false);
            me->SetDisplayId(ModelStationary);
            events.SetPhase(PHASE_STATIONARY);
            events.ScheduleEvent(EVENT_SUBMERGE, 45*IN_MILLISECONDS, 0, PHASE_STATIONARY);
            events.ScheduleEvent(EVENT_SPIT, urand(15*IN_MILLISECONDS, 30*IN_MILLISECONDS), 0, PHASE_STATIONARY);
            events.ScheduleEvent(EVENT_SPRAY, urand(15*IN_MILLISECONDS, 30*IN_MILLISECONDS), 0, PHASE_STATIONARY);
            events.ScheduleEvent(EVENT_SWEEP, urand(15*IN_MILLISECONDS, 30*IN_MILLISECONDS), 0, PHASE_STATIONARY);
        }
        else
        {
            me->RemoveFlag(UNIT_FIELD_FLAGS, UNIT_FLAG_DISABLE_MOVE);
            SetCombatMovement(true);
            me->GetMotionMaster()->MoveChase(me->getVictim());
            me->SetDisplayId(ModelMobile);
            events.SetPhase(PHASE_MOBILE);
            events.ScheduleEvent(EVENT_SUBMERGE, 45*IN_MILLISECONDS, 0, PHASE_MOBILE);
            events.ScheduleEvent(EVENT_BITE, urand(15*IN_MILLISECONDS, 30*IN_MILLISECONDS), 0, PHASE_MOBILE);
            events.ScheduleEvent(EVENT_SPEW, urand(15*IN_MILLISECONDS, 30*IN_MILLISECONDS), 0, PHASE_MOBILE);
            events.ScheduleEvent(EVENT_SLIME_POOL, 15*IN_MILLISECONDS, 0, PHASE_MOBILE);
        }
    }

    protected:
        uint32 OtherWormEntry;
        uint32 ModelStationary;
        uint32 ModelMobile;

        uint32 BiteSpell;
        uint32 SpewSpell;
        uint32 SpitSpell;
        uint32 SpraySpell;

        Phases Phase;
        bool Enraged;
        bool WasMobile;
};

class boss_acidmaw : public CreatureScript
{
    public:
        boss_acidmaw() : CreatureScript("boss_acidmaw") { }

        struct boss_acidmawAI : public boss_jormungarAI
        {
            boss_acidmawAI(Creature* creature) : boss_jormungarAI(creature) { }

            void Reset()
            {
                boss_jormungarAI::Reset();
                BiteSpell = SPELL_PARALYTIC_BITE;
                SpewSpell = SPELL_ACID_SPEW;
                SpitSpell = SPELL_ACID_SPIT;
                SpraySpell = SPELL_PARALYTIC_SPRAY;
                ModelStationary = MODEL_ACIDMAW_STATIONARY;
                ModelMobile = MODEL_ACIDMAW_MOBILE;
                OtherWormEntry = NPC_DREADSCALE;

                WasMobile = true;
                Emerge();
            }
        };

        CreatureAI* GetAI(Creature* creature) const
        {
            return new boss_acidmawAI(creature);
        }
};

class boss_dreadscale : public CreatureScript
{
    public:
        boss_dreadscale() : CreatureScript("boss_dreadscale") { }

        struct boss_dreadscaleAI : public boss_jormungarAI
        {
            boss_dreadscaleAI(Creature* creature) : boss_jormungarAI(creature)
            {
            }

            void Reset()
            {
                boss_jormungarAI::Reset();
                BiteSpell = SPELL_BURNING_BITE;
                SpewSpell = SPELL_MOLTEN_SPEW;
                SpitSpell = SPELL_FIRE_SPIT;
                SpraySpell = SPELL_BURNING_SPRAY;
                ModelStationary = MODEL_DREADSCALE_STATIONARY;
                ModelMobile = MODEL_DREADSCALE_MOBILE;
                OtherWormEntry = NPC_ACIDMAW;

                events.SetPhase(PHASE_MOBILE);
                events.ScheduleEvent(EVENT_SUMMON_ACIDMAW, 3*IN_MILLISECONDS);
                events.ScheduleEvent(EVENT_SUBMERGE, 45*IN_MILLISECONDS, 0, PHASE_MOBILE);
                WasMobile = false;
            }

            void MovementInform(uint32 type, uint32 pointId)
            {
                if (type != POINT_MOTION_TYPE)
                    return;

                switch (pointId)
                {
                    case 0:
                        instance->DoUseDoorOrButton(instance->GetData64(GO_MAIN_GATE_DOOR));
                        me->RemoveFlag(UNIT_FIELD_FLAGS, UNIT_FLAG_NON_ATTACKABLE | UNIT_FLAG_NOT_SELECTABLE);
                        me->SetReactState(REACT_AGGRESSIVE);
                        me->SetInCombatWithZone();
                        break;
                    default:
                        break;
                }
            }

            void EnterEvadeMode()
            {
                instance->DoUseDoorOrButton(instance->GetData64(GO_MAIN_GATE_DOOR));
                boss_jormungarAI::EnterEvadeMode();
            }

            void JustReachedHome()
            {
                if (instance)
                    instance->DoUseDoorOrButton(instance->GetData64(GO_MAIN_GATE_DOOR));

                boss_jormungarAI::JustReachedHome();
            }
        };

        CreatureAI* GetAI(Creature* creature) const
        {
            return new boss_dreadscaleAI(creature);
        }
};

class mob_slime_pool : public CreatureScript
{
    public:
        mob_slime_pool() : CreatureScript("mob_slime_pool") { }

        struct mob_slime_poolAI : public ScriptedAI
        {
            mob_slime_poolAI(Creature* creature) : ScriptedAI(creature)
            {
                _instance = creature->GetInstanceScript();
            }

            void Reset()
            {
                _cast = false;
                me->SetReactState(REACT_PASSIVE);
            }

            void UpdateAI(uint32 const /*diff*/)
            {
                if (!_cast)
                {
                    _cast = true;
                    DoCast(me, SPELL_SLIME_POOL_EFFECT);
                }

                if (_instance->GetData(TYPE_NORTHREND_BEASTS) != SNAKES_IN_PROGRESS && _instance->GetData(TYPE_NORTHREND_BEASTS) != SNAKES_SPECIAL)
                    me->DespawnOrUnsummon();
            }
            private:
                InstanceScript* _instance;
                bool _cast;

        };

        CreatureAI* GetAI(Creature* creature) const
        {
            return new mob_slime_poolAI(creature);
        }
};

class spell_gormok_fire_bomb : public SpellScriptLoader
{
    public:
        spell_gormok_fire_bomb() : SpellScriptLoader("spell_gormok_fire_bomb") {}

        class spell_gormok_fire_bomb_SpellScript : public SpellScript
        {
            PrepareSpellScript(spell_gormok_fire_bomb_SpellScript);

            void TriggerFireBomb(SpellEffIndex /*effIndex*/)
            {
                if (const WorldLocation* pos = GetExplTargetDest())
                {
                    if (Unit* caster = GetCaster())
                        caster->SummonCreature(NPC_FIRE_BOMB, pos->GetPositionX(), pos->GetPositionY(), pos->GetPositionZ(), 0, TEMPSUMMON_TIMED_DESPAWN, 30*IN_MILLISECONDS);
                }
            }

            void Register()
            {
                OnEffectHit += SpellEffectFn(spell_gormok_fire_bomb_SpellScript::TriggerFireBomb, EFFECT_0, SPELL_EFFECT_TRIGGER_MISSILE);
            }
        };

        SpellScript* GetSpellScript() const
        {
            return new spell_gormok_fire_bomb_SpellScript();
        }
};

class boss_icehowl : public CreatureScript
{
    public:
        boss_icehowl() : CreatureScript("boss_icehowl") { }

        struct boss_icehowlAI : public BossAI
        {
            boss_icehowlAI(Creature* creature) : BossAI(creature, BOSS_BEASTS)
            {
            }

            void Reset()
            {
                events.ScheduleEvent(EVENT_FEROCIOUS_BUTT, urand(15*IN_MILLISECONDS, 30*IN_MILLISECONDS));
                events.ScheduleEvent(EVENT_ARCTIC_BREATH, urand(15*IN_MILLISECONDS, 25*IN_MILLISECONDS));
                events.ScheduleEvent(EVENT_WHIRL, urand(15*IN_MILLISECONDS, 30*IN_MILLISECONDS));
                events.ScheduleEvent(EVENT_MASSIVE_CRASH, 30*IN_MILLISECONDS);
                _movementStarted = false;
                _movementFinish = false;
                _trampleCasted = false;
                _trampleTargetGUID = 0;
                _trampleTargetX = 0;
                _trampleTargetY = 0;
                _trampleTargetZ = 0;
                _stage = 0;
            }

            void JustDied(Unit* /*killer*/)
            {
                _JustDied();
                if (instance)
                    instance->SetData(TYPE_NORTHREND_BEASTS, ICEHOWL_DONE);
            }

            void MovementInform(uint32 type, uint32 pointId)
            {
                if (type != POINT_MOTION_TYPE && type != EFFECT_MOTION_TYPE)
                    return;

                switch (pointId)
                {
                    case 0:
                        if (_stage != 0)
                        {
                            if (me->GetDistance2d(ToCCommonLoc[1].GetPositionX(), ToCCommonLoc[1].GetPositionY()) < 6.0f)
                                // Middle of the room
                                _stage = 1;
                            else
                            {
                                // Landed from Hop backwards (start trample)
                                if (Unit::GetPlayer(*me, _trampleTargetGUID))
                                    _stage = 4;
                                else
                                    _stage = 6;
                            }
                        }
                        break;
                    case 1: // Finish trample
                        _movementFinish = true;
                        break;
                    case 2:
                        instance->DoUseDoorOrButton(instance->GetData64(GO_MAIN_GATE_DOOR));
                        me->RemoveFlag(UNIT_FIELD_FLAGS, UNIT_FLAG_NON_ATTACKABLE | UNIT_FLAG_NOT_SELECTABLE);
                        me->SetReactState(REACT_AGGRESSIVE);
                        me->SetInCombatWithZone();
                        break;
                    default:
                        break;
                }
            }

            void EnterEvadeMode()
            {
                instance->DoUseDoorOrButton(instance->GetData64(GO_MAIN_GATE_DOOR));
                ScriptedAI::EnterEvadeMode();
            }

            void JustReachedHome()
            {
                if (instance)
                {
                    instance->DoUseDoorOrButton(instance->GetData64(GO_MAIN_GATE_DOOR));
                    instance->SetData(TYPE_NORTHREND_BEASTS, FAIL);
                }
                me->DespawnOrUnsummon();
            }

            void KilledUnit(Unit* who)
            {
                if (who->GetTypeId() == TYPEID_PLAYER)
                {
                    if (instance)
                        instance->SetData(DATA_TRIBUTE_TO_IMMORTALITY_ELEGIBLE, 0);
                }
            }

            void EnterCombat(Unit* /*who*/)
            {
                _EnterCombat();
                if (instance)
                    instance->SetData(TYPE_NORTHREND_BEASTS, ICEHOWL_IN_PROGRESS);
            }

            void SpellHitTarget(Unit* target, SpellInfo const* spell)
            {
                if (spell->Id == SPELL_TRAMPLE && target->GetTypeId() == TYPEID_PLAYER)
                {
                    if (!_trampleCasted)
                    {
                        DoCast(me, SPELL_FROTHING_RAGE, true);
                        _trampleCasted = true;
                    }
                }
            }

            void UpdateAI(uint32 const diff)
            {
                if (!UpdateVictim())
                    return;

                events.Update(diff);

                if (me->HasUnitState(UNIT_STATE_CASTING))
                    return;

                switch (_stage)
                {
                    case 0:
                    {
                        while (uint32 eventId = events.ExecuteEvent())
                        {
                            switch (eventId)
                            {
                                case EVENT_FEROCIOUS_BUTT:
                                    DoCastVictim(SPELL_FEROCIOUS_BUTT);
                                    events.ScheduleEvent(EVENT_FEROCIOUS_BUTT, urand(15*IN_MILLISECONDS, 30*IN_MILLISECONDS));
                                    return;
                                case EVENT_ARCTIC_BREATH:
                                    if (Unit* target = SelectTarget(SELECT_TARGET_RANDOM, 0, 0.0f, true))
                                        DoCast(target, SPELL_ARCTIC_BREATH);
                                    return;
                                case EVENT_WHIRL:
                                    DoCastAOE(SPELL_WHIRL);
                                    events.ScheduleEvent(EVENT_WHIRL, urand(15*IN_MILLISECONDS, 30*IN_MILLISECONDS));
                                    return;
                                case EVENT_MASSIVE_CRASH:
                                    me->GetMotionMaster()->MoveJump(ToCCommonLoc[1].GetPositionX(), ToCCommonLoc[1].GetPositionY(), ToCCommonLoc[1].GetPositionZ(), 20.0f, 20.0f); // 1: Middle of the room
                                    SetCombatMovement(false);
                                    me->AttackStop();
                                    _stage = 7; //Invalid (Do nothing more than move)
                                    return;
                                default:
                                    break;
                            }
                        }
                        DoMeleeAttackIfReady();
                        break;
                    }
                    case 1:
                        DoCastAOE(SPELL_MASSIVE_CRASH);
                        me->StopMoving();
                        me->AttackStop();
                        _stage = 2;
                        break;
                    case 2:
                        if (Unit* target = SelectTarget(SELECT_TARGET_RANDOM, 0, 0.0f, true))
                        {
                            me->StopMoving();
                            me->AttackStop();
                            _trampleTargetGUID = target->GetGUID();
                            me->SetTarget(_trampleTargetGUID);
                            _trampleCasted = false;
                            SetCombatMovement(false);
                            me->SetFlag(UNIT_FIELD_FLAGS, UNIT_FLAG_NON_ATTACKABLE | UNIT_FLAG_DISABLE_MOVE);
                            me->GetMotionMaster()->Clear();
                            me->GetMotionMaster()->MoveIdle();
                            events.ScheduleEvent(EVENT_TRAMPLE, 4*IN_MILLISECONDS);
                            _stage = 3;
                        }
                        else
                            _stage = 6;
                        break;
                    case 3:
                        while (uint32 eventId = events.ExecuteEvent())
                        {
                            switch (eventId)
                            {
                                case EVENT_TRAMPLE:
                                {
                                    if (Unit* target = Unit::GetPlayer(*me, _trampleTargetGUID))
                                    {
                                        me->StopMoving();
                                        me->AttackStop();
                                        _trampleCasted = false;
                                        _movementStarted = true;
                                        _trampleTargetX = target->GetPositionX();
                                        _trampleTargetY = target->GetPositionY();
                                        _trampleTargetZ = target->GetPositionZ();
                                        // 2: Hop Backwards
                                        me->GetMotionMaster()->MoveJump(2*me->GetPositionX() - _trampleTargetX, 2*me->GetPositionY() - _trampleTargetY, me->GetPositionZ(), 30.0f, 20.0f);
                                        _stage = 7; //Invalid (Do nothing more than move)
                                    }
                                    else
                                        _stage = 6;
                                    break;
                                }
                                default:
                                    break;
                            }
                        }
                        break;
                    case 4:
                        me->StopMoving();
                        me->AttackStop();
                        Talk(EMOTE_TRAMPLE_START, _trampleTargetGUID);
                        me->GetMotionMaster()->MoveCharge(_trampleTargetX, _trampleTargetY, _trampleTargetZ, 42, 1);
                        me->SetTarget(0);
                        _stage = 5;
                        break;
                    case 5:
                        if (_movementFinish)
                        {
                            DoCastAOE(SPELL_TRAMPLE);
                            _movementFinish = false;
                            _stage = 6;
                            return;
                        }
                        if (events.ExecuteEvent() == EVENT_TRAMPLE)
                        {
                            Map::PlayerList const &lPlayers = me->GetMap()->GetPlayers();
                            for (Map::PlayerList::const_iterator itr = lPlayers.begin(); itr != lPlayers.end(); ++itr)
                            {
                                if (Unit* player = itr->getSource())
                                {
                                    if (player->isAlive() && player->IsWithinDistInMap(me, 6.0f))
                                    {
                                        DoCastAOE(SPELL_TRAMPLE);
                                        events.ScheduleEvent(EVENT_TRAMPLE, 4*IN_MILLISECONDS);
                                        break;
                                    }
                                }
                            }
                        }
                        break;
                    case 6:
                        if (!_trampleCasted)
                        {
                            DoCast(me, SPELL_STAGGERED_DAZE);
                            Talk(EMOTE_TRAMPLE_CRASH);
                        }
                        else
                        {
                            DoCast(me, SPELL_FROTHING_RAGE, true);
                            Talk(EMOTE_TRAMPLE_FAIL);
                        }
                        _movementStarted = false;
                        me->RemoveFlag(UNIT_FIELD_FLAGS, UNIT_FLAG_NON_ATTACKABLE | UNIT_FLAG_DISABLE_MOVE);
                        SetCombatMovement(true);
                        me->GetMotionMaster()->MovementExpired();
                        me->GetMotionMaster()->Clear();
                        me->GetMotionMaster()->MoveChase(me->getVictim());
                        AttackStart(me->getVictim());
                        events.ScheduleEvent(EVENT_MASSIVE_CRASH, 40*IN_MILLISECONDS);
                        events.ScheduleEvent(EVENT_ARCTIC_BREATH, urand(15*IN_MILLISECONDS, 25*IN_MILLISECONDS));
                        _stage = 0;
                        break;
                    default:
                        break;
                }
            }

            private:
                float  _trampleTargetX, _trampleTargetY, _trampleTargetZ;
                uint64 _trampleTargetGUID;
                bool   _movementStarted;
                bool   _movementFinish;
                bool   _trampleCasted;
                uint8  _stage;
                Unit*  _target;
        };

        CreatureAI* GetAI(Creature* creature) const
        {
            return new boss_icehowlAI(creature);
        }
};

void AddSC_boss_northrend_beasts()
{
    new boss_gormok();
    new mob_snobold_vassal();
    new npc_firebomb();
    new spell_gormok_fire_bomb();

    new boss_acidmaw();
    new boss_dreadscale();
    new mob_slime_pool();

    new boss_icehowl();
}<|MERGE_RESOLUTION|>--- conflicted
+++ resolved
@@ -23,6 +23,8 @@
 #include "ScriptedCreature.h"
 #include "trial_of_the_crusader.h"
 #include "Vehicle.h"
+#include "Player.h"
+#include "SpellScript.h"
 
 enum Yells
 {
@@ -132,13 +134,6 @@
     EVENT_EMERGE                = 14,
     EVENT_SUMMON_ACIDMAW        = 15,
 
-<<<<<<< HEAD
-        void Reset()
-        {
-            m_uiImpaleTimer = urand(8*IN_MILLISECONDS, 10*IN_MILLISECONDS);
-            m_uiStaggeringStompTimer = 15*IN_MILLISECONDS;
-            m_uiSummonTimer = urand(15*IN_MILLISECONDS, 30*IN_MILLISECONDS);
-=======
     // Icehowl
     EVENT_FEROCIOUS_BUTT        = 16,
     EVENT_MASSIVE_CRASH         = 17,
@@ -146,7 +141,6 @@
     EVENT_ARCTIC_BREATH         = 19,
     EVENT_TRAMPLE               = 20
 };
->>>>>>> d42212b5
 
 enum Phases
 {
