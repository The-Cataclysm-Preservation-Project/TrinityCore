--- conflicted
+++ resolved
@@ -215,17 +215,7 @@
             }
 
             // Roll Insanity
-<<<<<<< HEAD
-            Map* map = me->GetMap();
-            if (!map)
-                return;
-
-            Map::PlayerList const &PlayerList = map->GetPlayers();
-=======
-            uint32 spell = GetSpellForPhaseMask(phase);
-            uint32 spell2 = GetSpellForPhaseMask(nextPhase);
             Map::PlayerList const &PlayerList = me->GetMap()->GetPlayers();
->>>>>>> 233297c5
             if (!PlayerList.isEmpty())
             {
                 for (Map::PlayerList::const_iterator i = PlayerList.begin(); i != PlayerList.end(); ++i)
