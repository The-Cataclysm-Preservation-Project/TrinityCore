/*
 * Copyright (C) 2008-2014 TrinityCore <http://www.trinitycore.org/>
 *
 * This program is free software; you can redistribute it and/or modify it
 * under the terms of the GNU General Public License as published by the
 * Free Software Foundation; either version 2 of the License, or (at your
 * option) any later version.
 *
 * This program is distributed in the hope that it will be useful, but WITHOUT
 * ANY WARRANTY; without even the implied warranty of MERCHANTABILITY or
 * FITNESS FOR A PARTICULAR PURPOSE. See the GNU General Public License for
 * more details.
 *
 * You should have received a copy of the GNU General Public License along
 * with this program. If not, see <http://www.gnu.org/licenses/>.
 */

#include "ScriptMgr.h"
#include "ScriptedCreature.h"
#include "SpellScript.h"
#include "SpellAuraEffects.h"
#include "utgarde_pinnacle.h"

enum Spells
{
    SPELL_SVALA_TRANSFORMING1                     = 54140,
    SPELL_SVALA_TRANSFORMING2                     = 54205,
    SPELL_TRANSFORMING_CHANNEL                    = 54142,

    SPELL_CALL_FLAMES                             = 48258, // caster effect only, triggers event 17841
    SPELL_SINSTER_STRIKE                          = 15667,
    H_SPELL_SINSTER_STRIKE                        = 59409,

    SPELL_RITUAL_PREPARATION                      = 48267,
    SPELL_RITUAL_OF_THE_SWORD                     = 48276,
    SPELL_RITUAL_STRIKE_TRIGGER                   = 48331, // triggers 48277 & 59930, needs NPC_RITUAL_TARGET as spell_script_target
    SPELL_RITUAL_DISARM                           = 54159,
    SPELL_RITUAL_STRIKE_EFF_1                     = 48277,
    SPELL_RITUAL_STRIKE_EFF_2                     = 59930,

    SPELL_SUMMONED_VIS                            = 64446,
    SPELL_RITUAL_CHANNELER_1                      = 48271,
    SPELL_RITUAL_CHANNELER_2                      = 48274,
    SPELL_RITUAL_CHANNELER_3                      = 48275,

    // Ritual Channeler spells
    SPELL_PARALYZE                                = 48278,
    SPELL_SHADOWS_IN_THE_DARK                     = 59407,

    // Scourge Hulk spells
    SPELL_MIGHTY_BLOW                             = 48697,
    SPELL_VOLATILE_INFECTION                      = 56785,
    H_SPELL_VOLATILE_INFECTION                    = 59228
};

enum Yells
{
    // Svala
    SAY_SVALA_INTRO_0                             = 0,

    // Svala Sorrowgrave
    SAY_SVALA_INTRO_1                             = 0,
    SAY_SVALA_INTRO_2                             = 1,
    SAY_AGGRO                                     = 2,
    SAY_SLAY                                      = 3,
    SAY_DEATH                                     = 4,
    SAY_SACRIFICE_PLAYER                          = 5,

    // Image of Arthas
    SAY_DIALOG_OF_ARTHAS_1                        = 0,
    SAY_DIALOG_OF_ARTHAS_2                        = 1
};

enum Creatures
{
    NPC_ARTHAS                                      = 29280, // Image of Arthas
    NPC_RITUAL_CHANNELER                            = 27281,
    NPC_SPECTATOR                                   = 26667,
    NPC_RITUAL_TARGET                               = 27327,
    NPC_FLAME_BRAZIER                               = 27273,
    NPC_SCOURGE_HULK                                = 26555
};

enum Phases
{
    IDLE        = 1,
    INTRO,
    NORMAL,
    SACRIFICING,
    SVALADEAD
};

enum Events
{
    //INTRO
    EVENT_INTRO_SVALA_TALK_0    = 1,
    EVENT_INTRO_ARTHAS_TALK_0,
    EVENT_INTRO_TRANSFORM_0,
    EVENT_INTRO_TRANSFORM_1,
    EVENT_INTRO_TRANSFORM_2,
    EVENT_INTRO_SVALA_TALK_1,
    EVENT_INTRO_ARTHAS_TALK_1,
    EVENT_INTRO_SVALA_TALK_2,
    EVENT_INTRO_RELOCATE_SVALA,
    EVENT_INTRO_DESPAWN_ARTHAS,

    //NORMAL
    EVENT_SINISTER_STRIKE,
    EVENT_CALL_FLAMES,
    EVENT_RITUAL_PREPARATION,

    //SACRIFICING
    EVENT_SPAWN_RITUAL_CHANNELERS,
    EVENT_RITUAL_STRIKE,
    EVENT_RITUAL_DISARM
};

enum Misc
{
    DATA_INCREDIBLE_HULK        = 2043
};

Position const spectatorWP[2] =
{
    {296.95f, -312.76f, 86.36f, 0.0f },
    {297.69f, -275.81f, 86.36f, 0.0f }
};

Position const ArthasPos = { 295.81f, -366.16f, 92.57f, 1.58f };

class boss_svala : public CreatureScript
{
    public:
        boss_svala() : CreatureScript("boss_svala") { }

        struct boss_svalaAI : public BossAI
        {
            boss_svalaAI(Creature* creature) : BossAI(creature, DATA_SVALA_SORROWGRAVE)
            {
                Initialize();
                _introCompleted = false;
            }

            void Initialize()
            {
                _arthasGUID = 0;
                _sacrificed = false;
            }

            void Reset() override
            {
                _Reset();

                SetCombatMovement(true);

                if (_introCompleted)
                    events.SetPhase(NORMAL);
                else
                    events.SetPhase(IDLE);

                me->SetDisableGravity(events.IsInPhase(NORMAL));

<<<<<<< HEAD
                Initialize();
=======
                _arthasGUID.Clear();
>>>>>>> 9b933b4a

                instance->SetGuidData(DATA_SACRIFICED_PLAYER, ObjectGuid::Empty);
            }

            void EnterCombat(Unit* /*who*/) override
            {
                _EnterCombat();
                Talk(SAY_AGGRO);
            }

            void JustSummoned(Creature* summon) override
            {
                if (summon->GetEntry() == NPC_RITUAL_CHANNELER)
                    summon->CastSpell(summon, SPELL_SUMMONED_VIS, true);
                summons.Summon(summon);
            }

            void MoveInLineOfSight(Unit* who) override
            {
                if (!who)
                    return;

                if (events.IsInPhase(IDLE) && me->IsValidAttackTarget(who) && me->IsWithinDistInMap(who, 40))
                {
                    events.SetPhase(INTRO);
                    me->SetFlag(UNIT_FIELD_FLAGS, UNIT_FLAG_NON_ATTACKABLE);

                    if (GameObject* mirror = ObjectAccessor::GetGameObject(*me, instance->GetGuidData(DATA_UTGARDE_MIRROR)))
                        mirror->SetGoState(GO_STATE_READY);

                    if (Creature* arthas = me->SummonCreature(NPC_ARTHAS, ArthasPos, TEMPSUMMON_MANUAL_DESPAWN))
                    {
                        arthas->SetFlag(UNIT_FIELD_FLAGS, UNIT_FLAG_NON_ATTACKABLE | UNIT_FLAG_NOT_SELECTABLE);
                        _arthasGUID = arthas->GetGUID();
                    }
                    events.ScheduleEvent(EVENT_INTRO_SVALA_TALK_0, 1 * IN_MILLISECONDS, 0, INTRO);
                }
            }

            void KilledUnit(Unit* who) override
            {
                if (who->GetTypeId() == TYPEID_PLAYER)
                    Talk(SAY_SLAY);
            }

            void JustDied(Unit* /*killer*/) override
            {
                if (events.IsInPhase(SACRIFICING))
                    SetEquipmentSlots(false, EQUIP_UNEQUIP, EQUIP_NO_CHANGE, EQUIP_NO_CHANGE);
                me->HandleEmoteCommand(EMOTE_ONESHOT_FLYDEATH);
                _JustDied();
                Talk(SAY_DEATH);
            }

            void SpellHitTarget(Unit* /*target*/, SpellInfo const* spellInfo) override
            {
                if (spellInfo->Id == SPELL_RITUAL_STRIKE_EFF_1 && !events.IsInPhase(NORMAL) && !events.IsInPhase(SVALADEAD))
                {
                    events.SetPhase(NORMAL);
                    events.ScheduleEvent(EVENT_SINISTER_STRIKE, 7 * IN_MILLISECONDS, 0, NORMAL);
                    events.ScheduleEvent(EVENT_CALL_FLAMES, urand(10 * IN_MILLISECONDS, 20 * IN_MILLISECONDS), 0, NORMAL);
                    SetCombatMovement(true);

                    if (Unit* target = SelectTarget(SELECT_TARGET_RANDOM, 0, 300.0f, true))
                        me->GetMotionMaster()->MoveChase(target);
                }
            }

            void UpdateAI(uint32 diff) override
            {
                if (events.IsInPhase(IDLE))
                    return;

                if (events.IsInPhase(NORMAL) && !UpdateVictim())
                    return;

                events.Update(diff);

                if (!_sacrificed && HealthBelowPct(50))
                {
                    _sacrificed = true;
                    events.SetPhase(SACRIFICING);
                    events.ScheduleEvent(EVENT_RITUAL_PREPARATION, 0, 0, SACRIFICING);
                }

                if (events.IsInPhase(NORMAL))
                    DoMeleeAttackIfReady();

                while (uint32 eventId = events.ExecuteEvent())
                {
                    switch (eventId)
                    {
                        case EVENT_INTRO_SVALA_TALK_0:
                            Talk(SAY_SVALA_INTRO_0);
                            events.ScheduleEvent(EVENT_INTRO_ARTHAS_TALK_0, 8.1 * IN_MILLISECONDS, 0, INTRO);
                            break;
                        case EVENT_INTRO_ARTHAS_TALK_0:
                            if (Creature* arthas = ObjectAccessor::GetCreature(*me, _arthasGUID))
                                arthas->AI()->Talk(SAY_DIALOG_OF_ARTHAS_1);
                            events.ScheduleEvent(EVENT_INTRO_TRANSFORM_0, 10 * IN_MILLISECONDS, 0, INTRO);
                            break;
                        case EVENT_INTRO_TRANSFORM_0:
                        {
                            if (Creature* arthas = ObjectAccessor::GetCreature(*me, _arthasGUID))
                                arthas->CastSpell(me, SPELL_TRANSFORMING_CHANNEL, true);
                            Position pos;
                            pos.Relocate(me);
                            pos.m_positionZ += 8.0f;
                            me->GetMotionMaster()->MoveTakeoff(0, pos);
                            // spectators flee event
                            std::list<Creature*> lspectatorList;
                            GetCreatureListWithEntryInGrid(lspectatorList, me, NPC_SPECTATOR, 100.0f);
                            for (std::list<Creature*>::iterator itr = lspectatorList.begin(); itr != lspectatorList.end(); ++itr)
                            {
                                if ((*itr)->IsAlive())
                                {
                                    (*itr)->SetStandState(UNIT_STAND_STATE_STAND);
                                    (*itr)->SetWalk(false);
                                    (*itr)->GetMotionMaster()->MovePoint(1, spectatorWP[0]);
                                }
                            }
                            events.ScheduleEvent(EVENT_INTRO_TRANSFORM_1, 4.2 * IN_MILLISECONDS, 0, INTRO);
                            break;
                        }
                        case EVENT_INTRO_TRANSFORM_1:
                            me->CastSpell(me, SPELL_SVALA_TRANSFORMING1, false);
                            events.ScheduleEvent(EVENT_INTRO_TRANSFORM_2, 6.2 * IN_MILLISECONDS, 0, INTRO);
                            break;
                        case EVENT_INTRO_TRANSFORM_2:
                            me->CastSpell(me, SPELL_SVALA_TRANSFORMING2, false);
                            if (Creature* arthas = ObjectAccessor::GetCreature(*me, _arthasGUID))
                            {
                                arthas->InterruptNonMeleeSpells(true);
                                me->SetFacingToObject(arthas);
                            }
                            me->RemoveAllAuras();
                            me->UpdateEntry(NPC_SVALA_SORROWGRAVE);
                            me->SetFlag(UNIT_FIELD_FLAGS, UNIT_FLAG_NON_ATTACKABLE);
                            events.ScheduleEvent(EVENT_INTRO_SVALA_TALK_1, 10 * IN_MILLISECONDS, 0, INTRO);
                            break;
                        case EVENT_INTRO_SVALA_TALK_1:
                            Talk(SAY_SVALA_INTRO_1);
                            events.ScheduleEvent(EVENT_INTRO_ARTHAS_TALK_1, 3.2 * IN_MILLISECONDS, 0, INTRO);
                            break;
                        case EVENT_INTRO_ARTHAS_TALK_1:
                            if (Creature* arthas = ObjectAccessor::GetCreature(*me, _arthasGUID))
                                arthas->AI()->Talk(SAY_DIALOG_OF_ARTHAS_2);
                            events.ScheduleEvent(EVENT_INTRO_SVALA_TALK_2, 7.2 * IN_MILLISECONDS, 0, INTRO);
                            break;
                        case EVENT_INTRO_SVALA_TALK_2:
                            Talk(SAY_SVALA_INTRO_2);
                            me->SetFacingTo(1.58f);
                            if (Creature* arthas = ObjectAccessor::GetCreature(*me, _arthasGUID))
                                arthas->SetVisible(false);
                            events.ScheduleEvent(EVENT_INTRO_RELOCATE_SVALA, 13.8 * IN_MILLISECONDS, 0, INTRO);
                            break;
                        case EVENT_INTRO_RELOCATE_SVALA:
                        {
                            Position pos;
                            pos.Relocate(me);
                            pos.m_positionX = me->GetHomePosition().GetPositionX();
                            pos.m_positionY = me->GetHomePosition().GetPositionY();
                            pos.m_positionZ = 90.6065f;
                            me->GetMotionMaster()->MoveLand(0, pos);
                            me->SetDisableGravity(false, true);
                            me->SetHover(true);
                            events.ScheduleEvent(EVENT_INTRO_DESPAWN_ARTHAS, 3 * IN_MILLISECONDS, 0, INTRO);
                            break;
                        }
                        case EVENT_INTRO_DESPAWN_ARTHAS:
                            if (GameObject* mirror = ObjectAccessor::GetGameObject(*me, instance->GetGuidData(DATA_UTGARDE_MIRROR)))
                                mirror->SetGoState(GO_STATE_ACTIVE);
                            me->RemoveFlag(UNIT_FIELD_FLAGS, UNIT_FLAG_NON_ATTACKABLE);
                            if (Creature* arthas = ObjectAccessor::GetCreature(*me, _arthasGUID))
                                arthas->DespawnOrUnsummon();
                            _arthasGUID.Clear();
                            events.SetPhase(NORMAL);
                            _introCompleted = true;
                            events.ScheduleEvent(EVENT_SINISTER_STRIKE, 7 * IN_MILLISECONDS, 0, NORMAL);
                            events.ScheduleEvent(EVENT_CALL_FLAMES, urand(10 * IN_MILLISECONDS, 20 * IN_MILLISECONDS), 0, NORMAL);
                            break;
                        case EVENT_SINISTER_STRIKE:
                            DoCastVictim(SPELL_SINSTER_STRIKE);
                            events.ScheduleEvent(EVENT_SINISTER_STRIKE, urand(5 * IN_MILLISECONDS, 9 * IN_MILLISECONDS), 0, NORMAL);
                            break;
                        case EVENT_CALL_FLAMES:
                            if (Unit* target = SelectTarget(SELECT_TARGET_RANDOM, 0, 100.0f, true))
                                DoCast(target, SPELL_CALL_FLAMES);
                            events.ScheduleEvent(EVENT_CALL_FLAMES, urand(10 * IN_MILLISECONDS, 20 * IN_MILLISECONDS), 0, NORMAL);
                            break;
                        case EVENT_RITUAL_PREPARATION:
                            if (Unit* sacrificeTarget = SelectTarget(SELECT_TARGET_RANDOM, 0, 80.0f, true))
                            {
                                instance->SetGuidData(DATA_SACRIFICED_PLAYER, sacrificeTarget->GetGUID());
                                Talk(SAY_SACRIFICE_PLAYER);
                                DoCast(sacrificeTarget, SPELL_RITUAL_PREPARATION);
                                SetCombatMovement(false);
                                DoCast(me, SPELL_RITUAL_OF_THE_SWORD);
                            }
                            events.ScheduleEvent(EVENT_SPAWN_RITUAL_CHANNELERS, 1 * IN_MILLISECONDS, 0, SACRIFICING);
                            break;
                        case EVENT_SPAWN_RITUAL_CHANNELERS:
                            DoCast(me, SPELL_RITUAL_CHANNELER_1, true);
                            DoCast(me, SPELL_RITUAL_CHANNELER_2, true);
                            DoCast(me, SPELL_RITUAL_CHANNELER_3, true);
                            events.ScheduleEvent(EVENT_RITUAL_STRIKE, 2 * IN_MILLISECONDS, 0, SACRIFICING);
                            break;
                        case EVENT_RITUAL_STRIKE:
                            me->StopMoving();
                            me->GetMotionMaster()->MoveIdle();
                            me->InterruptNonMeleeSpells(true);
                            DoCast(me, SPELL_RITUAL_STRIKE_TRIGGER, true);
                            events.ScheduleEvent(EVENT_RITUAL_DISARM, 200, 0, SACRIFICING);
                            break;
                        case EVENT_RITUAL_DISARM:
                            DoCast(me, SPELL_RITUAL_DISARM);
                            break;
                        default:
                            break;
                    }
                }
            }

        private:
            ObjectGuid _arthasGUID;
            bool _sacrificed;
            bool _introCompleted;
        };

        CreatureAI* GetAI(Creature* creature) const override
        {
            return GetUtgardePinnacleAI<boss_svalaAI>(creature);
        }
};

class npc_ritual_channeler : public CreatureScript
{
    public:
        npc_ritual_channeler() : CreatureScript("npc_ritual_channeler") { }

        struct npc_ritual_channelerAI : public ScriptedAI
        {
            npc_ritual_channelerAI(Creature* creature) : ScriptedAI(creature)
            {
                Initialize();
                instance = creature->GetInstanceScript();

                SetCombatMovement(false);
            }

            void Initialize()
            {
                paralyzeTimer = 1600;
            }

            InstanceScript* instance;
            uint32 paralyzeTimer;

            void Reset() override
            {
                Initialize();

                if (IsHeroic())
                    DoCast(me, SPELL_SHADOWS_IN_THE_DARK);
            }

            void UpdateAI(uint32 diff) override
            {
                if (me->HasUnitState(UNIT_STATE_CASTING))
                    return;

                if (paralyzeTimer <= diff)
                {
                    if (Unit* victim = ObjectAccessor::GetUnit(*me, instance->GetGuidData(DATA_SACRIFICED_PLAYER)))
                        DoCast(victim, SPELL_PARALYZE, false);

                    paralyzeTimer = 200;
                }
                else
                    paralyzeTimer -= diff;
            }
        };

        CreatureAI* GetAI(Creature* creature) const override
        {
            return GetUtgardePinnacleAI<npc_ritual_channelerAI>(creature);
        }
};

class npc_spectator : public CreatureScript
{
    public:
        npc_spectator() : CreatureScript("npc_spectator") { }

        struct npc_spectatorAI : public ScriptedAI
        {
            npc_spectatorAI(Creature* creature) : ScriptedAI(creature) { }

            void Reset() override { }

            void MovementInform(uint32 motionType, uint32 pointId) override
            {
                if (motionType == POINT_MOTION_TYPE)
                {
                    if (pointId == 1)
                        me->GetMotionMaster()->MovePoint(2, spectatorWP[1]);
                    else if (pointId == 2)
                        me->DespawnOrUnsummon(1000);
                }
            }
        };

        CreatureAI* GetAI(Creature* creature) const override
        {
            return GetUtgardePinnacleAI<npc_spectatorAI>(creature);
        }
};

class RitualTargetCheck
{
    public:
        explicit RitualTargetCheck() { }

        bool operator() (WorldObject* obj) const
        {
            if (InstanceScript* instance = obj->GetInstanceScript())
                if (instance->GetGuidData(DATA_SACRIFICED_PLAYER) == obj->GetGUID())
                    return false;

            return true;
        }
};

class spell_paralyze_pinnacle : public SpellScriptLoader
{
    public:
        spell_paralyze_pinnacle() : SpellScriptLoader("spell_paralyze_pinnacle") { }

        class spell_paralyze_pinnacle_SpellScript : public SpellScript
        {
            PrepareSpellScript(spell_paralyze_pinnacle_SpellScript);

            void FilterTargets(std::list<WorldObject*>& unitList)
            {
                unitList.remove_if(RitualTargetCheck());
            }

            void Register() override
            {
                OnObjectAreaTargetSelect += SpellObjectAreaTargetSelectFn(spell_paralyze_pinnacle_SpellScript::FilterTargets, EFFECT_0, TARGET_UNIT_SRC_AREA_ENEMY);
            }
        };

        SpellScript* GetSpellScript() const override
        {
            return new spell_paralyze_pinnacle_SpellScript();
        }
};

class npc_scourge_hulk : public CreatureScript
{
    public:
        npc_scourge_hulk() : CreatureScript("npc_scourge_hulk") { }

        struct npc_scourge_hulkAI : public ScriptedAI
        {
            npc_scourge_hulkAI(Creature* creature) : ScriptedAI(creature)
            {
                Initialize();
            }

            void Initialize()
            {
                mightyBlow = urand(4000, 9000);
                volatileInfection = urand(10000, 14000);
                killedByRitualStrike = false;
            }

            uint32 mightyBlow;
            uint32 volatileInfection;

            void Reset() override
            {
                Initialize();
            }

            uint32 GetData(uint32 type) const override
            {
                return type == DATA_INCREDIBLE_HULK ? killedByRitualStrike : 0;
            }

            void DamageTaken(Unit* attacker, uint32 &damage) override
            {
                if (damage >= me->GetHealth() && attacker->GetEntry() == NPC_SVALA_SORROWGRAVE)
                    killedByRitualStrike = true;
            }

            void UpdateAI(uint32 diff) override
            {
                if (!UpdateVictim())
                    return;

                if (mightyBlow <= diff)
                {
                    if (Unit* victim = me->GetVictim())
                        if (!victim->HasUnitState(UNIT_STATE_STUNNED))    // Prevent knocking back a ritual player
                            DoCast(victim, SPELL_MIGHTY_BLOW);
                    mightyBlow = urand(12000, 17000);
                }
                else
                    mightyBlow -= diff;

                if (volatileInfection <= diff)
                {
                    DoCastVictim(SPELL_VOLATILE_INFECTION);
                    volatileInfection = urand(13000, 17000);
                }
                else
                    volatileInfection -= diff;

                DoMeleeAttackIfReady();
            }

        private:
            bool killedByRitualStrike;
        };

        CreatureAI* GetAI(Creature* creature) const override
        {
            return GetUtgardePinnacleAI<npc_scourge_hulkAI>(creature);
        }
};

class achievement_incredible_hulk : public AchievementCriteriaScript
{
    public:
        achievement_incredible_hulk() : AchievementCriteriaScript("achievement_incredible_hulk") { }

        bool OnCheck(Player* /*player*/, Unit* target) override
        {
            return target && target->IsAIEnabled && target->GetAI()->GetData(DATA_INCREDIBLE_HULK);
        }
};

void AddSC_boss_svala()
{
    new boss_svala();
    new npc_ritual_channeler();
    new npc_spectator();
    new spell_paralyze_pinnacle();
    new npc_scourge_hulk();
    new achievement_incredible_hulk();
}<|MERGE_RESOLUTION|>--- conflicted
+++ resolved
@@ -143,7 +143,7 @@
 
             void Initialize()
             {
-                _arthasGUID = 0;
+                _arthasGUID.Clear();
                 _sacrificed = false;
             }
 
@@ -160,11 +160,7 @@
 
                 me->SetDisableGravity(events.IsInPhase(NORMAL));
 
-<<<<<<< HEAD
                 Initialize();
-=======
-                _arthasGUID.Clear();
->>>>>>> 9b933b4a
 
                 instance->SetGuidData(DATA_SACRIFICED_PLAYER, ObjectGuid::Empty);
             }
