--- conflicted
+++ resolved
@@ -144,15 +144,6 @@
 
             while (uint32 eventId = events.ExecuteEvent())
             {
-<<<<<<< HEAD
-                Talk(SAY_NOVA);
-                Talk(EMOTE_NOVA);
-                DoCast(me, SPELL_LIGHTNING_NOVA);
-
-                me->RemoveAurasDueToSpell(SPELL_PULSING_SHOCKWAVE);
-                m_uiResumePulsingShockwave_Timer = DUNGEON_MODE(5000, 4000); // Pause Pulsing Shockwave aura
-                m_uiLightningNova_Timer = urand(20000, 21000);
-=======
                 switch (eventId)
                 {
                     case EVENT_ARC_LIGHTNING:
@@ -180,7 +171,6 @@
                     default:
                         break;
                 }
->>>>>>> 1e30bc44
             }
 
             DoMeleeAttackIfReady();
