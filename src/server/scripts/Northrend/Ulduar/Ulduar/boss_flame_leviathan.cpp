/*
 * Copyright (C) 2008-2016 TrinityCore <http://www.trinitycore.org/>
 *
 * This program is free software; you can redistribute it and/or modify it
 * under the terms of the GNU General Public License as published by the
 * Free Software Foundation; either version 2 of the License, or (at your
 * option) any later version.
 *
 * This program is distributed in the hope that it will be useful, but WITHOUT
 * ANY WARRANTY; without even the implied warranty of MERCHANTABILITY or
 * FITNESS FOR A PARTICULAR PURPOSE. See the GNU General Public License for
 * more details.
 *
 * You should have received a copy of the GNU General Public License along
 * with this program. If not, see <http://www.gnu.org/licenses/>.
 */

/*
 * Comment: there is missing code on triggers,
 *          brann bronzebeard needs correct gossip info.
 *          requires more work involving area triggers.
 *          if reached brann speaks through his radio..
 */

#include "ScriptMgr.h"
#include "ScriptedCreature.h"
#include "ScriptedGossip.h"
#include "ScriptedEscortAI.h"
#include "Cell.h"
#include "CellImpl.h"
#include "GridNotifiers.h"
#include "GridNotifiersImpl.h"
#include "CombatAI.h"
#include "PassiveAI.h"
#include "ObjectMgr.h"
#include "SpellInfo.h"
#include "SpellScript.h"
#include "Vehicle.h"
#include "VehicleDefines.h"
#include "ulduar.h"
#include "Spell.h"

enum Spells
{
    SPELL_PURSUED                  = 62374,
    SPELL_GATHERING_SPEED          = 62375,
    SPELL_BATTERING_RAM            = 62376,
    SPELL_FLAME_VENTS              = 62396,
    SPELL_MISSILE_BARRAGE          = 62400,
    SPELL_SYSTEMS_SHUTDOWN         = 62475,
    SPELL_OVERLOAD_CIRCUIT         = 62399,
    SPELL_START_THE_ENGINE         = 62472,
    SPELL_SEARING_FLAME            = 62402,
    SPELL_BLAZE                    = 62292,
    SPELL_TAR_PASSIVE              = 62288,
    SPELL_SMOKE_TRAIL              = 63575,
    SPELL_ELECTROSHOCK             = 62522,
    SPELL_NAPALM                   = 63666,
    SPELL_INVIS_AND_STEALTH_DETECT = 18950, // Passive
    //TOWER Additional SPELLS
    SPELL_THORIM_S_HAMMER          = 62911, // Tower of Storms
    SPELL_MIMIRON_S_INFERNO        = 62909, // Tower of Flames
    SPELL_HODIR_S_FURY             = 62533, // Tower of Frost
    SPELL_FREYA_S_WARD             = 62906, // Tower of Nature
    SPELL_FREYA_SUMMONS            = 62947, // Tower of Nature
    //TOWER ap & health spells
    SPELL_BUFF_TOWER_OF_STORMS     = 65076,
    SPELL_BUFF_TOWER_OF_FLAMES     = 65075,
    SPELL_BUFF_TOWER_OF_FR0ST      = 65077,
    SPELL_BUFF_TOWER_OF_LIFE       = 64482,
    //Additional Spells
    SPELL_LASH                     = 65062,
    SPELL_FREYA_S_WARD_EFFECT_1    = 62947,
    SPELL_FREYA_S_WARD_EFFECT_2    = 62907,
    SPELL_AUTO_REPAIR              = 62705,
    AURA_DUMMY_BLUE                = 63294,
    AURA_DUMMY_GREEN               = 63295,
    AURA_DUMMY_YELLOW              = 63292,
    SPELL_LIQUID_PYRITE            = 62494,
    SPELL_DUSTY_EXPLOSION          = 63360,
    SPELL_DUST_CLOUD_IMPACT        = 54740,
    AURA_STEALTH_DETECTION         = 18950,
    SPELL_RIDE_VEHICLE             = 46598,
};

enum Creatures
{
    NPC_SEAT                       = 33114,
    NPC_MECHANOLIFT                = 33214,
    NPC_LIQUID                     = 33189,
    NPC_CONTAINER                  = 33218,
    NPC_THORIM_BEACON              = 33365,
    NPC_MIMIRON_BEACON             = 33370,
    NPC_HODIR_BEACON               = 33212,
    NPC_FREYA_BEACON               = 33367,
    NPC_THORIM_TARGET_BEACON       = 33364,
    NPC_MIMIRON_TARGET_BEACON      = 33369,
    NPC_HODIR_TARGET_BEACON        = 33108,
    NPC_FREYA_TARGET_BEACON        = 33366,
    NPC_ULDUAR_GAUNTLET_GENERATOR  = 33571, // Trigger tied to towers
};

enum Towers
{
    GO_TOWER_OF_STORMS    = 194377,
    GO_TOWER_OF_FLAMES    = 194371,
    GO_TOWER_OF_FROST     = 194370,
    GO_TOWER_OF_LIFE      = 194375,
};

enum Events
{
    EVENT_PURSUE               = 1,
    EVENT_MISSILE              = 2,
    EVENT_VENT                 = 3,
    EVENT_SPEED                = 4,
    EVENT_SUMMON               = 5,
    EVENT_SHUTDOWN             = 6,
    EVENT_REPAIR               = 7,
    EVENT_THORIM_S_HAMMER      = 8,    // Tower of Storms
    EVENT_MIMIRON_S_INFERNO    = 9,    // Tower of Flames
    EVENT_HODIR_S_FURY         = 10,   // Tower of Frost
    EVENT_FREYA_S_WARD         = 11,   // Tower of Nature
};

enum Seats
{
    SEAT_PLAYER    = 0,
    SEAT_TURRET    = 1,
    SEAT_DEVICE    = 2,
    SEAT_CANNON    = 7,
};

enum Vehicles
{
    VEHICLE_SIEGE         = 33060,
    VEHICLE_CHOPPER       = 33062,
    VEHICLE_DEMOLISHER    = 33109,
};

enum Misc
{
    DATA_SHUTOUT               = 29112912, // 2911, 2912 are achievement IDs
    DATA_ORBIT_ACHIEVEMENTS    = 1,
    VEHICLE_SPAWNS             = 5,
    FREYA_SPAWNS               = 4

};

enum Yells
{
    SAY_AGGRO            = 0,
    SAY_SLAY             = 1,
    SAY_DEATH            = 2,
    SAY_TARGET           = 3,
    SAY_HARDMODE         = 4,
    SAY_TOWER_NONE       = 5,
    SAY_TOWER_FROST      = 6,
    SAY_TOWER_FLAME      = 7,
    SAY_TOWER_NATURE     = 8,
    SAY_TOWER_STORM      = 9,
    SAY_PLAYER_RIDING    = 10,
    SAY_OVERLOAD         = 11,
    EMOTE_PURSUE         = 12,
    EMOTE_OVERLOAD       = 13,
    EMOTE_REPAIR         = 14
};

enum MiscellanousData
{
    // Other Actions are in Ulduar.h
    ACTION_START_HARD_MODE    = 5,
    ACTION_SPAWN_VEHICLES     = 6,
    // Amount of seats depending on Raid mode
    TWO_SEATS                 = 2,
    FOUR_SEATS                = 4,
};

Position const Center = { 354.8771f, -12.90240f, 409.803650f, 0.0f };
Position const InfernoStart = { 390.93f, -13.91f, 409.81f, 0.0f };

Position const PosSiege[VEHICLE_SPAWNS] =
{
    {-814.59f, -64.54f, 429.92f, 5.969f},
    {-784.37f, -33.31f, 429.92f, 5.096f},
    {-808.99f, -52.10f, 429.92f, 5.668f},
    {-798.59f, -44.00f, 429.92f, 5.663f},
    {-812.83f, -77.71f, 429.92f, 0.046f},
};

Position const PosChopper[VEHICLE_SPAWNS] =
{
    {-717.83f, -106.56f, 430.02f, 0.122f},
    {-717.83f, -114.23f, 430.44f, 0.122f},
    {-717.83f, -109.70f, 430.22f, 0.122f},
    {-718.45f, -118.24f, 430.26f, 0.052f},
    {-718.45f, -123.58f, 430.41f, 0.085f},
};

Position const PosDemolisher[VEHICLE_SPAWNS] =
{
    {-724.12f, -176.64f, 430.03f, 2.543f},
    {-766.70f, -225.03f, 430.50f, 1.710f},
    {-729.54f, -186.26f, 430.12f, 1.902f},
    {-756.01f, -219.23f, 430.50f, 2.369f},
    {-798.01f, -227.24f, 429.84f, 1.446f},
};

Position const FreyaBeacons[FREYA_SPAWNS] =
{
    {377.02f, -119.10f, 409.81f, 0.0f},
    {185.62f, -119.10f, 409.81f, 0.0f},
    {377.02f, 54.78f, 409.81f, 0.0f},
    {185.62f, 54.78f, 409.81f, 0.0f},
};

class boss_flame_leviathan : public CreatureScript
{
    public:
        boss_flame_leviathan() : CreatureScript("boss_flame_leviathan") { }

        struct boss_flame_leviathanAI : public BossAI
        {
            boss_flame_leviathanAI(Creature* creature) : BossAI(creature, BOSS_LEVIATHAN)
            {
                Initialize();
            }

            void Initialize()
            {
                ActiveTowersCount = 4;
                Shutdown = 0;
                ActiveTowers = false;
                towerOfStorms = false;
                towerOfLife = false;
                towerOfFlames = false;
                towerOfFrost = false;
                Shutout = true;
                Unbroken = true;
            }

            void InitializeAI() override
            {
                if (!me->isDead())
                    Reset();

                Initialize();

                DoCast(SPELL_INVIS_AND_STEALTH_DETECT);

                me->SetFlag(UNIT_FIELD_FLAGS, UNIT_FLAG_NON_ATTACKABLE | UNIT_FLAG_NOT_SELECTABLE | UNIT_FLAG_STUNNED);
                me->SetReactState(REACT_PASSIVE);
            }

            uint8 ActiveTowersCount;
            uint8 Shutdown;
            bool ActiveTowers;
            bool towerOfStorms;
            bool towerOfLife;
            bool towerOfFlames;
            bool towerOfFrost;
            bool Shutout;
            bool Unbroken;

            void Reset() override
            {
                _Reset();
                //resets shutdown counter to 0.  2 or 4 depending on raid mode
                Shutdown = 0;
                _pursueTarget.Clear();

                me->SetReactState(REACT_DEFENSIVE);
            }

            void EnterCombat(Unit* /*who*/) override
            {
                _EnterCombat();
                me->SetReactState(REACT_PASSIVE);
                events.ScheduleEvent(EVENT_PURSUE, 1);
                events.ScheduleEvent(EVENT_MISSILE, urand(1500, 4*IN_MILLISECONDS));
                events.ScheduleEvent(EVENT_VENT, 20*IN_MILLISECONDS);
                events.ScheduleEvent(EVENT_SHUTDOWN, 150*IN_MILLISECONDS);
                events.ScheduleEvent(EVENT_SPEED, 15*IN_MILLISECONDS);
                events.ScheduleEvent(EVENT_SUMMON, 1*IN_MILLISECONDS);
                ActiveTower(); //void ActiveTower
            }

            void ActiveTower()
            {
                if (ActiveTowers)
                {
                    if (towerOfStorms)
                    {
                        me->AddAura(SPELL_BUFF_TOWER_OF_STORMS, me);
                        events.ScheduleEvent(EVENT_THORIM_S_HAMMER, 35*IN_MILLISECONDS);
                    }

                    if (towerOfFlames)
                    {
                        me->AddAura(SPELL_BUFF_TOWER_OF_FLAMES, me);
                        events.ScheduleEvent(EVENT_MIMIRON_S_INFERNO, 70*IN_MILLISECONDS);
                    }

                    if (towerOfFrost)
                    {
                        me->AddAura(SPELL_BUFF_TOWER_OF_FR0ST, me);
                        events.ScheduleEvent(EVENT_HODIR_S_FURY, 105*IN_MILLISECONDS);
                    }

                    if (towerOfLife)
                    {
                        me->AddAura(SPELL_BUFF_TOWER_OF_LIFE, me);
                        events.ScheduleEvent(EVENT_FREYA_S_WARD, 140*IN_MILLISECONDS);
                    }

                    if (!towerOfLife && !towerOfFrost && !towerOfFlames && !towerOfStorms)
                        Talk(SAY_TOWER_NONE);
                    else
                        Talk(SAY_HARDMODE);
                }
                else
                    Talk(SAY_AGGRO);
            }

            void JustDied(Unit* /*killer*/) override
            {
                _JustDied();
                // Set Field Flags 67108928 = 64 | 67108864 = UNIT_FLAG_UNK_6 | UNIT_FLAG_SKINNABLE
                // Set DynFlags 12
                // Set NPCFlags 0
                Talk(SAY_DEATH);
            }

            void SpellHit(Unit* /*caster*/, SpellInfo const* spell) override
            {
                if (spell->Id == SPELL_START_THE_ENGINE)
                    ASSERT_NOTNULL(me->GetVehicleKit())->InstallAllAccessories(false);

                if (spell->Id == SPELL_ELECTROSHOCK)
                    me->InterruptSpell(CURRENT_CHANNELED_SPELL);

                if (spell->Id == SPELL_OVERLOAD_CIRCUIT)
                    ++Shutdown;
            }

            uint32 GetData(uint32 type) const override
            {
                switch (type)
                {
                    case DATA_SHUTOUT:
                        return Shutout ? 1 : 0;
                    case DATA_UNBROKEN:
                        return Unbroken ? 1 : 0;
                    case DATA_ORBIT_ACHIEVEMENTS:
                        if (ActiveTowers) // Only on HardMode
                            return ActiveTowersCount;
                    default:
                        break;
                }

                return 0;
            }

            void SetData(uint32 id, uint32 data) override
            {
                if (id == DATA_UNBROKEN)
                    Unbroken = data ? true : false;
            }

            void UpdateAI(uint32 diff) override
            {
                if (!UpdateVictim())
                    return;

                events.Update(diff);

                if (Shutdown == RAID_MODE(TWO_SEATS, FOUR_SEATS))
                {
                    Shutdown = 0;
                    events.ScheduleEvent(EVENT_SHUTDOWN, 4000);
                    me->RemoveAurasDueToSpell(SPELL_OVERLOAD_CIRCUIT);
                    me->InterruptNonMeleeSpells(true);
                    return;
                }

                if (me->HasUnitState(UNIT_STATE_CASTING))
                    return;

                while (uint32 eventId = events.ExecuteEvent())
                {
                    switch (eventId)
                    {
                        case EVENT_PURSUE:
                            Talk(SAY_TARGET);
                            DoCast(SPELL_PURSUED);  // Will select target in spellscript
                            events.ScheduleEvent(EVENT_PURSUE, 35*IN_MILLISECONDS);
                            break;
                        case EVENT_MISSILE:
                            DoCast(me, SPELL_MISSILE_BARRAGE, true);
                            events.ScheduleEvent(EVENT_MISSILE, 2*IN_MILLISECONDS);
                            break;
                        case EVENT_VENT:
                            DoCastAOE(SPELL_FLAME_VENTS);
                            events.ScheduleEvent(EVENT_VENT, 20*IN_MILLISECONDS);
                            break;
                        case EVENT_SPEED:
                            DoCastAOE(SPELL_GATHERING_SPEED);
                            events.ScheduleEvent(EVENT_SPEED, 15*IN_MILLISECONDS);
                            break;
                        case EVENT_SUMMON:
                            if (summons.size() < 15)
                                if (Creature* lift = DoSummonFlyer(NPC_MECHANOLIFT, me, 30.0f, 50.0f, 0))
                                    lift->GetMotionMaster()->MoveRandom(100);
                            events.ScheduleEvent(EVENT_SUMMON, 2*IN_MILLISECONDS);
                            break;
                        case EVENT_SHUTDOWN:
                            Talk(SAY_OVERLOAD);
                            Talk(EMOTE_OVERLOAD);
                            me->CastSpell(me, SPELL_SYSTEMS_SHUTDOWN, true);
                            if (Shutout)
                                Shutout = false;
                            events.ScheduleEvent(EVENT_REPAIR, 4000);
                            events.DelayEvents(20 * IN_MILLISECONDS, 0);
                            break;
                        case EVENT_REPAIR:
                            Talk(EMOTE_REPAIR);
                            me->ClearUnitState(UNIT_STATE_STUNNED | UNIT_STATE_ROOT);
                            events.ScheduleEvent(EVENT_SHUTDOWN, 150*IN_MILLISECONDS);
                            events.CancelEvent(EVENT_REPAIR);
                            break;
                        case EVENT_THORIM_S_HAMMER: // Tower of Storms
                            for (uint8 i = 0; i < 7; ++i)
                            {
                                if (Creature* thorim = DoSummon(NPC_THORIM_BEACON, me, float(urand(20, 60)), 20000, TEMPSUMMON_TIMED_DESPAWN))
                                    thorim->GetMotionMaster()->MoveRandom(100);
                            }
                            Talk(SAY_TOWER_STORM);
                            events.CancelEvent(EVENT_THORIM_S_HAMMER);
                            break;
                        case EVENT_MIMIRON_S_INFERNO: // Tower of Flames
                            me->SummonCreature(NPC_MIMIRON_BEACON, InfernoStart);
                            Talk(SAY_TOWER_FLAME);
                            events.CancelEvent(EVENT_MIMIRON_S_INFERNO);
                            break;
                        case EVENT_HODIR_S_FURY:      // Tower of Frost
                            for (uint8 i = 0; i < 7; ++i)
                            {
                                if (Creature* hodir = DoSummon(NPC_HODIR_BEACON, me, 50, 0))
                                    hodir->GetMotionMaster()->MoveRandom(100);
                            }
                            Talk(SAY_TOWER_FROST);
                            events.CancelEvent(EVENT_HODIR_S_FURY);
                            break;
                        case EVENT_FREYA_S_WARD:    // Tower of Nature
                            Talk(SAY_TOWER_NATURE);
                            for (int32 i = 0; i < 4; ++i)
                                me->SummonCreature(NPC_FREYA_BEACON, FreyaBeacons[i]);

                            if (Unit* target = SelectTarget(SELECT_TARGET_RANDOM))
                                DoCast(target, SPELL_FREYA_S_WARD);
                            events.CancelEvent(EVENT_FREYA_S_WARD);
                            break;
                    }
                }

                DoBatteringRamIfReady();
            }

            void SpellHitTarget(Unit* target, SpellInfo const* spell) override
            {
                if (spell->Id == SPELL_PURSUED)
                    _pursueTarget = target->GetGUID();
            }

            void DoAction(int32 action) override
            {
                if (action && action <= 4) // Tower destruction, debuff leviathan loot and reduce active tower count
                {
                    if (me->HasLootMode(LOOT_MODE_DEFAULT | LOOT_MODE_HARD_MODE_1 | LOOT_MODE_HARD_MODE_2 | LOOT_MODE_HARD_MODE_3 | LOOT_MODE_HARD_MODE_4) && ActiveTowersCount == 4)
                        me->RemoveLootMode(LOOT_MODE_HARD_MODE_4);

                    if (me->HasLootMode(LOOT_MODE_DEFAULT | LOOT_MODE_HARD_MODE_1 | LOOT_MODE_HARD_MODE_2 | LOOT_MODE_HARD_MODE_3) && ActiveTowersCount == 3)
                        me->RemoveLootMode(LOOT_MODE_HARD_MODE_3);

                    if (me->HasLootMode(LOOT_MODE_DEFAULT | LOOT_MODE_HARD_MODE_1 | LOOT_MODE_HARD_MODE_2) && ActiveTowersCount == 2)
                        me->RemoveLootMode(LOOT_MODE_HARD_MODE_2);

                    if (me->HasLootMode(LOOT_MODE_DEFAULT | LOOT_MODE_HARD_MODE_1) && ActiveTowersCount == 1)
                        me->RemoveLootMode(LOOT_MODE_HARD_MODE_1);
                }

                switch (action)
                {
                    case ACTION_TOWER_OF_STORM_DESTROYED:
                        if (towerOfStorms)
                        {
                            towerOfStorms = false;
                            --ActiveTowersCount;
                        }
                        break;
                    case ACTION_TOWER_OF_FROST_DESTROYED:
                        if (towerOfFrost)
                        {
                            towerOfFrost = false;
                            --ActiveTowersCount;
                        }
                        break;
                    case ACTION_TOWER_OF_FLAMES_DESTROYED:
                        if (towerOfFlames)
                        {
                            towerOfFlames = false;
                            --ActiveTowersCount;
                        }
                        break;
                    case ACTION_TOWER_OF_LIFE_DESTROYED:
                        if (towerOfLife)
                        {
                            towerOfLife = false;
                            --ActiveTowersCount;
                        }
                        break;
                    case ACTION_START_HARD_MODE:  // Activate hard-mode enable all towers, apply buffs on leviathan
                        ActiveTowers = true;
                        towerOfStorms = true;
                        towerOfLife = true;
                        towerOfFlames = true;
                        towerOfFrost = true;
                        me->SetLootMode(LOOT_MODE_DEFAULT | LOOT_MODE_HARD_MODE_1 | LOOT_MODE_HARD_MODE_2 | LOOT_MODE_HARD_MODE_3 | LOOT_MODE_HARD_MODE_4);
                        break;
                    case ACTION_MOVE_TO_CENTER_POSITION: // Triggered by 2 Collossus near door
                        if (!me->isDead())
                        {
                            me->SetHomePosition(Center);
                            me->GetMotionMaster()->MoveCharge(Center.GetPositionX(), Center.GetPositionY(), Center.GetPositionZ()); // position center
                            me->SetReactState(REACT_AGGRESSIVE);
                            me->RemoveFlag(UNIT_FIELD_FLAGS, UNIT_FLAG_NON_ATTACKABLE | UNIT_FLAG_NOT_SELECTABLE | UNIT_FLAG_STUNNED);
                            return;
                        }
                        break;
                    default:
                        break;
                }
            }

            private:
                //! Copypasta from DoSpellAttackIfReady, only difference is the target - it cannot be selected trough GetVictim this way -
                //! I also removed the spellInfo check
                void DoBatteringRamIfReady()
                {
                    if (me->isAttackReady())
                    {
                        Unit* target = ObjectAccessor::GetUnit(*me, _pursueTarget);

                        // Pursue was unable to acquire a valid target, so get the current victim as target.
                        if (!target && me->GetVictim())
                            target = me->GetVictim();

                        if (me->IsWithinCombatRange(target, 30.0f))
                        {
                            DoCast(target, SPELL_BATTERING_RAM);
                            me->resetAttackTimer();
                        }
                    }
                }

                ObjectGuid _pursueTarget;
        };

        CreatureAI* GetAI(Creature* creature) const override
        {
            return GetUlduarAI<boss_flame_leviathanAI>(creature);
        }
};

class boss_flame_leviathan_seat : public CreatureScript
{
    public:
        boss_flame_leviathan_seat() : CreatureScript("boss_flame_leviathan_seat") { }

        struct boss_flame_leviathan_seatAI : public ScriptedAI
        {
            boss_flame_leviathan_seatAI(Creature* creature) : ScriptedAI(creature)
            {
                me->SetReactState(REACT_PASSIVE);
                me->SetDisplayId(me->GetCreatureTemplate()->Modelid2);
                instance = creature->GetInstanceScript();
            }

            InstanceScript* instance;

            void PassengerBoarded(Unit* who, int8 seatId, bool apply) override
            {
                if (!me->GetVehicle())
                    return;

                if (seatId == SEAT_PLAYER)
                {
                    if (!apply)
                        return;
                    else if (Creature* leviathan = me->GetVehicleCreatureBase())
                        leviathan->AI()->Talk(SAY_PLAYER_RIDING);

                    if (Unit* turretPassenger = me->GetVehicleKit()->GetPassenger(SEAT_TURRET))
                        if (Creature* turret = turretPassenger->ToCreature())
                        {
                            turret->setFaction(me->GetVehicleBase()->getFaction());
                            turret->SetUInt32Value(UNIT_FIELD_FLAGS, 0); // unselectable
                            turret->AI()->AttackStart(who);
                        }
                    if (Unit* devicePassenger = me->GetVehicleKit()->GetPassenger(SEAT_DEVICE))
                        if (Creature* device = devicePassenger->ToCreature())
                        {
                            device->SetFlag(UNIT_NPC_FLAGS, UNIT_NPC_FLAG_SPELLCLICK);
                            device->RemoveFlag(UNIT_FIELD_FLAGS, UNIT_FLAG_NOT_SELECTABLE);
                        }

                    me->SetFlag(UNIT_FIELD_FLAGS, UNIT_FLAG_NOT_SELECTABLE);
                }
                else if (seatId == SEAT_TURRET)
                {
                    if (apply)
                        return;

                    if (Unit* device = ASSERT_NOTNULL(me->GetVehicleKit())->GetPassenger(SEAT_DEVICE))
                    {
                        device->SetFlag(UNIT_NPC_FLAGS, UNIT_NPC_FLAG_SPELLCLICK);
                        device->SetUInt32Value(UNIT_FIELD_FLAGS, 0); // unselectable
                    }
                }
            }
        };

        CreatureAI* GetAI(Creature* creature) const override
        {
            return GetInstanceAI<boss_flame_leviathan_seatAI>(creature);
        }
};

class boss_flame_leviathan_defense_cannon : public CreatureScript
{
    public:
        boss_flame_leviathan_defense_cannon() : CreatureScript("boss_flame_leviathan_defense_cannon") { }

        struct boss_flame_leviathan_defense_cannonAI : public ScriptedAI
        {
            boss_flame_leviathan_defense_cannonAI(Creature* creature) : ScriptedAI(creature)
            {
                Initialize();
            }

            void Initialize()
            {
                NapalmTimer = 5 * IN_MILLISECONDS;
            }

            uint32 NapalmTimer;

            void Reset() override
            {
                Initialize();
                DoCast(me, AURA_STEALTH_DETECTION);
            }

            void UpdateAI(uint32 diff) override
            {
                if (!UpdateVictim())
                    return;

                if (NapalmTimer <= diff)
                {
                    if (Unit* target = SelectTarget(SELECT_TARGET_RANDOM, 0))
                        if (CanAIAttack(target))
                            DoCast(target, SPELL_NAPALM, true);

                    NapalmTimer = 5000;
                }
                else
                    NapalmTimer -= diff;
            }

            bool CanAIAttack(Unit const* who) const override
            {
                if (who->GetTypeId() != TYPEID_PLAYER || !who->GetVehicle() || who->GetVehicleBase()->GetEntry() == NPC_SEAT)
                    return false;
                return true;
            }
        };

        CreatureAI* GetAI(Creature* creature) const override
        {
            return new boss_flame_leviathan_defense_cannonAI(creature);
        }
};

class boss_flame_leviathan_defense_turret : public CreatureScript
{
    public:
        boss_flame_leviathan_defense_turret() : CreatureScript("boss_flame_leviathan_defense_turret") { }

        struct boss_flame_leviathan_defense_turretAI : public TurretAI
        {
            boss_flame_leviathan_defense_turretAI(Creature* creature) : TurretAI(creature) { }

            void DamageTaken(Unit* who, uint32 &damage) override
            {
                if (!CanAIAttack(who))
                    damage = 0;
            }

            bool CanAIAttack(Unit const* who) const override
            {
                if (who->GetTypeId() != TYPEID_PLAYER || !who->GetVehicle() || who->GetVehicleBase()->GetEntry() != NPC_SEAT)
                    return false;
                return true;
            }
        };

        CreatureAI* GetAI(Creature* creature) const override
        {
            return new boss_flame_leviathan_defense_turretAI(creature);
        }
};

class boss_flame_leviathan_overload_device : public CreatureScript
{
    public:
        boss_flame_leviathan_overload_device() : CreatureScript("boss_flame_leviathan_overload_device") { }

        struct boss_flame_leviathan_overload_deviceAI : public PassiveAI
        {
            boss_flame_leviathan_overload_deviceAI(Creature* creature) : PassiveAI(creature)
            {
            }

            void OnSpellClick(Unit* /*clicker*/, bool& result) override
            {
                if (!result)
                    return;

                if (me->GetVehicle())
                {
                    me->RemoveFlag(UNIT_NPC_FLAGS, UNIT_NPC_FLAG_SPELLCLICK);
                    me->SetFlag(UNIT_FIELD_FLAGS, UNIT_FLAG_NOT_SELECTABLE);

                    if (Unit* player = me->GetVehicle()->GetPassenger(SEAT_PLAYER))
                    {
                        me->GetVehicleBase()->CastSpell(player, SPELL_SMOKE_TRAIL, true);
                        player->GetMotionMaster()->MoveKnockbackFrom(me->GetVehicleBase()->GetPositionX(), me->GetVehicleBase()->GetPositionY(), 30, 30);
                        player->ExitVehicle();
                    }
                }
            }
        };

        CreatureAI* GetAI(Creature* creature) const override
        {
            return new boss_flame_leviathan_overload_deviceAI(creature);
        }
};

class boss_flame_leviathan_safety_container : public CreatureScript
{
    public:
        boss_flame_leviathan_safety_container() : CreatureScript("boss_flame_leviathan_safety_container") { }

        struct boss_flame_leviathan_safety_containerAI : public PassiveAI
        {
            boss_flame_leviathan_safety_containerAI(Creature* creature) : PassiveAI(creature)
            {
            }

            void JustDied(Unit* /*killer*/) override
            {
                float x, y, z;
                me->GetPosition(x, y, z);
                z = me->GetMap()->GetHeight(me->GetPhaseMask(), x, y, z);
                me->GetMotionMaster()->MovePoint(0, x, y, z);
                me->SetPosition(x, y, z, 0);
            }

            void UpdateAI(uint32 /*diff*/) override
            {
            }
        };

        CreatureAI* GetAI(Creature* creature) const override
        {
            return new boss_flame_leviathan_safety_containerAI(creature);
        }
};

class npc_mechanolift : public CreatureScript
{
    public:
        npc_mechanolift() : CreatureScript("npc_mechanolift") { }

        struct npc_mechanoliftAI : public PassiveAI
        {
            npc_mechanoliftAI(Creature* creature) : PassiveAI(creature)
            {
                Initialize();
                ASSERT(me->GetVehicleKit());
            }

            void Initialize()
            {
                MoveTimer = 0;
            }

            uint32 MoveTimer;

            void Reset() override
            {
                Initialize();
                me->GetMotionMaster()->MoveRandom(50);
            }

            void JustDied(Unit* /*killer*/) override
            {
                me->GetMotionMaster()->MoveTargetedHome();
                DoCast(SPELL_DUSTY_EXPLOSION);
                Creature* liquid = DoSummon(NPC_LIQUID, me, 0);
                if (liquid)
                {
                    liquid->CastSpell(liquid, SPELL_LIQUID_PYRITE, true);
                    liquid->CastSpell(liquid, SPELL_DUST_CLOUD_IMPACT, true);
                }
            }

            void MovementInform(uint32 type, uint32 id) override
            {
                if (type == POINT_MOTION_TYPE && id == 1)
                    if (Creature* container = me->FindNearestCreature(NPC_CONTAINER, 5, true))
                        container->EnterVehicle(me);
            }

            void UpdateAI(uint32 diff) override
            {
                if (MoveTimer <= diff)
                {
                    if (me->GetVehicleKit()->HasEmptySeat(-1))
                    {
                        Creature* container = me->FindNearestCreature(NPC_CONTAINER, 50, true);
                        if (container && !container->GetVehicle())
                            me->GetMotionMaster()->MovePoint(1, container->GetPositionX(), container->GetPositionY(), container->GetPositionZ());
                    }

                    MoveTimer = 30000; //check next 30 seconds
                }
                else
                    MoveTimer -= diff;
            }
        };

        CreatureAI* GetAI(Creature* creature) const override
        {
            return new npc_mechanoliftAI(creature);
        }
};

class npc_pool_of_tar : public CreatureScript
{
    public:
        npc_pool_of_tar() : CreatureScript("npc_pool_of_tar") { }

        struct npc_pool_of_tarAI : public ScriptedAI
        {
            npc_pool_of_tarAI(Creature* creature) : ScriptedAI(creature)
            {
                me->RemoveFlag(UNIT_FIELD_FLAGS, UNIT_FLAG_NOT_SELECTABLE);
                me->SetReactState(REACT_PASSIVE);
                me->CastSpell(me, SPELL_TAR_PASSIVE, true);
            }

            void DamageTaken(Unit* /*who*/, uint32& damage) override
            {
                damage = 0;
            }

            void SpellHit(Unit* /*caster*/, SpellInfo const* spell) override
            {
                if (spell->SchoolMask & SPELL_SCHOOL_MASK_FIRE && !me->HasAura(SPELL_BLAZE))
                    me->CastSpell(me, SPELL_BLAZE, true);
            }

            void UpdateAI(uint32 /*diff*/) override { }
        };

        CreatureAI* GetAI(Creature* creature) const override
        {
            return new npc_pool_of_tarAI(creature);
        }
};

class npc_colossus : public CreatureScript
{
    public:
        npc_colossus() : CreatureScript("npc_colossus") { }

        struct npc_colossusAI : public ScriptedAI
        {
            npc_colossusAI(Creature* creature) : ScriptedAI(creature)
            {
                instance = creature->GetInstanceScript();
            }

            InstanceScript* instance;

            void JustDied(Unit* /*killer*/) override
            {
                if (me->GetHomePosition().IsInDist(&Center, 50.f))
                    instance->SetData(DATA_COLOSSUS, instance->GetData(DATA_COLOSSUS)+1);
            }

            void UpdateAI(uint32 /*diff*/) override
            {
                if (!UpdateVictim())
                    return;

                DoMeleeAttackIfReady();
            }
        };

        CreatureAI* GetAI(Creature* creature) const override
        {
            return GetInstanceAI<npc_colossusAI>(creature);
        }
};

class npc_thorims_hammer : public CreatureScript
{
    public:
        npc_thorims_hammer() : CreatureScript("npc_thorims_hammer") { }

        struct npc_thorims_hammerAI : public ScriptedAI
        {
            npc_thorims_hammerAI(Creature* creature) : ScriptedAI(creature)
            {
                me->SetFlag(UNIT_FIELD_FLAGS, UNIT_FLAG_NOT_SELECTABLE);
                me->CastSpell(me, AURA_DUMMY_BLUE, true);
            }

            void MoveInLineOfSight(Unit* who) override

            {
                if (who->GetTypeId() == TYPEID_PLAYER && who->IsVehicle() && me->IsInRange(who, 0, 10, false))
                {
                    if (Creature* trigger = DoSummonFlyer(NPC_THORIM_TARGET_BEACON, me, 20, 0, 1000, TEMPSUMMON_TIMED_DESPAWN))
                        trigger->CastSpell(who, SPELL_THORIM_S_HAMMER, true);
                }
            }

            void UpdateAI(uint32 /*diff*/) override
            {
                if (!me->HasAura(AURA_DUMMY_BLUE))
                    me->CastSpell(me, AURA_DUMMY_BLUE, true);

                UpdateVictim();
            }
        };

        CreatureAI* GetAI(Creature* creature) const override
        {
            return new npc_thorims_hammerAI(creature);
        }
};

class npc_mimirons_inferno : public CreatureScript
{
public:
    npc_mimirons_inferno() : CreatureScript("npc_mimirons_inferno") { }

    CreatureAI* GetAI(Creature* creature) const override
    {
        return new npc_mimirons_infernoAI(creature);
    }

    struct npc_mimirons_infernoAI : public npc_escortAI
    {
        npc_mimirons_infernoAI(Creature* creature) : npc_escortAI(creature)
        {
            Initialize();
            me->SetFlag(UNIT_FIELD_FLAGS, UNIT_FLAG_NON_ATTACKABLE | UNIT_FLAG_NOT_SELECTABLE);
            me->CastSpell(me, AURA_DUMMY_YELLOW, true);
            me->SetReactState(REACT_PASSIVE);
        }

        void Initialize()
        {
            infernoTimer = 2000;
        }

        void WaypointReached(uint32 /*waypointId*/) override
        {

        }

        void Reset() override
        {
            Initialize();
        }

        uint32 infernoTimer;

        void UpdateAI(uint32 diff) override
        {
            npc_escortAI::UpdateAI(diff);

            if (!HasEscortState(STATE_ESCORT_ESCORTING))
                Start(false, true, ObjectGuid::Empty, NULL, false, true);
            else
            {
                if (infernoTimer <= diff)
                {
                    if (Creature* trigger = DoSummonFlyer(NPC_MIMIRON_TARGET_BEACON, me, 20, 0, 1000, TEMPSUMMON_TIMED_DESPAWN))
                    {
                        trigger->CastSpell(me->GetPositionX(), me->GetPositionY(), me->GetPositionZ(), SPELL_MIMIRON_S_INFERNO, true);
                        infernoTimer = 2000;
                    }
                }
                else
                    infernoTimer -= diff;

                if (!me->HasAura(AURA_DUMMY_YELLOW))
                    me->CastSpell(me, AURA_DUMMY_YELLOW, true);
            }
        }
    };

};

class npc_hodirs_fury : public CreatureScript
{
    public:
        npc_hodirs_fury() : CreatureScript("npc_hodirs_fury") { }

        struct npc_hodirs_furyAI : public ScriptedAI
        {
            npc_hodirs_furyAI(Creature* creature) : ScriptedAI(creature)
            {
                me->SetFlag(UNIT_FIELD_FLAGS, UNIT_FLAG_NOT_SELECTABLE);
                me->CastSpell(me, AURA_DUMMY_GREEN, true);
            }

            void MoveInLineOfSight(Unit* who) override

            {
                if (who->GetTypeId() == TYPEID_PLAYER && who->IsVehicle() && me->IsInRange(who, 0, 5, false))
                {
                    if (Creature* trigger = DoSummonFlyer(NPC_HODIR_TARGET_BEACON, me, 20, 0, 1000, TEMPSUMMON_TIMED_DESPAWN))
                        trigger->CastSpell(who, SPELL_HODIR_S_FURY, true);
                }
            }

            void UpdateAI(uint32 /*diff*/) override
            {
                if (!me->HasAura(AURA_DUMMY_GREEN))
                    me->CastSpell(me, AURA_DUMMY_GREEN, true);

                UpdateVictim();
            }
        };

        CreatureAI* GetAI(Creature* creature) const override
        {
            return new npc_hodirs_furyAI(creature);
        }
};

class npc_freyas_ward : public CreatureScript
{
    public:
        npc_freyas_ward() : CreatureScript("npc_freyas_ward") { }

        struct npc_freyas_wardAI : public ScriptedAI
        {
            npc_freyas_wardAI(Creature* creature) : ScriptedAI(creature)
            {
                Initialize();
                me->CastSpell(me, AURA_DUMMY_GREEN, true);
            }

            void Initialize()
            {
                summonTimer = 5000;
            }

            uint32 summonTimer;

            void Reset() override
            {
                Initialize();
            }

            void UpdateAI(uint32 diff) override
            {
                if (summonTimer <= diff)
                {
                    DoCast(SPELL_FREYA_S_WARD_EFFECT_1);
                    DoCast(SPELL_FREYA_S_WARD_EFFECT_2);
                    summonTimer = 20000;
                }
                else
                    summonTimer -= diff;

                if (!me->HasAura(AURA_DUMMY_GREEN))
                    me->CastSpell(me, AURA_DUMMY_GREEN, true);

                UpdateVictim();
            }
        };

        CreatureAI* GetAI(Creature* creature) const override
        {
            return new npc_freyas_wardAI(creature);
        }
};

class npc_freya_ward_summon : public CreatureScript
{
    public:
        npc_freya_ward_summon() : CreatureScript("npc_freya_ward_summon") { }

        struct npc_freya_ward_summonAI : public ScriptedAI
        {
            npc_freya_ward_summonAI(Creature* creature) : ScriptedAI(creature)
            {
                Initialize();
                creature->GetMotionMaster()->MoveRandom(100);
            }

            void Initialize()
            {
                lashTimer = 5000;
            }

            uint32 lashTimer;

            void Reset() override
            {
                Initialize();
            }

            void UpdateAI(uint32 diff) override
            {
                if (!UpdateVictim())
                    return;

                if (lashTimer <= diff)
                {
                    DoCast(SPELL_LASH);
                    lashTimer = 20000;
                }
                else
                    lashTimer -= diff;

                DoMeleeAttackIfReady();
            }
        };

        CreatureAI* GetAI(Creature* creature) const override
        {
            return new npc_freya_ward_summonAI(creature);
        }
};

enum BrannBronzebeardGossips
{
    GOSSIP_MENU_BRANN_BRONZEBEARD   = 10355,
    GOSSIP_OPTION_BRANN_BRONZEBEARD = 0
};

class npc_brann_bronzebeard_ulduar_intro : public CreatureScript
{
    public:
        npc_brann_bronzebeard_ulduar_intro() : CreatureScript("npc_brann_bronzebeard_ulduar_intro") { }

        struct npc_brann_bronzebeard_ulduar_introAI : public ScriptedAI
        {
            npc_brann_bronzebeard_ulduar_introAI(Creature* creature) : ScriptedAI(creature)
            {
                _instance = creature->GetInstanceScript();
            }

            void sGossipSelect(Player* player, uint32 menuId, uint32 gossipListId) override
            {
                if (menuId == GOSSIP_MENU_BRANN_BRONZEBEARD && gossipListId == GOSSIP_OPTION_BRANN_BRONZEBEARD)
                {
                    player->PlayerTalkClass->SendCloseGossip();
                    if (Creature* loreKeeper = _instance->GetCreature(DATA_LORE_KEEPER_OF_NORGANNON))
                        loreKeeper->RemoveFlag(UNIT_NPC_FLAGS, UNIT_NPC_FLAG_GOSSIP);
                }
            }

        private:
            InstanceScript* _instance;
        };

        CreatureAI* GetAI(Creature* creature) const override
        {
            return GetUlduarAI<npc_brann_bronzebeard_ulduar_introAI>(creature);
        }
};

enum LoreKeeperGossips
{
    GOSSIP_MENU_LORE_KEEPER   = 10477,
    GOSSIP_OPTION_LORE_KEEPER = 0
};

class npc_lorekeeper : public CreatureScript
{
    public:
        npc_lorekeeper() : CreatureScript("npc_lorekeeper") { }

        struct npc_lorekeeperAI : public ScriptedAI
        {
            npc_lorekeeperAI(Creature* creature) : ScriptedAI(creature)
            {
                _instance = creature->GetInstanceScript();
            }

            void DoAction(int32 action) override
            {
                // Start encounter
                if (action == ACTION_SPAWN_VEHICLES)
                {
                    for (uint8 i = 0; i < RAID_MODE(2, 5); ++i)
                        DoSummon(VEHICLE_SIEGE, PosSiege[i], 3000, TEMPSUMMON_CORPSE_TIMED_DESPAWN);
                    for (uint8 i = 0; i < RAID_MODE(2, 5); ++i)
                        DoSummon(VEHICLE_CHOPPER, PosChopper[i], 3000, TEMPSUMMON_CORPSE_TIMED_DESPAWN);
                    for (uint8 i = 0; i < RAID_MODE(2, 5); ++i)
                        DoSummon(VEHICLE_DEMOLISHER, PosDemolisher[i], 3000, TEMPSUMMON_CORPSE_TIMED_DESPAWN);
                }
            }

            void sGossipSelect(Player* player, uint32 menuId, uint32 gossipListId) override
            {
                if (menuId == GOSSIP_MENU_LORE_KEEPER && gossipListId == GOSSIP_OPTION_LORE_KEEPER)
                {
                    player->PlayerTalkClass->SendCloseGossip();
                    _instance->instance->LoadGrid(364, -16); // make sure leviathan is loaded

                    if (Creature* leviathan = _instance->instance->GetCreature(_instance->GetGuidData(BOSS_LEVIATHAN)))
                    {
                        leviathan->AI()->DoAction(ACTION_START_HARD_MODE);
                        me->SetVisible(false);
                        DoAction(ACTION_SPAWN_VEHICLES); // spawn the vehicles
                        if (Creature* delorah = _instance->GetCreature(DATA_DELLORAH))
                        {
                            if (Creature* brann = _instance->GetCreature(DATA_BRANN_BRONZEBEARD_INTRO))
                            {
<<<<<<< HEAD
                                Delorah->GetMotionMaster()->MovePoint(0, Branz->GetPositionX()-4, Branz->GetPositionY(), Branz->GetPositionZ());
                                /// @todo Delorah->AI()->Talk(xxxx, Branz); when reached at branz
=======
                                delorah->GetMotionMaster()->MovePoint(0, brann->GetPositionX() - 4, brann->GetPositionY(), brann->GetPositionZ());
                                /// @todo delorah->AI()->Talk(xxxx, brann->GetGUID()); when reached at branz
>>>>>>> 233297c5
                            }
                        }
                    }
                }
            }

        private:
            InstanceScript* _instance;
        };

        CreatureAI* GetAI(Creature* creature) const override
        {
            return new npc_lorekeeperAI(creature);
        }
};

class go_ulduar_tower : public GameObjectScript
{
    public:
        go_ulduar_tower() : GameObjectScript("go_ulduar_tower") { }

        void OnDestroyed(GameObject* go, Player* /*player*/) override
        {
            InstanceScript* instance = go->GetInstanceScript();
            if (!instance)
                return;

            switch (go->GetEntry())
            {
                case GO_TOWER_OF_STORMS:
                    instance->ProcessEvent(go, EVENT_TOWER_OF_STORM_DESTROYED);
                    break;
                case GO_TOWER_OF_FLAMES:
                    instance->ProcessEvent(go, EVENT_TOWER_OF_FLAMES_DESTROYED);
                    break;
                case GO_TOWER_OF_FROST:
                    instance->ProcessEvent(go, EVENT_TOWER_OF_FROST_DESTROYED);
                    break;
                case GO_TOWER_OF_LIFE:
                    instance->ProcessEvent(go, EVENT_TOWER_OF_LIFE_DESTROYED);
                    break;
            }

            if (Creature* trigger = go->FindNearestCreature(NPC_ULDUAR_GAUNTLET_GENERATOR, 15.0f, true))
                trigger->DisappearAndDie();
        }
};

class achievement_three_car_garage_demolisher : public AchievementCriteriaScript
{
    public:
        achievement_three_car_garage_demolisher() : AchievementCriteriaScript("achievement_three_car_garage_demolisher") { }

        bool OnCheck(Player* source, Unit* /*target*/) override
        {
            if (Creature* vehicle = source->GetVehicleCreatureBase())
            {
                if (vehicle->GetEntry() == VEHICLE_DEMOLISHER)
                    return true;
            }

            return false;
        }
};

class achievement_three_car_garage_chopper : public AchievementCriteriaScript
{
    public:
        achievement_three_car_garage_chopper() : AchievementCriteriaScript("achievement_three_car_garage_chopper") { }

        bool OnCheck(Player* source, Unit* /*target*/) override
        {
            if (Creature* vehicle = source->GetVehicleCreatureBase())
            {
                if (vehicle->GetEntry() == VEHICLE_CHOPPER)
                    return true;
            }

            return false;
        }
};

class achievement_three_car_garage_siege : public AchievementCriteriaScript
{
    public:
        achievement_three_car_garage_siege() : AchievementCriteriaScript("achievement_three_car_garage_siege") { }

        bool OnCheck(Player* source, Unit* /*target*/) override
        {
            if (Creature* vehicle = source->GetVehicleCreatureBase())
            {
                if (vehicle->GetEntry() == VEHICLE_SIEGE)
                    return true;
            }

            return false;
        }
};

class achievement_shutout : public AchievementCriteriaScript
{
    public:
        achievement_shutout() : AchievementCriteriaScript("achievement_shutout") { }

        bool OnCheck(Player* /*source*/, Unit* target) override
        {
            if (target)
                if (Creature* leviathan = target->ToCreature())
                    if (leviathan->AI()->GetData(DATA_SHUTOUT))
                        return true;

            return false;
        }
};

class achievement_unbroken : public AchievementCriteriaScript
{
    public:
        achievement_unbroken() : AchievementCriteriaScript("achievement_unbroken") { }

        bool OnCheck(Player* /*source*/, Unit* target) override
        {
            if (target)
                if (InstanceScript* instance = target->GetInstanceScript())
                    return instance->GetData(DATA_UNBROKEN) != 0;

            return false;
        }
};

class achievement_orbital_bombardment : public AchievementCriteriaScript
{
    public:
        achievement_orbital_bombardment() : AchievementCriteriaScript("achievement_orbital_bombardment") { }

        bool OnCheck(Player* /*source*/, Unit* target) override
        {
            if (!target)
                return false;

            if (Creature* Leviathan = target->ToCreature())
                if (Leviathan->AI()->GetData(DATA_ORBIT_ACHIEVEMENTS) >= 1)
                    return true;

            return false;
        }
};

class achievement_orbital_devastation : public AchievementCriteriaScript
{
    public:
        achievement_orbital_devastation() : AchievementCriteriaScript("achievement_orbital_devastation") { }

        bool OnCheck(Player* /*source*/, Unit* target) override
        {
            if (!target)
                return false;

            if (Creature* Leviathan = target->ToCreature())
                if (Leviathan->AI()->GetData(DATA_ORBIT_ACHIEVEMENTS) >= 2)
                    return true;

            return false;
        }
};

class achievement_nuked_from_orbit : public AchievementCriteriaScript
{
    public:
        achievement_nuked_from_orbit() : AchievementCriteriaScript("achievement_nuked_from_orbit") { }

        bool OnCheck(Player* /*source*/, Unit* target) override
        {
            if (!target)
                return false;

            if (Creature* Leviathan = target->ToCreature())
                if (Leviathan->AI()->GetData(DATA_ORBIT_ACHIEVEMENTS) >= 3)
                    return true;

            return false;
        }
};

class achievement_orbit_uary : public AchievementCriteriaScript
{
    public:
        achievement_orbit_uary() : AchievementCriteriaScript("achievement_orbit_uary") { }

        bool OnCheck(Player* /*source*/, Unit* target) override
        {
            if (!target)
                return false;

            if (Creature* Leviathan = target->ToCreature())
                if (Leviathan->AI()->GetData(DATA_ORBIT_ACHIEVEMENTS) == 4)
                    return true;

            return false;
        }
};

class spell_load_into_catapult : public SpellScriptLoader
{
    enum Spells
    {
        SPELL_PASSENGER_LOADED = 62340,
    };

    public:
        spell_load_into_catapult() : SpellScriptLoader("spell_load_into_catapult") { }

        class spell_load_into_catapult_AuraScript : public AuraScript
        {
            PrepareAuraScript(spell_load_into_catapult_AuraScript);

            void OnApply(AuraEffect const* /*aurEff*/, AuraEffectHandleModes /*mode*/)
            {
                Unit* owner = GetOwner()->ToUnit();
                if (!owner)
                    return;

                owner->CastSpell(owner, SPELL_PASSENGER_LOADED, true);
            }

            void OnRemove(AuraEffect const* /*aurEff*/, AuraEffectHandleModes /*mode*/)
            {
                Unit* owner = GetOwner()->ToUnit();
                if (!owner)
                    return;

                owner->RemoveAurasDueToSpell(SPELL_PASSENGER_LOADED);
            }

            void Register() override
            {
                OnEffectApply += AuraEffectApplyFn(spell_load_into_catapult_AuraScript::OnApply, EFFECT_0, SPELL_AURA_CONTROL_VEHICLE, AURA_EFFECT_HANDLE_REAL);
                OnEffectRemove += AuraEffectRemoveFn(spell_load_into_catapult_AuraScript::OnRemove, EFFECT_0, SPELL_AURA_CONTROL_VEHICLE, AURA_EFFECT_HANDLE_REAL_OR_REAPPLY_MASK);
            }
        };

        AuraScript* GetAuraScript() const override
        {
            return new spell_load_into_catapult_AuraScript();
        }
};

class spell_auto_repair : public SpellScriptLoader
{
    enum Spells
    {
        SPELL_AUTO_REPAIR = 62705,
    };

    public:
        spell_auto_repair() : SpellScriptLoader("spell_auto_repair") { }

        class spell_auto_repair_SpellScript : public SpellScript
        {
            PrepareSpellScript(spell_auto_repair_SpellScript);

            void CheckCooldownForTarget()
            {
                if (GetHitUnit()->HasAuraEffect(SPELL_AUTO_REPAIR, EFFECT_2))   // Check presence of dummy aura indicating cooldown
                {
                    PreventHitEffect(EFFECT_0);
                    PreventHitDefaultEffect(EFFECT_1);
                    PreventHitDefaultEffect(EFFECT_2);
                    //! Currently this doesn't work: if we call PreventHitAura(), the existing aura will be removed
                    //! because of recent aura refreshing changes. Since removing the existing aura negates the idea
                    //! of a cooldown marker, we just let the dummy aura refresh itself without executing the other spelleffects.
                    //! The spelleffects can be executed by letting the dummy aura expire naturally.
                    //! This is a temporary solution only.
                    //PreventHitAura();
                }
            }

            void HandleScript(SpellEffIndex /*eff*/)
            {
                Vehicle* vehicle = GetHitUnit()->GetVehicleKit();
                if (!vehicle)
                    return;

                Unit* driver = vehicle->GetPassenger(0);
                if (!driver)
                    return;

                driver->TextEmote(EMOTE_REPAIR, driver, true);

                InstanceScript* instance = driver->GetInstanceScript();
                if (!instance)
                    return;

                // Actually should/could use basepoints (100) for this spell effect as percentage of health, but oh well.
                vehicle->GetBase()->SetFullHealth();

                // For achievement
                instance->SetData(DATA_UNBROKEN, 0);
            }

            void Register() override
            {
                OnEffectHitTarget += SpellEffectFn(spell_auto_repair_SpellScript::HandleScript, EFFECT_0, SPELL_EFFECT_SCRIPT_EFFECT);
                BeforeHit += SpellHitFn(spell_auto_repair_SpellScript::CheckCooldownForTarget);
            }
        };

        SpellScript* GetSpellScript() const override
        {
            return new spell_auto_repair_SpellScript();
        }
};

class spell_systems_shutdown : public SpellScriptLoader
{
    public:
        spell_systems_shutdown() : SpellScriptLoader("spell_systems_shutdown") { }

        class spell_systems_shutdown_AuraScript : public AuraScript
        {
            PrepareAuraScript(spell_systems_shutdown_AuraScript);

            void OnApply(AuraEffect const* /*aurEff*/, AuraEffectHandleModes /*mode*/)
            {
                Creature* owner = GetOwner()->ToCreature();
                if (!owner)
                    return;

                //! This could probably in the SPELL_EFFECT_SEND_EVENT handler too:
                owner->AddUnitState(UNIT_STATE_STUNNED | UNIT_STATE_ROOT);
                owner->SetFlag(UNIT_FIELD_FLAGS, UNIT_FLAG_STUNNED);
                owner->RemoveAurasDueToSpell(SPELL_GATHERING_SPEED);
            }

            void OnRemove(AuraEffect const* /*aurEff*/, AuraEffectHandleModes /*mode*/)
            {
                Creature* owner = GetOwner()->ToCreature();
                if (!owner)
                    return;

                owner->RemoveFlag(UNIT_FIELD_FLAGS, UNIT_FLAG_STUNNED);
            }

            void Register() override
            {
                OnEffectApply += AuraEffectApplyFn(spell_systems_shutdown_AuraScript::OnApply, EFFECT_0, SPELL_AURA_MOD_DAMAGE_PERCENT_TAKEN, AURA_EFFECT_HANDLE_REAL);
                OnEffectRemove += AuraEffectRemoveFn(spell_systems_shutdown_AuraScript::OnRemove, EFFECT_0, SPELL_AURA_MOD_DAMAGE_PERCENT_TAKEN, AURA_EFFECT_HANDLE_REAL);
            }
        };

        AuraScript* GetAuraScript() const override
        {
            return new spell_systems_shutdown_AuraScript();
        }
};

class FlameLeviathanPursuedTargetSelector
{
    enum Area
    {
        AREA_FORMATION_GROUNDS = 4652,
    };

    public:
        explicit FlameLeviathanPursuedTargetSelector(Unit* unit) : _me(unit) { };

        bool operator()(WorldObject* target) const
        {
            //! No players, only vehicles. Pursue is never cast on players.
            Creature* creatureTarget = target->ToCreature();
            if (!creatureTarget)
                return true;

            //! NPC entries must match
            if (creatureTarget->GetEntry() != NPC_SALVAGED_DEMOLISHER && creatureTarget->GetEntry() != NPC_SALVAGED_SIEGE_ENGINE)
                return true;

            //! NPC must be a valid vehicle installation
            Vehicle* vehicle = creatureTarget->GetVehicleKit();
            if (!vehicle)
                return true;

            //! Entity needs to be in appropriate area
            if (target->GetAreaId() != AREA_FORMATION_GROUNDS)
                return true;

            //! Vehicle must be in use by player
            bool playerFound = false;
            for (SeatMap::const_iterator itr = vehicle->Seats.begin(); itr != vehicle->Seats.end() && !playerFound; ++itr)
                if (itr->second.Passenger.Guid.IsPlayer())
                    playerFound = true;

            return !playerFound;
        }

    private:
        Unit const* _me;
};

class spell_pursue : public SpellScriptLoader
{
    public:
        spell_pursue() : SpellScriptLoader("spell_pursue") { }

        class spell_pursue_SpellScript : public SpellScript
        {
            PrepareSpellScript(spell_pursue_SpellScript);

        public:
            spell_pursue_SpellScript()
            {
                _target = nullptr;
            }

        private:
            void FilterTargets(std::list<WorldObject*>& targets)
            {
                targets.remove_if(FlameLeviathanPursuedTargetSelector(GetCaster()));
                if (!targets.empty())
                {
                    //! In the end, only one target should be selected
                    _target = Trinity::Containers::SelectRandomContainerElement(targets);
                    FilterTargetsSubsequently(targets);
                }
            }

            void FilterTargetsSubsequently(std::list<WorldObject*>& targets)
            {
                targets.clear();
                if (_target)
                    targets.push_back(_target);
            }

            void HandleScript(SpellEffIndex /*eff*/)
            {
                Creature* caster = GetCaster()->ToCreature();
                if (!caster)
                    return;

                caster->AI()->AttackStart(GetHitUnit());    // Chase target

                for (SeatMap::const_iterator itr = caster->GetVehicleKit()->Seats.begin(); itr != caster->GetVehicleKit()->Seats.end(); ++itr)
                {
                    if (Player* passenger = ObjectAccessor::GetPlayer(*caster, itr->second.Passenger.Guid))
                    {
                        caster->AI()->Talk(EMOTE_PURSUE, passenger);
                        return;
                    }
                }
            }

            void Register() override
            {
                OnObjectAreaTargetSelect += SpellObjectAreaTargetSelectFn(spell_pursue_SpellScript::FilterTargets, EFFECT_0, TARGET_UNIT_SRC_AREA_ENEMY);
                OnObjectAreaTargetSelect += SpellObjectAreaTargetSelectFn(spell_pursue_SpellScript::FilterTargetsSubsequently, EFFECT_1, TARGET_UNIT_SRC_AREA_ENEMY);
                OnEffectHitTarget += SpellEffectFn(spell_pursue_SpellScript::HandleScript, EFFECT_0, SPELL_EFFECT_APPLY_AURA);
            }

            WorldObject* _target;
        };

        SpellScript* GetSpellScript() const override
        {
            return new spell_pursue_SpellScript();
        }
};

class spell_vehicle_throw_passenger : public SpellScriptLoader
{
    public:
        spell_vehicle_throw_passenger() : SpellScriptLoader("spell_vehicle_throw_passenger") { }

        class spell_vehicle_throw_passenger_SpellScript : public SpellScript
        {
            PrepareSpellScript(spell_vehicle_throw_passenger_SpellScript);
            void HandleScript(SpellEffIndex effIndex)
            {
                Spell* baseSpell = GetSpell();
                SpellCastTargets targets = baseSpell->m_targets;
                int32 damage = GetEffectValue();
                if (targets.HasTraj())
                    if (Vehicle* vehicle = GetCaster()->GetVehicleKit())
                        if (Unit* passenger = vehicle->GetPassenger(damage - 1))
                        {
                            // use 99 because it is 3d search
                            std::list<WorldObject*> targetList;
                            Trinity::WorldObjectSpellAreaTargetCheck check(99, GetExplTargetDest(), GetCaster(), GetCaster(), GetSpellInfo(), TARGET_CHECK_DEFAULT, NULL);
                            Trinity::WorldObjectListSearcher<Trinity::WorldObjectSpellAreaTargetCheck> searcher(GetCaster(), targetList, check);
                            GetCaster()->GetMap()->VisitAll(GetCaster()->m_positionX, GetCaster()->m_positionY, 99, searcher);
                            float minDist = 99 * 99;
                            Unit* target = NULL;
                            for (std::list<WorldObject*>::iterator itr = targetList.begin(); itr != targetList.end(); ++itr)
                            {
                                if (Unit* unit = (*itr)->ToUnit())
                                    if (unit->GetEntry() == NPC_SEAT)
                                        if (Vehicle* seat = unit->GetVehicleKit())
                                            if (!seat->GetPassenger(0))
                                                if (Unit* device = seat->GetPassenger(2))
                                                    if (!device->GetCurrentSpell(CURRENT_CHANNELED_SPELL))
                                                    {
                                                        float dist = unit->GetExactDistSq(targets.GetDstPos());
                                                        if (dist < minDist)
                                                        {
                                                            minDist = dist;
                                                            target = unit;
                                                        }
                                                    }
                            }
                            if (target && target->IsWithinDist2d(targets.GetDstPos(), GetSpellInfo()->Effects[effIndex].CalcRadius() * 2)) // now we use *2 because the location of the seat is not correct
                                passenger->EnterVehicle(target, 0);
                            else
                            {
                                passenger->ExitVehicle();
                                float x, y, z;
                                targets.GetDstPos()->GetPosition(x, y, z);
                                passenger->GetMotionMaster()->MoveJump(x, y, z, targets.GetSpeedXY(), targets.GetSpeedZ());
                            }
                        }
            }

            void Register() override
            {
                OnEffectHitTarget += SpellEffectFn(spell_vehicle_throw_passenger_SpellScript::HandleScript, EFFECT_0, SPELL_EFFECT_DUMMY);
            }
        };

        SpellScript* GetSpellScript() const override
        {
            return new spell_vehicle_throw_passenger_SpellScript();
        }
};

void AddSC_boss_flame_leviathan()
{
    new boss_flame_leviathan();
    new boss_flame_leviathan_seat();
    new boss_flame_leviathan_defense_turret();
    new boss_flame_leviathan_defense_cannon();
    new boss_flame_leviathan_overload_device();
    new boss_flame_leviathan_safety_container();
    new npc_mechanolift();
    new npc_pool_of_tar();
    new npc_colossus();
    new npc_thorims_hammer();
    new npc_mimirons_inferno();
    new npc_hodirs_fury();
    new npc_freyas_ward();
    new npc_freya_ward_summon();
    new npc_brann_bronzebeard_ulduar_intro();
    new npc_lorekeeper();
    new go_ulduar_tower();

    new achievement_three_car_garage_demolisher();
    new achievement_three_car_garage_chopper();
    new achievement_three_car_garage_siege();
    new achievement_shutout();
    new achievement_unbroken();
    new achievement_orbital_bombardment();
    new achievement_orbital_devastation();
    new achievement_nuked_from_orbit();
    new achievement_orbit_uary();

    new spell_load_into_catapult();
    new spell_auto_repair();
    new spell_systems_shutdown();
    new spell_pursue();
    new spell_vehicle_throw_passenger();
}<|MERGE_RESOLUTION|>--- conflicted
+++ resolved
@@ -1250,13 +1250,8 @@
                         {
                             if (Creature* brann = _instance->GetCreature(DATA_BRANN_BRONZEBEARD_INTRO))
                             {
-<<<<<<< HEAD
-                                Delorah->GetMotionMaster()->MovePoint(0, Branz->GetPositionX()-4, Branz->GetPositionY(), Branz->GetPositionZ());
-                                /// @todo Delorah->AI()->Talk(xxxx, Branz); when reached at branz
-=======
                                 delorah->GetMotionMaster()->MovePoint(0, brann->GetPositionX() - 4, brann->GetPositionY(), brann->GetPositionZ());
                                 /// @todo delorah->AI()->Talk(xxxx, brann->GetGUID()); when reached at branz
->>>>>>> 233297c5
                             }
                         }
                     }
