--- conflicted
+++ resolved
@@ -25,11 +25,8 @@
 #include "ScriptMgr.h"
 #include "ObjectMgr.h"
 #include "Chat.h"
-<<<<<<< HEAD
 #include <stdlib.h>
-=======
 #include "Player.h"
->>>>>>> d42212b5
 
 class modify_commandscript : public CommandScript
 {
@@ -1036,11 +1033,7 @@
 
                 handler->PSendSysMessage(LANG_YOU_TAKE_MONEY, moneyToAddMsg, handler->GetNameLink(target).c_str());
                 if (handler->needReportToTarget(target))
-<<<<<<< HEAD
-                    (ChatHandler(target)).PSendSysMessage(LANG_YOURS_MONEY_TAKEN, handler->GetNameLink().c_str(), moneyToAddMsg);
-=======
-                    ChatHandler(target->GetSession()).PSendSysMessage(LANG_YOURS_MONEY_TAKEN, handler->GetNameLink().c_str(), abs(moneyToAdd));
->>>>>>> d42212b5
+                    ChatHandler(target->GetSession()).PSendSysMessage(LANG_YOURS_MONEY_TAKEN, handler->GetNameLink().c_str(), moneyToAddMsg);
                 target->SetMoney(newmoney);
             }
         }
@@ -1048,11 +1041,7 @@
         {
             handler->PSendSysMessage(LANG_YOU_GIVE_MONEY, uint32(moneyToAdd), handler->GetNameLink(target).c_str());
             if (handler->needReportToTarget(target))
-<<<<<<< HEAD
-                (ChatHandler(target)).PSendSysMessage(LANG_YOURS_MONEY_GIVEN, handler->GetNameLink().c_str(), uint32(moneyToAdd));
-=======
-                ChatHandler(target->GetSession()).PSendSysMessage(LANG_YOURS_MONEY_GIVEN, handler->GetNameLink().c_str(), moneyToAdd);
->>>>>>> d42212b5
+                ChatHandler(target->GetSession()).PSendSysMessage(LANG_YOURS_MONEY_GIVEN, handler->GetNameLink().c_str(), uint32(moneyToAdd));
 
             if (moneyToAdd >= MAX_MONEY_AMOUNT)
                 target->SetMoney(MAX_MONEY_AMOUNT);
