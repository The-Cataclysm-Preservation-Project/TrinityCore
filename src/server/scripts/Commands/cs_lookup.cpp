/*
 * Copyright (C) 2008-2014 TrinityCore <http://www.trinitycore.org/>
 *
 * This program is free software; you can redistribute it and/or modify it
 * under the terms of the GNU General Public License as published by the
 * Free Software Foundation; either version 2 of the License, or (at your
 * option) any later version.
 *
 * This program is distributed in the hope that it will be useful, but WITHOUT
 * ANY WARRANTY; without even the implied warranty of MERCHANTABILITY or
 * FITNESS FOR A PARTICULAR PURPOSE. See the GNU General Public License for
 * more details.
 *
 * You should have received a copy of the GNU General Public License along
 * with this program. If not, see <http://www.gnu.org/licenses/>.
 */

/* ScriptData
Name: lookup_commandscript
%Complete: 100
Comment: All lookup related commands
Category: commandscripts
EndScriptData */

#include "AccountMgr.h"
#include "Chat.h"
#include "GameEventMgr.h"
#include "ObjectAccessor.h"
#include "ObjectMgr.h"
#include "Player.h"
#include "ReputationMgr.h"
#include "ScriptMgr.h"
#include "SpellInfo.h"

class lookup_commandscript : public CommandScript
{
public:
    lookup_commandscript() : CommandScript("lookup_commandscript") { }

    ChatCommand* GetCommands() const OVERRIDE
    {
        static ChatCommand lookupPlayerCommandTable[] =
        {
            { "ip",      rbac::RBAC_PERM_COMMAND_LOOKUP_PLAYER_IP,      true, &HandleLookupPlayerIpCommand,        "", NULL },
            { "account", rbac::RBAC_PERM_COMMAND_LOOKUP_PLAYER_ACCOUNT, true, &HandleLookupPlayerAccountCommand,   "", NULL },
            { "email",   rbac::RBAC_PERM_COMMAND_LOOKUP_PLAYER_EMAIL,   true, &HandleLookupPlayerEmailCommand,     "", NULL },
            { NULL,      0,                                      false, NULL,                                "", NULL }
        };

        static ChatCommand lookupSpellCommandTable[] =
        {
            { "id", rbac::RBAC_PERM_COMMAND_LOOKUP_SPELL_ID, true, &HandleLookupSpellIdCommand,         "", NULL },
            { "",   rbac::RBAC_PERM_COMMAND_LOOKUP_SPELL,    true, &HandleLookupSpellCommand,           "", NULL },
            { NULL, 0,                                false, NULL,                                "", NULL }
        };

        static ChatCommand lookupCommandTable[] =
        {
            { "area",     rbac::RBAC_PERM_COMMAND_LOOKUP_AREA,     true, &HandleLookupAreaCommand,     "", NULL },
            { "creature", rbac::RBAC_PERM_COMMAND_LOOKUP_CREATURE, true, &HandleLookupCreatureCommand, "", NULL },
            { "event",    rbac::RBAC_PERM_COMMAND_LOOKUP_EVENT,    true, &HandleLookupEventCommand,    "", NULL },
            { "faction",  rbac::RBAC_PERM_COMMAND_LOOKUP_FACTION,  true, &HandleLookupFactionCommand,  "", NULL },
            { "item",     rbac::RBAC_PERM_COMMAND_LOOKUP_ITEM,     true, &HandleLookupItemCommand,     "", NULL },
            { "itemset",  rbac::RBAC_PERM_COMMAND_LOOKUP_ITEMSET,  true, &HandleLookupItemSetCommand,  "", NULL },
            { "object",   rbac::RBAC_PERM_COMMAND_LOOKUP_OBJECT,   true, &HandleLookupObjectCommand,   "", NULL },
            { "quest",    rbac::RBAC_PERM_COMMAND_LOOKUP_QUEST,    true, &HandleLookupQuestCommand,    "", NULL },
            { "player",   rbac::RBAC_PERM_COMMAND_LOOKUP_PLAYER,   true, NULL,                         "", lookupPlayerCommandTable },
            { "skill",    rbac::RBAC_PERM_COMMAND_LOOKUP_SKILL,    true, &HandleLookupSkillCommand,    "", NULL },
            { "spell",    rbac::RBAC_PERM_COMMAND_LOOKUP_SPELL,    true, NULL,                         "", lookupSpellCommandTable },
            { "taxinode", rbac::RBAC_PERM_COMMAND_LOOKUP_TAXINODE, true, &HandleLookupTaxiNodeCommand, "", NULL },
            { "tele",     rbac::RBAC_PERM_COMMAND_LOOKUP_TELE,     true, &HandleLookupTeleCommand,     "", NULL },
            { "title",    rbac::RBAC_PERM_COMMAND_LOOKUP_TITLE,    true, &HandleLookupTitleCommand,    "", NULL },
            { "map",      rbac::RBAC_PERM_COMMAND_LOOKUP_MAP,      true, &HandleLookupMapCommand,      "", NULL },
            { NULL,       0,                                false, NULL,                         "", NULL }
        };

        static ChatCommand commandTable[] =
        {
            { "lookup", rbac::RBAC_PERM_COMMAND_LOOKUP,  true, NULL, "", lookupCommandTable },
            { NULL,     0,                        false, NULL, "", NULL }
        };
        return commandTable;
    }

    static bool HandleLookupAreaCommand(ChatHandler* handler, char const* args)
    {
        if (!*args)
            return false;

        std::string namePart = args;
        std::wstring wNamePart;

        if (!Utf8toWStr(namePart, wNamePart))
            return false;

        bool found = false;
        uint32 count = 0;
        uint32 maxResults = sWorld->getIntConfig(CONFIG_MAX_RESULTS_LOOKUP_COMMANDS);

        // converting string that we try to find to lower case
        wstrToLower(wNamePart);

        // Search in AreaTable.dbc
        for (uint32 areaflag = 0; areaflag < sAreaStore.GetNumRows(); ++areaflag)
        {
            AreaTableEntry const* areaEntry = sAreaStore.LookupEntry(areaflag);
            if (areaEntry)
            {
                std::string name = areaEntry->area_name;
                if (name.empty())
                    continue;

                if (!Utf8FitTo(name, wNamePart))
                    continue;

                if (maxResults && count++ == maxResults)
                {
                    handler->PSendSysMessage(LANG_COMMAND_LOOKUP_MAX_RESULTS, maxResults);
                    return true;
                }

                // send area in "id - [name]" format
                std::ostringstream ss;
                if (handler->GetSession())
                    ss << areaEntry->ID << " - |cffffffff|Harea:" << areaEntry->ID << "|h[" << name<< "]|h|r";
                else
                    ss << areaEntry->ID << " - " << name;

                handler->SendSysMessage(ss.str().c_str());

                if (!found)
                    found = true;
            }
        }

        if (!found)
            handler->SendSysMessage(LANG_COMMAND_NOAREAFOUND);

        return true;
    }

    static bool HandleLookupCreatureCommand(ChatHandler* handler, char const* args)
    {
        if (!*args)
            return false;

        std::string namePart = args;
        std::wstring wNamePart;

        // converting string that we try to find to lower case
        if (!Utf8toWStr(namePart, wNamePart))
            return false;

        wstrToLower(wNamePart);

        bool found = false;
        uint32 count = 0;
        uint32 maxResults = sWorld->getIntConfig(CONFIG_MAX_RESULTS_LOOKUP_COMMANDS);

        CreatureTemplateContainer const* ctc = sObjectMgr->GetCreatureTemplates();
        for (CreatureTemplateContainer::const_iterator itr = ctc->begin(); itr != ctc->end(); ++itr)
        {
            uint32 id = itr->second.Entry;
            uint8 localeIndex = handler->GetSessionDbLocaleIndex();
            if (CreatureLocale const* creatureLocale = sObjectMgr->GetCreatureLocale(id))
            {
                if (creatureLocale->Name.size() > localeIndex && !creatureLocale->Name[localeIndex].empty())
                {
                    std::string name = creatureLocale->Name[localeIndex];

                    if (Utf8FitTo(name, wNamePart))
                    {
                        if (maxResults && count++ == maxResults)
                        {
                            handler->PSendSysMessage(LANG_COMMAND_LOOKUP_MAX_RESULTS, maxResults);
                            return true;
                        }

                        if (handler->GetSession())
                            handler->PSendSysMessage(LANG_CREATURE_ENTRY_LIST_CHAT, id, id, name.c_str());
                        else
                            handler->PSendSysMessage(LANG_CREATURE_ENTRY_LIST_CONSOLE, id, name.c_str());

                        if (!found)
                            found = true;

                        continue;
                    }
                }
            }

            std::string name = itr->second.Name;
            if (name.empty())
                continue;

            if (Utf8FitTo(name, wNamePart))
            {
                if (maxResults && count++ == maxResults)
                {
                    handler->PSendSysMessage(LANG_COMMAND_LOOKUP_MAX_RESULTS, maxResults);
                    return true;
                }

                if (handler->GetSession())
                    handler->PSendSysMessage(LANG_CREATURE_ENTRY_LIST_CHAT, id, id, name.c_str());
                else
                    handler->PSendSysMessage(LANG_CREATURE_ENTRY_LIST_CONSOLE, id, name.c_str());

                if (!found)
                    found = true;
            }
        }

        if (!found)
            handler->SendSysMessage(LANG_COMMAND_NOCREATUREFOUND);

        return true;
    }

    static bool HandleLookupEventCommand(ChatHandler* handler, char const* args)
    {
        if (!*args)
            return false;

        std::string namePart = args;
        std::wstring wNamePart;

        // converting string that we try to find to lower case
        if (!Utf8toWStr(namePart, wNamePart))
            return false;

        wstrToLower(wNamePart);

        bool found = false;
        uint32 count = 0;
        uint32 maxResults = sWorld->getIntConfig(CONFIG_MAX_RESULTS_LOOKUP_COMMANDS);

        GameEventMgr::GameEventDataMap const& events = sGameEventMgr->GetEventMap();
        GameEventMgr::ActiveEvents const& activeEvents = sGameEventMgr->GetActiveEventList();

        for (uint32 id = 0; id < events.size(); ++id)
        {
            GameEventData const& eventData = events[id];

            std::string descr = eventData.description;
            if (descr.empty())
                continue;

            if (Utf8FitTo(descr, wNamePart))
            {
                if (maxResults && count++ == maxResults)
                {
                    handler->PSendSysMessage(LANG_COMMAND_LOOKUP_MAX_RESULTS, maxResults);
                    return true;
                }

                char const* active = activeEvents.find(id) != activeEvents.end() ? handler->GetTrinityString(LANG_ACTIVE) : "";

                if (handler->GetSession())
                    handler->PSendSysMessage(LANG_EVENT_ENTRY_LIST_CHAT, id, id, eventData.description.c_str(), active);
                else
                    handler->PSendSysMessage(LANG_EVENT_ENTRY_LIST_CONSOLE, id, eventData.description.c_str(), active);

                if (!found)
                    found = true;
            }
        }

        if (!found)
            handler->SendSysMessage(LANG_NOEVENTFOUND);

        return true;
    }

    static bool HandleLookupFactionCommand(ChatHandler* handler, char const* args)
    {
        if (!*args)
            return false;

        // Can be NULL at console call
        Player* target = handler->getSelectedPlayer();

        std::string namePart = args;
        std::wstring wNamePart;

        if (!Utf8toWStr(namePart, wNamePart))
            return false;

        // converting string that we try to find to lower case
        wstrToLower (wNamePart);

        bool found = false;
        uint32 count = 0;
        uint32 maxResults = sWorld->getIntConfig(CONFIG_MAX_RESULTS_LOOKUP_COMMANDS);

        for (uint32 id = 0; id < sFactionStore.GetNumRows(); ++id)
        {
            if (FactionEntry const* factionEntry = sFactionStore.LookupEntry(id))
            {
                FactionState const* factionState = target ? target->GetReputationMgr().GetState(factionEntry) : NULL;

                std::string name = factionEntry->name;
                if (name.empty())
                    continue;

                if (!Utf8FitTo(name, wNamePart))
                    continue;

                if (maxResults && count++ == maxResults)
                {
                    handler->PSendSysMessage(LANG_COMMAND_LOOKUP_MAX_RESULTS, maxResults);
                    return true;
                }

                // send faction in "id - [faction] rank reputation [visible] [at war] [own team] [unknown] [invisible] [inactive]" format
                // or              "id - [faction] [no reputation]" format
                std::ostringstream ss;
                if (handler->GetSession())
                    ss << id << " - |cffffffff|Hfaction:" << id << "|h[" << name << "]|h|r";
                else
                    ss << id << " - " << name;

                if (factionState) // and then target != NULL also
                {
                    uint32 index = target->GetReputationMgr().GetReputationRankStrIndex(factionEntry);
                    std::string rankName = handler->GetTrinityString(index);

                    ss << ' ' << rankName << "|h|r (" << target->GetReputationMgr().GetReputation(factionEntry) << ')';

                    if (factionState->Flags & FACTION_FLAG_VISIBLE)
                        ss << handler->GetTrinityString(LANG_FACTION_VISIBLE);
                    if (factionState->Flags & FACTION_FLAG_AT_WAR)
                        ss << handler->GetTrinityString(LANG_FACTION_ATWAR);
                    if (factionState->Flags & FACTION_FLAG_PEACE_FORCED)
                        ss << handler->GetTrinityString(LANG_FACTION_PEACE_FORCED);
                    if (factionState->Flags & FACTION_FLAG_HIDDEN)
                        ss << handler->GetTrinityString(LANG_FACTION_HIDDEN);
                    if (factionState->Flags & FACTION_FLAG_INVISIBLE_FORCED)
                        ss << handler->GetTrinityString(LANG_FACTION_INVISIBLE_FORCED);
                    if (factionState->Flags & FACTION_FLAG_INACTIVE)
                        ss << handler->GetTrinityString(LANG_FACTION_INACTIVE);
                }
                else
                    ss << handler->GetTrinityString(LANG_FACTION_NOREPUTATION);

                handler->SendSysMessage(ss.str().c_str());

                if (!found)
                    found = true;
            }
        }

        if (!found)
            handler->SendSysMessage(LANG_COMMAND_FACTION_NOTFOUND);
        return true;
    }

    static bool HandleLookupItemCommand(ChatHandler* handler, char const* args)
    {
        if (!*args)
            return false;

        std::string namePart = args;
        std::wstring wNamePart;

        // converting string that we try to find to lower case
        if (!Utf8toWStr(namePart, wNamePart))
            return false;

        wstrToLower(wNamePart);

        bool found = false;
        uint32 count = 0;
        uint32 maxResults = sWorld->getIntConfig(CONFIG_MAX_RESULTS_LOOKUP_COMMANDS);

        // Search in `item_template`
        ItemTemplateContainer const* its = sObjectMgr->GetItemTemplateStore();
        for (ItemTemplateContainer::const_iterator itr = its->begin(); itr != its->end(); ++itr)
        {
            int localeIndex = handler->GetSessionDbLocaleIndex();
            if (localeIndex >= 0)
            {
                uint8 ulocaleIndex = uint8(localeIndex);
                if (ItemLocale const* il = sObjectMgr->GetItemLocale(itr->second.ItemId))
                {
                    if (il->Name.size() > ulocaleIndex && !il->Name[ulocaleIndex].empty())
                    {
                        std::string name = il->Name[ulocaleIndex];

                        if (Utf8FitTo(name, wNamePart))
                        {
                            if (maxResults && count++ == maxResults)
                            {
                                handler->PSendSysMessage(LANG_COMMAND_LOOKUP_MAX_RESULTS, maxResults);
                                return true;
                            }

                            if (handler->GetSession())
                                handler->PSendSysMessage(LANG_ITEM_LIST_CHAT, itr->second.ItemId, itr->second.ItemId, name.c_str());
                            else
                                handler->PSendSysMessage(LANG_ITEM_LIST_CONSOLE, itr->second.ItemId, name.c_str());

                            if (!found)
                                found = true;

                            continue;
                        }
                    }
                }
            }

            std::string name = itr->second.Name1;
            if (name.empty())
                continue;

            if (Utf8FitTo(name, wNamePart))
            {
                if (maxResults && count++ == maxResults)
                {
                    handler->PSendSysMessage(LANG_COMMAND_LOOKUP_MAX_RESULTS, maxResults);
                    return true;
                }

                if (handler->GetSession())
                    handler->PSendSysMessage(LANG_ITEM_LIST_CHAT, itr->second.ItemId, itr->second.ItemId, name.c_str());
                else
                    handler->PSendSysMessage(LANG_ITEM_LIST_CONSOLE, itr->second.ItemId, name.c_str());

                if (!found)
                    found = true;
            }
        }

        if (!found)
            handler->SendSysMessage(LANG_COMMAND_NOITEMFOUND);

        return true;
    }

    static bool HandleLookupItemSetCommand(ChatHandler* handler, char const* args)
    {
        if (!*args)
            return false;

        std::string namePart = args;
        std::wstring wNamePart;

        if (!Utf8toWStr(namePart, wNamePart))
            return false;

        // converting string that we try to find to lower case
        wstrToLower(wNamePart);

        bool found = false;
        uint32 count = 0;
        uint32 maxResults = sWorld->getIntConfig(CONFIG_MAX_RESULTS_LOOKUP_COMMANDS);

        // Search in ItemSet.dbc
        for (uint32 id = 0; id < sItemSetStore.GetNumRows(); id++)
        {
            ItemSetEntry const* set = sItemSetStore.LookupEntry(id);
            if (set)
            {
                std::string name = set->name;
                if (name.empty())
                    continue;

                if (!Utf8FitTo(name, wNamePart))
                    continue;

                if (maxResults && count++ == maxResults)
                {
                    handler->PSendSysMessage(LANG_COMMAND_LOOKUP_MAX_RESULTS, maxResults);
                    return true;
                }

                // send item set in "id - [namedlink locale]" format
                if (handler->GetSession())
                    handler->PSendSysMessage(LANG_ITEMSET_LIST_CHAT, id, id, name.c_str(), "");
                else
                    handler->PSendSysMessage(LANG_ITEMSET_LIST_CONSOLE, id, name.c_str(), "");

                if (!found)
                    found = true;
            }
        }
        if (!found)
            handler->SendSysMessage(LANG_COMMAND_NOITEMSETFOUND);

        return true;
    }

    static bool HandleLookupObjectCommand(ChatHandler* handler, char const* args)
    {
        if (!*args)
            return false;

        std::string namePart = args;
        std::wstring wNamePart;

        // converting string that we try to find to lower case
        if (!Utf8toWStr(namePart, wNamePart))
            return false;

        wstrToLower(wNamePart);

        bool found = false;
        uint32 count = 0;
        uint32 maxResults = sWorld->getIntConfig(CONFIG_MAX_RESULTS_LOOKUP_COMMANDS);

        GameObjectTemplateContainer const* gotc = sObjectMgr->GetGameObjectTemplates();
        for (GameObjectTemplateContainer::const_iterator itr = gotc->begin(); itr != gotc->end(); ++itr)
        {
            uint8 localeIndex = handler->GetSessionDbLocaleIndex();
            if (GameObjectLocale const* objectLocalte = sObjectMgr->GetGameObjectLocale(itr->second.entry))
            {
                if (objectLocalte->Name.size() > localeIndex && !objectLocalte->Name[localeIndex].empty())
                {
                    std::string name = objectLocalte->Name[localeIndex];

                    if (Utf8FitTo(name, wNamePart))
                    {
                        if (maxResults && count++ == maxResults)
                        {
                            handler->PSendSysMessage(LANG_COMMAND_LOOKUP_MAX_RESULTS, maxResults);
                            return true;
                        }

                        if (handler->GetSession())
                            handler->PSendSysMessage(LANG_GO_ENTRY_LIST_CHAT, itr->second.entry, itr->second.entry, name.c_str());
                        else
                            handler->PSendSysMessage(LANG_GO_ENTRY_LIST_CONSOLE, itr->second.entry, name.c_str());

                        if (!found)
                            found = true;

                        continue;
                    }
                }
            }

            std::string name = itr->second.name;
            if (name.empty())
                continue;

            if (Utf8FitTo(name, wNamePart))
            {
                if (maxResults && count++ == maxResults)
                {
                    handler->PSendSysMessage(LANG_COMMAND_LOOKUP_MAX_RESULTS, maxResults);
                    return true;
                }

                if (handler->GetSession())
                    handler->PSendSysMessage(LANG_GO_ENTRY_LIST_CHAT, itr->second.entry, itr->second.entry, name.c_str());
                else
                    handler->PSendSysMessage(LANG_GO_ENTRY_LIST_CONSOLE, itr->second.entry, name.c_str());

                if (!found)
                    found = true;
            }
        }

        if (!found)
            handler->SendSysMessage(LANG_COMMAND_NOGAMEOBJECTFOUND);

        return true;
    }

    static bool HandleLookupQuestCommand(ChatHandler* handler, char const* args)
    {
        if (!*args)
            return false;

        // can be NULL at console call
        Player* target = handler->getSelectedPlayer();

        std::string namePart = args;
        std::wstring wNamePart;

        // converting string that we try to find to lower case
        if (!Utf8toWStr(namePart, wNamePart))
            return false;

        wstrToLower(wNamePart);

        bool found = false;
        uint32 count = 0;
        uint32 maxResults = sWorld->getIntConfig(CONFIG_MAX_RESULTS_LOOKUP_COMMANDS);

        ObjectMgr::QuestMap const& qTemplates = sObjectMgr->GetQuestTemplates();
        for (ObjectMgr::QuestMap::const_iterator iter = qTemplates.begin(); iter != qTemplates.end(); ++iter)
        {
            Quest* qInfo = iter->second;

            int localeIndex = handler->GetSessionDbLocaleIndex();
            if (localeIndex >= 0)
            {
                uint8 ulocaleIndex = uint8(localeIndex);
                if (QuestLocale const* questLocale = sObjectMgr->GetQuestLocale(qInfo->GetQuestId()))
                {
                    if (questLocale->Title.size() > ulocaleIndex && !questLocale->Title[ulocaleIndex].empty())
                    {
                        std::string title = questLocale->Title[ulocaleIndex];

                        if (Utf8FitTo(title, wNamePart))
                        {
                            if (maxResults && count++ == maxResults)
                            {
                                handler->PSendSysMessage(LANG_COMMAND_LOOKUP_MAX_RESULTS, maxResults);
                                return true;
                            }

                            char const* statusStr = "";

                            if (target)
                            {
                                QuestStatus status = target->GetQuestStatus(qInfo->GetQuestId());

                                switch (status)
                                {
                                    case QUEST_STATUS_COMPLETE:
                                        statusStr = handler->GetTrinityString(LANG_COMMAND_QUEST_COMPLETE);
                                        break;
                                    case QUEST_STATUS_INCOMPLETE:
                                        statusStr = handler->GetTrinityString(LANG_COMMAND_QUEST_ACTIVE);
                                        break;
                                    case QUEST_STATUS_REWARDED:
                                        statusStr = handler->GetTrinityString(LANG_COMMAND_QUEST_REWARDED);
                                        break;
                                    default:
                                        break;
                                }
                            }

                            if (handler->GetSession())
                                handler->PSendSysMessage(LANG_QUEST_LIST_CHAT, qInfo->GetQuestId(), qInfo->GetQuestId(), qInfo->GetQuestLevel(), title.c_str(), statusStr);
                            else
                                handler->PSendSysMessage(LANG_QUEST_LIST_CONSOLE, qInfo->GetQuestId(), title.c_str(), statusStr);

                            if (!found)
                                found = true;

                            continue;
                        }
                    }
                }
            }

            std::string title = qInfo->GetTitle();
            if (title.empty())
                continue;

            if (Utf8FitTo(title, wNamePart))
            {
                if (maxResults && count++ == maxResults)
                {
                    handler->PSendSysMessage(LANG_COMMAND_LOOKUP_MAX_RESULTS, maxResults);
                    return true;
                }

                char const* statusStr = "";

                if (target)
                {
                    QuestStatus status = target->GetQuestStatus(qInfo->GetQuestId());

                    switch (status)
                    {
                        case QUEST_STATUS_COMPLETE:
                            statusStr = handler->GetTrinityString(LANG_COMMAND_QUEST_COMPLETE);
                            break;
                        case QUEST_STATUS_INCOMPLETE:
                            statusStr = handler->GetTrinityString(LANG_COMMAND_QUEST_ACTIVE);
                            break;
                        case QUEST_STATUS_REWARDED:
                            statusStr = handler->GetTrinityString(LANG_COMMAND_QUEST_REWARDED);
                            break;
                        default:
                            break;
                    }
                }

                if (handler->GetSession())
                    handler->PSendSysMessage(LANG_QUEST_LIST_CHAT, qInfo->GetQuestId(), qInfo->GetQuestId(), qInfo->GetQuestLevel(), title.c_str(), statusStr);
                else
                    handler->PSendSysMessage(LANG_QUEST_LIST_CONSOLE, qInfo->GetQuestId(), title.c_str(), statusStr);

                if (!found)
                    found = true;
            }
        }

        if (!found)
            handler->SendSysMessage(LANG_COMMAND_NOQUESTFOUND);

        return true;
    }

    static bool HandleLookupSkillCommand(ChatHandler* handler, char const* args)
    {
        if (!*args)
            return false;

        // can be NULL in console call
        Player* target = handler->getSelectedPlayer();

        std::string namePart = args;
        std::wstring wNamePart;

        if (!Utf8toWStr(namePart, wNamePart))
            return false;

        // converting string that we try to find to lower case
        wstrToLower(wNamePart);

        bool found = false;
        uint32 count = 0;
        uint32 maxResults = sWorld->getIntConfig(CONFIG_MAX_RESULTS_LOOKUP_COMMANDS);

        // Search in SkillLine.dbc
        for (uint32 id = 0; id < sSkillLineStore.GetNumRows(); id++)
        {
            SkillLineEntry const* skillInfo = sSkillLineStore.LookupEntry(id);
            if (skillInfo)
            {
                std::string name = skillInfo->name;
                if (name.empty())
                    continue;

                if (!Utf8FitTo(name, wNamePart))
                    continue;

                if (maxResults && count++ == maxResults)
                {
                    handler->PSendSysMessage(LANG_COMMAND_LOOKUP_MAX_RESULTS, maxResults);
                    return true;
                }

                char valStr[50] = "";
                char const* knownStr = "";
                if (target && target->HasSkill(id))
                {
                    knownStr = handler->GetTrinityString(LANG_KNOWN);
                    uint32 curValue = target->GetPureSkillValue(id);
                    uint32 maxValue  = target->GetPureMaxSkillValue(id);
                    uint32 permValue = target->GetSkillPermBonusValue(id);
                    uint32 tempValue = target->GetSkillTempBonusValue(id);

                    char const* valFormat = handler->GetTrinityString(LANG_SKILL_VALUES);
                    snprintf(valStr, 50, valFormat, curValue, maxValue, permValue, tempValue);
                }

                // send skill in "id - [namedlink locale]" format
                if (handler->GetSession())
                    handler->PSendSysMessage(LANG_SKILL_LIST_CHAT, id, id, name.c_str(), "", knownStr, valStr);
                else
                    handler->PSendSysMessage(LANG_SKILL_LIST_CONSOLE, id, name.c_str(), "", knownStr, valStr);

                if (!found)
                    found = true;
            }
        }
        if (!found)
            handler->SendSysMessage(LANG_COMMAND_NOSKILLFOUND);

        return true;
    }

    static bool HandleLookupSpellCommand(ChatHandler* handler, char const* args)
    {
        if (!*args)
            return false;

        // can be NULL at console call
        Player* target = handler->getSelectedPlayer();

        std::string namePart = args;
        std::wstring wNamePart;

        if (!Utf8toWStr(namePart, wNamePart))
            return false;

        // converting string that we try to find to lower case
        wstrToLower(wNamePart);

        bool found = false;
        uint32 count = 0;
        uint32 maxResults = sWorld->getIntConfig(CONFIG_MAX_RESULTS_LOOKUP_COMMANDS);

        // Search in Spell.dbc
        for (uint32 id = 0; id < sSpellMgr->GetSpellInfoStoreSize(); id++)
        {
            SpellInfo const* spellInfo = sSpellMgr->GetSpellInfo(id);
            if (spellInfo)
            {
                std::string name = spellInfo->SpellName;
                if (name.empty())
                    continue;

                if (!Utf8FitTo(name, wNamePart))
                    continue;

                if (maxResults && count++ == maxResults)
                {
                    handler->PSendSysMessage(LANG_COMMAND_LOOKUP_MAX_RESULTS, maxResults);
                    return true;
                }

                bool known = target && target->HasSpell(id);
                bool learn = (spellInfo->Effects[0].Effect == SPELL_EFFECT_LEARN_SPELL);

                SpellInfo const* learnSpellInfo = sSpellMgr->GetSpellInfo(spellInfo->Effects[0].TriggerSpell);

                uint32 talentCost = GetTalentSpellCost(id);

                bool talent = (talentCost > 0);
                bool passive = spellInfo->IsPassive();
                bool active = target && target->HasAura(id);

                // unit32 used to prevent interpreting uint8 as char at output
                // find rank of learned spell for learning spell, or talent rank
                uint32 rank = talentCost ? talentCost : learn && learnSpellInfo ? learnSpellInfo->GetRank() : spellInfo->GetRank();

                // send spell in "id - [name, rank N] [talent] [passive] [learn] [known]" format
                std::ostringstream ss;
                if (handler->GetSession())
                    ss << id << " - |cffffffff|Hspell:" << id << "|h[" << name;
                else
                    ss << id << " - " << name;

                // include rank in link name
                if (rank)
                    ss << handler->GetTrinityString(LANG_SPELL_RANK) << rank;

                if (handler->GetSession())
                    ss << "]|h|r";

                if (talent)
                    ss << handler->GetTrinityString(LANG_TALENT);
                if (passive)
                    ss << handler->GetTrinityString(LANG_PASSIVE);
                if (learn)
                    ss << handler->GetTrinityString(LANG_LEARN);
                if (known)
                    ss << handler->GetTrinityString(LANG_KNOWN);
                if (active)
                    ss << handler->GetTrinityString(LANG_ACTIVE);

                handler->SendSysMessage(ss.str().c_str());

                if (!found)
                    found = true;
            }
        }
        if (!found)
            handler->SendSysMessage(LANG_COMMAND_NOSPELLFOUND);

        return true;
    }

    static bool HandleLookupSpellIdCommand(ChatHandler* handler, char const* args)
    {
        if (!*args)
            return false;

        // can be NULL at console call
        Player* target = handler->getSelectedPlayer();

        uint32 id = atoi((char*)args);

        if (SpellInfo const* spellInfo = sSpellMgr->GetSpellInfo(id))
        {
            int locale = handler->GetSessionDbcLocale();
            std::string name = spellInfo->SpellName;
            if (name.empty())
            {
                handler->SendSysMessage(LANG_COMMAND_NOSPELLFOUND);
                return true;
            }

                bool known = target && target->HasSpell(id);
                bool learn = (spellInfo->Effects[0].Effect == SPELL_EFFECT_LEARN_SPELL);

                SpellInfo const* learnSpellInfo = sSpellMgr->GetSpellInfo(spellInfo->Effects[0].TriggerSpell);

                uint32 talentCost = GetTalentSpellCost(id);

                bool talent = (talentCost > 0);
                bool passive = spellInfo->IsPassive();
                bool active = target && target->HasAura(id);

                // unit32 used to prevent interpreting uint8 as char at output
                // find rank of learned spell for learning spell, or talent rank
                uint32 rank = talentCost ? talentCost : learn && learnSpellInfo ? learnSpellInfo->GetRank() : spellInfo->GetRank();

                // send spell in "id - [name, rank N] [talent] [passive] [learn] [known]" format
                std::ostringstream ss;
                if (handler->GetSession())
                    ss << id << " - |cffffffff|Hspell:" << id << "|h[" << name;
                else
                    ss << id << " - " << name;

                // include rank in link name
                if (rank)
                    ss << handler->GetTrinityString(LANG_SPELL_RANK) << rank;

                if (handler->GetSession())
                    ss << ' ' << localeNames[locale] << "]|h|r";
                else
                    ss << ' ' << localeNames[locale];

                if (talent)
                    ss << handler->GetTrinityString(LANG_TALENT);
                if (passive)
                    ss << handler->GetTrinityString(LANG_PASSIVE);
                if (learn)
                    ss << handler->GetTrinityString(LANG_LEARN);
                if (known)
                    ss << handler->GetTrinityString(LANG_KNOWN);
                if (active)
                    ss << handler->GetTrinityString(LANG_ACTIVE);

                handler->SendSysMessage(ss.str().c_str());
        }
        else
            handler->SendSysMessage(LANG_COMMAND_NOSPELLFOUND);

        return true;
    }

    static bool HandleLookupTaxiNodeCommand(ChatHandler* handler, const char * args)
    {
        if (!*args)
            return false;

        std::string namePart = args;
        std::wstring wNamePart;

        if (!Utf8toWStr(namePart, wNamePart))
            return false;

        // converting string that we try to find to lower case
        wstrToLower(wNamePart);

        bool found = false;
        uint32 count = 0;
        uint32 maxResults = sWorld->getIntConfig(CONFIG_MAX_RESULTS_LOOKUP_COMMANDS);

        // Search in TaxiNodes.dbc
        for (uint32 id = 0; id < sTaxiNodesStore.GetNumRows(); id++)
        {
            TaxiNodesEntry const* nodeEntry = sTaxiNodesStore.LookupEntry(id);
            if (nodeEntry)
            {
                std::string name = nodeEntry->name;
                if (name.empty())
                    continue;

                if (!Utf8FitTo(name, wNamePart))
                    continue;

                if (maxResults && count++ == maxResults)
                {
                    handler->PSendSysMessage(LANG_COMMAND_LOOKUP_MAX_RESULTS, maxResults);
                    return true;
                }

                // send taxinode in "id - [name] (Map:m X:x Y:y Z:z)" format
                if (handler->GetSession())
                    handler->PSendSysMessage(LANG_TAXINODE_ENTRY_LIST_CHAT, id, id, name.c_str(), "",
                        nodeEntry->map_id, nodeEntry->x, nodeEntry->y, nodeEntry->z);
                else
                    handler->PSendSysMessage(LANG_TAXINODE_ENTRY_LIST_CONSOLE, id, name.c_str(), "",
                        nodeEntry->map_id, nodeEntry->x, nodeEntry->y, nodeEntry->z);

                if (!found)
                    found = true;
            }
        }
        if (!found)
            handler->SendSysMessage(LANG_COMMAND_NOTAXINODEFOUND);

        return true;
    }

    // Find tele in game_tele order by name
    static bool HandleLookupTeleCommand(ChatHandler* handler, char const* args)
    {
        if (!*args)
        {
            handler->SendSysMessage(LANG_COMMAND_TELE_PARAMETER);
            handler->SetSentErrorMessage(true);
            return false;
        }

        char const* str = strtok((char*)args, " ");
        if (!str)
            return false;

        std::string namePart = str;
        std::wstring wNamePart;

        if (!Utf8toWStr(namePart, wNamePart))
            return false;

        // converting string that we try to find to lower case
        wstrToLower(wNamePart);

        std::ostringstream reply;
        uint32 count = 0;
        uint32 maxResults = sWorld->getIntConfig(CONFIG_MAX_RESULTS_LOOKUP_COMMANDS);
        bool limitReached = false;

        GameTeleContainer const & teleMap = sObjectMgr->GetGameTeleMap();
        for (GameTeleContainer::const_iterator itr = teleMap.begin(); itr != teleMap.end(); ++itr)
        {
            GameTele const* tele = &itr->second;

            if (tele->wnameLow.find(wNamePart) == std::wstring::npos)
                continue;

            if (maxResults && count++ == maxResults)
            {
                limitReached = true;
                break;
            }

            if (handler->GetSession())
                reply << "  |cffffffff|Htele:" << itr->first << "|h[" << tele->name << "]|h|r\n";
            else
                reply << "  " << itr->first << ' ' << tele->name << "\n";
        }

        if (reply.str().empty())
            handler->SendSysMessage(LANG_COMMAND_TELE_NOLOCATION);
        else
            handler->PSendSysMessage(LANG_COMMAND_TELE_LOCATION, reply.str().c_str());

        if (limitReached)
            handler->PSendSysMessage(LANG_COMMAND_LOOKUP_MAX_RESULTS, maxResults);

        return true;
    }

    static bool HandleLookupTitleCommand(ChatHandler* handler, char const* args)
    {
        if (!*args)
            return false;

        // can be NULL in console call
        Player* target = handler->getSelectedPlayer();

        // title name have single string arg for player name
        char const* targetName = target ? target->GetName().c_str() : "NAME";

        std::string namePart = args;
        std::wstring wNamePart;

        if (!Utf8toWStr(namePart, wNamePart))
            return false;

        // converting string that we try to find to lower case
        wstrToLower(wNamePart);

        uint32 counter = 0;                                     // Counter for figure out that we found smth.
        uint32 maxResults = sWorld->getIntConfig(CONFIG_MAX_RESULTS_LOOKUP_COMMANDS);

        // Search in CharTitles.dbc
        for (uint32 id = 0; id < sCharTitlesStore.GetNumRows(); id++)
        {
            CharTitlesEntry const* titleInfo = sCharTitlesStore.LookupEntry(id);
            if (titleInfo)
            {
<<<<<<< HEAD
                std::string name = titleInfo->name;
=======
                /// @todo: implement female support
                int locale = handler->GetSessionDbcLocale();
                std::string name = titleInfo->nameMale[locale];
>>>>>>> 29610b25
                if (name.empty())
                    continue;

                if (!Utf8FitTo(name, wNamePart))
<<<<<<< HEAD
                    continue;
=======
                {
                    locale = 0;
                    for (; locale < TOTAL_LOCALES; ++locale)
                    {
                        if (locale == handler->GetSessionDbcLocale())
                            continue;

                        name = titleInfo->nameMale[locale];
                        if (name.empty())
                            continue;

                        if (Utf8FitTo(name, wNamePart))
                            break;
                    }
                }
>>>>>>> 29610b25

                if (maxResults && counter == maxResults)
                {
                    handler->PSendSysMessage(LANG_COMMAND_LOOKUP_MAX_RESULTS, maxResults);
                    return true;
                }

                char const* knownStr = target && target->HasTitle(titleInfo) ? handler->GetTrinityString(LANG_KNOWN) : "";

                char const* activeStr = target && target->GetUInt32Value(PLAYER_CHOSEN_TITLE) == titleInfo->bit_index
                    ? handler->GetTrinityString(LANG_ACTIVE)
                    : "";

                char titleNameStr[80];
                snprintf(titleNameStr, 80, name.c_str(), targetName);

                // send title in "id (idx:idx) - [namedlink locale]" format
                if (handler->GetSession())
                    handler->PSendSysMessage(LANG_TITLE_LIST_CHAT, id, titleInfo->bit_index, id, titleNameStr, "", knownStr, activeStr);
                else
                    handler->PSendSysMessage(LANG_TITLE_LIST_CONSOLE, id, titleInfo->bit_index, titleNameStr, "", knownStr, activeStr);

                ++counter;
            }
        }
        if (counter == 0)  // if counter == 0 then we found nth
            handler->SendSysMessage(LANG_COMMAND_NOTITLEFOUND);

        return true;
    }

    static bool HandleLookupMapCommand(ChatHandler* handler, char const* args)
    {
        if (!*args)
            return false;

        std::string namePart = args;
        std::wstring wNamePart;

        if (!Utf8toWStr(namePart, wNamePart))
            return false;

        wstrToLower(wNamePart);

        uint32 counter = 0;
        uint32 maxResults = sWorld->getIntConfig(CONFIG_MAX_RESULTS_LOOKUP_COMMANDS);
        uint8 locale = handler->GetSession() ? handler->GetSession()->GetSessionDbcLocale() : sWorld->GetDefaultDbcLocale();

        // search in Map.dbc
        for (uint32 id = 0; id < sMapStore.GetNumRows(); id++)
        {
            if (MapEntry const* mapInfo = sMapStore.LookupEntry(id))
            {
                std::string name = mapInfo->name;
                if (name.empty())
                    continue;

                if (Utf8FitTo(name, wNamePart) && locale < TOTAL_LOCALES)
                {
                    if (maxResults && counter == maxResults)
                    {
                        handler->PSendSysMessage(LANG_COMMAND_LOOKUP_MAX_RESULTS, maxResults);
                        return true;
                    }

                    std::ostringstream ss;
                    ss << id << " - [" << name << ']';

                    if (mapInfo->IsContinent())
                        ss << handler->GetTrinityString(LANG_CONTINENT);

                    switch (mapInfo->map_type)
                    {
                        case MAP_INSTANCE:
                            ss << handler->GetTrinityString(LANG_INSTANCE);
                            break;
                        case MAP_RAID:
                            ss << handler->GetTrinityString(LANG_RAID);
                            break;
                        case MAP_BATTLEGROUND:
                            ss << handler->GetTrinityString(LANG_BATTLEGROUND);
                            break;
                        case MAP_ARENA:
                            ss << handler->GetTrinityString(LANG_ARENA);
                            break;
                    }

                    handler->SendSysMessage(ss.str().c_str());

                    ++counter;
                }
            }
        }

        if (!counter)
            handler->SendSysMessage(LANG_COMMAND_NOMAPFOUND);

        return true;
    }

    static bool HandleLookupPlayerIpCommand(ChatHandler* handler, char const* args)
    {
        std::string ip;
        int32 limit;
        char* limitStr;

        Player* target = handler->getSelectedPlayer();
        if (!*args)
        {
            // NULL only if used from console
            if (!target || target == handler->GetSession()->GetPlayer())
                return false;

            ip = target->GetSession()->GetRemoteAddress();
            limit = -1;
        }
        else
        {
            ip = strtok((char*)args, " ");
            limitStr = strtok(NULL, " ");
            limit = limitStr ? atoi(limitStr) : -1;
        }

        PreparedStatement* stmt = LoginDatabase.GetPreparedStatement(LOGIN_SEL_ACCOUNT_BY_IP);
        stmt->setString(0, ip);
        PreparedQueryResult result = LoginDatabase.Query(stmt);

        return LookupPlayerSearchCommand(result, limit, handler);
    }

    static bool HandleLookupPlayerAccountCommand(ChatHandler* handler, char const* args)
    {
        if (!*args)
            return false;

        std::string account = strtok((char*)args, " ");
        char* limitStr = strtok(NULL, " ");
        int32 limit = limitStr ? atoi(limitStr) : -1;

        if (!AccountMgr::normalizeString
            (account))
            return false;

        PreparedStatement* stmt = LoginDatabase.GetPreparedStatement(LOGIN_SEL_ACCOUNT_LIST_BY_NAME);
        stmt->setString(0, account);
        PreparedQueryResult result = LoginDatabase.Query(stmt);

        return LookupPlayerSearchCommand(result, limit, handler);
    }

    static bool HandleLookupPlayerEmailCommand(ChatHandler* handler, char const* args)
    {
        if (!*args)
            return false;

        std::string email = strtok((char*)args, " ");
        char* limitStr = strtok(NULL, " ");
        int32 limit = limitStr ? atoi(limitStr) : -1;

        PreparedStatement* stmt = LoginDatabase.GetPreparedStatement(LOGIN_SEL_ACCOUNT_LIST_BY_EMAIL);
        stmt->setString(0, email);
        PreparedQueryResult result = LoginDatabase.Query(stmt);

        return LookupPlayerSearchCommand(result, limit, handler);
    }

    static bool LookupPlayerSearchCommand(PreparedQueryResult result, int32 limit, ChatHandler* handler)
    {
        if (!result)
        {
            handler->PSendSysMessage(LANG_NO_PLAYERS_FOUND);
            handler->SetSentErrorMessage(true);
            return false;
        }

        int32 counter = 0;
        uint32 count = 0;
        uint32 maxResults = sWorld->getIntConfig(CONFIG_MAX_RESULTS_LOOKUP_COMMANDS);

        do
        {
            if (maxResults && count++ == maxResults)
            {
                handler->PSendSysMessage(LANG_COMMAND_LOOKUP_MAX_RESULTS, maxResults);
                return true;
            }

            Field* fields           = result->Fetch();
            uint32 accountId        = fields[0].GetUInt32();
            std::string accountName = fields[1].GetString();

            PreparedStatement* stmt = CharacterDatabase.GetPreparedStatement(CHAR_SEL_CHAR_GUID_NAME_BY_ACC);
            stmt->setUInt32(0, accountId);
            PreparedQueryResult result2 = CharacterDatabase.Query(stmt);

            if (result2)
            {
                handler->PSendSysMessage(LANG_LOOKUP_PLAYER_ACCOUNT, accountName.c_str(), accountId);

                do
                {
                    Field* characterFields  = result2->Fetch();
                    uint32 guid             = characterFields[0].GetUInt32();
                    std::string name        = characterFields[1].GetString();

                    handler->PSendSysMessage(LANG_LOOKUP_PLAYER_CHARACTER, name.c_str(), guid);
                    ++counter;
                }
                while (result2->NextRow() && (limit == -1 || counter < limit));
            }
        }
        while (result->NextRow());

        if (counter == 0) // empty accounts only
        {
            handler->PSendSysMessage(LANG_NO_PLAYERS_FOUND);
            handler->SetSentErrorMessage(true);
            return false;
        }

        return true;
    }
};

void AddSC_lookup_commandscript()
{
    new lookup_commandscript();
}<|MERGE_RESOLUTION|>--- conflicted
+++ resolved
@@ -1072,36 +1072,13 @@
             CharTitlesEntry const* titleInfo = sCharTitlesStore.LookupEntry(id);
             if (titleInfo)
             {
-<<<<<<< HEAD
-                std::string name = titleInfo->name;
-=======
-                /// @todo: implement female support
-                int locale = handler->GetSessionDbcLocale();
-                std::string name = titleInfo->nameMale[locale];
->>>>>>> 29610b25
+                std::string name = target->getGender() == GENDER_MALE ? titleInfo->nameMale : titleInfo->nameFemale;
+                
                 if (name.empty())
                     continue;
 
                 if (!Utf8FitTo(name, wNamePart))
-<<<<<<< HEAD
-                    continue;
-=======
-                {
-                    locale = 0;
-                    for (; locale < TOTAL_LOCALES; ++locale)
-                    {
-                        if (locale == handler->GetSessionDbcLocale())
-                            continue;
-
-                        name = titleInfo->nameMale[locale];
-                        if (name.empty())
-                            continue;
-
-                        if (Utf8FitTo(name, wNamePart))
-                            break;
-                    }
-                }
->>>>>>> 29610b25
+                    continue;
 
                 if (maxResults && counter == maxResults)
                 {
