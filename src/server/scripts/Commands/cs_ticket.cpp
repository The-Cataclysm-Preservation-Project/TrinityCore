--- conflicted
+++ resolved
@@ -98,11 +98,7 @@
         ObjectGuid targetGuid = sObjectMgr->GetPlayerGUIDByName(target);
         uint32 accountId = sObjectMgr->GetPlayerAccountIdByGUID(targetGuid);
         // Target must exist and have administrative rights
-<<<<<<< HEAD
-        if (!AccountMgr::HasPermission(accountId, rbac::RBAC_PERM_COMMANDS_BE_ASSIGNED_TICKET, realmHandle.Index))
-=======
         if (!AccountMgr::HasPermission(accountId, rbac::RBAC_PERM_COMMANDS_BE_ASSIGNED_TICKET, realm.Id.Realm))
->>>>>>> d1efa0b8
         {
             handler->SendSysMessage(LANG_COMMAND_TICKETASSIGNERROR_A);
             return true;
@@ -126,11 +122,7 @@
 
         // Assign ticket
         SQLTransaction trans = SQLTransaction(NULL);
-<<<<<<< HEAD
-        ticket->SetAssignedTo(targetGuid, AccountMgr::IsAdminAccount(AccountMgr::GetSecurity(accountId, realmHandle.Index)));
-=======
         ticket->SetAssignedTo(targetGuid, AccountMgr::IsAdminAccount(AccountMgr::GetSecurity(accountId, realm.Id.Realm)));
->>>>>>> d1efa0b8
         ticket->SaveToDB(trans);
         sTicketMgr->UpdateLastChange();
 
@@ -398,11 +390,7 @@
         {
             ObjectGuid guid = ticket->GetAssignedToGUID();
             uint32 accountId = sObjectMgr->GetPlayerAccountIdByGUID(guid);
-<<<<<<< HEAD
-            security = AccountMgr::GetSecurity(accountId, realmHandle.Index);
-=======
             security = AccountMgr::GetSecurity(accountId, realm.Id.Realm);
->>>>>>> d1efa0b8
         }
 
         // Check security
