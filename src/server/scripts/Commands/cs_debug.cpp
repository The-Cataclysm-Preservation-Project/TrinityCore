/*
 * Copyright (C) 2008-2012 TrinityCore <http://www.trinitycore.org/>
 *
 * This program is free software; you can redistribute it and/or modify it
 * under the terms of the GNU General Public License as published by the
 * Free Software Foundation; either version 2 of the License, or (at your
 * option) any later version.
 *
 * This program is distributed in the hope that it will be useful, but WITHOUT
 * ANY WARRANTY; without even the implied warranty of MERCHANTABILITY or
 * FITNESS FOR A PARTICULAR PURPOSE. See the GNU General Public License for
 * more details.
 *
 * You should have received a copy of the GNU General Public License along
 * with this program. If not, see <http://www.gnu.org/licenses/>.
 */

/* ScriptData
Name: debug_commandscript
%Complete: 100
Comment: All debug related commands
Category: commandscripts
EndScriptData */

#include "ScriptMgr.h"
#include "ObjectMgr.h"
#include "BattlegroundMgr.h"
#include "Chat.h"
#include "Cell.h"
#include "CellImpl.h"
#include "GridNotifiers.h"
#include "GridNotifiersImpl.h"
#include "GossipDef.h"

#include <fstream>

class debug_commandscript : public CommandScript
{
public:
    debug_commandscript() : CommandScript("debug_commandscript") { }

    ChatCommand* GetCommands() const
    {
        static ChatCommand debugPlayCommandTable[] =
        {
            { "cinematic",      SEC_MODERATOR,      false, &HandleDebugPlayCinematicCommand,   "", NULL },
            { "movie",          SEC_MODERATOR,      false, &HandleDebugPlayMovieCommand,       "", NULL },
            { "sound",          SEC_MODERATOR,      false, &HandleDebugPlaySoundCommand,       "", NULL },
            { NULL,             SEC_PLAYER,     false, NULL,                               "", NULL }
        };
        static ChatCommand debugSendCommandTable[] =
        {
            { "buyerror",       SEC_ADMINISTRATOR,  false, &HandleDebugSendBuyErrorCommand,       "", NULL },
            { "channelnotify",  SEC_ADMINISTRATOR,  false, &HandleDebugSendChannelNotifyCommand,  "", NULL },
            { "chatmmessage",   SEC_ADMINISTRATOR,  false, &HandleDebugSendChatMsgCommand,        "", NULL },
            { "equiperror",     SEC_ADMINISTRATOR,  false, &HandleDebugSendEquipErrorCommand,     "", NULL },
            { "largepacket",    SEC_ADMINISTRATOR,  false, &HandleDebugSendLargePacketCommand,    "", NULL },
            { "opcode",         SEC_ADMINISTRATOR,  false, &HandleDebugSendOpcodeCommand,         "", NULL },
            { "qpartymsg",      SEC_ADMINISTRATOR,  false, &HandleDebugSendQuestPartyMsgCommand,  "", NULL },
            { "qinvalidmsg",    SEC_ADMINISTRATOR,  false, &HandleDebugSendQuestInvalidMsgCommand, "", NULL },
            { "sellerror",      SEC_ADMINISTRATOR,  false, &HandleDebugSendSellErrorCommand,      "", NULL },
            { "setphaseshift",  SEC_ADMINISTRATOR,  false, &HandleDebugSendSetPhaseShiftCommand,  "", NULL },
            { "spellfail",      SEC_ADMINISTRATOR,  false, &HandleDebugSendSpellFailCommand,      "", NULL },
            { NULL,             SEC_PLAYER,         false, NULL,                                  "", NULL }
        };
        static ChatCommand debugCommandTable[] =
        {
            { "setbit",         SEC_ADMINISTRATOR,  false, &HandleDebugSet32BitCommand,        "", NULL },
            { "threat",         SEC_ADMINISTRATOR,  false, &HandleDebugThreatListCommand,      "", NULL },
            { "hostil",         SEC_ADMINISTRATOR,  false, &HandleDebugHostileRefListCommand,  "", NULL },
            { "anim",           SEC_GAMEMASTER,     false, &HandleDebugAnimCommand,            "", NULL },
            { "arena",          SEC_ADMINISTRATOR,  false, &HandleDebugArenaCommand,           "", NULL },
            { "bg",             SEC_ADMINISTRATOR,  false, &HandleDebugBattlegroundCommand,    "", NULL },
            { "getitemstate",   SEC_ADMINISTRATOR,  false, &HandleDebugGetItemStateCommand,    "", NULL },
            { "lootrecipient",  SEC_GAMEMASTER,     false, &HandleDebugGetLootRecipientCommand, "", NULL },
            { "getvalue",       SEC_ADMINISTRATOR,  false, &HandleDebugGetValueCommand,        "", NULL },
            { "getitemvalue",   SEC_ADMINISTRATOR,  false, &HandleDebugGetItemValueCommand,    "", NULL },
            { "Mod32Value",     SEC_ADMINISTRATOR,  false, &HandleDebugMod32ValueCommand,      "", NULL },
            { "play",           SEC_MODERATOR,      false, NULL,              "", debugPlayCommandTable },
            { "send",           SEC_ADMINISTRATOR,  false, NULL,              "", debugSendCommandTable },
            { "setaurastate",   SEC_ADMINISTRATOR,  false, &HandleDebugSetAuraStateCommand,    "", NULL },
            { "setitemvalue",   SEC_ADMINISTRATOR,  false, &HandleDebugSetItemValueCommand,    "", NULL },
            { "setvalue",       SEC_ADMINISTRATOR,  false, &HandleDebugSetValueCommand,        "", NULL },
            { "spawnvehicle",   SEC_ADMINISTRATOR,  false, &HandleDebugSpawnVehicleCommand,    "", NULL },
            { "setvid",         SEC_ADMINISTRATOR,  false, &HandleDebugSetVehicleIdCommand,    "", NULL },
            { "entervehicle",   SEC_ADMINISTRATOR,  false, &HandleDebugEnterVehicleCommand,    "", NULL },
            { "uws",            SEC_ADMINISTRATOR,  false, &HandleDebugUpdateWorldStateCommand, "", NULL },
            { "update",         SEC_ADMINISTRATOR,  false, &HandleDebugUpdateCommand,          "", NULL },
            { "itemexpire",     SEC_ADMINISTRATOR,  false, &HandleDebugItemExpireCommand,      "", NULL },
            { "areatriggers",   SEC_ADMINISTRATOR,  false, &HandleDebugAreaTriggersCommand,    "", NULL },
            { "los",            SEC_MODERATOR,      false, &HandleDebugLoSCommand,             "", NULL },
            { "moveflags",      SEC_ADMINISTRATOR,  false, &HandleDebugMoveflagsCommand,       "", NULL },
            { "phase",          SEC_MODERATOR,      false, &HandleDebugPhaseCommand,           "", NULL },
            { NULL,             SEC_PLAYER,         false, NULL,                               "", NULL }
        };
        static ChatCommand commandTable[] =
        {
            { "debug",          SEC_MODERATOR,      true,  NULL,                  "", debugCommandTable },
            { "wpgps",          SEC_ADMINISTRATOR,  false, &HandleWPGPSCommand,                "", NULL },
            { NULL,             SEC_PLAYER,         false, NULL,                  "",              NULL }
        };
        return commandTable;
    }

    static bool HandleDebugPlayCinematicCommand(ChatHandler* handler, char const* args)
    {
        // USAGE: .debug play cinematic #cinematicid
        // #cinematicid - ID decimal number from CinemaicSequences.dbc (1st column)
        if (!*args)
        {
            handler->SendSysMessage(LANG_BAD_VALUE);
            handler->SetSentErrorMessage(true);
            return false;
        }

        uint32 id = atoi((char*)args);

        if (!sCinematicSequencesStore.LookupEntry(id))
        {
            handler->PSendSysMessage(LANG_CINEMATIC_NOT_EXIST, id);
            handler->SetSentErrorMessage(true);
            return false;
        }

        handler->GetSession()->GetPlayer()->SendCinematicStart(id);
        return true;
    }

    static bool HandleDebugPlayMovieCommand(ChatHandler* handler, char const* args)
    {
        // USAGE: .debug play movie #movieid
        // #movieid - ID decimal number from Movie.dbc (1st column)
        if (!*args)
        {
            handler->SendSysMessage(LANG_BAD_VALUE);
            handler->SetSentErrorMessage(true);
            return false;
        }

        uint32 id = atoi((char*)args);

        if (!sMovieStore.LookupEntry(id))
        {
            handler->PSendSysMessage(LANG_MOVIE_NOT_EXIST, id);
            handler->SetSentErrorMessage(true);
            return false;
        }

        handler->GetSession()->GetPlayer()->SendMovieStart(id);
        return true;
    }

    //Play sound
    static bool HandleDebugPlaySoundCommand(ChatHandler* handler, char const* args)
    {
        // USAGE: .debug playsound #soundid
        // #soundid - ID decimal number from SoundEntries.dbc (1st column)
        if (!*args)
        {
            handler->SendSysMessage(LANG_BAD_VALUE);
            handler->SetSentErrorMessage(true);
            return false;
        }

        uint32 soundId = atoi((char*)args);

        if (!sSoundEntriesStore.LookupEntry(soundId))
        {
            handler->PSendSysMessage(LANG_SOUND_NOT_EXIST, soundId);
            handler->SetSentErrorMessage(true);
            return false;
        }

        Unit* unit = handler->getSelectedUnit();
        if (!unit)
        {
            handler->SendSysMessage(LANG_SELECT_CHAR_OR_CREATURE);
            handler->SetSentErrorMessage(true);
            return false;
        }

        if (handler->GetSession()->GetPlayer()->GetSelection())
            unit->PlayDistanceSound(soundId, handler->GetSession()->GetPlayer());
        else
            unit->PlayDirectSound(soundId, handler->GetSession()->GetPlayer());

        handler->PSendSysMessage(LANG_YOU_HEAR_SOUND, soundId);
        return true;
    }

    static bool HandleDebugSendSpellFailCommand(ChatHandler* handler, char const* args)
    {
        if (!*args)
            return false;

        char* result = strtok((char*)args, " ");
        if (!result)
            return false;

        uint8 failNum = (uint8)atoi(result);
        if (failNum == 0 && *result != '0')
            return false;

        char* fail1 = strtok(NULL, " ");
        uint8 failArg1 = fail1 ? (uint8)atoi(fail1) : 0;

        char* fail2 = strtok(NULL, " ");
        uint8 failArg2 = fail2 ? (uint8)atoi(fail2) : 0;

        WorldPacket data(SMSG_CAST_FAILED, 5);
        data << uint8(0);
        data << uint32(133);
        data << uint8(failNum);
        if (fail1 || fail2)
            data << uint32(failArg1);
        if (fail2)
            data << uint32(failArg2);

        handler->GetSession()->SendPacket(&data);

        return true;
    }

    static bool HandleDebugSendEquipErrorCommand(ChatHandler* handler, char const* args)
    {
        if (!*args)
            return false;

        InventoryResult msg = InventoryResult(atoi(args));
        handler->GetSession()->GetPlayer()->SendEquipError(msg, NULL, NULL);
        return true;
    }

    static bool HandleDebugSendSellErrorCommand(ChatHandler* handler, char const* args)
    {
        if (!*args)
            return false;

        SellResult msg = SellResult(atoi(args));
        handler->GetSession()->GetPlayer()->SendSellError(msg, 0, 0);
        return true;
    }

    static bool HandleDebugSendBuyErrorCommand(ChatHandler* handler, char const* args)
    {
        if (!*args)
            return false;

        BuyResult msg = BuyResult(atoi(args));
        handler->GetSession()->GetPlayer()->SendBuyError(msg, 0, 0, 0);
        return true;
    }

    static bool HandleDebugSendOpcodeCommand(ChatHandler* handler, char const* /*args*/)
    {
        Unit* unit = handler->getSelectedUnit();
        Player* player = NULL;
        if (!unit || (unit->GetTypeId() != TYPEID_PLAYER))
            player = handler->GetSession()->GetPlayer();
        else
            player = (Player*)unit;

        if (!unit)
            unit = player;

        std::ifstream ifs("opcode.txt");
        if (ifs.bad())
            return false;

        // remove comments from file
        std::stringstream parsedStream;
        while (!ifs.eof())
        {
            char commentToken[2];
            ifs.get(commentToken[0]);
            if (commentToken[0] == '/' && !ifs.eof())
            {
                ifs.get(commentToken[1]);
                // /* comment
                if (commentToken[1] == '*')
                {
                    while (!ifs.eof())
                    {
                        ifs.get(commentToken[0]);
                        if (commentToken[0] == '*' && !ifs.eof())
                        {
                            ifs.get(commentToken[1]);
                            if (commentToken[1] == '/')
                                break;
                            else
                                ifs.putback(commentToken[1]);
                        }
                    }
                    continue;
                }
                // line comment
                else if (commentToken[1] == '/')
                {
                    std::string str;
                    getline(ifs, str);
                    continue;
                }
                // regular data
                else
                    ifs.putback(commentToken[1]);
            }
            parsedStream.put(commentToken[0]);
        }
        ifs.close();

        uint32 opcode;
        parsedStream >> opcode;

        WorldPacket data(Opcodes(opcode), 0);

        while (!parsedStream.eof())
        {
            std::string type;
            parsedStream >> type;

            if (type == "")
                break;

            if (type == "uint8")
            {
                uint16 val1;
                parsedStream >> val1;
                data << uint8(val1);
            }
            else if (type == "uint16")
            {
                uint16 val2;
                parsedStream >> val2;
                data << val2;
            }
            else if (type == "uint32")
            {
                uint32 val3;
                parsedStream >> val3;
                data << val3;
            }
            else if (type == "uint64")
            {
                uint64 val4;
                parsedStream >> val4;
                data << val4;
            }
            else if (type == "float")
            {
                float val5;
                parsedStream >> val5;
                data << val5;
            }
            else if (type == "string")
            {
                std::string val6;
                parsedStream >> val6;
                data << val6;
            }
            else if (type == "appitsguid")
            {
                data.append(unit->GetPackGUID());
            }
            else if (type == "appmyguid")
            {
                data.append(player->GetPackGUID());
            }
            else if (type == "appgoguid")
            {
                GameObject* obj = handler->GetNearbyGameObject();
                if (!obj)
                {
                    handler->PSendSysMessage(LANG_COMMAND_OBJNOTFOUND, 0);
                    handler->SetSentErrorMessage(true);
                    ifs.close();
                    return false;
                }
                data.append(obj->GetPackGUID());
            }
            else if (type == "goguid")
            {
                GameObject* obj = handler->GetNearbyGameObject();
                if (!obj)
                {
                    handler->PSendSysMessage(LANG_COMMAND_OBJNOTFOUND, 0);
                    handler->SetSentErrorMessage(true);
                    ifs.close();
                    return false;
                }
                data << uint64(obj->GetGUID());
            }
            else if (type == "myguid")
            {
                data << uint64(player->GetGUID());
            }
            else if (type == "itsguid")
            {
                data << uint64(unit->GetGUID());
            }
            else if (type == "itspos")
            {
                data << unit->GetPositionX();
                data << unit->GetPositionY();
                data << unit->GetPositionZ();
            }
            else if (type == "mypos")
            {
                data << player->GetPositionX();
                data << player->GetPositionY();
                data << player->GetPositionZ();
            }
            else
            {
                sLog->outError(LOG_FILTER_GENERAL, "Sending opcode that has unknown type '%s'", type.c_str());
                break;
            }
        }
        sLog->outDebug(LOG_FILTER_NETWORKIO, "Sending opcode %u", data.GetOpcode());
        data.hexlike();
<<<<<<< HEAD
        player->GetSession()->SendPacket(&data, true);
        handler->PSendSysMessage(LANG_COMMAND_OPCODESENT, data.GetOpcode(), unit->GetName());
=======
        player->GetSession()->SendPacket(&data);
        handler->PSendSysMessage(LANG_COMMAND_OPCODESENT, data.GetOpcode(), unit->GetName().c_str());
>>>>>>> cd8e9dfb
        return true;
    }

    static bool HandleDebugUpdateWorldStateCommand(ChatHandler* handler, char const* args)
    {
        char* w = strtok((char*)args, " ");
        char* s = strtok(NULL, " ");

        if (!w || !s)
            return false;

        uint32 world = (uint32)atoi(w);
        uint32 state = (uint32)atoi(s);
        handler->GetSession()->GetPlayer()->SendUpdateWorldState(world, state);
        return true;
    }

    static bool HandleDebugAreaTriggersCommand(ChatHandler* handler, char const* /*args*/)
    {
        Player* player = handler->GetSession()->GetPlayer();
        if (!player->isDebugAreaTriggers)
        {
            handler->PSendSysMessage(LANG_DEBUG_AREATRIGGER_ON);
            player->isDebugAreaTriggers = true;
        }
        else
        {
            handler->PSendSysMessage(LANG_DEBUG_AREATRIGGER_OFF);
            player->isDebugAreaTriggers = false;
        }
        return true;
    }

    //Send notification in channel
    static bool HandleDebugSendChannelNotifyCommand(ChatHandler* handler, char const* args)
    {
        if (!*args)
            return false;

        char const* name = "test";
        uint8 code = atoi(args);

        WorldPacket data(SMSG_CHANNEL_NOTIFY, (1+10));
        data << code;                                           // notify type
        data << name;                                           // channel name
        data << uint32(0);
        data << uint32(0);
        handler->GetSession()->SendPacket(&data);
        return true;
    }

    //Send notification in chat
    static bool HandleDebugSendChatMsgCommand(ChatHandler* handler, char const* args)
    {
        if (!*args)
            return false;

        char const* msg = "testtest";
        uint8 type = atoi(args);
        WorldPacket data;
        ChatHandler::FillMessageData(&data, handler->GetSession(), type, 0, "chan", handler->GetSession()->GetPlayer()->GetGUID(), msg, handler->GetSession()->GetPlayer());
        handler->GetSession()->SendPacket(&data);
        return true;
    }

    static bool HandleDebugSendQuestPartyMsgCommand(ChatHandler* handler, char const* args)
    {
        uint32 msg = atol((char*)args);
        handler->GetSession()->GetPlayer()->SendPushToPartyResponse(handler->GetSession()->GetPlayer(), msg);
        return true;
    }

    static bool HandleDebugGetLootRecipientCommand(ChatHandler* handler, char const* /*args*/)
    {
        Creature* target = handler->getSelectedCreature();
        if (!target)
            return false;

        handler->PSendSysMessage("Loot recipient for creature %s (GUID %u, DB GUID %u) is %s",
            target->GetName().c_str(), target->GetGUIDLow(), target->GetDBTableGUIDLow(),
            target->hasLootRecipient() ? (target->GetLootRecipient() ? target->GetLootRecipient()->GetName().c_str() : "offline") : "no loot recipient");
        return true;
    }

    static bool HandleDebugSendQuestInvalidMsgCommand(ChatHandler* handler, char const* args)
    {
        uint32 msg = atol((char*)args);
        handler->GetSession()->GetPlayer()->SendCanTakeQuestResponse(msg);
        return true;
    }

    static bool HandleDebugGetItemStateCommand(ChatHandler* handler, char const* args)
    {
        if (!*args)
            return false;

        std::string itemState = args;

        ItemUpdateState state = ITEM_UNCHANGED;
        bool listQueue = false;
        bool checkAll = false;

        if (itemState == "unchanged")
            state = ITEM_UNCHANGED;
        else if (itemState == "changed")
            state = ITEM_CHANGED;
        else if (itemState == "new")
            state = ITEM_NEW;
        else if (itemState == "removed")
            state = ITEM_REMOVED;
        else if (itemState == "queue")
            listQueue = true;
        else if (itemState == "check_all")
            checkAll = true;
        else
            return false;

        Player* player = handler->getSelectedPlayer();
        if (!player)
            player = handler->GetSession()->GetPlayer();

        if (!listQueue && !checkAll)
        {
            itemState = "The player has the following " + itemState + " items: ";
            handler->SendSysMessage(itemState.c_str());
            for (uint8 i = PLAYER_SLOT_START; i < PLAYER_SLOT_END; ++i)
            {
                if (i >= BUYBACK_SLOT_START && i < BUYBACK_SLOT_END)
                    continue;

                if (Item* item = player->GetItemByPos(INVENTORY_SLOT_BAG_0, i))
                {
                    if (Bag* bag = item->ToBag())
                    {
                        for (uint8 j = 0; j < bag->GetBagSize(); ++j)
                            if (Item* item2 = bag->GetItemByPos(j))
                                if (item2->GetState() == state)
                                    handler->PSendSysMessage("bag: 255 slot: %d guid: %d owner: %d", item2->GetSlot(), item2->GetGUIDLow(), GUID_LOPART(item2->GetOwnerGUID()));
                    }
                    else if (item->GetState() == state)
                        handler->PSendSysMessage("bag: 255 slot: %d guid: %d owner: %d", item->GetSlot(), item->GetGUIDLow(), GUID_LOPART(item->GetOwnerGUID()));
                }
            }
        }

        if (listQueue)
        {
            std::vector<Item*>& updateQueue = player->GetItemUpdateQueue();
            for (size_t i = 0; i < updateQueue.size(); ++i)
            {
                Item* item = updateQueue[i];
                if (!item)
                    continue;

                Bag* container = item->GetContainer();
                uint8 bagSlot = container ? container->GetSlot() : uint8(INVENTORY_SLOT_BAG_0);

                std::string st;
                switch (item->GetState())
                {
                    case ITEM_UNCHANGED:
                        st = "unchanged";
                        break;
                    case ITEM_CHANGED:
                        st = "changed";
                        break;
                    case ITEM_NEW:
                        st = "new";
                        break;
                    case ITEM_REMOVED:
                        st = "removed";
                        break;
                }

                handler->PSendSysMessage("bag: %d slot: %d guid: %d - state: %s", bagSlot, item->GetSlot(), item->GetGUIDLow(), st.c_str());
            }
            if (updateQueue.empty())
                handler->PSendSysMessage("The player's updatequeue is empty");
        }

        if (checkAll)
        {
            bool error = false;
            std::vector<Item*>& updateQueue = player->GetItemUpdateQueue();
            for (uint8 i = PLAYER_SLOT_START; i < PLAYER_SLOT_END; ++i)
            {
                if (i >= BUYBACK_SLOT_START && i < BUYBACK_SLOT_END)
                    continue;

                Item* item = player->GetItemByPos(INVENTORY_SLOT_BAG_0, i);
                if (!item)
                    continue;

                if (item->GetSlot() != i)
                {
                    handler->PSendSysMessage("Item with slot %d and guid %d has an incorrect slot value: %d", i, item->GetGUIDLow(), item->GetSlot());
                    error = true;
                    continue;
                }

                if (item->GetOwnerGUID() != player->GetGUID())
                {
                    handler->PSendSysMessage("The item with slot %d and itemguid %d does have non-matching owner guid (%d) and player guid (%d) !", item->GetSlot(), item->GetGUIDLow(), GUID_LOPART(item->GetOwnerGUID()), player->GetGUIDLow());
                    error = true;
                    continue;
                }

                if (Bag* container = item->GetContainer())
                {
                    handler->PSendSysMessage("The item with slot %d and guid %d has a container (slot: %d, guid: %d) but shouldn't!", item->GetSlot(), item->GetGUIDLow(), container->GetSlot(), container->GetGUIDLow());
                    error = true;
                    continue;
                }

                if (item->IsInUpdateQueue())
                {
                    uint16 qp = item->GetQueuePos();
                    if (qp > updateQueue.size())
                    {
                        handler->PSendSysMessage("The item with slot %d and guid %d has its queuepos (%d) larger than the update queue size! ", item->GetSlot(), item->GetGUIDLow(), qp);
                        error = true;
                        continue;
                    }

                    if (updateQueue[qp] == NULL)
                    {
                        handler->PSendSysMessage("The item with slot %d and guid %d has its queuepos (%d) pointing to NULL in the queue!", item->GetSlot(), item->GetGUIDLow(), qp);
                        error = true;
                        continue;
                    }

                    if (updateQueue[qp] != item)
                    {
                        handler->PSendSysMessage("The item with slot %d and guid %d has a queuepos (%d) that points to another item in the queue (bag: %d, slot: %d, guid: %d)", item->GetSlot(), item->GetGUIDLow(), qp, updateQueue[qp]->GetBagSlot(), updateQueue[qp]->GetSlot(), updateQueue[qp]->GetGUIDLow());
                        error = true;
                        continue;
                    }
                }
                else if (item->GetState() != ITEM_UNCHANGED)
                {
                    handler->PSendSysMessage("The item with slot %d and guid %d is not in queue but should be (state: %d)!", item->GetSlot(), item->GetGUIDLow(), item->GetState());
                    error = true;
                    continue;
                }

                if (Bag* bag = item->ToBag())
                {
                    for (uint8 j = 0; j < bag->GetBagSize(); ++j)
                    {
                        Item* item2 = bag->GetItemByPos(j);
                        if (!item2)
                            continue;

                        if (item2->GetSlot() != j)
                        {
                            handler->PSendSysMessage("The item in bag %d and slot %d (guid: %d) has an incorrect slot value: %d", bag->GetSlot(), j, item2->GetGUIDLow(), item2->GetSlot());
                            error = true;
                            continue;
                        }

                        if (item2->GetOwnerGUID() != player->GetGUID())
                        {
                            handler->PSendSysMessage("The item in bag %d at slot %d and with itemguid %d, the owner's guid (%d) and the player's guid (%d) don't match!", bag->GetSlot(), item2->GetSlot(), item2->GetGUIDLow(), GUID_LOPART(item2->GetOwnerGUID()), player->GetGUIDLow());
                            error = true;
                            continue;
                        }

                        Bag* container = item2->GetContainer();
                        if (!container)
                        {
                            handler->PSendSysMessage("The item in bag %d at slot %d with guid %d has no container!", bag->GetSlot(), item2->GetSlot(), item2->GetGUIDLow());
                            error = true;
                            continue;
                        }

                        if (container != bag)
                        {
                            handler->PSendSysMessage("The item in bag %d at slot %d with guid %d has a different container(slot %d guid %d)!", bag->GetSlot(), item2->GetSlot(), item2->GetGUIDLow(), container->GetSlot(), container->GetGUIDLow());
                            error = true;
                            continue;
                        }

                        if (item2->IsInUpdateQueue())
                        {
                            uint16 qp = item2->GetQueuePos();
                            if (qp > updateQueue.size())
                            {
                                handler->PSendSysMessage("The item in bag %d at slot %d having guid %d has a queuepos (%d) larger than the update queue size! ", bag->GetSlot(), item2->GetSlot(), item2->GetGUIDLow(), qp);
                                error = true;
                                continue;
                            }

                            if (updateQueue[qp] == NULL)
                            {
                                handler->PSendSysMessage("The item in bag %d at slot %d having guid %d has a queuepos (%d) that points to NULL in the queue!", bag->GetSlot(), item2->GetSlot(), item2->GetGUIDLow(), qp);
                                error = true;
                                continue;
                            }

                            if (updateQueue[qp] != item2)
                            {
                                handler->PSendSysMessage("The item in bag %d at slot %d having guid %d has a queuepos (%d) that points to another item in the queue (bag: %d, slot: %d, guid: %d)", bag->GetSlot(), item2->GetSlot(), item2->GetGUIDLow(), qp, updateQueue[qp]->GetBagSlot(), updateQueue[qp]->GetSlot(), updateQueue[qp]->GetGUIDLow());
                                error = true;
                                continue;
                            }
                        }
                        else if (item2->GetState() != ITEM_UNCHANGED)
                        {
                            handler->PSendSysMessage("The item in bag %d at slot %d having guid %d is not in queue but should be (state: %d)!", bag->GetSlot(), item2->GetSlot(), item2->GetGUIDLow(), item2->GetState());
                            error = true;
                            continue;
                        }
                    }
                }
            }

            for (size_t i = 0; i < updateQueue.size(); ++i)
            {
                Item* item = updateQueue[i];
                if (!item)
                    continue;

                if (item->GetOwnerGUID() != player->GetGUID())
                {
                    handler->PSendSysMessage("queue(" SIZEFMTD "): For the item with guid %d, the owner's guid (%d) and the player's guid (%d) don't match!", i, item->GetGUIDLow(), GUID_LOPART(item->GetOwnerGUID()), player->GetGUIDLow());
                    error = true;
                    continue;
                }

                if (item->GetQueuePos() != i)
                {
                    handler->PSendSysMessage("queue(" SIZEFMTD "): For the item with guid %d, the queuepos doesn't match it's position in the queue!", i, item->GetGUIDLow());
                    error = true;
                    continue;
                }

                if (item->GetState() == ITEM_REMOVED)
                    continue;

                Item* test = player->GetItemByPos(item->GetBagSlot(), item->GetSlot());

                if (test == NULL)
                {
                    handler->PSendSysMessage("queue(" SIZEFMTD "): The bag(%d) and slot(%d) values for the item with guid %d are incorrect, the player doesn't have any item at that position!", i, item->GetBagSlot(), item->GetSlot(), item->GetGUIDLow());
                    error = true;
                    continue;
                }

                if (test != item)
                {
                    handler->PSendSysMessage("queue(" SIZEFMTD "): The bag(%d) and slot(%d) values for the item with guid %d are incorrect, an item which guid is %d is there instead!", i, item->GetBagSlot(), item->GetSlot(), item->GetGUIDLow(), test->GetGUIDLow());
                    error = true;
                    continue;
                }
            }
            if (!error)
                handler->SendSysMessage("All OK!");
        }

        return true;
    }

    static bool HandleDebugBattlegroundCommand(ChatHandler* /*handler*/, char const* /*args*/)
    {
        sBattlegroundMgr->ToggleTesting();
        return true;
    }

    static bool HandleDebugArenaCommand(ChatHandler* /*handler*/, char const* /*args*/)
    {
        sBattlegroundMgr->ToggleArenaTesting();
        return true;
    }

    static bool HandleDebugThreatListCommand(ChatHandler* handler, char const* /*args*/)
    {
        Creature* target = handler->getSelectedCreature();
        if (!target || target->isTotem() || target->isPet())
            return false;

        ThreatContainer::StorageType const &threatList = target->getThreatManager().getThreatList();
        ThreatContainer::StorageType::const_iterator itr;
        uint32 count = 0;
        handler->PSendSysMessage("Threat list of %s (guid %u)", target->GetName().c_str(), target->GetGUIDLow());
        for (itr = threatList.begin(); itr != threatList.end(); ++itr)
        {
            Unit* unit = (*itr)->getTarget();
            if (!unit)
                continue;
            ++count;
            handler->PSendSysMessage("   %u.   %s   (guid %u)  - threat %f", count, unit->GetName().c_str(), unit->GetGUIDLow(), (*itr)->getThreat());
        }
        handler->SendSysMessage("End of threat list.");
        return true;
    }

    static bool HandleDebugHostileRefListCommand(ChatHandler* handler, char const* /*args*/)
    {
        Unit* target = handler->getSelectedUnit();
        if (!target)
            target = handler->GetSession()->GetPlayer();
        HostileReference* ref = target->getHostileRefManager().getFirst();
        uint32 count = 0;
        handler->PSendSysMessage("Hostil reference list of %s (guid %u)", target->GetName().c_str(), target->GetGUIDLow());
        while (ref)
        {
            if (Unit* unit = ref->getSource()->getOwner())
            {
                ++count;
                handler->PSendSysMessage("   %u.   %s   (guid %u)  - threat %f", count, unit->GetName().c_str(), unit->GetGUIDLow(), ref->getThreat());
            }
            ref = ref->next();
        }
        handler->SendSysMessage("End of hostil reference list.");
        return true;
    }

    static bool HandleDebugSetVehicleIdCommand(ChatHandler* handler, char const* args)
    {
        Unit* target = handler->getSelectedUnit();
        if (!target || target->IsVehicle())
            return false;

        if (!args)
            return false;

        char* i = strtok((char*)args, " ");
        if (!i)
            return false;

        uint32 id = (uint32)atoi(i);
        //target->SetVehicleId(id);
        handler->PSendSysMessage("Vehicle id set to %u", id);
        return true;
    }

    static bool HandleDebugEnterVehicleCommand(ChatHandler* handler, char const* args)
    {
        Unit* target = handler->getSelectedUnit();
        if (!target || !target->IsVehicle())
            return false;

        if (!args)
            return false;

        char* i = strtok((char*)args, " ");
        if (!i)
            return false;

        char* j = strtok(NULL, " ");

        uint32 entry = (uint32)atoi(i);
        int8 seatId = j ? (int8)atoi(j) : -1;

        if (!entry)
            handler->GetSession()->GetPlayer()->EnterVehicle(target, seatId);
        else
        {
            Creature* passenger = NULL;
            Trinity::AllCreaturesOfEntryInRange check(handler->GetSession()->GetPlayer(), entry, 20.0f);
            Trinity::CreatureSearcher<Trinity::AllCreaturesOfEntryInRange> searcher(handler->GetSession()->GetPlayer(), passenger, check);
            handler->GetSession()->GetPlayer()->VisitNearbyObject(30.0f, searcher);
            if (!passenger || passenger == target)
                return false;
            passenger->EnterVehicle(target, seatId);
        }

        handler->PSendSysMessage("Unit %u entered vehicle %d", entry, (int32)seatId);
        return true;
    }

    static bool HandleDebugSpawnVehicleCommand(ChatHandler* handler, char const* args)
    {
        if (!*args)
            return false;

        char* e = strtok((char*)args, " ");
        char* i = strtok(NULL, " ");

        if (!e)
            return false;

        uint32 entry = (uint32)atoi(e);

        float x, y, z, o = handler->GetSession()->GetPlayer()->GetOrientation();
        handler->GetSession()->GetPlayer()->GetClosePoint(x, y, z, handler->GetSession()->GetPlayer()->GetObjectSize());

        if (!i)
            return handler->GetSession()->GetPlayer()->SummonCreature(entry, x, y, z, o);

        uint32 id = (uint32)atoi(i);

        CreatureTemplate const* ci = sObjectMgr->GetCreatureTemplate(entry);

        if (!ci)
            return false;

        VehicleEntry const* ve = sVehicleStore.LookupEntry(id);

        if (!ve)
            return false;

        Creature* v = new Creature;

        Map* map = handler->GetSession()->GetPlayer()->GetMap();

        if (!v->Create(sObjectMgr->GenerateLowGuid(HIGHGUID_VEHICLE), map, handler->GetSession()->GetPlayer()->GetPhaseMask(), entry, id, handler->GetSession()->GetPlayer()->GetTeam(), x, y, z, o))
        {
            delete v;
            return false;
        }

        map->AddToMap(v->ToCreature());

        return true;
    }

    static bool HandleDebugSendLargePacketCommand(ChatHandler* handler, char const* /*args*/)
    {
        const char* stuffingString = "This is a dummy string to push the packet's size beyond 128000 bytes. ";
        std::ostringstream ss;
        while (ss.str().size() < 128000)
            ss << stuffingString;
        handler->SendSysMessage(ss.str().c_str());
        return true;
    }

    static bool HandleDebugSendSetPhaseShiftCommand(ChatHandler* handler, char const* args)
    {
        if (!*args)
            return false;

        char* t = strtok((char*)args, " ");
        char* p = strtok(NULL, " ");

        if (!t)
            return false;

        std::set<uint32> terrainswap;
        std::set<uint32> phaseId;

        terrainswap.insert((uint32)atoi(t));

        if (p)
            phaseId.insert((uint32)atoi(p));

        handler->GetSession()->SendSetPhaseShift(phaseId, terrainswap);
        return true;
    }

    static bool HandleDebugGetItemValueCommand(ChatHandler* handler, char const* args)
    {
        if (!*args)
            return false;

        char* e = strtok((char*)args, " ");
        char* f = strtok(NULL, " ");

        if (!e || !f)
            return false;

        uint32 guid = (uint32)atoi(e);
        uint32 index = (uint32)atoi(f);

        Item* i = handler->GetSession()->GetPlayer()->GetItemByGuid(MAKE_NEW_GUID(guid, 0, HIGHGUID_ITEM));

        if (!i)
            return false;

        if (index >= i->GetValuesCount())
            return false;

        uint32 value = i->GetUInt32Value(index);

        handler->PSendSysMessage("Item %u: value at %u is %u", guid, index, value);

        return true;
    }

    static bool HandleDebugSetItemValueCommand(ChatHandler* handler, char const* args)
    {
        if (!*args)
            return false;

        char* e = strtok((char*)args, " ");
        char* f = strtok(NULL, " ");
        char* g = strtok(NULL, " ");

        if (!e || !f || !g)
            return false;

        uint32 guid = (uint32)atoi(e);
        uint32 index = (uint32)atoi(f);
        uint32 value = (uint32)atoi(g);

        Item* i = handler->GetSession()->GetPlayer()->GetItemByGuid(MAKE_NEW_GUID(guid, 0, HIGHGUID_ITEM));

        if (!i)
            return false;

        if (index >= i->GetValuesCount())
            return false;

        i->SetUInt32Value(index, value);

        return true;
    }

    static bool HandleDebugItemExpireCommand(ChatHandler* handler, char const* args)
    {
        if (!*args)
            return false;

        char* e = strtok((char*)args, " ");
        if (!e)
            return false;

        uint32 guid = (uint32)atoi(e);

        Item* i = handler->GetSession()->GetPlayer()->GetItemByGuid(MAKE_NEW_GUID(guid, 0, HIGHGUID_ITEM));

        if (!i)
            return false;

        handler->GetSession()->GetPlayer()->DestroyItem(i->GetBagSlot(), i->GetSlot(), true);
        sScriptMgr->OnItemExpire(handler->GetSession()->GetPlayer(), i->GetTemplate());

        return true;
    }

    //show animation
    static bool HandleDebugAnimCommand(ChatHandler* handler, char const* args)
    {
        if (!*args)
            return false;

        uint32 animId = atoi((char*)args);
        handler->GetSession()->GetPlayer()->HandleEmoteCommand(animId);
        return true;
    }

    static bool HandleDebugLoSCommand(ChatHandler* handler, char const* /*args*/)
    {
        if (Unit* unit = handler->getSelectedUnit())
            handler->PSendSysMessage("Unit %s (GuidLow: %u) is %sin LoS", unit->GetName().c_str(), unit->GetGUIDLow(), handler->GetSession()->GetPlayer()->IsWithinLOSInMap(unit) ? "" : "not ");
        return true;
    }

    static bool HandleDebugSetAuraStateCommand(ChatHandler* handler, char const* args)
    {
        if (!*args)
        {
            handler->SendSysMessage(LANG_BAD_VALUE);
            handler->SetSentErrorMessage(true);
            return false;
        }

        Unit* unit = handler->getSelectedUnit();
        if (!unit)
        {
            handler->SendSysMessage(LANG_SELECT_CHAR_OR_CREATURE);
            handler->SetSentErrorMessage(true);
            return false;
        }

        int32 state = atoi((char*)args);
        if (!state)
        {
            // reset all states
            for (int i = 1; i <= 32; ++i)
                unit->ModifyAuraState(AuraStateType(i), false);
            return true;
        }

        unit->ModifyAuraState(AuraStateType(abs(state)), state > 0);
        return true;
    }

    static bool HandleDebugSetValueCommand(ChatHandler* handler, char const* args)
    {
        if (!*args)
            return false;

        char* x = strtok((char*)args, " ");
        char* y = strtok(NULL, " ");
        char* z = strtok(NULL, " ");

        if (!x || !y)
            return false;

        WorldObject* target = handler->getSelectedObject();
        if (!target)
        {
            handler->SendSysMessage(LANG_SELECT_CHAR_OR_CREATURE);
            handler->SetSentErrorMessage(true);
            return false;
        }

        uint64 guid = target->GetGUID();

        uint32 opcode = (uint32)atoi(x);
        if (opcode >= target->GetValuesCount())
        {
            handler->PSendSysMessage(LANG_TOO_BIG_INDEX, opcode, GUID_LOPART(guid), target->GetValuesCount());
            return false;
        }

        bool isInt32 = true;
        if (z)
            isInt32 = (bool)atoi(z);

        if (isInt32)
        {
            uint32 value = (uint32)atoi(y);
            target->SetUInt32Value(opcode , value);
            handler->PSendSysMessage(LANG_SET_UINT_FIELD, GUID_LOPART(guid), opcode, value);
        }
        else
        {
            float value = (float)atof(y);
            target->SetFloatValue(opcode , value);
            handler->PSendSysMessage(LANG_SET_FLOAT_FIELD, GUID_LOPART(guid), opcode, value);
        }

        return true;
    }

    static bool HandleDebugGetValueCommand(ChatHandler* handler, char const* args)
    {
        if (!*args)
            return false;

        char* x = strtok((char*)args, " ");
        char* z = strtok(NULL, " ");

        if (!x)
            return false;

        Unit* target = handler->getSelectedUnit();
        if (!target)
        {
            handler->SendSysMessage(LANG_SELECT_CHAR_OR_CREATURE);
            handler->SetSentErrorMessage(true);
            return false;
        }

        uint64 guid = target->GetGUID();

        uint32 opcode = (uint32)atoi(x);
        if (opcode >= target->GetValuesCount())
        {
            handler->PSendSysMessage(LANG_TOO_BIG_INDEX, opcode, GUID_LOPART(guid), target->GetValuesCount());
            return false;
        }

        bool isInt32 = true;
        if (z)
            isInt32 = (bool)atoi(z);

        if (isInt32)
        {
            uint32 value = target->GetUInt32Value(opcode);
            handler->PSendSysMessage(LANG_GET_UINT_FIELD, GUID_LOPART(guid), opcode, value);
        }
        else
        {
            float value = target->GetFloatValue(opcode);
            handler->PSendSysMessage(LANG_GET_FLOAT_FIELD, GUID_LOPART(guid), opcode, value);
        }

        return true;
    }

    static bool HandleDebugMod32ValueCommand(ChatHandler* handler, char const* args)
    {
        if (!*args)
            return false;

        char* x = strtok((char*)args, " ");
        char* y = strtok(NULL, " ");

        if (!x || !y)
            return false;

        uint32 opcode = (uint32)atoi(x);
        int value = atoi(y);

        if (opcode >= handler->GetSession()->GetPlayer()->GetValuesCount())
        {
            handler->PSendSysMessage(LANG_TOO_BIG_INDEX, opcode, handler->GetSession()->GetPlayer()->GetGUIDLow(), handler->GetSession()->GetPlayer()->GetValuesCount());
            return false;
        }

        int currentValue = (int)handler->GetSession()->GetPlayer()->GetUInt32Value(opcode);

        currentValue += value;
        handler->GetSession()->GetPlayer()->SetUInt32Value(opcode, (uint32)currentValue);

        handler->PSendSysMessage(LANG_CHANGE_32BIT_FIELD, opcode, currentValue);

        return true;
    }

    static bool HandleDebugUpdateCommand(ChatHandler* handler, char const* args)
    {
        if (!*args)
            return false;

        uint32 updateIndex;
        uint32 value;

        char* index = strtok((char*)args, " ");

        Unit* unit = handler->getSelectedUnit();
        if (!unit)
        {
            handler->SendSysMessage(LANG_SELECT_CHAR_OR_CREATURE);
            handler->SetSentErrorMessage(true);
            return false;
        }

        if (!index)
            return true;

        updateIndex = atoi(index);
        //check updateIndex
        if (unit->GetTypeId() == TYPEID_PLAYER)
        {
            if (updateIndex >= PLAYER_END)
                return true;
        }
        else if (updateIndex >= UNIT_END)
            return true;

        char* val = strtok(NULL, " ");
        if (!val)
        {
            value = unit->GetUInt32Value(updateIndex);

            handler->PSendSysMessage(LANG_UPDATE, unit->GetGUIDLow(), updateIndex, value);
            return true;
        }

        value = atoi(val);

        handler->PSendSysMessage(LANG_UPDATE_CHANGE, unit->GetGUIDLow(), updateIndex, value);

        unit->SetUInt32Value(updateIndex, value);

        return true;
    }

    static bool HandleDebugSet32BitCommand(ChatHandler* handler, char const* args)
    {
        if (!*args)
            return false;

        WorldObject* target = handler->getSelectedObject();
        if (!target)
        {
            handler->SendSysMessage(LANG_SELECT_CHAR_OR_CREATURE);
            handler->SetSentErrorMessage(true);
            return false;
        }

        char* x = strtok((char*)args, " ");
        char* y = strtok(NULL, " ");

        if (!x || !y)
            return false;

        uint32 opcode = (uint32)atoi(x);
        uint32 val = (uint32)atoi(y);
        if (val > 32)                                         //uint32 = 32 bits
            return false;

        uint32 value = val ? 1 << (val - 1) : 0;
        target->SetUInt32Value(opcode,  value);

        handler->PSendSysMessage(LANG_SET_32BIT_FIELD, opcode, value);
        return true;
    }

    static bool HandleDebugMoveflagsCommand(ChatHandler* handler, char const* args)
    {
        Unit* target = handler->getSelectedUnit();
        if (!target)
            target = handler->GetSession()->GetPlayer();

        if (!*args)
        {
            //! Display case
            handler->PSendSysMessage(LANG_MOVEFLAGS_GET, target->GetUnitMovementFlags(), target->GetExtraUnitMovementFlags());
        }
        else
        {
            char* mask1 = strtok((char*)args, " ");
            if (!mask1)
                return false;

            char* mask2 = strtok(NULL, " \n");

            uint32 moveFlags = (uint32)atoi(mask1);
            target->SetUnitMovementFlags(moveFlags);

            if (mask2)
            {
                uint32 moveFlagsExtra = uint32(atoi(mask2));
                target->SetExtraUnitMovementFlags(moveFlagsExtra);
            }

            target->SendMovementFlagUpdate();
            handler->PSendSysMessage(LANG_MOVEFLAGS_SET, target->GetUnitMovementFlags(), target->GetExtraUnitMovementFlags());
        }

        return true;
    }

    static bool HandleWPGPSCommand(ChatHandler* handler, char const* /*args*/)
    {
        Player* player = handler->GetSession()->GetPlayer();

        sLog->outInfo(LOG_FILTER_SQL_DEV, "(@PATH, XX, %.3f, %.3f, %.5f, 0, 0, 0, 100, 0),", player->GetPositionX(), player->GetPositionY(), player->GetPositionZ());

        handler->PSendSysMessage("Waypoint SQL written to SQL Developer log");
        return true;
    }

    static bool HandleDebugPhaseCommand(ChatHandler* handler, char const* /*args*/)
    {
        Unit* unit = handler->getSelectedUnit();
        Player* player = handler->GetSession()->GetPlayer();
        if(unit && unit->GetTypeId() == TYPEID_PLAYER)
            player = unit->ToPlayer();

        player->GetPhaseMgr().SendDebugReportToPlayer(handler->GetSession()->GetPlayer());
        return true;
    }
};

void AddSC_debug_commandscript()
{
    new debug_commandscript();
}<|MERGE_RESOLUTION|>--- conflicted
+++ resolved
@@ -417,13 +417,8 @@
         }
         sLog->outDebug(LOG_FILTER_NETWORKIO, "Sending opcode %u", data.GetOpcode());
         data.hexlike();
-<<<<<<< HEAD
         player->GetSession()->SendPacket(&data, true);
-        handler->PSendSysMessage(LANG_COMMAND_OPCODESENT, data.GetOpcode(), unit->GetName());
-=======
-        player->GetSession()->SendPacket(&data);
         handler->PSendSysMessage(LANG_COMMAND_OPCODESENT, data.GetOpcode(), unit->GetName().c_str());
->>>>>>> cd8e9dfb
         return true;
     }
 
