--- conflicted
+++ resolved
@@ -1394,11 +1394,7 @@
 
         // If our target does not yet have the skill they are trying to add to them, the chosen level also becomes
         // the max level of the new profession.
-<<<<<<< HEAD
-        uint16 max = maxPureSkill ? atol(maxPureSkill) : targetHasSkill ? target->GetPureMaxSkillValue(skill) : uint16(level);
-=======
         uint16 max = maxPureSkill ? atoul(maxPureSkill) : targetHasSkill ? target->GetPureMaxSkillValue(skill) : uint16(level);
->>>>>>> 32d9a71a
 
         if (level <= 0 || level > max || max <= 0)
             return false;
