--- conflicted
+++ resolved
@@ -174,11 +174,7 @@
         }
 
         // CHARACTER_LOGIN = 8
-<<<<<<< HEAD
-        void OnLogin(Player* player, bool /*firstLogin*/)
-=======
         void OnLogin(Player* player, bool /*firstLogin*/) override
->>>>>>> 7f0d2835
         {
             CharacterIPLogAction(player, CHARACTER_LOGIN);
         }
