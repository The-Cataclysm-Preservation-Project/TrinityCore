/*
 * Copyright (C) 2008-2012 TrinityCore <http://www.trinitycore.org/>
 * Copyright (C) 2006-2009 ScriptDev2 <https://scriptdev2.svn.sourceforge.net/>
 *
 * This program is free software; you can redistribute it and/or modify it
 * under the terms of the GNU General Public License as published by the
 * Free Software Foundation; either version 2 of the License, or (at your
 * option) any later version.
 *
 * This program is distributed in the hope that it will be useful, but WITHOUT
 * ANY WARRANTY; without even the implied warranty of MERCHANTABILITY or
 * FITNESS FOR A PARTICULAR PURPOSE. See the GNU General Public License for
 * more details.
 *
 * You should have received a copy of the GNU General Public License along
 * with this program. If not, see <http://www.gnu.org/licenses/>.
 */

/* ScriptData
SDName: Npcs_Special
SD%Complete: 100
SDComment: To be used for special NPCs that are located globally.
SDCategory: NPCs
EndScriptData
*/

/* ContentData
npc_air_force_bots       80%    support for misc (invisible) guard bots in areas where player allowed to fly. Summon guards after a preset time if tagged by spell
npc_lunaclaw_spirit      80%    support for quests 6001/6002 (Body and Heart)
npc_chicken_cluck       100%    support for quest 3861 (Cluck!)
npc_dancing_flames      100%    midsummer event NPC
npc_guardian            100%    guardianAI used to prevent players from accessing off-limits areas. Not in use by SD2
npc_garments_of_quests   80%    NPC's related to all Garments of-quests 5621, 5624, 5625, 5648, 565
npc_injured_patient     100%    patients for triage-quests (6622 and 6624)
npc_doctor              100%    Gustaf Vanhowzen and Gregory Victor, quest 6622 and 6624 (Triage)
npc_mount_vendor        100%    Regular mount vendors all over the world. Display gossip if player doesn't meet the requirements to buy
npc_rogue_trainer        80%    Scripted trainers, so they are able to offer item 17126 for class quest 6681
npc_sayge               100%    Darkmoon event fortune teller, buff player based on answers given
npc_snake_trap_serpents  80%    AI for snakes that summoned by Snake Trap
npc_shadowfiend         100%   restore 5% of owner's mana when shadowfiend die from damage
npc_locksmith            75%    list of keys needs to be confirmed
npc_firework            100%    NPC's summoned by rockets and rocket clusters, for making them cast visual
EndContentData */

#include "ScriptPCH.h"
#include "ScriptedEscortAI.h"
#include "ObjectMgr.h"
#include "ScriptMgr.h"
#include "World.h"
#include "PetAI.h"

/*########
# npc_air_force_bots
#########*/

enum SpawnType
{
    SPAWNTYPE_TRIPWIRE_ROOFTOP,                             // no warning, summon Creature at smaller range
    SPAWNTYPE_ALARMBOT,                                     // cast guards mark and summon npc - if player shows up with that buff duration < 5 seconds attack
};

struct SpawnAssociation
{
    uint32 thisCreatureEntry;
    uint32 spawnedCreatureEntry;
    SpawnType spawnType;
};

enum eEnums
{
    SPELL_GUARDS_MARK               = 38067,
    AURA_DURATION_TIME_LEFT         = 5000
};

float const RANGE_TRIPWIRE          = 15.0f;
float const RANGE_GUARDS_MARK       = 50.0f;

SpawnAssociation spawnAssociations[] =
{
    {2614,  15241, SPAWNTYPE_ALARMBOT},                     //Air Force Alarm Bot (Alliance)
    {2615,  15242, SPAWNTYPE_ALARMBOT},                     //Air Force Alarm Bot (Horde)
    {21974, 21976, SPAWNTYPE_ALARMBOT},                     //Air Force Alarm Bot (Area 52)
    {21993, 15242, SPAWNTYPE_ALARMBOT},                     //Air Force Guard Post (Horde - Bat Rider)
    {21996, 15241, SPAWNTYPE_ALARMBOT},                     //Air Force Guard Post (Alliance - Gryphon)
    {21997, 21976, SPAWNTYPE_ALARMBOT},                     //Air Force Guard Post (Goblin - Area 52 - Zeppelin)
    {21999, 15241, SPAWNTYPE_TRIPWIRE_ROOFTOP},             //Air Force Trip Wire - Rooftop (Alliance)
    {22001, 15242, SPAWNTYPE_TRIPWIRE_ROOFTOP},             //Air Force Trip Wire - Rooftop (Horde)
    {22002, 15242, SPAWNTYPE_TRIPWIRE_ROOFTOP},             //Air Force Trip Wire - Ground (Horde)
    {22003, 15241, SPAWNTYPE_TRIPWIRE_ROOFTOP},             //Air Force Trip Wire - Ground (Alliance)
    {22063, 21976, SPAWNTYPE_TRIPWIRE_ROOFTOP},             //Air Force Trip Wire - Rooftop (Goblin - Area 52)
    {22065, 22064, SPAWNTYPE_ALARMBOT},                     //Air Force Guard Post (Ethereal - Stormspire)
    {22066, 22067, SPAWNTYPE_ALARMBOT},                     //Air Force Guard Post (Scryer - Dragonhawk)
    {22068, 22064, SPAWNTYPE_TRIPWIRE_ROOFTOP},             //Air Force Trip Wire - Rooftop (Ethereal - Stormspire)
    {22069, 22064, SPAWNTYPE_ALARMBOT},                     //Air Force Alarm Bot (Stormspire)
    {22070, 22067, SPAWNTYPE_TRIPWIRE_ROOFTOP},             //Air Force Trip Wire - Rooftop (Scryer)
    {22071, 22067, SPAWNTYPE_ALARMBOT},                     //Air Force Alarm Bot (Scryer)
    {22078, 22077, SPAWNTYPE_ALARMBOT},                     //Air Force Alarm Bot (Aldor)
    {22079, 22077, SPAWNTYPE_ALARMBOT},                     //Air Force Guard Post (Aldor - Gryphon)
    {22080, 22077, SPAWNTYPE_TRIPWIRE_ROOFTOP},             //Air Force Trip Wire - Rooftop (Aldor)
    {22086, 22085, SPAWNTYPE_ALARMBOT},                     //Air Force Alarm Bot (Sporeggar)
    {22087, 22085, SPAWNTYPE_ALARMBOT},                     //Air Force Guard Post (Sporeggar - Spore Bat)
    {22088, 22085, SPAWNTYPE_TRIPWIRE_ROOFTOP},             //Air Force Trip Wire - Rooftop (Sporeggar)
    {22090, 22089, SPAWNTYPE_ALARMBOT},                     //Air Force Guard Post (Toshley's Station - Flying Machine)
    {22124, 22122, SPAWNTYPE_ALARMBOT},                     //Air Force Alarm Bot (Cenarion)
    {22125, 22122, SPAWNTYPE_ALARMBOT},                     //Air Force Guard Post (Cenarion - Stormcrow)
    {22126, 22122, SPAWNTYPE_ALARMBOT}                      //Air Force Trip Wire - Rooftop (Cenarion Expedition)
};

class npc_air_force_bots : public CreatureScript
{
public:
    npc_air_force_bots() : CreatureScript("npc_air_force_bots") { }

    struct npc_air_force_botsAI : public ScriptedAI
    {
        npc_air_force_botsAI(Creature* creature) : ScriptedAI(creature)
        {
            SpawnAssoc = NULL;
            SpawnedGUID = 0;

            // find the correct spawnhandling
            static uint32 entryCount = sizeof(spawnAssociations) / sizeof(SpawnAssociation);

            for (uint8 i = 0; i < entryCount; ++i)
            {
                if (spawnAssociations[i].thisCreatureEntry == creature->GetEntry())
                {
                    SpawnAssoc = &spawnAssociations[i];
                    break;
                }
            }

            if (!SpawnAssoc)
                sLog->outErrorDb("TCSR: Creature template entry %u has ScriptName npc_air_force_bots, but it's not handled by that script", creature->GetEntry());
            else
            {
                CreatureTemplate const* spawnedTemplate = sObjectMgr->GetCreatureTemplate(SpawnAssoc->spawnedCreatureEntry);

                if (!spawnedTemplate)
                {
                    sLog->outErrorDb("TCSR: Creature template entry %u does not exist in DB, which is required by npc_air_force_bots", SpawnAssoc->spawnedCreatureEntry);
                    SpawnAssoc = NULL;
                    return;
                }
            }
        }

        SpawnAssociation* SpawnAssoc;
        uint64 SpawnedGUID;

        void Reset() {}

        Creature* SummonGuard()
        {
            Creature* summoned = me->SummonCreature(SpawnAssoc->spawnedCreatureEntry, 0.0f, 0.0f, 0.0f, 0.0f, TEMPSUMMON_TIMED_DESPAWN_OUT_OF_COMBAT, 300000);

            if (summoned)
                SpawnedGUID = summoned->GetGUID();
            else
            {
                sLog->outErrorDb("TCSR: npc_air_force_bots: wasn't able to spawn Creature %u", SpawnAssoc->spawnedCreatureEntry);
                SpawnAssoc = NULL;
            }

            return summoned;
        }

        Creature* GetSummonedGuard()
        {
            Creature* creature = Unit::GetCreature(*me, SpawnedGUID);

            if (creature && creature->isAlive())
                return creature;

            return NULL;
        }

        void MoveInLineOfSight(Unit* who)
        {
            if (!SpawnAssoc)
                return;

            if (me->IsValidAttackTarget(who))
            {
                Player* playerTarget = who->ToPlayer();

                // airforce guards only spawn for players
                if (!playerTarget)
                    return;

                Creature* lastSpawnedGuard = SpawnedGUID == 0 ? NULL : GetSummonedGuard();

                // prevent calling Unit::GetUnit at next MoveInLineOfSight call - speedup
                if (!lastSpawnedGuard)
                    SpawnedGUID = 0;

                switch (SpawnAssoc->spawnType)
                {
                    case SPAWNTYPE_ALARMBOT:
                    {
                        if (!who->IsWithinDistInMap(me, RANGE_GUARDS_MARK))
                            return;

                        Aura* markAura = who->GetAura(SPELL_GUARDS_MARK);
                        if (markAura)
                        {
                            // the target wasn't able to move out of our range within 25 seconds
                            if (!lastSpawnedGuard)
                            {
                                lastSpawnedGuard = SummonGuard();

                                if (!lastSpawnedGuard)
                                    return;
                            }

                            if (markAura->GetDuration() < AURA_DURATION_TIME_LEFT)
                                if (!lastSpawnedGuard->getVictim())
                                    lastSpawnedGuard->AI()->AttackStart(who);
                        }
                        else
                        {
                            if (!lastSpawnedGuard)
                                lastSpawnedGuard = SummonGuard();

                            if (!lastSpawnedGuard)
                                return;

                            lastSpawnedGuard->CastSpell(who, SPELL_GUARDS_MARK, true);
                        }
                        break;
                    }
                    case SPAWNTYPE_TRIPWIRE_ROOFTOP:
                    {
                        if (!who->IsWithinDistInMap(me, RANGE_TRIPWIRE))
                            return;

                        if (!lastSpawnedGuard)
                            lastSpawnedGuard = SummonGuard();

                        if (!lastSpawnedGuard)
                            return;

                        // ROOFTOP only triggers if the player is on the ground
                        if (!playerTarget->IsFlying() && !lastSpawnedGuard->getVictim())
                            lastSpawnedGuard->AI()->AttackStart(who);

                        break;
                    }
                }
            }
        }
    };

    CreatureAI* GetAI(Creature* creature) const
    {
        return new npc_air_force_botsAI(creature);
    }
};

/*######
## npc_lunaclaw_spirit
######*/

enum
{
    QUEST_BODY_HEART_A      = 6001,
    QUEST_BODY_HEART_H      = 6002,

    TEXT_ID_DEFAULT         = 4714,
    TEXT_ID_PROGRESS        = 4715
};

#define GOSSIP_ITEM_GRANT   "You have thought well, spirit. I ask you to grant me the strength of your body and the strength of your heart."

class npc_lunaclaw_spirit : public CreatureScript
{
public:
    npc_lunaclaw_spirit() : CreatureScript("npc_lunaclaw_spirit") { }

    bool OnGossipHello(Player* player, Creature* creature)
    {
        if (player->GetQuestStatus(QUEST_BODY_HEART_A) == QUEST_STATUS_INCOMPLETE || player->GetQuestStatus(QUEST_BODY_HEART_H) == QUEST_STATUS_INCOMPLETE)
            player->ADD_GOSSIP_ITEM(GOSSIP_ICON_CHAT, GOSSIP_ITEM_GRANT, GOSSIP_SENDER_MAIN, GOSSIP_ACTION_INFO_DEF + 1);

        player->SEND_GOSSIP_MENU(TEXT_ID_DEFAULT, creature->GetGUID());
        return true;
    }

    bool OnGossipSelect(Player* player, Creature* creature, uint32 /*sender*/, uint32 action)
    {
        player->PlayerTalkClass->ClearMenus();
        if (action == GOSSIP_ACTION_INFO_DEF + 1)
        {
            player->SEND_GOSSIP_MENU(TEXT_ID_PROGRESS, creature->GetGUID());
            player->AreaExploredOrEventHappens(player->GetTeam() == ALLIANCE ? QUEST_BODY_HEART_A : QUEST_BODY_HEART_H);
        }
        return true;
    }
};

/*########
# npc_chicken_cluck
#########*/

#define EMOTE_HELLO         -1070004
#define EMOTE_CLUCK_TEXT    -1070006

#define QUEST_CLUCK         3861
#define FACTION_FRIENDLY    35
#define FACTION_CHICKEN     31

class npc_chicken_cluck : public CreatureScript
{
public:
    npc_chicken_cluck() : CreatureScript("npc_chicken_cluck") { }

    struct npc_chicken_cluckAI : public ScriptedAI
    {
        npc_chicken_cluckAI(Creature* creature) : ScriptedAI(creature) {}

        uint32 ResetFlagTimer;

        void Reset()
        {
            ResetFlagTimer = 120000;
            me->setFaction(FACTION_CHICKEN);
            me->RemoveFlag(UNIT_NPC_FLAGS, UNIT_NPC_FLAG_QUESTGIVER);
        }

        void EnterCombat(Unit* /*who*/) {}

        void UpdateAI(uint32 const diff)
        {
            // Reset flags after a certain time has passed so that the next player has to start the 'event' again
            if (me->HasFlag(UNIT_NPC_FLAGS, UNIT_NPC_FLAG_QUESTGIVER))
            {
                if (ResetFlagTimer <= diff)
                {
                    EnterEvadeMode();
                    return;
                }
                else
                    ResetFlagTimer -= diff;
            }

            if (UpdateVictim())
                DoMeleeAttackIfReady();
        }

        void ReceiveEmote(Player* player, uint32 emote)
        {
            switch (emote)
            {
                case TEXT_EMOTE_CHICKEN:
                    if (player->GetQuestStatus(QUEST_CLUCK) == QUEST_STATUS_NONE && rand() % 30 == 1)
                    {
                        me->SetFlag(UNIT_NPC_FLAGS, UNIT_NPC_FLAG_QUESTGIVER);
                        me->setFaction(FACTION_FRIENDLY);
                        DoScriptText(EMOTE_HELLO, me);
                    }
                    break;
                case TEXT_EMOTE_CHEER:
                    if (player->GetQuestStatus(QUEST_CLUCK) == QUEST_STATUS_COMPLETE)
                    {
                        me->SetFlag(UNIT_NPC_FLAGS, UNIT_NPC_FLAG_QUESTGIVER);
                        me->setFaction(FACTION_FRIENDLY);
                        DoScriptText(EMOTE_CLUCK_TEXT, me);
                    }
                    break;
            }
        }
    };

    CreatureAI* GetAI(Creature* creature) const
    {
        return new npc_chicken_cluckAI(creature);
    }

    bool OnQuestAccept(Player* /*player*/, Creature* creature, Quest const* quest)
    {
        if (quest->GetQuestId() == QUEST_CLUCK)
            CAST_AI(npc_chicken_cluck::npc_chicken_cluckAI, creature->AI())->Reset();

        return true;
    }

    bool OnQuestComplete(Player* /*player*/, Creature* creature, Quest const* quest)
    {
        if (quest->GetQuestId() == QUEST_CLUCK)
            CAST_AI(npc_chicken_cluck::npc_chicken_cluckAI, creature->AI())->Reset();

        return true;
    }
};

/*######
## npc_dancing_flames
######*/

#define SPELL_BRAZIER       45423
#define SPELL_SEDUCTION     47057
#define SPELL_FIERY_AURA    45427

class npc_dancing_flames : public CreatureScript
{
public:
    npc_dancing_flames() : CreatureScript("npc_dancing_flames") { }

    struct npc_dancing_flamesAI : public ScriptedAI
    {
        npc_dancing_flamesAI(Creature* creature) : ScriptedAI(creature) {}

        bool Active;
        uint32 CanIteract;

        void Reset()
        {
            Active = true;
            CanIteract = 3500;
            DoCast(me, SPELL_BRAZIER, true);
            DoCast(me, SPELL_FIERY_AURA, false);
            float x, y, z;
            me->GetPosition(x, y, z);
            me->Relocate(x, y, z + 0.94f);
            me->SetDisableGravity(true);
            me->HandleEmoteCommand(EMOTE_ONESHOT_DANCE);
            WorldPacket data;                       //send update position to client
            me->BuildHeartBeatMsg(&data);
            me->SendMessageToSet(&data, true);
        }

        void UpdateAI(uint32 const diff)
        {
            if (!Active)
            {
                if (CanIteract <= diff)
                {
                    Active = true;
                    CanIteract = 3500;
                    me->HandleEmoteCommand(EMOTE_ONESHOT_DANCE);
                }
                else
                    CanIteract -= diff;
            }
        }

        void EnterCombat(Unit* /*who*/){}

        void ReceiveEmote(Player* player, uint32 emote)
        {
            if (me->IsWithinLOS(player->GetPositionX(), player->GetPositionY(), player->GetPositionZ()) && me->IsWithinDistInMap(player, 30.0f))
            {
                me->SetInFront(player);
                Active = false;

                WorldPacket data;
                me->BuildHeartBeatMsg(&data);
                me->SendMessageToSet(&data, true);
                switch (emote)
                {
                    case TEXT_EMOTE_KISS:
                        me->HandleEmoteCommand(EMOTE_ONESHOT_SHY);
                        break;
                    case TEXT_EMOTE_WAVE:
                        me->HandleEmoteCommand(EMOTE_ONESHOT_WAVE);
                        break;
                    case TEXT_EMOTE_BOW:
                        me->HandleEmoteCommand(EMOTE_ONESHOT_BOW);
                        break;
                    case TEXT_EMOTE_JOKE:
                        me->HandleEmoteCommand(EMOTE_ONESHOT_LAUGH);
                        break;
                    case TEXT_EMOTE_DANCE:
                        if (!player->HasAura(SPELL_SEDUCTION))
                            DoCast(player, SPELL_SEDUCTION, true);
                        break;
                }
            }
        }
    };

    CreatureAI* GetAI(Creature* creature) const
    {
        return new npc_dancing_flamesAI(creature);
    }
};

/*######
## Triage quest
######*/

//signed for 9623
#define SAY_DOC1    -1000201
#define SAY_DOC2    -1000202
#define SAY_DOC3    -1000203

#define DOCTOR_ALLIANCE     12939
#define DOCTOR_HORDE        12920
#define ALLIANCE_COORDS     7
#define HORDE_COORDS        6

struct Location
{
    float x, y, z, o;
};

static Location AllianceCoords[]=
{
    {-3757.38f, -4533.05f, 14.16f, 3.62f},                      // Top-far-right bunk as seen from entrance
    {-3754.36f, -4539.13f, 14.16f, 5.13f},                      // Top-far-left bunk
    {-3749.54f, -4540.25f, 14.28f, 3.34f},                      // Far-right bunk
    {-3742.10f, -4536.85f, 14.28f, 3.64f},                      // Right bunk near entrance
    {-3755.89f, -4529.07f, 14.05f, 0.57f},                      // Far-left bunk
    {-3749.51f, -4527.08f, 14.07f, 5.26f},                      // Mid-left bunk
    {-3746.37f, -4525.35f, 14.16f, 5.22f},                      // Left bunk near entrance
};

//alliance run to where
#define A_RUNTOX -3742.96f
#define A_RUNTOY -4531.52f
#define A_RUNTOZ 11.91f

static Location HordeCoords[]=
{
    {-1013.75f, -3492.59f, 62.62f, 4.34f},                      // Left, Behind
    {-1017.72f, -3490.92f, 62.62f, 4.34f},                      // Right, Behind
    {-1015.77f, -3497.15f, 62.82f, 4.34f},                      // Left, Mid
    {-1019.51f, -3495.49f, 62.82f, 4.34f},                      // Right, Mid
    {-1017.25f, -3500.85f, 62.98f, 4.34f},                      // Left, front
    {-1020.95f, -3499.21f, 62.98f, 4.34f}                       // Right, Front
};

//horde run to where
#define H_RUNTOX -1016.44f
#define H_RUNTOY -3508.48f
#define H_RUNTOZ 62.96f

uint32 const AllianceSoldierId[3] =
{
    12938,                                                  // 12938 Injured Alliance Soldier
    12936,                                                  // 12936 Badly injured Alliance Soldier
    12937                                                   // 12937 Critically injured Alliance Soldier
};

uint32 const HordeSoldierId[3] =
{
    12923,                                                  //12923 Injured Soldier
    12924,                                                  //12924 Badly injured Soldier
    12925                                                   //12925 Critically injured Soldier
};

/*######
## npc_doctor (handles both Gustaf Vanhowzen and Gregory Victor)
######*/
class npc_doctor : public CreatureScript
{
public:
    npc_doctor() : CreatureScript("npc_doctor") {}

    struct npc_doctorAI : public ScriptedAI
    {
        npc_doctorAI(Creature* creature) : ScriptedAI(creature) {}

        uint64 PlayerGUID;

        uint32 SummonPatientTimer;
        uint32 SummonPatientCount;
        uint32 PatientDiedCount;
        uint32 PatientSavedCount;

        bool Event;

        std::list<uint64> Patients;
        std::vector<Location*> Coordinates;

        void Reset()
        {
            PlayerGUID = 0;

            SummonPatientTimer = 10000;
            SummonPatientCount = 0;
            PatientDiedCount = 0;
            PatientSavedCount = 0;

            Patients.clear();
            Coordinates.clear();

            Event = false;

            me->RemoveFlag(UNIT_FIELD_FLAGS, UNIT_FLAG_NOT_SELECTABLE);
        }

        void BeginEvent(Player* player)
        {
            PlayerGUID = player->GetGUID();

            SummonPatientTimer = 10000;
            SummonPatientCount = 0;
            PatientDiedCount = 0;
            PatientSavedCount = 0;

            switch (me->GetEntry())
            {
                case DOCTOR_ALLIANCE:
                    for (uint8 i = 0; i < ALLIANCE_COORDS; ++i)
                        Coordinates.push_back(&AllianceCoords[i]);
                    break;
                case DOCTOR_HORDE:
                    for (uint8 i = 0; i < HORDE_COORDS; ++i)
                        Coordinates.push_back(&HordeCoords[i]);
                    break;
            }

            Event = true;
            me->SetFlag(UNIT_FIELD_FLAGS, UNIT_FLAG_NOT_SELECTABLE);
        }

        void PatientDied(Location* point)
        {
            Player* player = Unit::GetPlayer(*me, PlayerGUID);
            if (player && ((player->GetQuestStatus(6624) == QUEST_STATUS_INCOMPLETE) || (player->GetQuestStatus(6622) == QUEST_STATUS_INCOMPLETE)))
            {
                ++PatientDiedCount;

                if (PatientDiedCount > 5 && Event)
                {
                    if (player->GetQuestStatus(6624) == QUEST_STATUS_INCOMPLETE)
                        player->FailQuest(6624);
                    else if (player->GetQuestStatus(6622) == QUEST_STATUS_INCOMPLETE)
                        player->FailQuest(6622);

                    Reset();
                    return;
                }

                Coordinates.push_back(point);
            }
            else
                // If no player or player abandon quest in progress
                Reset();
        }

        void PatientSaved(Creature* /*soldier*/, Player* player, Location* point)
        {
            if (player && PlayerGUID == player->GetGUID())
            {
                if ((player->GetQuestStatus(6624) == QUEST_STATUS_INCOMPLETE) || (player->GetQuestStatus(6622) == QUEST_STATUS_INCOMPLETE))
                {
                    ++PatientSavedCount;

                    if (PatientSavedCount == 15)
                    {
                        if (!Patients.empty())
                        {
                            std::list<uint64>::const_iterator itr;
                            for (itr = Patients.begin(); itr != Patients.end(); ++itr)
                            {
                                if (Creature* patient = Unit::GetCreature((*me), *itr))
                                    patient->setDeathState(JUST_DIED);
                            }
                        }

                        if (player->GetQuestStatus(6624) == QUEST_STATUS_INCOMPLETE)
                            player->AreaExploredOrEventHappens(6624);
                        else if (player->GetQuestStatus(6622) == QUEST_STATUS_INCOMPLETE)
                            player->AreaExploredOrEventHappens(6622);

                        Reset();
                        return;
                    }

                    Coordinates.push_back(point);
                }
            }
        }

        void UpdateAI(uint32 const diff);

        void EnterCombat(Unit* /*who*/){}
    };

    bool OnQuestAccept(Player* player, Creature* creature, Quest const* quest)
    {
        if ((quest->GetQuestId() == 6624) || (quest->GetQuestId() == 6622))
            CAST_AI(npc_doctor::npc_doctorAI, creature->AI())->BeginEvent(player);

        return true;
    }

    CreatureAI* GetAI(Creature* creature) const
    {
        return new npc_doctorAI(creature);
    }
};

/*#####
## npc_injured_patient (handles all the patients, no matter Horde or Alliance)
#####*/

class npc_injured_patient : public CreatureScript
{
public:
    npc_injured_patient() : CreatureScript("npc_injured_patient") { }

    struct npc_injured_patientAI : public ScriptedAI
    {
        npc_injured_patientAI(Creature* creature) : ScriptedAI(creature) {}

        uint64 DoctorGUID;
        Location* Coord;

        void Reset()
        {
            DoctorGUID = 0;
            Coord = NULL;

            //no select
            me->RemoveFlag(UNIT_FIELD_FLAGS, UNIT_FLAG_NOT_SELECTABLE);

            //no regen health
            me->SetFlag(UNIT_FIELD_FLAGS, UNIT_FLAG_IN_COMBAT);

            //to make them lay with face down
            me->SetUInt32Value(UNIT_FIELD_BYTES_1, UNIT_STAND_STATE_DEAD);

            uint32 mobId = me->GetEntry();

            switch (mobId)
            {                                                   //lower max health
                case 12923:
                case 12938:                                     //Injured Soldier
                    me->SetHealth(me->CountPctFromMaxHealth(75));
                    break;
                case 12924:
                case 12936:                                     //Badly injured Soldier
                    me->SetHealth(me->CountPctFromMaxHealth(50));
                    break;
                case 12925:
                case 12937:                                     //Critically injured Soldier
                    me->SetHealth(me->CountPctFromMaxHealth(25));
                    break;
            }
        }

        void EnterCombat(Unit* /*who*/){}

        void SpellHit(Unit* caster, SpellInfo const* spell)
        {
            if (caster->GetTypeId() == TYPEID_PLAYER && me->isAlive() && spell->Id == 20804)
            {
                if ((CAST_PLR(caster)->GetQuestStatus(6624) == QUEST_STATUS_INCOMPLETE) || (CAST_PLR(caster)->GetQuestStatus(6622) == QUEST_STATUS_INCOMPLETE))
                    if (DoctorGUID)
                        if (Creature* doctor = Unit::GetCreature(*me, DoctorGUID))
                            CAST_AI(npc_doctor::npc_doctorAI, doctor->AI())->PatientSaved(me, CAST_PLR(caster), Coord);

                //make not selectable
                me->SetFlag(UNIT_FIELD_FLAGS, UNIT_FLAG_NOT_SELECTABLE);

                //regen health
                me->RemoveFlag(UNIT_FIELD_FLAGS, UNIT_FLAG_IN_COMBAT);

                //stand up
                me->SetUInt32Value(UNIT_FIELD_BYTES_1, UNIT_STAND_STATE_STAND);

                DoScriptText(RAND(SAY_DOC1, SAY_DOC2, SAY_DOC3), me);

                uint32 mobId = me->GetEntry();
                me->SetWalk(false);

                switch (mobId)
                {
                    case 12923:
                    case 12924:
                    case 12925:
                        me->GetMotionMaster()->MovePoint(0, H_RUNTOX, H_RUNTOY, H_RUNTOZ);
                        break;
                    case 12936:
                    case 12937:
                    case 12938:
                        me->GetMotionMaster()->MovePoint(0, A_RUNTOX, A_RUNTOY, A_RUNTOZ);
                        break;
                }
            }
        }

        void UpdateAI(uint32 const /*diff*/)
        {
            //lower HP on every world tick makes it a useful counter, not officlone though
            if (me->isAlive() && me->GetHealth() > 6)
                me->ModifyHealth(-5);

            if (me->isAlive() && me->GetHealth() <= 6)
            {
                me->RemoveFlag(UNIT_FIELD_FLAGS, UNIT_FLAG_IN_COMBAT);
                me->SetFlag(UNIT_FIELD_FLAGS, UNIT_FLAG_NOT_SELECTABLE);
                me->setDeathState(JUST_DIED);
                me->SetFlag(UNIT_DYNAMIC_FLAGS, 32);

                if (DoctorGUID)
                    if (Creature* doctor = Unit::GetCreature((*me), DoctorGUID))
                        CAST_AI(npc_doctor::npc_doctorAI, doctor->AI())->PatientDied(Coord);
            }
        }
    };

    CreatureAI* GetAI(Creature* creature) const
    {
        return new npc_injured_patientAI(creature);
    }
};

void npc_doctor::npc_doctorAI::UpdateAI(uint32 const diff)
{
    if (Event && SummonPatientCount >= 20)
    {
        Reset();
        return;
    }

    if (Event)
    {
        if (SummonPatientTimer <= diff)
        {
            if (Coordinates.empty())
                return;

            std::vector<Location*>::iterator itr = Coordinates.begin() + rand() % Coordinates.size();
            uint32 patientEntry = 0;

            switch (me->GetEntry())
            {
                case DOCTOR_ALLIANCE:
                    patientEntry = AllianceSoldierId[rand() % 3];
                    break;
                case DOCTOR_HORDE:
                    patientEntry = HordeSoldierId[rand() % 3];
                    break;
                default:
                    sLog->outError("TSCR: Invalid entry for Triage doctor. Please check your database");
                    return;
            }

            if (Location* point = *itr)
            {
                if (Creature* Patient = me->SummonCreature(patientEntry, point->x, point->y, point->z, point->o, TEMPSUMMON_TIMED_DESPAWN_OUT_OF_COMBAT, 5000))
                {
                    //303, this flag appear to be required for client side item->spell to work (TARGET_SINGLE_FRIEND)
                    Patient->SetFlag(UNIT_FIELD_FLAGS, UNIT_FLAG_PVP_ATTACKABLE);

                    Patients.push_back(Patient->GetGUID());
                    CAST_AI(npc_injured_patient::npc_injured_patientAI, Patient->AI())->DoctorGUID = me->GetGUID();
                    CAST_AI(npc_injured_patient::npc_injured_patientAI, Patient->AI())->Coord = point;

                    Coordinates.erase(itr);
                }
            }
            SummonPatientTimer = 10000;
            ++SummonPatientCount;
        }
        else
            SummonPatientTimer -= diff;
    }
}

/*######
## npc_garments_of_quests
######*/

//TODO: get text for each NPC

enum eGarments
{
    SPELL_LESSER_HEAL_R2    = 2052,
    SPELL_FORTITUDE_R1      = 1243,

    QUEST_MOON              = 5621,
    QUEST_LIGHT_1           = 5624,
    QUEST_LIGHT_2           = 5625,
    QUEST_SPIRIT            = 5648,
    QUEST_DARKNESS          = 5650,

    ENTRY_SHAYA             = 12429,
    ENTRY_ROBERTS           = 12423,
    ENTRY_DOLF              = 12427,
    ENTRY_KORJA             = 12430,
    ENTRY_DG_KEL            = 12428,

    //used by 12429, 12423, 12427, 12430, 12428, but signed for 12429
    SAY_COMMON_HEALED       = -1000164,
    SAY_DG_KEL_THANKS       = -1000165,
    SAY_DG_KEL_GOODBYE      = -1000166,
    SAY_ROBERTS_THANKS      = -1000167,
    SAY_ROBERTS_GOODBYE     = -1000168,
    SAY_KORJA_THANKS        = -1000169,
    SAY_KORJA_GOODBYE       = -1000170,
    SAY_DOLF_THANKS         = -1000171,
    SAY_DOLF_GOODBYE        = -1000172,
    SAY_SHAYA_THANKS        = -1000173,
    SAY_SHAYA_GOODBYE       = -1000174, //signed for 21469
};

class npc_garments_of_quests : public CreatureScript
{
public:
    npc_garments_of_quests() : CreatureScript("npc_garments_of_quests") { }

    struct npc_garments_of_questsAI : public npc_escortAI
    {
        npc_garments_of_questsAI(Creature* creature) : npc_escortAI(creature) {Reset();}

        uint64 CasterGUID;

        bool IsHealed;
        bool CanRun;

        uint32 RunAwayTimer;

        void Reset()
        {
            CasterGUID = 0;

            IsHealed = false;
            CanRun = false;

            RunAwayTimer = 5000;

            me->SetStandState(UNIT_STAND_STATE_KNEEL);
            //expect database to have RegenHealth=0
            me->SetHealth(me->CountPctFromMaxHealth(70));
        }

        void EnterCombat(Unit* /*who*/) {}

        void SpellHit(Unit* caster, SpellInfo const* Spell)
        {
            if (Spell->Id == SPELL_LESSER_HEAL_R2 || Spell->Id == SPELL_FORTITUDE_R1)
            {
                //not while in combat
                if (me->isInCombat())
                    return;

                //nothing to be done now
                if (IsHealed && CanRun)
                    return;

                if (Player* player = caster->ToPlayer())
                {
                    switch (me->GetEntry())
                    {
                        case ENTRY_SHAYA:
                            if (player->GetQuestStatus(QUEST_MOON) == QUEST_STATUS_INCOMPLETE)
                            {
                                if (IsHealed && !CanRun && Spell->Id == SPELL_FORTITUDE_R1)
                                {
                                    DoScriptText(SAY_SHAYA_THANKS, me, caster);
                                    CanRun = true;
                                }
                                else if (!IsHealed && Spell->Id == SPELL_LESSER_HEAL_R2)
                                {
                                    CasterGUID = caster->GetGUID();
                                    me->SetStandState(UNIT_STAND_STATE_STAND);
                                    DoScriptText(SAY_COMMON_HEALED, me, caster);
                                    IsHealed = true;
                                }
                            }
                            break;
                        case ENTRY_ROBERTS:
                            if (player->GetQuestStatus(QUEST_LIGHT_1) == QUEST_STATUS_INCOMPLETE)
                            {
                                if (IsHealed && !CanRun && Spell->Id == SPELL_FORTITUDE_R1)
                                {
                                    DoScriptText(SAY_ROBERTS_THANKS, me, caster);
                                    CanRun = true;
                                }
                                else if (!IsHealed && Spell->Id == SPELL_LESSER_HEAL_R2)
                                {
                                    CasterGUID = caster->GetGUID();
                                    me->SetStandState(UNIT_STAND_STATE_STAND);
                                    DoScriptText(SAY_COMMON_HEALED, me, caster);
                                    IsHealed = true;
                                }
                            }
                            break;
                        case ENTRY_DOLF:
                            if (player->GetQuestStatus(QUEST_LIGHT_2) == QUEST_STATUS_INCOMPLETE)
                            {
                                if (IsHealed && !CanRun && Spell->Id == SPELL_FORTITUDE_R1)
                                {
                                    DoScriptText(SAY_DOLF_THANKS, me, caster);
                                    CanRun = true;
                                }
                                else if (!IsHealed && Spell->Id == SPELL_LESSER_HEAL_R2)
                                {
                                    CasterGUID = caster->GetGUID();
                                    me->SetStandState(UNIT_STAND_STATE_STAND);
                                    DoScriptText(SAY_COMMON_HEALED, me, caster);
                                    IsHealed = true;
                                }
                            }
                            break;
                        case ENTRY_KORJA:
                            if (player->GetQuestStatus(QUEST_SPIRIT) == QUEST_STATUS_INCOMPLETE)
                            {
                                if (IsHealed && !CanRun && Spell->Id == SPELL_FORTITUDE_R1)
                                {
                                    DoScriptText(SAY_KORJA_THANKS, me, caster);
                                    CanRun = true;
                                }
                                else if (!IsHealed && Spell->Id == SPELL_LESSER_HEAL_R2)
                                {
                                    CasterGUID = caster->GetGUID();
                                    me->SetStandState(UNIT_STAND_STATE_STAND);
                                    DoScriptText(SAY_COMMON_HEALED, me, caster);
                                    IsHealed = true;
                                }
                            }
                            break;
                        case ENTRY_DG_KEL:
                            if (player->GetQuestStatus(QUEST_DARKNESS) == QUEST_STATUS_INCOMPLETE)
                            {
                                if (IsHealed && !CanRun && Spell->Id == SPELL_FORTITUDE_R1)
                                {
                                    DoScriptText(SAY_DG_KEL_THANKS, me, caster);
                                    CanRun = true;
                                }
                                else if (!IsHealed && Spell->Id == SPELL_LESSER_HEAL_R2)
                                {
                                    CasterGUID = caster->GetGUID();
                                    me->SetStandState(UNIT_STAND_STATE_STAND);
                                    DoScriptText(SAY_COMMON_HEALED, me, caster);
                                    IsHealed = true;
                                }
                            }
                            break;
                    }

                    //give quest credit, not expect any special quest objectives
                    if (CanRun)
                        player->TalkedToCreature(me->GetEntry(), me->GetGUID());
                }
            }
        }

        void WaypointReached(uint32 /*waypointId*/)
        {

        }

        void UpdateAI(uint32 const diff)
        {
            if (CanRun && !me->isInCombat())
            {
                if (RunAwayTimer <= diff)
                {
                    if (Unit* unit = Unit::GetUnit(*me, CasterGUID))
                    {
                        switch (me->GetEntry())
                        {
                            case ENTRY_SHAYA:
                                DoScriptText(SAY_SHAYA_GOODBYE, me, unit);
                                break;
                            case ENTRY_ROBERTS:
                                DoScriptText(SAY_ROBERTS_GOODBYE, me, unit);
                                break;
                            case ENTRY_DOLF:
                                DoScriptText(SAY_DOLF_GOODBYE, me, unit);
                                break;
                            case ENTRY_KORJA:
                                DoScriptText(SAY_KORJA_GOODBYE, me, unit);
                                break;
                            case ENTRY_DG_KEL:
                                DoScriptText(SAY_DG_KEL_GOODBYE, me, unit);
                                break;
                        }

                        Start(false, true, true);
                    }
                    else
                        EnterEvadeMode();                       //something went wrong

                    RunAwayTimer = 30000;
                }
                else
                    RunAwayTimer -= diff;
            }

            npc_escortAI::UpdateAI(diff);
        }
    };

    CreatureAI* GetAI(Creature* creature) const
    {
        return new npc_garments_of_questsAI(creature);
    }
};

/*######
## npc_guardian
######*/

#define SPELL_DEATHTOUCH                5

class npc_guardian : public CreatureScript
{
public:
    npc_guardian() : CreatureScript("npc_guardian") { }

    struct npc_guardianAI : public ScriptedAI
    {
        npc_guardianAI(Creature* creature) : ScriptedAI(creature) {}

        void Reset()
        {
            me->SetFlag(UNIT_FIELD_FLAGS, UNIT_FLAG_NON_ATTACKABLE);
        }

        void EnterCombat(Unit* /*who*/)
        {
        }

        void UpdateAI(uint32 const /*diff*/)
        {
            if (!UpdateVictim())
                return;

            if (me->isAttackReady())
            {
                DoCast(me->getVictim(), SPELL_DEATHTOUCH, true);
                me->resetAttackTimer();
            }
        }
    };

    CreatureAI* GetAI(Creature* creature) const
    {
        return new npc_guardianAI(creature);
    }
};

/*######
## npc_mount_vendor
######*/

class npc_mount_vendor : public CreatureScript
{
public:
    npc_mount_vendor() : CreatureScript("npc_mount_vendor") { }

    bool OnGossipHello(Player* player, Creature* creature)
    {
        if (creature->isQuestGiver())
            player->PrepareQuestMenu(creature->GetGUID());

        bool canBuy = false;
        uint32 vendor = creature->GetEntry();
        uint8 race = player->getRace();

        switch (vendor)
        {
            case 384:                                           //Katie Hunter
            case 1460:                                          //Unger Statforth
            case 2357:                                          //Merideth Carlson
            case 4885:                                          //Gregor MacVince
                if (player->GetReputationRank(72) != REP_EXALTED && race != RACE_HUMAN)
                    player->SEND_GOSSIP_MENU(5855, creature->GetGUID());
                else canBuy = true;
                break;
            case 1261:                                          //Veron Amberstill
                if (player->GetReputationRank(47) != REP_EXALTED && race != RACE_DWARF)
                    player->SEND_GOSSIP_MENU(5856, creature->GetGUID());
                else canBuy = true;
                break;
            case 3362:                                          //Ogunaro Wolfrunner
                if (player->GetReputationRank(76) != REP_EXALTED && race != RACE_ORC)
                    player->SEND_GOSSIP_MENU(5841, creature->GetGUID());
                else canBuy = true;
                break;
            case 3685:                                          //Harb Clawhoof
                if (player->GetReputationRank(81) != REP_EXALTED && race != RACE_TAUREN)
                    player->SEND_GOSSIP_MENU(5843, creature->GetGUID());
                else canBuy = true;
                break;
            case 4730:                                          //Lelanai
                if (player->GetReputationRank(69) != REP_EXALTED && race != RACE_NIGHTELF)
                    player->SEND_GOSSIP_MENU(5844, creature->GetGUID());
                else canBuy = true;
                break;
            case 4731:                                          //Zachariah Post
                if (player->GetReputationRank(68) != REP_EXALTED && race != RACE_UNDEAD_PLAYER)
                    player->SEND_GOSSIP_MENU(5840, creature->GetGUID());
                else canBuy = true;
                break;
            case 7952:                                          //Zjolnir
                if (player->GetReputationRank(530) != REP_EXALTED && race != RACE_TROLL)
                    player->SEND_GOSSIP_MENU(5842, creature->GetGUID());
                else canBuy = true;
                break;
            case 7955:                                          //Milli Featherwhistle
                if (player->GetReputationRank(54) != REP_EXALTED && race != RACE_GNOME)
                    player->SEND_GOSSIP_MENU(5857, creature->GetGUID());
                else canBuy = true;
                break;
            case 16264:                                         //Winaestra
                if (player->GetReputationRank(911) != REP_EXALTED && race != RACE_BLOODELF)
                    player->SEND_GOSSIP_MENU(10305, creature->GetGUID());
                else canBuy = true;
                break;
            case 17584:                                         //Torallius the Pack Handler
                if (player->GetReputationRank(930) != REP_EXALTED && race != RACE_DRAENEI)
                    player->SEND_GOSSIP_MENU(10239, creature->GetGUID());
                else canBuy = true;
                break;
        }

        if (canBuy)
        {
            if (creature->isVendor())
                player->ADD_GOSSIP_ITEM(GOSSIP_ICON_VENDOR, GOSSIP_TEXT_BROWSE_GOODS, GOSSIP_SENDER_MAIN, GOSSIP_ACTION_TRADE);
            player->SEND_GOSSIP_MENU(player->GetGossipTextId(creature), creature->GetGUID());
        }
        return true;
    }

    bool OnGossipSelect(Player* player, Creature* creature, uint32 /*sender*/, uint32 action)
    {
        player->PlayerTalkClass->ClearMenus();
        if (action == GOSSIP_ACTION_TRADE)
            player->GetSession()->SendListInventory(creature->GetGUID());

        return true;
    }
};

/*######
## npc_rogue_trainer
######*/

#define GOSSIP_HELLO_ROGUE1 "I wish to unlearn my talents"
#define GOSSIP_HELLO_ROGUE2 "<Take the letter>"
#define GOSSIP_HELLO_ROGUE3 "Purchase a Dual Talent Specialization."

class npc_rogue_trainer : public CreatureScript
{
public:
    npc_rogue_trainer() : CreatureScript("npc_rogue_trainer") { }

    bool OnGossipHello(Player* player, Creature* creature)
    {
        if (creature->isQuestGiver())
            player->PrepareQuestMenu(creature->GetGUID());

        if (creature->isTrainer())
            player->ADD_GOSSIP_ITEM(GOSSIP_ICON_TRAINER, GOSSIP_TEXT_TRAIN, GOSSIP_SENDER_MAIN, GOSSIP_ACTION_TRAIN);

        if (creature->isCanTrainingAndResetTalentsOf(player))
            player->ADD_GOSSIP_ITEM(GOSSIP_ICON_TRAINER, GOSSIP_HELLO_ROGUE1, GOSSIP_SENDER_MAIN, GOSSIP_OPTION_UNLEARNTALENTS);

        if (player->GetSpecsCount() == 1 && creature->isCanTrainingAndResetTalentsOf(player) && player->getLevel() >= sWorld->getIntConfig(CONFIG_MIN_DUALSPEC_LEVEL))
            player->ADD_GOSSIP_ITEM(GOSSIP_ICON_TRAINER, GOSSIP_HELLO_ROGUE3, GOSSIP_SENDER_MAIN, GOSSIP_OPTION_LEARNDUALSPEC);

        if (player->getClass() == CLASS_ROGUE && player->getLevel() >= 24 && !player->HasItemCount(17126, 1) && !player->GetQuestRewardStatus(6681))
        {
            player->ADD_GOSSIP_ITEM(GOSSIP_ICON_CHAT, GOSSIP_HELLO_ROGUE2, GOSSIP_SENDER_MAIN, GOSSIP_ACTION_INFO_DEF + 1);
            player->SEND_GOSSIP_MENU(5996, creature->GetGUID());
        } else
            player->SEND_GOSSIP_MENU(player->GetGossipTextId(creature), creature->GetGUID());

        return true;
    }

    bool OnGossipSelect(Player* player, Creature* creature, uint32 /*sender*/, uint32 action)
    {
        player->PlayerTalkClass->ClearMenus();
        switch (action)
        {
            case GOSSIP_ACTION_INFO_DEF + 1:
                player->CLOSE_GOSSIP_MENU();
                player->CastSpell(player, 21100, false);
                break;
            case GOSSIP_ACTION_TRAIN:
                player->GetSession()->SendTrainerList(creature->GetGUID());
                break;
            case GOSSIP_OPTION_UNLEARNTALENTS:
                player->CLOSE_GOSSIP_MENU();
                player->SendTalentWipeConfirm(creature->GetGUID());
                break;
            case GOSSIP_OPTION_LEARNDUALSPEC:
                if (player->GetSpecsCount() == 1 && !(player->getLevel() < sWorld->getIntConfig(CONFIG_MIN_DUALSPEC_LEVEL)))
                {
                    if (!player->HasEnoughMoney(10000000))
                    {
                        player->SendBuyError(BUY_ERR_NOT_ENOUGHT_MONEY, 0, 0, 0);
                        player->PlayerTalkClass->SendCloseGossip();
                        break;
                    }
                    else
                    {
                        player->ModifyMoney(-10000000);

                        // Cast spells that teach dual spec
                        // Both are also ImplicitTarget self and must be cast by player
                        player->CastSpell(player, 63680, true, NULL, NULL, player->GetGUID());
                        player->CastSpell(player, 63624, true, NULL, NULL, player->GetGUID());

                        // Should show another Gossip text with "Congratulations..."
                        player->PlayerTalkClass->SendCloseGossip();
                    }
                }
                break;
        }
        return true;
    }
};

/*######
## npc_sayge
######*/

#define SPELL_DMG       23768                               //dmg
#define SPELL_RES       23769                               //res
#define SPELL_ARM       23767                               //arm
#define SPELL_SPI       23738                               //spi
#define SPELL_INT       23766                               //int
#define SPELL_STM       23737                               //stm
#define SPELL_STR       23735                               //str
#define SPELL_AGI       23736                               //agi
#define SPELL_FORTUNE   23765                               //faire fortune

#define GOSSIP_HELLO_SAYGE  "Yes"
#define GOSSIP_SENDACTION_SAYGE1    "Slay the Man"
#define GOSSIP_SENDACTION_SAYGE2    "Turn him over to liege"
#define GOSSIP_SENDACTION_SAYGE3    "Confiscate the corn"
#define GOSSIP_SENDACTION_SAYGE4    "Let him go and have the corn"
#define GOSSIP_SENDACTION_SAYGE5    "Execute your friend painfully"
#define GOSSIP_SENDACTION_SAYGE6    "Execute your friend painlessly"
#define GOSSIP_SENDACTION_SAYGE7    "Let your friend go"
#define GOSSIP_SENDACTION_SAYGE8    "Confront the diplomat"
#define GOSSIP_SENDACTION_SAYGE9    "Show not so quiet defiance"
#define GOSSIP_SENDACTION_SAYGE10   "Remain quiet"
#define GOSSIP_SENDACTION_SAYGE11   "Speak against your brother openly"
#define GOSSIP_SENDACTION_SAYGE12   "Help your brother in"
#define GOSSIP_SENDACTION_SAYGE13   "Keep your brother out without letting him know"
#define GOSSIP_SENDACTION_SAYGE14   "Take credit, keep gold"
#define GOSSIP_SENDACTION_SAYGE15   "Take credit, share the gold"
#define GOSSIP_SENDACTION_SAYGE16   "Let the knight take credit"
#define GOSSIP_SENDACTION_SAYGE17   "Thanks"

class npc_sayge : public CreatureScript
{
public:
    npc_sayge() : CreatureScript("npc_sayge") { }

    bool OnGossipHello(Player* player, Creature* creature)
    {
        if (creature->isQuestGiver())
            player->PrepareQuestMenu(creature->GetGUID());

        if (player->HasSpellCooldown(SPELL_INT) ||
            player->HasSpellCooldown(SPELL_ARM) ||
            player->HasSpellCooldown(SPELL_DMG) ||
            player->HasSpellCooldown(SPELL_RES) ||
            player->HasSpellCooldown(SPELL_STR) ||
            player->HasSpellCooldown(SPELL_AGI) ||
            player->HasSpellCooldown(SPELL_STM) ||
            player->HasSpellCooldown(SPELL_SPI))
            player->SEND_GOSSIP_MENU(7393, creature->GetGUID());
        else
        {
            player->ADD_GOSSIP_ITEM(GOSSIP_ICON_CHAT, GOSSIP_HELLO_SAYGE, GOSSIP_SENDER_MAIN, GOSSIP_ACTION_INFO_DEF + 1);
            player->SEND_GOSSIP_MENU(7339, creature->GetGUID());
        }

        return true;
    }

    void SendAction(Player* player, Creature* creature, uint32 action)
    {
        switch (action)
        {
            case GOSSIP_ACTION_INFO_DEF + 1:
                player->ADD_GOSSIP_ITEM(GOSSIP_ICON_CHAT, GOSSIP_SENDACTION_SAYGE1,            GOSSIP_SENDER_MAIN, GOSSIP_ACTION_INFO_DEF + 2);
                player->ADD_GOSSIP_ITEM(GOSSIP_ICON_CHAT, GOSSIP_SENDACTION_SAYGE2,            GOSSIP_SENDER_MAIN, GOSSIP_ACTION_INFO_DEF + 3);
                player->ADD_GOSSIP_ITEM(GOSSIP_ICON_CHAT, GOSSIP_SENDACTION_SAYGE3,            GOSSIP_SENDER_MAIN, GOSSIP_ACTION_INFO_DEF + 4);
                player->ADD_GOSSIP_ITEM(GOSSIP_ICON_CHAT, GOSSIP_SENDACTION_SAYGE4,            GOSSIP_SENDER_MAIN, GOSSIP_ACTION_INFO_DEF + 5);
                player->SEND_GOSSIP_MENU(7340, creature->GetGUID());
                break;
            case GOSSIP_ACTION_INFO_DEF + 2:
                player->ADD_GOSSIP_ITEM(GOSSIP_ICON_CHAT, GOSSIP_SENDACTION_SAYGE5,            GOSSIP_SENDER_MAIN + 1, GOSSIP_ACTION_INFO_DEF);
                player->ADD_GOSSIP_ITEM(GOSSIP_ICON_CHAT, GOSSIP_SENDACTION_SAYGE6,            GOSSIP_SENDER_MAIN + 2, GOSSIP_ACTION_INFO_DEF);
                player->ADD_GOSSIP_ITEM(GOSSIP_ICON_CHAT, GOSSIP_SENDACTION_SAYGE7,            GOSSIP_SENDER_MAIN + 3, GOSSIP_ACTION_INFO_DEF);
                player->SEND_GOSSIP_MENU(7341, creature->GetGUID());
                break;
            case GOSSIP_ACTION_INFO_DEF + 3:
                player->ADD_GOSSIP_ITEM(GOSSIP_ICON_CHAT, GOSSIP_SENDACTION_SAYGE8,            GOSSIP_SENDER_MAIN + 4, GOSSIP_ACTION_INFO_DEF);
                player->ADD_GOSSIP_ITEM(GOSSIP_ICON_CHAT, GOSSIP_SENDACTION_SAYGE9,            GOSSIP_SENDER_MAIN + 5, GOSSIP_ACTION_INFO_DEF);
                player->ADD_GOSSIP_ITEM(GOSSIP_ICON_CHAT, GOSSIP_SENDACTION_SAYGE10,           GOSSIP_SENDER_MAIN + 2, GOSSIP_ACTION_INFO_DEF);
                player->SEND_GOSSIP_MENU(7361, creature->GetGUID());
                break;
            case GOSSIP_ACTION_INFO_DEF + 4:
                player->ADD_GOSSIP_ITEM(GOSSIP_ICON_CHAT, GOSSIP_SENDACTION_SAYGE11,           GOSSIP_SENDER_MAIN + 6, GOSSIP_ACTION_INFO_DEF);
                player->ADD_GOSSIP_ITEM(GOSSIP_ICON_CHAT, GOSSIP_SENDACTION_SAYGE12,           GOSSIP_SENDER_MAIN + 7, GOSSIP_ACTION_INFO_DEF);
                player->ADD_GOSSIP_ITEM(GOSSIP_ICON_CHAT, GOSSIP_SENDACTION_SAYGE13,           GOSSIP_SENDER_MAIN + 8, GOSSIP_ACTION_INFO_DEF);
                player->SEND_GOSSIP_MENU(7362, creature->GetGUID());
                break;
            case GOSSIP_ACTION_INFO_DEF + 5:
                player->ADD_GOSSIP_ITEM(GOSSIP_ICON_CHAT, GOSSIP_SENDACTION_SAYGE14,           GOSSIP_SENDER_MAIN + 5, GOSSIP_ACTION_INFO_DEF);
                player->ADD_GOSSIP_ITEM(GOSSIP_ICON_CHAT, GOSSIP_SENDACTION_SAYGE15,           GOSSIP_SENDER_MAIN + 4, GOSSIP_ACTION_INFO_DEF);
                player->ADD_GOSSIP_ITEM(GOSSIP_ICON_CHAT, GOSSIP_SENDACTION_SAYGE16,           GOSSIP_SENDER_MAIN + 3, GOSSIP_ACTION_INFO_DEF);
                player->SEND_GOSSIP_MENU(7363, creature->GetGUID());
                break;
            case GOSSIP_ACTION_INFO_DEF:
                player->ADD_GOSSIP_ITEM(GOSSIP_ICON_CHAT, GOSSIP_SENDACTION_SAYGE17,           GOSSIP_SENDER_MAIN, GOSSIP_ACTION_INFO_DEF + 6);
                player->SEND_GOSSIP_MENU(7364, creature->GetGUID());
                break;
            case GOSSIP_ACTION_INFO_DEF + 6:
                creature->CastSpell(player, SPELL_FORTUNE, false);
                player->SEND_GOSSIP_MENU(7365, creature->GetGUID());
                break;
        }
    }

    bool OnGossipSelect(Player* player, Creature* creature, uint32 sender, uint32 action)
    {
        player->PlayerTalkClass->ClearMenus();
        switch (sender)
        {
            case GOSSIP_SENDER_MAIN:
                SendAction(player, creature, action);
                break;
            case GOSSIP_SENDER_MAIN + 1:
                creature->CastSpell(player, SPELL_DMG, false);
                player->AddSpellCooldown(SPELL_DMG, 0, time(NULL) + 7200);
                SendAction(player, creature, action);
                break;
            case GOSSIP_SENDER_MAIN + 2:
                creature->CastSpell(player, SPELL_RES, false);
                player->AddSpellCooldown(SPELL_RES, 0, time(NULL) + 7200);
                SendAction(player, creature, action);
                break;
            case GOSSIP_SENDER_MAIN + 3:
                creature->CastSpell(player, SPELL_ARM, false);
                player->AddSpellCooldown(SPELL_ARM, 0, time(NULL) + 7200);
                SendAction(player, creature, action);
                break;
            case GOSSIP_SENDER_MAIN + 4:
                creature->CastSpell(player, SPELL_SPI, false);
                player->AddSpellCooldown(SPELL_SPI, 0, time(NULL) + 7200);
                SendAction(player, creature, action);
                break;
            case GOSSIP_SENDER_MAIN + 5:
                creature->CastSpell(player, SPELL_INT, false);
                player->AddSpellCooldown(SPELL_INT, 0, time(NULL) + 7200);
                SendAction(player, creature, action);
                break;
            case GOSSIP_SENDER_MAIN + 6:
                creature->CastSpell(player, SPELL_STM, false);
                player->AddSpellCooldown(SPELL_STM, 0, time(NULL) + 7200);
                SendAction(player, creature, action);
                break;
            case GOSSIP_SENDER_MAIN + 7:
                creature->CastSpell(player, SPELL_STR, false);
                player->AddSpellCooldown(SPELL_STR, 0, time(NULL) + 7200);
                SendAction(player, creature, action);
                break;
            case GOSSIP_SENDER_MAIN + 8:
                creature->CastSpell(player, SPELL_AGI, false);
                player->AddSpellCooldown(SPELL_AGI, 0, time(NULL) + 7200);
                SendAction(player, creature, action);
                break;
        }
        return true;
    }
};

class npc_steam_tonk : public CreatureScript
{
public:
    npc_steam_tonk() : CreatureScript("npc_steam_tonk") { }

    struct npc_steam_tonkAI : public ScriptedAI
    {
        npc_steam_tonkAI(Creature* creature) : ScriptedAI(creature) {}

        void Reset() {}
        void EnterCombat(Unit* /*who*/) {}

        void OnPossess(bool apply)
        {
            if (apply)
            {
                // Initialize the action bar without the melee attack command
                me->InitCharmInfo();
                me->GetCharmInfo()->InitEmptyActionBar(false);

                me->SetReactState(REACT_PASSIVE);
            }
            else
                me->SetReactState(REACT_AGGRESSIVE);
        }
    };

    CreatureAI* GetAI(Creature* creature) const
    {
        return new npc_steam_tonkAI(creature);
    }
};

#define SPELL_TONK_MINE_DETONATE 25099

class npc_tonk_mine : public CreatureScript
{
public:
    npc_tonk_mine() : CreatureScript("npc_tonk_mine") { }

    struct npc_tonk_mineAI : public ScriptedAI
    {
        npc_tonk_mineAI(Creature* creature) : ScriptedAI(creature)
        {
            me->SetReactState(REACT_PASSIVE);
        }

        uint32 ExplosionTimer;

        void Reset()
        {
            ExplosionTimer = 3000;
        }

        void EnterCombat(Unit* /*who*/) {}
        void AttackStart(Unit* /*who*/) {}
        void MoveInLineOfSight(Unit* /*who*/) {}

        void UpdateAI(uint32 const diff)
        {
            if (ExplosionTimer <= diff)
            {
                DoCast(me, SPELL_TONK_MINE_DETONATE, true);
                me->setDeathState(DEAD); // unsummon it
            }
            else
                ExplosionTimer -= diff;
        }
    };

    CreatureAI* GetAI(Creature* creature) const
    {
        return new npc_tonk_mineAI(creature);
    }
};

/*####
## npc_brewfest_reveler
####*/

class npc_brewfest_reveler : public CreatureScript
{
public:
    npc_brewfest_reveler() : CreatureScript("npc_brewfest_reveler") { }

    struct npc_brewfest_revelerAI : public ScriptedAI
    {
        npc_brewfest_revelerAI(Creature* creature) : ScriptedAI(creature) {}
        void ReceiveEmote(Player* player, uint32 emote)
        {
            if (!IsHolidayActive(HOLIDAY_BREWFEST))
                return;

            if (emote == TEXT_EMOTE_DANCE)
                me->CastSpell(player, 41586, false);
        }
    };

    CreatureAI* GetAI(Creature* creature) const
    {
        return new npc_brewfest_revelerAI(creature);
    }
};

/*####
## npc_winter_reveler
####*/

enum WinterReveler
{
    SPELL_MISTLETOE_DEBUFF       = 26218,
    SPELL_CREATE_MISTLETOE       = 26206,
    SPELL_CREATE_HOLLY           = 26207,
    SPELL_CREATE_SNOWFLAKES      = 45036,
};

class npc_winter_reveler : public CreatureScript
{
    public:
        npc_winter_reveler() : CreatureScript("npc_winter_reveler") { }

        struct npc_winter_revelerAI : public ScriptedAI
        {
            npc_winter_revelerAI(Creature* creature) : ScriptedAI(creature) {}

            void ReceiveEmote(Player* player, uint32 emote)
            {
                if (player->HasAura(SPELL_MISTLETOE_DEBUFF))
                    return;

                if (!IsHolidayActive(HOLIDAY_FEAST_OF_WINTER_VEIL))
                    return;

                if (emote == TEXT_EMOTE_KISS)
                {
                    uint32 spellId = RAND<uint32>(SPELL_CREATE_MISTLETOE, SPELL_CREATE_HOLLY, SPELL_CREATE_SNOWFLAKES);
                    me->CastSpell(player, spellId, false);
                    me->CastSpell(player, SPELL_MISTLETOE_DEBUFF, false);
                }
            }
        };

        CreatureAI* GetAI(Creature* creature) const
        {
            return new npc_winter_revelerAI(creature);
        }
};

/*####
## npc_snake_trap_serpents
####*/

#define SPELL_MIND_NUMBING_POISON    25810   //Viper
#define SPELL_DEADLY_POISON          34655   //Venomous Snake
#define SPELL_CRIPPLING_POISON       30981   //Viper

#define VENOMOUS_SNAKE_TIMER 1500
#define VIPER_TIMER 3000

#define C_VIPER 19921

class npc_snake_trap : public CreatureScript
{
public:
    npc_snake_trap() : CreatureScript("npc_snake_trap_serpents") { }

    struct npc_snake_trap_serpentsAI : public ScriptedAI
    {
        npc_snake_trap_serpentsAI(Creature* creature) : ScriptedAI(creature) {}

        uint32 SpellTimer;
        bool IsViper;

        void EnterCombat(Unit* /*who*/) {}

        void Reset()
        {
            SpellTimer = 0;

            CreatureTemplate const* Info = me->GetCreatureTemplate();

            IsViper = Info->Entry == C_VIPER ? true : false;

            me->SetMaxHealth(uint32(107 * (me->getLevel() - 40) * 0.025f));
            //Add delta to make them not all hit the same time
            uint32 delta = (rand() % 7) * 100;
            me->SetStatFloatValue(UNIT_FIELD_BASEATTACKTIME, float(Info->baseattacktime + delta));
            me->SetStatFloatValue(UNIT_FIELD_RANGED_ATTACK_POWER, float(Info->attackpower));

            // Start attacking attacker of owner on first ai update after spawn - move in line of sight may choose better target
            if (!me->getVictim() && me->isSummon())
                if (Unit* Owner = me->ToTempSummon()->GetSummoner())
                    if (Owner->getAttackerForHelper())
                        AttackStart(Owner->getAttackerForHelper());
        }

        //Redefined for random target selection:
        void MoveInLineOfSight(Unit* who)
        {
            if (!me->getVictim() && me->canCreatureAttack(who))
            {
                if (me->GetDistanceZ(who) > CREATURE_Z_ATTACK_RANGE)
                    return;

                float attackRadius = me->GetAttackDistance(who);
                if (me->IsWithinDistInMap(who, attackRadius) && me->IsWithinLOSInMap(who))
                {
                    if (!(rand() % 5))
                    {
                        me->setAttackTimer(BASE_ATTACK, (rand() % 10) * 100);
                        SpellTimer = (rand() % 10) * 100;
                        AttackStart(who);
                    }
                }
            }
        }

        void UpdateAI(uint32 const diff)
        {
            if (!UpdateVictim())
                return;

            if (me->getVictim()->HasBreakableByDamageCrowdControlAura(me))
            {
                me->InterruptNonMeleeSpells(false);
                return;
            }

            if (SpellTimer <= diff)
            {
                if (IsViper) //Viper
                {
                    if (urand(0, 2) == 0) //33% chance to cast
                    {
                        uint32 spell;
                        if (urand(0, 1) == 0)
                            spell = SPELL_MIND_NUMBING_POISON;
                        else
                            spell = SPELL_CRIPPLING_POISON;

                        DoCast(me->getVictim(), spell);
                    }

                    SpellTimer = VIPER_TIMER;
                }
                else //Venomous Snake
                {
                    if (urand(0, 2) == 0) //33% chance to cast
                        DoCast(me->getVictim(), SPELL_DEADLY_POISON);
                    SpellTimer = VENOMOUS_SNAKE_TIMER + (rand() % 5) * 100;
                }
            }
            else
                SpellTimer -= diff;

            DoMeleeAttackIfReady();
        }
    };

    CreatureAI* GetAI(Creature* creature) const
    {
        return new npc_snake_trap_serpentsAI(creature);
    }
};

#define SAY_RANDOM_MOJO0    "Now that's what I call froggy-style!"
#define SAY_RANDOM_MOJO1    "Your lily pad or mine?"
#define SAY_RANDOM_MOJO2    "This won't take long, did it?"
#define SAY_RANDOM_MOJO3    "I thought you'd never ask!"
#define SAY_RANDOM_MOJO4    "I promise not to give you warts..."
#define SAY_RANDOM_MOJO5    "Feelin' a little froggy, are ya?"
#define SAY_RANDOM_MOJO6a   "Listen, "
#define SAY_RANDOM_MOJO6b   ", I know of a little swamp not too far from here...."
#define SAY_RANDOM_MOJO7    "There's just never enough Mojo to go around..."

class mob_mojo : public CreatureScript
{
public:
    mob_mojo() : CreatureScript("mob_mojo") { }

    struct mob_mojoAI : public ScriptedAI
    {
        mob_mojoAI(Creature* creature) : ScriptedAI(creature) {Reset();}
        uint32 hearts;
        uint64 victimGUID;
        void Reset()
        {
            victimGUID = 0;
            hearts = 15000;
            if (Unit* own = me->GetOwner())
                me->GetMotionMaster()->MoveFollow(own, 0, 0);
        }

        void EnterCombat(Unit* /*who*/){}

        void UpdateAI(uint32 const diff)
        {
            if (me->HasAura(20372))
            {
                if (hearts <= diff)
                {
                    me->RemoveAurasDueToSpell(20372);
                    hearts = 15000;
                } hearts -= diff;
            }
        }

        void ReceiveEmote(Player* player, uint32 emote)
        {
            me->HandleEmoteCommand(emote);
            Unit* own = me->GetOwner();
            if (!own || own->GetTypeId() != TYPEID_PLAYER || CAST_PLR(own)->GetTeam() != player->GetTeam())
                return;
            if (emote == TEXT_EMOTE_KISS)
            {
                std::string whisp = "";
                switch (rand() % 8)
                {
                    case 0:
                        whisp.append(SAY_RANDOM_MOJO0);
                        break;
                    case 1:
                        whisp.append(SAY_RANDOM_MOJO1);
                        break;
                    case 2:
                        whisp.append(SAY_RANDOM_MOJO2);
                        break;
                    case 3:
                        whisp.append(SAY_RANDOM_MOJO3);
                        break;
                    case 4:
                        whisp.append(SAY_RANDOM_MOJO4);
                        break;
                    case 5:
                        whisp.append(SAY_RANDOM_MOJO5);
                        break;
                    case 6:
                        whisp.append(SAY_RANDOM_MOJO6a);
                        whisp.append(player->GetName());
                        whisp.append(SAY_RANDOM_MOJO6b);
                        break;
                    case 7:
                        whisp.append(SAY_RANDOM_MOJO7);
                        break;
                }

                me->MonsterWhisper(whisp.c_str(), player->GetGUID());
                if (victimGUID)
                    if (Player* victim = Unit::GetPlayer(*me, victimGUID))
                        victim->RemoveAura(43906);//remove polymorph frog thing
                me->AddAura(43906, player);//add polymorph frog thing
                victimGUID = player->GetGUID();
                DoCast(me, 20372, true);//tag.hearts
                me->GetMotionMaster()->MoveFollow(player, 0, 0);
                hearts = 15000;
            }
        }
    };

    CreatureAI* GetAI(Creature* creature) const
    {
        return new mob_mojoAI(creature);
    }
};

class npc_mirror_image : public CreatureScript
{
public:
    npc_mirror_image() : CreatureScript("npc_mirror_image") { }

    struct npc_mirror_imageAI : CasterAI
    {
        npc_mirror_imageAI(Creature* creature) : CasterAI(creature) {}

        void InitializeAI()
        {
            CasterAI::InitializeAI();
            Unit* owner = me->GetOwner();
            if (!owner)
                return;
            // Inherit Master's Threat List (not yet implemented)
            owner->CastSpell((Unit*)NULL, 58838, true);
            // here mirror image casts on summoner spell (not present in client dbc) 49866
            // here should be auras (not present in client dbc): 35657, 35658, 35659, 35660 selfcasted by mirror images (stats related?)
            // Clone Me!
            owner->CastSpell(me, 45204, false);
        }

        // Do not reload Creature templates on evade mode enter - prevent visual lost
        void EnterEvadeMode()
        {
            if (me->IsInEvadeMode() || !me->isAlive())
                return;

            Unit* owner = me->GetCharmerOrOwner();

            me->CombatStop(true);
            if (owner && !me->HasUnitState(UNIT_STATE_FOLLOW))
            {
                me->GetMotionMaster()->Clear(false);
                me->GetMotionMaster()->MoveFollow(owner, PET_FOLLOW_DIST, me->GetFollowAngle(), MOTION_SLOT_ACTIVE);
            }
        }
    };

    CreatureAI* GetAI(Creature* creature) const
    {
        return new npc_mirror_imageAI(creature);
    }
};

class npc_ebon_gargoyle : public CreatureScript
{
public:
    npc_ebon_gargoyle() : CreatureScript("npc_ebon_gargoyle") { }

    struct npc_ebon_gargoyleAI : CasterAI
    {
        npc_ebon_gargoyleAI(Creature* creature) : CasterAI(creature) {}

        uint32 despawnTimer;

        void InitializeAI()
        {
            CasterAI::InitializeAI();
            uint64 ownerGuid = me->GetOwnerGUID();
            if (!ownerGuid)
                return;
            // Not needed to be despawned now
            despawnTimer = 0;
            // Find victim of Summon Gargoyle spell
            std::list<Unit*> targets;
            Trinity::AnyUnfriendlyUnitInObjectRangeCheck u_check(me, me, 30);
            Trinity::UnitListSearcher<Trinity::AnyUnfriendlyUnitInObjectRangeCheck> searcher(me, targets, u_check);
            me->VisitNearbyObject(30, searcher);
            for (std::list<Unit*>::const_iterator iter = targets.begin(); iter != targets.end(); ++iter)
                if ((*iter)->GetAura(49206, ownerGuid))
                {
                    me->Attack((*iter), false);
                    break;
                }
        }

        void JustDied(Unit* /*killer*/)
        {
            // Stop Feeding Gargoyle when it dies
            if (Unit* owner = me->GetOwner())
                owner->RemoveAurasDueToSpell(50514);
        }

        // Fly away when dismissed
        void SpellHit(Unit* source, SpellInfo const* spell)
        {
            if (spell->Id != 50515 || !me->isAlive())
                return;

            Unit* owner = me->GetOwner();

            if (!owner || owner != source)
                return;

            // Stop Fighting
            me->ApplyModFlag(UNIT_FIELD_FLAGS, UNIT_FLAG_NON_ATTACKABLE, true);
            // Sanctuary
            me->CastSpell(me, 54661, true);
            me->SetReactState(REACT_PASSIVE);

            //! HACK: Creature's can't have MOVEMENTFLAG_FLYING
            // Fly Away
            me->AddUnitMovementFlag(MOVEMENTFLAG_CAN_FLY|MOVEMENTFLAG_ASCENDING|MOVEMENTFLAG_FLYING);
            me->SetSpeed(MOVE_FLIGHT, 0.75f, true);
            me->SetSpeed(MOVE_RUN, 0.75f, true);
            float x = me->GetPositionX() + 20 * cos(me->GetOrientation());
            float y = me->GetPositionY() + 20 * sin(me->GetOrientation());
            float z = me->GetPositionZ() + 40;
            me->GetMotionMaster()->Clear(false);
            me->GetMotionMaster()->MovePoint(0, x, y, z);

            // Despawn as soon as possible
            despawnTimer = 4 * IN_MILLISECONDS;
        }

        void UpdateAI(const uint32 diff)
        {
            if (despawnTimer > 0)
            {
                if (despawnTimer > diff)
                    despawnTimer -= diff;
                else
                    me->DespawnOrUnsummon();
                return;
            }
            CasterAI::UpdateAI(diff);
        }
    };

    CreatureAI* GetAI(Creature* creature) const
    {
        return new npc_ebon_gargoyleAI(creature);
    }
};

class npc_lightwell : public CreatureScript
{
    public:
        npc_lightwell() : CreatureScript("npc_lightwell") { }

        struct npc_lightwellAI : public PassiveAI
        {
            npc_lightwellAI(Creature* creature) : PassiveAI(creature)
            {
                DoCast(me, 59907, false);
            }

            void EnterEvadeMode()
            {
                if (!me->isAlive())
                    return;

                me->DeleteThreatList();
                me->CombatStop(true);
                me->ResetPlayerDamageReq();
            }
        };

        CreatureAI* GetAI(Creature* creature) const
        {
            return new npc_lightwellAI(creature);
        }
};

enum eTrainingDummy
{
    NPC_ADVANCED_TARGET_DUMMY                  = 2674,
    NPC_TARGET_DUMMY                           = 2673
};

class npc_training_dummy : public CreatureScript
{
public:
    npc_training_dummy() : CreatureScript("npc_training_dummy") { }

    struct npc_training_dummyAI : Scripted_NoMovementAI
    {
        npc_training_dummyAI(Creature* creature) : Scripted_NoMovementAI(creature)
        {
            entry = creature->GetEntry();
        }

        uint32 entry;
        uint32 resetTimer;
        uint32 despawnTimer;

        void Reset()
        {
            me->SetControlled(true, UNIT_STATE_STUNNED);//disable rotate
            me->ApplySpellImmune(0, IMMUNITY_EFFECT, SPELL_EFFECT_KNOCK_BACK, true);//imune to knock aways like blast wave

            resetTimer = 5000;
            despawnTimer = 15000;
        }

        void EnterEvadeMode()
        {
            if (!_EnterEvadeMode())
                return;

            Reset();
        }

        void DamageTaken(Unit* /*doneBy*/, uint32& damage)
        {
            resetTimer = 5000;
            damage = 0;
        }

        void EnterCombat(Unit* /*who*/)
        {
            if (entry != NPC_ADVANCED_TARGET_DUMMY && entry != NPC_TARGET_DUMMY)
                return;
        }

        void UpdateAI(uint32 const diff)
        {
            if (!UpdateVictim())
                return;

            if (!me->HasUnitState(UNIT_STATE_STUNNED))
                me->SetControlled(true, UNIT_STATE_STUNNED);//disable rotate

            if (entry != NPC_ADVANCED_TARGET_DUMMY && entry != NPC_TARGET_DUMMY)
            {
                if (resetTimer <= diff)
                {
                    EnterEvadeMode();
                    resetTimer = 5000;
                }
                else
                    resetTimer -= diff;
                return;
            }
            else
            {
                if (despawnTimer <= diff)
                    me->DespawnOrUnsummon();
                else
                    despawnTimer -= diff;
            }
        }
        void MoveInLineOfSight(Unit* /*who*/){return;}
    };

    CreatureAI* GetAI(Creature* creature) const
    {
        return new npc_training_dummyAI(creature);
    }
};

/*######
# npc_shadowfiend
######*/
#define GLYPH_OF_SHADOWFIEND_MANA         58227
#define GLYPH_OF_SHADOWFIEND              58228

class npc_shadowfiend : public CreatureScript
{
    public:
        npc_shadowfiend() : CreatureScript("npc_shadowfiend") { }

<<<<<<< HEAD
        struct npc_shadowfiendAI : public ScriptedAI
        {
            npc_shadowfiendAI(Creature* creature) : ScriptedAI(creature) {}

            void DamageTaken(Unit* /*killer*/, uint32& damage)
            {
                if (me->isSummon())
                    if (Unit* owner = me->ToTempSummon()->GetSummoner())
                        if (owner->HasAura(GLYPH_OF_SHADOWFIEND) && damage >= me->GetHealth())
                            owner->CastSpell(owner, GLYPH_OF_SHADOWFIEND_MANA, true);
            }
        };

=======
        struct npc_shadowfiendAI : public PetAI
        {
            npc_shadowfiendAI(Creature* creature) : PetAI(creature) {}

            void JustDied(Unit* killer)
            {
                if (me->isSummon())
                    if (Unit* owner = me->ToTempSummon()->GetSummoner())
                        if (owner->HasAura(GLYPH_OF_SHADOWFIEND))
                            owner->CastSpell(owner, GLYPH_OF_SHADOWFIEND_MANA, true);

                PetAI::JustDied(killer);
            }
        };

>>>>>>> c3cb82b9
        CreatureAI* GetAI(Creature* creature) const
        {
            return new npc_shadowfiendAI(creature);
        }
};

/*######
# npc_fire_elemental
######*/
#define SPELL_FIRENOVA        12470
#define SPELL_FIRESHIELD      13376
#define SPELL_FIREBLAST       57984

class npc_fire_elemental : public CreatureScript
{
public:
    npc_fire_elemental() : CreatureScript("npc_fire_elemental") { }

    struct npc_fire_elementalAI : public ScriptedAI
    {
        npc_fire_elementalAI(Creature* creature) : ScriptedAI(creature) {}

        uint32 FireNova_Timer;
        uint32 FireShield_Timer;
        uint32 FireBlast_Timer;

        void Reset()
        {
            FireNova_Timer = 5000 + rand() % 15000; // 5-20 sec cd
            FireBlast_Timer = 5000 + rand() % 15000; // 5-20 sec cd
            FireShield_Timer = 0;
            me->ApplySpellImmune(0, IMMUNITY_SCHOOL, SPELL_SCHOOL_MASK_FIRE, true);
        }

        void UpdateAI(const uint32 diff)
        {
            if (!UpdateVictim())
                return;

            if (me->HasUnitState(UNIT_STATE_CASTING))
                return;

            if (FireShield_Timer <= diff)
            {
                DoCast(me->getVictim(), SPELL_FIRESHIELD);
                FireShield_Timer = 2 * IN_MILLISECONDS;
            }
            else
                FireShield_Timer -= diff;

            if (FireBlast_Timer <= diff)
            {
                DoCast(me->getVictim(), SPELL_FIREBLAST);
                FireBlast_Timer = 5000 + rand() % 15000; // 5-20 sec cd
            }
            else
                FireBlast_Timer -= diff;

            if (FireNova_Timer <= diff)
            {
                DoCast(me->getVictim(), SPELL_FIRENOVA);
                FireNova_Timer = 5000 + rand() % 15000; // 5-20 sec cd
            }
            else
                FireNova_Timer -= diff;

            DoMeleeAttackIfReady();
        }
    };

    CreatureAI* GetAI(Creature* creature) const
    {
        return new npc_fire_elementalAI(creature);
    }
};

/*######
# npc_earth_elemental
######*/
#define SPELL_ANGEREDEARTH        36213

class npc_earth_elemental : public CreatureScript
{
public:
    npc_earth_elemental() : CreatureScript("npc_earth_elemental") { }

    struct npc_earth_elementalAI : public ScriptedAI
    {
        npc_earth_elementalAI(Creature* creature) : ScriptedAI(creature) {}

        uint32 AngeredEarth_Timer;

        void Reset()
        {
            AngeredEarth_Timer = 0;
            me->ApplySpellImmune(0, IMMUNITY_SCHOOL, SPELL_SCHOOL_MASK_NATURE, true);
        }

        void UpdateAI(const uint32 diff)
        {
            if (!UpdateVictim())
                return;

            if (AngeredEarth_Timer <= diff)
            {
                DoCast(me->getVictim(), SPELL_ANGEREDEARTH);
                AngeredEarth_Timer = 5000 + rand() % 15000; // 5-20 sec cd
            }
            else
                AngeredEarth_Timer -= diff;

            DoMeleeAttackIfReady();
        }
    };

    CreatureAI* GetAI(Creature* creature) const
    {
        return new npc_earth_elementalAI(creature);
    }
};

/*######
# npc_wormhole
######*/

#define GOSSIP_ENGINEERING1   "Borean Tundra"
#define GOSSIP_ENGINEERING2   "Howling Fjord"
#define GOSSIP_ENGINEERING3   "Sholazar Basin"
#define GOSSIP_ENGINEERING4   "Icecrown"
#define GOSSIP_ENGINEERING5   "Storm Peaks"
#define GOSSIP_ENGINEERING6   "Underground..."

enum WormholeSpells
{
    SPELL_BOREAN_TUNDRA         = 67834,
    SPELL_SHOLAZAR_BASIN        = 67835,
    SPELL_ICECROWN              = 67836,
    SPELL_STORM_PEAKS           = 67837,
    SPELL_HOWLING_FJORD         = 67838,
    SPELL_UNDERGROUND           = 68081,
<<<<<<< HEAD

    TEXT_WORMHOLE               = 907,

=======

    TEXT_WORMHOLE               = 907,

>>>>>>> c3cb82b9
    DATA_SHOW_UNDERGROUND       = 1,
};

class npc_wormhole : public CreatureScript
{
    public:
        npc_wormhole() : CreatureScript("npc_wormhole") {}

        struct npc_wormholeAI : public PassiveAI
        {
            npc_wormholeAI(Creature* creature) : PassiveAI(creature) {}

            void InitializeAI()
            {
                _showUnderground = urand(0, 100) == 0; // Guessed value, it is really rare though
            }

            uint32 GetData(uint32 type)
            {
                return (type == DATA_SHOW_UNDERGROUND && _showUnderground) ? 1 : 0;
<<<<<<< HEAD
            }

        private:
            bool _showUnderground;
        };

        bool OnGossipHello(Player* player, Creature* creature)
        {
            if (creature->isSummon())
            {
                if (player == creature->ToTempSummon()->GetSummoner())
                {
                    player->ADD_GOSSIP_ITEM(GOSSIP_ICON_CHAT, GOSSIP_ENGINEERING1, GOSSIP_SENDER_MAIN, GOSSIP_ACTION_INFO_DEF + 1);
                    player->ADD_GOSSIP_ITEM(GOSSIP_ICON_CHAT, GOSSIP_ENGINEERING2, GOSSIP_SENDER_MAIN, GOSSIP_ACTION_INFO_DEF + 2);
                    player->ADD_GOSSIP_ITEM(GOSSIP_ICON_CHAT, GOSSIP_ENGINEERING3, GOSSIP_SENDER_MAIN, GOSSIP_ACTION_INFO_DEF + 3);
                    player->ADD_GOSSIP_ITEM(GOSSIP_ICON_CHAT, GOSSIP_ENGINEERING4, GOSSIP_SENDER_MAIN, GOSSIP_ACTION_INFO_DEF + 4);
                    player->ADD_GOSSIP_ITEM(GOSSIP_ICON_CHAT, GOSSIP_ENGINEERING5, GOSSIP_SENDER_MAIN, GOSSIP_ACTION_INFO_DEF + 5);

                    if (creature->AI()->GetData(DATA_SHOW_UNDERGROUND))
                        player->ADD_GOSSIP_ITEM(GOSSIP_ICON_CHAT, GOSSIP_ENGINEERING6, GOSSIP_SENDER_MAIN, GOSSIP_ACTION_INFO_DEF + 6);

                    player->PlayerTalkClass->SendGossipMenu(TEXT_WORMHOLE, creature->GetGUID());
                }
            }

=======
            }

        private:
            bool _showUnderground;
        };

        bool OnGossipHello(Player* player, Creature* creature)
        {
            if (creature->isSummon())
            {
                if (player == creature->ToTempSummon()->GetSummoner())
                {
                    player->ADD_GOSSIP_ITEM(GOSSIP_ICON_CHAT, GOSSIP_ENGINEERING1, GOSSIP_SENDER_MAIN, GOSSIP_ACTION_INFO_DEF + 1);
                    player->ADD_GOSSIP_ITEM(GOSSIP_ICON_CHAT, GOSSIP_ENGINEERING2, GOSSIP_SENDER_MAIN, GOSSIP_ACTION_INFO_DEF + 2);
                    player->ADD_GOSSIP_ITEM(GOSSIP_ICON_CHAT, GOSSIP_ENGINEERING3, GOSSIP_SENDER_MAIN, GOSSIP_ACTION_INFO_DEF + 3);
                    player->ADD_GOSSIP_ITEM(GOSSIP_ICON_CHAT, GOSSIP_ENGINEERING4, GOSSIP_SENDER_MAIN, GOSSIP_ACTION_INFO_DEF + 4);
                    player->ADD_GOSSIP_ITEM(GOSSIP_ICON_CHAT, GOSSIP_ENGINEERING5, GOSSIP_SENDER_MAIN, GOSSIP_ACTION_INFO_DEF + 5);

                    if (creature->AI()->GetData(DATA_SHOW_UNDERGROUND))
                        player->ADD_GOSSIP_ITEM(GOSSIP_ICON_CHAT, GOSSIP_ENGINEERING6, GOSSIP_SENDER_MAIN, GOSSIP_ACTION_INFO_DEF + 6);

                    player->PlayerTalkClass->SendGossipMenu(TEXT_WORMHOLE, creature->GetGUID());
                }
            }

>>>>>>> c3cb82b9
            return true;
        }

        bool OnGossipSelect(Player* player, Creature* creature, uint32 /*sender*/, uint32 action)
        {
            player->PlayerTalkClass->ClearMenus();

            switch (action)
            {
                case GOSSIP_ACTION_INFO_DEF + 1: // Borean Tundra
                    player->CLOSE_GOSSIP_MENU();
                    creature->CastSpell(player, SPELL_BOREAN_TUNDRA, false);
                    break;
                case GOSSIP_ACTION_INFO_DEF + 2: // Howling Fjord
                    player->CLOSE_GOSSIP_MENU();
                    creature->CastSpell(player, SPELL_HOWLING_FJORD, false);
                    break;
                case GOSSIP_ACTION_INFO_DEF + 3: // Sholazar Basin
                    player->CLOSE_GOSSIP_MENU();
                    creature->CastSpell(player, SPELL_SHOLAZAR_BASIN, false);
                    break;
                case GOSSIP_ACTION_INFO_DEF + 4: // Icecrown
                    player->CLOSE_GOSSIP_MENU();
                    creature->CastSpell(player, SPELL_ICECROWN, false);
                    break;
                case GOSSIP_ACTION_INFO_DEF + 5: // Storm peaks
                    player->CLOSE_GOSSIP_MENU();
                    creature->CastSpell(player, SPELL_STORM_PEAKS, false);
                    break;
                case GOSSIP_ACTION_INFO_DEF + 6: // Underground
                    player->CLOSE_GOSSIP_MENU();
                    creature->CastSpell(player, SPELL_UNDERGROUND, false);
                    break;
            }

            return true;
        }

        CreatureAI* GetAI(Creature* creature) const
        {
            return new npc_wormholeAI(creature);
        }
};

/*######
## npc_pet_trainer
######*/

enum ePetTrainer
{
    TEXT_ISHUNTER               = 5838,
    TEXT_NOTHUNTER              = 5839,
    TEXT_PETINFO                = 13474,
    TEXT_CONFIRM                = 7722
};

#define GOSSIP_PET1             "How do I train my pet?"
#define GOSSIP_PET2             "I wish to untrain my pet."
#define GOSSIP_PET_CONFIRM      "Yes, please do."

class npc_pet_trainer : public CreatureScript
{
public:
    npc_pet_trainer() : CreatureScript("npc_pet_trainer") { }

    bool OnGossipHello(Player* player, Creature* creature)
    {
        if (creature->isQuestGiver())
            player->PrepareQuestMenu(creature->GetGUID());

        if (player->getClass() == CLASS_HUNTER)
        {
            player->ADD_GOSSIP_ITEM(GOSSIP_ICON_CHAT, GOSSIP_PET1, GOSSIP_SENDER_MAIN, GOSSIP_ACTION_INFO_DEF + 1);
            if (player->GetPet() && player->GetPet()->getPetType() == HUNTER_PET)
                player->ADD_GOSSIP_ITEM(GOSSIP_ICON_CHAT, GOSSIP_PET2, GOSSIP_SENDER_MAIN, GOSSIP_ACTION_INFO_DEF + 2);

            player->PlayerTalkClass->SendGossipMenu(TEXT_ISHUNTER, creature->GetGUID());
            return true;
        }
        player->PlayerTalkClass->SendGossipMenu(TEXT_NOTHUNTER, creature->GetGUID());
        return true;
    }

    bool OnGossipSelect(Player* player, Creature* creature, uint32 /*sender*/, uint32 action)
    {
        player->PlayerTalkClass->ClearMenus();
        switch (action)
        {
            case GOSSIP_ACTION_INFO_DEF + 1:
                player->PlayerTalkClass->SendGossipMenu(TEXT_PETINFO, creature->GetGUID());
                break;
            case GOSSIP_ACTION_INFO_DEF + 2:
                {
                    player->ADD_GOSSIP_ITEM(GOSSIP_ICON_CHAT, GOSSIP_PET_CONFIRM, GOSSIP_SENDER_MAIN, GOSSIP_ACTION_INFO_DEF + 3);
                    player->PlayerTalkClass->SendGossipMenu(TEXT_CONFIRM, creature->GetGUID());
                }
                break;
            case GOSSIP_ACTION_INFO_DEF + 3:
                {
                    player->ResetPetTalents();
                    player->CLOSE_GOSSIP_MENU();
                }
                break;
        }
        return true;
    }
};

/*######
## npc_locksmith
######*/

enum eLockSmith
{
    QUEST_HOW_TO_BRAKE_IN_TO_THE_ARCATRAZ = 10704,
    QUEST_DARK_IRON_LEGACY                = 3802,
    QUEST_THE_KEY_TO_SCHOLOMANCE_A        = 5505,
    QUEST_THE_KEY_TO_SCHOLOMANCE_H        = 5511,
    QUEST_HOTTER_THAN_HELL_A              = 10758,
    QUEST_HOTTER_THAN_HELL_H              = 10764,
    QUEST_RETURN_TO_KHAGDAR               = 9837,
    QUEST_CONTAINMENT                     = 13159,
    QUEST_ETERNAL_VIGILANCE               = 11011,
    QUEST_KEY_TO_THE_FOCUSING_IRIS        = 13372,
    QUEST_HC_KEY_TO_THE_FOCUSING_IRIS     = 13375,

    ITEM_ARCATRAZ_KEY                     = 31084,
    ITEM_SHADOWFORGE_KEY                  = 11000,
    ITEM_SKELETON_KEY                     = 13704,
    ITEM_SHATTERED_HALLS_KEY              = 28395,
    ITEM_THE_MASTERS_KEY                  = 24490,
    ITEM_VIOLET_HOLD_KEY                  = 42482,
    ITEM_ESSENCE_INFUSED_MOONSTONE        = 32449,
    ITEM_KEY_TO_THE_FOCUSING_IRIS         = 44582,
    ITEM_HC_KEY_TO_THE_FOCUSING_IRIS      = 44581,

    SPELL_ARCATRAZ_KEY                    = 54881,
    SPELL_SHADOWFORGE_KEY                 = 54882,
    SPELL_SKELETON_KEY                    = 54883,
    SPELL_SHATTERED_HALLS_KEY             = 54884,
    SPELL_THE_MASTERS_KEY                 = 54885,
    SPELL_VIOLET_HOLD_KEY                 = 67253,
    SPELL_ESSENCE_INFUSED_MOONSTONE       = 40173,
};

#define GOSSIP_LOST_ARCATRAZ_KEY                "I've lost my key to the Arcatraz."
#define GOSSIP_LOST_SHADOWFORGE_KEY             "I've lost my key to the Blackrock Depths."
#define GOSSIP_LOST_SKELETON_KEY                "I've lost my key to the Scholomance."
#define GOSSIP_LOST_SHATTERED_HALLS_KEY         "I've lost my key to the Shattered Halls."
#define GOSSIP_LOST_THE_MASTERS_KEY             "I've lost my key to the Karazhan."
#define GOSSIP_LOST_VIOLET_HOLD_KEY             "I've lost my key to the Violet Hold."
#define GOSSIP_LOST_ESSENCE_INFUSED_MOONSTONE   "I've lost my Essence-Infused Moonstone."
#define GOSSIP_LOST_KEY_TO_THE_FOCUSING_IRIS    "I've lost my Key to the Focusing Iris."
#define GOSSIP_LOST_HC_KEY_TO_THE_FOCUSING_IRIS "I've lost my Heroic Key to the Focusing Iris."

class npc_locksmith : public CreatureScript
{
public:
    npc_locksmith() : CreatureScript("npc_locksmith") { }

    bool OnGossipHello(Player* player, Creature* creature)
    {
        // Arcatraz Key
        if (player->GetQuestRewardStatus(QUEST_HOW_TO_BRAKE_IN_TO_THE_ARCATRAZ) && !player->HasItemCount(ITEM_ARCATRAZ_KEY, 1, true))
            player->ADD_GOSSIP_ITEM(GOSSIP_ICON_CHAT, GOSSIP_LOST_ARCATRAZ_KEY, GOSSIP_SENDER_MAIN, GOSSIP_ACTION_INFO_DEF + 1);

        // Shadowforge Key
        if (player->GetQuestRewardStatus(QUEST_DARK_IRON_LEGACY) && !player->HasItemCount(ITEM_SHADOWFORGE_KEY, 1, true))
            player->ADD_GOSSIP_ITEM(GOSSIP_ICON_CHAT, GOSSIP_LOST_SHADOWFORGE_KEY, GOSSIP_SENDER_MAIN, GOSSIP_ACTION_INFO_DEF + 2);

        // Skeleton Key
        if ((player->GetQuestRewardStatus(QUEST_THE_KEY_TO_SCHOLOMANCE_A) || player->GetQuestRewardStatus(QUEST_THE_KEY_TO_SCHOLOMANCE_H)) &&
            !player->HasItemCount(ITEM_SKELETON_KEY, 1, true))
            player->ADD_GOSSIP_ITEM(GOSSIP_ICON_CHAT, GOSSIP_LOST_SKELETON_KEY, GOSSIP_SENDER_MAIN, GOSSIP_ACTION_INFO_DEF + 3);

        // Shatered Halls Key
        if ((player->GetQuestRewardStatus(QUEST_HOTTER_THAN_HELL_A) || player->GetQuestRewardStatus(QUEST_HOTTER_THAN_HELL_H)) &&
            !player->HasItemCount(ITEM_SHATTERED_HALLS_KEY, 1, true))
            player->ADD_GOSSIP_ITEM(GOSSIP_ICON_CHAT, GOSSIP_LOST_SHATTERED_HALLS_KEY, GOSSIP_SENDER_MAIN, GOSSIP_ACTION_INFO_DEF + 4);

        // Master's Key
        if (player->GetQuestRewardStatus(QUEST_RETURN_TO_KHAGDAR) && !player->HasItemCount(ITEM_THE_MASTERS_KEY, 1, true))
            player->ADD_GOSSIP_ITEM(GOSSIP_ICON_CHAT, GOSSIP_LOST_THE_MASTERS_KEY, GOSSIP_SENDER_MAIN, GOSSIP_ACTION_INFO_DEF + 5);

        // Violet Hold Key
        if (player->GetQuestRewardStatus(QUEST_CONTAINMENT) && !player->HasItemCount(ITEM_VIOLET_HOLD_KEY, 1, true))
            player->ADD_GOSSIP_ITEM(GOSSIP_ICON_CHAT, GOSSIP_LOST_VIOLET_HOLD_KEY, GOSSIP_SENDER_MAIN, GOSSIP_ACTION_INFO_DEF + 6);

        // Essence-Infused Moonstone
        if (player->GetQuestRewardStatus(QUEST_ETERNAL_VIGILANCE) && !player->HasItemCount(ITEM_ESSENCE_INFUSED_MOONSTONE, 1, true))
            player->ADD_GOSSIP_ITEM(GOSSIP_ICON_CHAT, GOSSIP_LOST_ESSENCE_INFUSED_MOONSTONE, GOSSIP_SENDER_MAIN, GOSSIP_ACTION_INFO_DEF + 7);

        // Key to the Focusing Iris
        if (player->GetQuestRewardStatus(QUEST_KEY_TO_THE_FOCUSING_IRIS) && !player->HasItemCount(ITEM_KEY_TO_THE_FOCUSING_IRIS, 1, true))
            player->ADD_GOSSIP_ITEM(GOSSIP_ICON_CHAT, GOSSIP_LOST_KEY_TO_THE_FOCUSING_IRIS, GOSSIP_SENDER_MAIN, GOSSIP_ACTION_INFO_DEF + 8);

        // Heroic Key to the Focusing Iris
        if (player->GetQuestRewardStatus(QUEST_HC_KEY_TO_THE_FOCUSING_IRIS) && !player->HasItemCount(ITEM_HC_KEY_TO_THE_FOCUSING_IRIS, 1, true))
            player->ADD_GOSSIP_ITEM(GOSSIP_ICON_CHAT, GOSSIP_LOST_HC_KEY_TO_THE_FOCUSING_IRIS, GOSSIP_SENDER_MAIN, GOSSIP_ACTION_INFO_DEF + 9);

        player->SEND_GOSSIP_MENU(player->GetGossipTextId(creature), creature->GetGUID());

        return true;
    }

    bool OnGossipSelect(Player* player, Creature* /*creature*/, uint32 /*sender*/, uint32 action)
    {
        player->PlayerTalkClass->ClearMenus();
        switch (action)
        {
            case GOSSIP_ACTION_INFO_DEF + 1:
                player->CLOSE_GOSSIP_MENU();
                player->CastSpell(player, SPELL_ARCATRAZ_KEY, false);
                break;
            case GOSSIP_ACTION_INFO_DEF + 2:
                player->CLOSE_GOSSIP_MENU();
                player->CastSpell(player, SPELL_SHADOWFORGE_KEY, false);
                break;
            case GOSSIP_ACTION_INFO_DEF + 3:
                player->CLOSE_GOSSIP_MENU();
                player->CastSpell(player, SPELL_SKELETON_KEY, false);
                break;
            case GOSSIP_ACTION_INFO_DEF + 4:
                player->CLOSE_GOSSIP_MENU();
                player->CastSpell(player, SPELL_SHATTERED_HALLS_KEY, false);
                break;
            case GOSSIP_ACTION_INFO_DEF + 5:
                player->CLOSE_GOSSIP_MENU();
                player->CastSpell(player, SPELL_THE_MASTERS_KEY, false);
                break;
            case GOSSIP_ACTION_INFO_DEF + 6:
                player->CLOSE_GOSSIP_MENU();
                player->CastSpell(player, SPELL_VIOLET_HOLD_KEY, false);
                break;
            case GOSSIP_ACTION_INFO_DEF + 7:
                player->CLOSE_GOSSIP_MENU();
                player->CastSpell(player, SPELL_ESSENCE_INFUSED_MOONSTONE, false);
                break;
            case GOSSIP_ACTION_INFO_DEF + 8:
                player->CLOSE_GOSSIP_MENU();
                player->AddItem(ITEM_KEY_TO_THE_FOCUSING_IRIS,1);
                break;
            case GOSSIP_ACTION_INFO_DEF + 9:
                player->CLOSE_GOSSIP_MENU();
                player->AddItem(ITEM_HC_KEY_TO_THE_FOCUSING_IRIS,1);
                break;
        }
        return true;
    }
};

/*######
## npc_experience
######*/

#define EXP_COST                100000 //10 00 00 copper (10golds)
#define GOSSIP_TEXT_EXP         14736
#define GOSSIP_XP_OFF           "I no longer wish to gain experience."
#define GOSSIP_XP_ON            "I wish to start gaining experience again."

class npc_experience : public CreatureScript
{
public:
    npc_experience() : CreatureScript("npc_experience") { }

    bool OnGossipHello(Player* player, Creature* creature)
    {
        player->ADD_GOSSIP_ITEM(GOSSIP_ICON_CHAT, GOSSIP_XP_OFF, GOSSIP_SENDER_MAIN, GOSSIP_ACTION_INFO_DEF + 1);
        player->ADD_GOSSIP_ITEM(GOSSIP_ICON_CHAT, GOSSIP_XP_ON, GOSSIP_SENDER_MAIN, GOSSIP_ACTION_INFO_DEF + 2);
        player->PlayerTalkClass->SendGossipMenu(GOSSIP_TEXT_EXP, creature->GetGUID());
        return true;
    }

    bool OnGossipSelect(Player* player, Creature* /*creature*/, uint32 /*sender*/, uint32 action)
    {
        player->PlayerTalkClass->ClearMenus();
        bool noXPGain = player->HasFlag(PLAYER_FLAGS, PLAYER_FLAGS_NO_XP_GAIN);
        bool doSwitch = false;

        switch (action)
        {
            case GOSSIP_ACTION_INFO_DEF + 1://xp off
                {
                    if (!noXPGain)//does gain xp
                        doSwitch = true;//switch to don't gain xp
                }
                break;
            case GOSSIP_ACTION_INFO_DEF + 2://xp on
                {
                    if (noXPGain)//doesn't gain xp
                        doSwitch = true;//switch to gain xp
                }
                break;
        }
        if (doSwitch)
        {
            if (!player->HasEnoughMoney(EXP_COST))
                player->SendBuyError(BUY_ERR_NOT_ENOUGHT_MONEY, 0, 0, 0);
            else if (noXPGain)
            {
                player->ModifyMoney(-EXP_COST);
                player->RemoveFlag(PLAYER_FLAGS, PLAYER_FLAGS_NO_XP_GAIN);
            }
            else if (!noXPGain)
            {
                player->ModifyMoney(-EXP_COST);
                player->SetFlag(PLAYER_FLAGS, PLAYER_FLAGS_NO_XP_GAIN);
            }
        }
        player->PlayerTalkClass->SendCloseGossip();
        return true;
    }
};

enum Fireworks
{
    NPC_OMEN                = 15467,
    NPC_MINION_OF_OMEN      = 15466,
    NPC_FIREWORK_BLUE       = 15879,
    NPC_FIREWORK_GREEN      = 15880,
    NPC_FIREWORK_PURPLE     = 15881,
    NPC_FIREWORK_RED        = 15882,
    NPC_FIREWORK_YELLOW     = 15883,
    NPC_FIREWORK_WHITE      = 15884,
    NPC_FIREWORK_BIG_BLUE   = 15885,
    NPC_FIREWORK_BIG_GREEN  = 15886,
    NPC_FIREWORK_BIG_PURPLE = 15887,
    NPC_FIREWORK_BIG_RED    = 15888,
    NPC_FIREWORK_BIG_YELLOW = 15889,
    NPC_FIREWORK_BIG_WHITE  = 15890,

    NPC_CLUSTER_BLUE        = 15872,
    NPC_CLUSTER_RED         = 15873,
    NPC_CLUSTER_GREEN       = 15874,
    NPC_CLUSTER_PURPLE      = 15875,
    NPC_CLUSTER_WHITE       = 15876,
    NPC_CLUSTER_YELLOW      = 15877,
    NPC_CLUSTER_BIG_BLUE    = 15911,
    NPC_CLUSTER_BIG_GREEN   = 15912,
    NPC_CLUSTER_BIG_PURPLE  = 15913,
    NPC_CLUSTER_BIG_RED     = 15914,
    NPC_CLUSTER_BIG_WHITE   = 15915,
    NPC_CLUSTER_BIG_YELLOW  = 15916,
    NPC_CLUSTER_ELUNE       = 15918,

    GO_FIREWORK_LAUNCHER_1  = 180771,
    GO_FIREWORK_LAUNCHER_2  = 180868,
    GO_FIREWORK_LAUNCHER_3  = 180850,
    GO_CLUSTER_LAUNCHER_1   = 180772,
    GO_CLUSTER_LAUNCHER_2   = 180859,
    GO_CLUSTER_LAUNCHER_3   = 180869,
    GO_CLUSTER_LAUNCHER_4   = 180874,

    SPELL_ROCKET_BLUE       = 26344,
    SPELL_ROCKET_GREEN      = 26345,
    SPELL_ROCKET_PURPLE     = 26346,
    SPELL_ROCKET_RED        = 26347,
    SPELL_ROCKET_WHITE      = 26348,
    SPELL_ROCKET_YELLOW     = 26349,
    SPELL_ROCKET_BIG_BLUE   = 26351,
    SPELL_ROCKET_BIG_GREEN  = 26352,
    SPELL_ROCKET_BIG_PURPLE = 26353,
    SPELL_ROCKET_BIG_RED    = 26354,
    SPELL_ROCKET_BIG_WHITE  = 26355,
    SPELL_ROCKET_BIG_YELLOW = 26356,
    SPELL_LUNAR_FORTUNE     = 26522,

    ANIM_GO_LAUNCH_FIREWORK = 3,
    ZONE_MOONGLADE          = 493,
};

Position omenSummonPos = {7558.993f, -2839.999f, 450.0214f, 4.46f};

class npc_firework : public CreatureScript
{
public:
    npc_firework() : CreatureScript("npc_firework") { }

    struct npc_fireworkAI : public ScriptedAI
    {
        npc_fireworkAI(Creature* creature) : ScriptedAI(creature) {}

        bool isCluster()
        {
            switch (me->GetEntry())
            {
                case NPC_FIREWORK_BLUE:
                case NPC_FIREWORK_GREEN:
                case NPC_FIREWORK_PURPLE:
                case NPC_FIREWORK_RED:
                case NPC_FIREWORK_YELLOW:
                case NPC_FIREWORK_WHITE:
                case NPC_FIREWORK_BIG_BLUE:
                case NPC_FIREWORK_BIG_GREEN:
                case NPC_FIREWORK_BIG_PURPLE:
                case NPC_FIREWORK_BIG_RED:
                case NPC_FIREWORK_BIG_YELLOW:
                case NPC_FIREWORK_BIG_WHITE:
                    return false;
                case NPC_CLUSTER_BLUE:
                case NPC_CLUSTER_GREEN:
                case NPC_CLUSTER_PURPLE:
                case NPC_CLUSTER_RED:
                case NPC_CLUSTER_YELLOW:
                case NPC_CLUSTER_WHITE:
                case NPC_CLUSTER_BIG_BLUE:
                case NPC_CLUSTER_BIG_GREEN:
                case NPC_CLUSTER_BIG_PURPLE:
                case NPC_CLUSTER_BIG_RED:
                case NPC_CLUSTER_BIG_YELLOW:
                case NPC_CLUSTER_BIG_WHITE:
                case NPC_CLUSTER_ELUNE:
                default:
                    return true;
            }
        }

        GameObject* FindNearestLauncher()
        {
            GameObject* launcher = NULL;

            if (isCluster())
            {
                GameObject* launcher1 = GetClosestGameObjectWithEntry(me, GO_CLUSTER_LAUNCHER_1, 0.5f);
                GameObject* launcher2 = GetClosestGameObjectWithEntry(me, GO_CLUSTER_LAUNCHER_2, 0.5f);
                GameObject* launcher3 = GetClosestGameObjectWithEntry(me, GO_CLUSTER_LAUNCHER_3, 0.5f);
                GameObject* launcher4 = GetClosestGameObjectWithEntry(me, GO_CLUSTER_LAUNCHER_4, 0.5f);

                if (launcher1)
                    launcher = launcher1;
                else if (launcher2)
                    launcher = launcher2;
                else if (launcher3)
                    launcher = launcher3;
                else if (launcher4)
                    launcher = launcher4;
            }
            else
            {
                GameObject* launcher1 = GetClosestGameObjectWithEntry(me, GO_FIREWORK_LAUNCHER_1, 0.5f);
                GameObject* launcher2 = GetClosestGameObjectWithEntry(me, GO_FIREWORK_LAUNCHER_2, 0.5f);
                GameObject* launcher3 = GetClosestGameObjectWithEntry(me, GO_FIREWORK_LAUNCHER_3, 0.5f);

                if (launcher1)
                    launcher = launcher1;
                else if (launcher2)
                    launcher = launcher2;
                else if (launcher3)
                    launcher = launcher3;
            }

            return launcher;
        }

        uint32 GetFireworkSpell(uint32 entry)
        {
            switch (entry)
            {
                case NPC_FIREWORK_BLUE:
                    return SPELL_ROCKET_BLUE;
                case NPC_FIREWORK_GREEN:
                    return SPELL_ROCKET_GREEN;
                case NPC_FIREWORK_PURPLE:
                    return SPELL_ROCKET_PURPLE;
                case NPC_FIREWORK_RED:
                    return SPELL_ROCKET_RED;
                case NPC_FIREWORK_YELLOW:
                    return SPELL_ROCKET_YELLOW;
                case NPC_FIREWORK_WHITE:
                    return SPELL_ROCKET_WHITE;
                case NPC_FIREWORK_BIG_BLUE:
                    return SPELL_ROCKET_BIG_BLUE;
                case NPC_FIREWORK_BIG_GREEN:
                    return SPELL_ROCKET_BIG_GREEN;
                case NPC_FIREWORK_BIG_PURPLE:
                    return SPELL_ROCKET_BIG_PURPLE;
                case NPC_FIREWORK_BIG_RED:
                    return SPELL_ROCKET_BIG_RED;
                case NPC_FIREWORK_BIG_YELLOW:
                    return SPELL_ROCKET_BIG_YELLOW;
                case NPC_FIREWORK_BIG_WHITE:
                    return SPELL_ROCKET_BIG_WHITE;
                default:
                    return 0;
            }
        }

        uint32 GetFireworkGameObjectId()
        {
            uint32 spellId = 0;

            switch (me->GetEntry())
            {
                case NPC_CLUSTER_BLUE:
                    spellId = GetFireworkSpell(NPC_FIREWORK_BLUE);
                    break;
                case NPC_CLUSTER_GREEN:
                    spellId = GetFireworkSpell(NPC_FIREWORK_GREEN);
                    break;
                case NPC_CLUSTER_PURPLE:
                    spellId = GetFireworkSpell(NPC_FIREWORK_PURPLE);
                    break;
                case NPC_CLUSTER_RED:
                    spellId = GetFireworkSpell(NPC_FIREWORK_RED);
                    break;
                case NPC_CLUSTER_YELLOW:
                    spellId = GetFireworkSpell(NPC_FIREWORK_YELLOW);
                    break;
                case NPC_CLUSTER_WHITE:
                    spellId = GetFireworkSpell(NPC_FIREWORK_WHITE);
                    break;
                case NPC_CLUSTER_BIG_BLUE:
                    spellId = GetFireworkSpell(NPC_FIREWORK_BIG_BLUE);
                    break;
                case NPC_CLUSTER_BIG_GREEN:
                    spellId = GetFireworkSpell(NPC_FIREWORK_BIG_GREEN);
                    break;
                case NPC_CLUSTER_BIG_PURPLE:
                    spellId = GetFireworkSpell(NPC_FIREWORK_BIG_PURPLE);
                    break;
                case NPC_CLUSTER_BIG_RED:
                    spellId = GetFireworkSpell(NPC_FIREWORK_BIG_RED);
                    break;
                case NPC_CLUSTER_BIG_YELLOW:
                    spellId = GetFireworkSpell(NPC_FIREWORK_BIG_YELLOW);
                    break;
                case NPC_CLUSTER_BIG_WHITE:
                    spellId = GetFireworkSpell(NPC_FIREWORK_BIG_WHITE);
                    break;
                case NPC_CLUSTER_ELUNE:
                    spellId = GetFireworkSpell(urand(NPC_FIREWORK_BLUE, NPC_FIREWORK_WHITE));
                    break;
            }

            const SpellInfo* spellInfo = sSpellMgr->GetSpellInfo(spellId);

            if (spellInfo && spellInfo->Effects[0].Effect == SPELL_EFFECT_SUMMON_OBJECT_WILD)
                return spellInfo->Effects[0].MiscValue;

            return 0;
        }

        void Reset()
        {
            if (GameObject* launcher = FindNearestLauncher())
            {
                launcher->SendCustomAnim(ANIM_GO_LAUNCH_FIREWORK);
                me->SetOrientation(launcher->GetOrientation() + M_PI/2);
            }
            else
                return;

            if (isCluster())
            {
                // Check if we are near Elune'ara lake south, if so try to summon Omen or a minion
                if (me->GetZoneId() == ZONE_MOONGLADE)
                {
                    if (!me->FindNearestCreature(NPC_OMEN, 100.0f, false) && me->GetDistance2d(omenSummonPos.GetPositionX(), omenSummonPos.GetPositionY()) <= 100.0f)
                    {
                        switch (urand(0,9))
                        {
                            case 0:
                            case 1:
                            case 2:
                            case 3:
                                if (Creature* minion = me->SummonCreature(NPC_MINION_OF_OMEN, me->GetPositionX()+frand(-5.0f, 5.0f), me->GetPositionY()+frand(-5.0f, 5.0f), me->GetPositionZ(), 0.0f, TEMPSUMMON_CORPSE_TIMED_DESPAWN, 20000))
                                    minion->AI()->AttackStart(me->SelectNearestPlayer(20.0f));
                                break;
                            case 9:
                                me->SummonCreature(NPC_OMEN, omenSummonPos);
                                break;
                        }
                    }
                }
                if (me->GetEntry() == NPC_CLUSTER_ELUNE)
                    DoCast(SPELL_LUNAR_FORTUNE);

                float displacement = 0.7f;
                for (uint8 i = 0; i < 4; i++)
                    me->SummonGameObject(GetFireworkGameObjectId(), me->GetPositionX() + (i%2 == 0 ? displacement : -displacement), me->GetPositionY() + (i > 1 ? displacement : -displacement), me->GetPositionZ() + 4.0f, me->GetOrientation(), 0.0f, 0.0f, 0.0f, 0.0f, 1);
            }
            else
                //me->CastSpell(me, GetFireworkSpell(me->GetEntry()), true);
                me->CastSpell(me->GetPositionX(), me->GetPositionY(), me->GetPositionZ(), GetFireworkSpell(me->GetEntry()), true);
        }
    };

    CreatureAI* GetAI(Creature* creature) const
    {
        return new npc_fireworkAI(creature);
    }
};

/*#####
# npc_spring_rabbit
#####*/

enum rabbitSpells
{
    SPELL_SPRING_FLING          = 61875,
    SPELL_SPRING_RABBIT_JUMP    = 61724,
    SPELL_SPRING_RABBIT_WANDER  = 61726,
    SPELL_SUMMON_BABY_BUNNY     = 61727,
    SPELL_SPRING_RABBIT_IN_LOVE = 61728,
    NPC_SPRING_RABBIT           = 32791
};

class npc_spring_rabbit : public CreatureScript
{
public:
    npc_spring_rabbit() : CreatureScript("npc_spring_rabbit") { }

    CreatureAI* GetAI(Creature* creature) const
    {
        return new npc_spring_rabbitAI(creature);
    }

    struct npc_spring_rabbitAI : public ScriptedAI
    {
        npc_spring_rabbitAI(Creature* creature) : ScriptedAI(creature) { }

        bool inLove;
        uint32 jumpTimer;
        uint32 bunnyTimer;
        uint32 searchTimer;
        uint64 rabbitGUID;

        void Reset()
        {
            inLove = false;
            rabbitGUID = 0;
            jumpTimer = urand(5000, 10000);
            bunnyTimer = urand(10000, 20000);
            searchTimer = urand(5000, 10000);
            if (Unit* owner = me->GetOwner())
                me->GetMotionMaster()->MoveFollow(owner, PET_FOLLOW_DIST, PET_FOLLOW_ANGLE);
        }

        void EnterCombat(Unit * /*who*/) { }

        void DoAction(const int32 /*param*/)
        {
            inLove = true;
            if (Unit* owner = me->GetOwner())
                owner->CastSpell(owner, SPELL_SPRING_FLING, true);
        }

        void UpdateAI(const uint32 diff)
        {
            if (inLove)
            {
                if (jumpTimer <= diff)
                {
                    if (Unit* rabbit = Unit::GetUnit(*me, rabbitGUID))
                        DoCast(rabbit, SPELL_SPRING_RABBIT_JUMP);
                    jumpTimer = urand(5000, 10000);
                } else jumpTimer -= diff;

                if (bunnyTimer <= diff)
                {
                    DoCast(SPELL_SUMMON_BABY_BUNNY);
                    bunnyTimer = urand(20000, 40000);
                } else bunnyTimer -= diff;
            }
            else
            {
                if (searchTimer <= diff)
                {
                    if (Creature* rabbit = me->FindNearestCreature(NPC_SPRING_RABBIT, 10.0f))
                    {
                        if (rabbit == me || rabbit->HasAura(SPELL_SPRING_RABBIT_IN_LOVE))
                            return;

                        me->AddAura(SPELL_SPRING_RABBIT_IN_LOVE, me);
                        DoAction(1);
                        rabbit->AddAura(SPELL_SPRING_RABBIT_IN_LOVE, rabbit);
                        rabbit->AI()->DoAction(1);
                        rabbit->CastSpell(rabbit, SPELL_SPRING_RABBIT_JUMP, true);
                        rabbitGUID = rabbit->GetGUID();
                    }
                    searchTimer = urand(5000, 10000);
                } else searchTimer -= diff;
            }
        }
    };
};

/*######
## npc_generic_harpoon_cannon
######*/

class npc_generic_harpoon_cannon : public CreatureScript
{
public:
    npc_generic_harpoon_cannon() : CreatureScript("npc_generic_harpoon_cannon") { }

    struct npc_generic_harpoon_cannonAI : public ScriptedAI
    {
        npc_generic_harpoon_cannonAI(Creature* creature) : ScriptedAI(creature) {}

        void Reset()
        {
            me->SetUnitMovementFlags(MOVEMENTFLAG_ROOT);
        }
    };

    CreatureAI* GetAI(Creature* creature) const
    {
        return new npc_generic_harpoon_cannonAI(creature);
    }
};

void AddSC_npcs_special()
{
    new npc_air_force_bots();
    new npc_lunaclaw_spirit();
    new npc_chicken_cluck();
    new npc_dancing_flames();
    new npc_doctor();
    new npc_injured_patient();
    new npc_garments_of_quests();
    new npc_guardian();
    new npc_mount_vendor();
    new npc_rogue_trainer();
    new npc_sayge();
    new npc_steam_tonk();
    new npc_tonk_mine();
    new npc_winter_reveler();
    new npc_brewfest_reveler();
    new npc_snake_trap();
    new npc_mirror_image();
    new npc_ebon_gargoyle();
    new npc_lightwell();
    new mob_mojo();
    new npc_training_dummy();
    new npc_shadowfiend();
    new npc_wormhole();
    new npc_pet_trainer();
    new npc_locksmith();
    new npc_experience();
    new npc_fire_elemental();
    new npc_earth_elemental();
    new npc_firework();
    new npc_spring_rabbit();
    new npc_generic_harpoon_cannon();
}<|MERGE_RESOLUTION|>--- conflicted
+++ resolved
@@ -2101,21 +2101,6 @@
     public:
         npc_shadowfiend() : CreatureScript("npc_shadowfiend") { }
 
-<<<<<<< HEAD
-        struct npc_shadowfiendAI : public ScriptedAI
-        {
-            npc_shadowfiendAI(Creature* creature) : ScriptedAI(creature) {}
-
-            void DamageTaken(Unit* /*killer*/, uint32& damage)
-            {
-                if (me->isSummon())
-                    if (Unit* owner = me->ToTempSummon()->GetSummoner())
-                        if (owner->HasAura(GLYPH_OF_SHADOWFIEND) && damage >= me->GetHealth())
-                            owner->CastSpell(owner, GLYPH_OF_SHADOWFIEND_MANA, true);
-            }
-        };
-
-=======
         struct npc_shadowfiendAI : public PetAI
         {
             npc_shadowfiendAI(Creature* creature) : PetAI(creature) {}
@@ -2131,7 +2116,6 @@
             }
         };
 
->>>>>>> c3cb82b9
         CreatureAI* GetAI(Creature* creature) const
         {
             return new npc_shadowfiendAI(creature);
@@ -2272,15 +2256,9 @@
     SPELL_STORM_PEAKS           = 67837,
     SPELL_HOWLING_FJORD         = 67838,
     SPELL_UNDERGROUND           = 68081,
-<<<<<<< HEAD
 
     TEXT_WORMHOLE               = 907,
 
-=======
-
-    TEXT_WORMHOLE               = 907,
-
->>>>>>> c3cb82b9
     DATA_SHOW_UNDERGROUND       = 1,
 };
 
@@ -2301,7 +2279,6 @@
             uint32 GetData(uint32 type)
             {
                 return (type == DATA_SHOW_UNDERGROUND && _showUnderground) ? 1 : 0;
-<<<<<<< HEAD
             }
 
         private:
@@ -2327,33 +2304,6 @@
                 }
             }
 
-=======
-            }
-
-        private:
-            bool _showUnderground;
-        };
-
-        bool OnGossipHello(Player* player, Creature* creature)
-        {
-            if (creature->isSummon())
-            {
-                if (player == creature->ToTempSummon()->GetSummoner())
-                {
-                    player->ADD_GOSSIP_ITEM(GOSSIP_ICON_CHAT, GOSSIP_ENGINEERING1, GOSSIP_SENDER_MAIN, GOSSIP_ACTION_INFO_DEF + 1);
-                    player->ADD_GOSSIP_ITEM(GOSSIP_ICON_CHAT, GOSSIP_ENGINEERING2, GOSSIP_SENDER_MAIN, GOSSIP_ACTION_INFO_DEF + 2);
-                    player->ADD_GOSSIP_ITEM(GOSSIP_ICON_CHAT, GOSSIP_ENGINEERING3, GOSSIP_SENDER_MAIN, GOSSIP_ACTION_INFO_DEF + 3);
-                    player->ADD_GOSSIP_ITEM(GOSSIP_ICON_CHAT, GOSSIP_ENGINEERING4, GOSSIP_SENDER_MAIN, GOSSIP_ACTION_INFO_DEF + 4);
-                    player->ADD_GOSSIP_ITEM(GOSSIP_ICON_CHAT, GOSSIP_ENGINEERING5, GOSSIP_SENDER_MAIN, GOSSIP_ACTION_INFO_DEF + 5);
-
-                    if (creature->AI()->GetData(DATA_SHOW_UNDERGROUND))
-                        player->ADD_GOSSIP_ITEM(GOSSIP_ICON_CHAT, GOSSIP_ENGINEERING6, GOSSIP_SENDER_MAIN, GOSSIP_ACTION_INFO_DEF + 6);
-
-                    player->PlayerTalkClass->SendGossipMenu(TEXT_WORMHOLE, creature->GetGUID());
-                }
-            }
-
->>>>>>> c3cb82b9
             return true;
         }
 
