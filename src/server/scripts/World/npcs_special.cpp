/*
 * Copyright (C) 2008-2014 TrinityCore <http://www.trinitycore.org/>
 * Copyright (C) 2006-2009 ScriptDev2 <https://scriptdev2.svn.sourceforge.net/>
 *
 * This program is free software; you can redistribute it and/or modify it
 * under the terms of the GNU General Public License as published by the
 * Free Software Foundation; either version 2 of the License, or (at your
 * option) any later version.
 *
 * This program is distributed in the hope that it will be useful, but WITHOUT
 * ANY WARRANTY; without even the implied warranty of MERCHANTABILITY or
 * FITNESS FOR A PARTICULAR PURPOSE. See the GNU General Public License for
 * more details.
 *
 * You should have received a copy of the GNU General Public License along
 * with this program. If not, see <http://www.gnu.org/licenses/>.
 */

/* ScriptData
SDName: Npcs_Special
SD%Complete: 100
SDComment: To be used for special NPCs that are located globally.
SDCategory: NPCs
EndScriptData
*/

/* ContentData
npc_air_force_bots       80%    support for misc (invisible) guard bots in areas where player allowed to fly. Summon guards after a preset time if tagged by spell
npc_lunaclaw_spirit      80%    support for quests 6001/6002 (Body and Heart)
npc_chicken_cluck       100%    support for quest 3861 (Cluck!)
npc_dancing_flames      100%    midsummer event NPC
npc_guardian            100%    guardianAI used to prevent players from accessing off-limits areas. Not in use by SD2
npc_garments_of_quests   80%    NPC's related to all Garments of-quests 5621, 5624, 5625, 5648, 565
npc_injured_patient     100%    patients for triage-quests (6622 and 6624)
npc_doctor              100%    Gustaf Vanhowzen and Gregory Victor, quest 6622 and 6624 (Triage)
npc_mount_vendor        100%    Regular mount vendors all over the world. Display gossip if player doesn't meet the requirements to buy
npc_sayge               100%    Darkmoon event fortune teller, buff player based on answers given
npc_snake_trap_serpents  80%    AI for snakes that summoned by Snake Trap
npc_shadowfiend         100%   restore 5% of owner's mana when shadowfiend die from damage
npc_locksmith            75%    list of keys needs to be confirmed
npc_firework            100%    NPC's summoned by rockets and rocket clusters, for making them cast visual
EndContentData */

#include "ScriptMgr.h"
#include "ScriptedCreature.h"
#include "ScriptedGossip.h"
#include "ScriptedEscortAI.h"
#include "ObjectMgr.h"
#include "ScriptMgr.h"
#include "World.h"
#include "PassiveAI.h"
#include "GameEventMgr.h"
#include "GridNotifiers.h"
#include "GridNotifiersImpl.h"
#include "Cell.h"
#include "CellImpl.h"
#include "SpellAuras.h"
#include "Pet.h"

/*########
# npc_air_force_bots
#########*/

enum SpawnType
{
    SPAWNTYPE_TRIPWIRE_ROOFTOP,                             // no warning, summon Creature at smaller range
    SPAWNTYPE_ALARMBOT,                                     // cast guards mark and summon npc - if player shows up with that buff duration < 5 seconds attack
};

struct SpawnAssociation
{
    uint32 thisCreatureEntry;
    uint32 spawnedCreatureEntry;
    SpawnType spawnType;
};

enum AirFoceBots
{
    SPELL_GUARDS_MARK               = 38067,
    AURA_DURATION_TIME_LEFT         = 5000
};

float const RANGE_TRIPWIRE          = 15.0f;
float const RANGE_GUARDS_MARK       = 50.0f;

SpawnAssociation spawnAssociations[] =
{
    {2614,  15241, SPAWNTYPE_ALARMBOT},                     //Air Force Alarm Bot (Alliance)
    {2615,  15242, SPAWNTYPE_ALARMBOT},                     //Air Force Alarm Bot (Horde)
    {21974, 21976, SPAWNTYPE_ALARMBOT},                     //Air Force Alarm Bot (Area 52)
    {21993, 15242, SPAWNTYPE_ALARMBOT},                     //Air Force Guard Post (Horde - Bat Rider)
    {21996, 15241, SPAWNTYPE_ALARMBOT},                     //Air Force Guard Post (Alliance - Gryphon)
    {21997, 21976, SPAWNTYPE_ALARMBOT},                     //Air Force Guard Post (Goblin - Area 52 - Zeppelin)
    {21999, 15241, SPAWNTYPE_TRIPWIRE_ROOFTOP},             //Air Force Trip Wire - Rooftop (Alliance)
    {22001, 15242, SPAWNTYPE_TRIPWIRE_ROOFTOP},             //Air Force Trip Wire - Rooftop (Horde)
    {22002, 15242, SPAWNTYPE_TRIPWIRE_ROOFTOP},             //Air Force Trip Wire - Ground (Horde)
    {22003, 15241, SPAWNTYPE_TRIPWIRE_ROOFTOP},             //Air Force Trip Wire - Ground (Alliance)
    {22063, 21976, SPAWNTYPE_TRIPWIRE_ROOFTOP},             //Air Force Trip Wire - Rooftop (Goblin - Area 52)
    {22065, 22064, SPAWNTYPE_ALARMBOT},                     //Air Force Guard Post (Ethereal - Stormspire)
    {22066, 22067, SPAWNTYPE_ALARMBOT},                     //Air Force Guard Post (Scryer - Dragonhawk)
    {22068, 22064, SPAWNTYPE_TRIPWIRE_ROOFTOP},             //Air Force Trip Wire - Rooftop (Ethereal - Stormspire)
    {22069, 22064, SPAWNTYPE_ALARMBOT},                     //Air Force Alarm Bot (Stormspire)
    {22070, 22067, SPAWNTYPE_TRIPWIRE_ROOFTOP},             //Air Force Trip Wire - Rooftop (Scryer)
    {22071, 22067, SPAWNTYPE_ALARMBOT},                     //Air Force Alarm Bot (Scryer)
    {22078, 22077, SPAWNTYPE_ALARMBOT},                     //Air Force Alarm Bot (Aldor)
    {22079, 22077, SPAWNTYPE_ALARMBOT},                     //Air Force Guard Post (Aldor - Gryphon)
    {22080, 22077, SPAWNTYPE_TRIPWIRE_ROOFTOP},             //Air Force Trip Wire - Rooftop (Aldor)
    {22086, 22085, SPAWNTYPE_ALARMBOT},                     //Air Force Alarm Bot (Sporeggar)
    {22087, 22085, SPAWNTYPE_ALARMBOT},                     //Air Force Guard Post (Sporeggar - Spore Bat)
    {22088, 22085, SPAWNTYPE_TRIPWIRE_ROOFTOP},             //Air Force Trip Wire - Rooftop (Sporeggar)
    {22090, 22089, SPAWNTYPE_ALARMBOT},                     //Air Force Guard Post (Toshley's Station - Flying Machine)
    {22124, 22122, SPAWNTYPE_ALARMBOT},                     //Air Force Alarm Bot (Cenarion)
    {22125, 22122, SPAWNTYPE_ALARMBOT},                     //Air Force Guard Post (Cenarion - Stormcrow)
    {22126, 22122, SPAWNTYPE_ALARMBOT}                      //Air Force Trip Wire - Rooftop (Cenarion Expedition)
};

class npc_air_force_bots : public CreatureScript
{
public:
    npc_air_force_bots() : CreatureScript("npc_air_force_bots") { }

    struct npc_air_force_botsAI : public ScriptedAI
    {
        npc_air_force_botsAI(Creature* creature) : ScriptedAI(creature)
        {
            SpawnAssoc = NULL;
            SpawnedGUID = 0;

            // find the correct spawnhandling
            static uint32 entryCount = sizeof(spawnAssociations) / sizeof(SpawnAssociation);

            for (uint8 i = 0; i < entryCount; ++i)
            {
                if (spawnAssociations[i].thisCreatureEntry == creature->GetEntry())
                {
                    SpawnAssoc = &spawnAssociations[i];
                    break;
                }
            }

            if (!SpawnAssoc)
                TC_LOG_ERROR("sql.sql", "TCSR: Creature template entry %u has ScriptName npc_air_force_bots, but it's not handled by that script", creature->GetEntry());
            else
            {
                CreatureTemplate const* spawnedTemplate = sObjectMgr->GetCreatureTemplate(SpawnAssoc->spawnedCreatureEntry);

                if (!spawnedTemplate)
                {
                    TC_LOG_ERROR("sql.sql", "TCSR: Creature template entry %u does not exist in DB, which is required by npc_air_force_bots", SpawnAssoc->spawnedCreatureEntry);
                    SpawnAssoc = NULL;
                    return;
                }
            }
        }

        SpawnAssociation* SpawnAssoc;
        uint64 SpawnedGUID;

        void Reset() OVERRIDE { }

        Creature* SummonGuard()
        {
            Creature* summoned = me->SummonCreature(SpawnAssoc->spawnedCreatureEntry, 0.0f, 0.0f, 0.0f, 0.0f, TEMPSUMMON_TIMED_DESPAWN_OUT_OF_COMBAT, 300000);

            if (summoned)
                SpawnedGUID = summoned->GetGUID();
            else
            {
                TC_LOG_ERROR("sql.sql", "TCSR: npc_air_force_bots: wasn't able to spawn Creature %u", SpawnAssoc->spawnedCreatureEntry);
                SpawnAssoc = NULL;
            }

            return summoned;
        }

        Creature* GetSummonedGuard()
        {
            Creature* creature = Unit::GetCreature(*me, SpawnedGUID);

            if (creature && creature->IsAlive())
                return creature;

            return NULL;
        }

        void MoveInLineOfSight(Unit* who) OVERRIDE

        {
            if (!SpawnAssoc)
                return;

            if (me->IsValidAttackTarget(who))
            {
                Player* playerTarget = who->ToPlayer();

                // airforce guards only spawn for players
                if (!playerTarget)
                    return;

                Creature* lastSpawnedGuard = SpawnedGUID == 0 ? NULL : GetSummonedGuard();

                // prevent calling Unit::GetUnit at next MoveInLineOfSight call - speedup
                if (!lastSpawnedGuard)
                    SpawnedGUID = 0;

                switch (SpawnAssoc->spawnType)
                {
                    case SPAWNTYPE_ALARMBOT:
                    {
                        if (!who->IsWithinDistInMap(me, RANGE_GUARDS_MARK))
                            return;

                        Aura* markAura = who->GetAura(SPELL_GUARDS_MARK);
                        if (markAura)
                        {
                            // the target wasn't able to move out of our range within 25 seconds
                            if (!lastSpawnedGuard)
                            {
                                lastSpawnedGuard = SummonGuard();

                                if (!lastSpawnedGuard)
                                    return;
                            }

                            if (markAura->GetDuration() < AURA_DURATION_TIME_LEFT)
                                if (!lastSpawnedGuard->GetVictim())
                                    lastSpawnedGuard->AI()->AttackStart(who);
                        }
                        else
                        {
                            if (!lastSpawnedGuard)
                                lastSpawnedGuard = SummonGuard();

                            if (!lastSpawnedGuard)
                                return;

                            lastSpawnedGuard->CastSpell(who, SPELL_GUARDS_MARK, true);
                        }
                        break;
                    }
                    case SPAWNTYPE_TRIPWIRE_ROOFTOP:
                    {
                        if (!who->IsWithinDistInMap(me, RANGE_TRIPWIRE))
                            return;

                        if (!lastSpawnedGuard)
                            lastSpawnedGuard = SummonGuard();

                        if (!lastSpawnedGuard)
                            return;

                        // ROOFTOP only triggers if the player is on the ground
                        if (!playerTarget->IsFlying() && !lastSpawnedGuard->GetVictim())
                            lastSpawnedGuard->AI()->AttackStart(who);

                        break;
                    }
                }
            }
        }
    };

    CreatureAI* GetAI(Creature* creature) const OVERRIDE
    {
        return new npc_air_force_botsAI(creature);
    }
};

/*######
## npc_lunaclaw_spirit
######*/

enum LunaclawSpirit
{
    QUEST_BODY_HEART_A      = 6001,
    QUEST_BODY_HEART_H      = 6002,

    TEXT_ID_DEFAULT         = 4714,
    TEXT_ID_PROGRESS        = 4715
};

#define GOSSIP_ITEM_GRANT   "You have thought well, spirit. I ask you to grant me the strength of your body and the strength of your heart."

class npc_lunaclaw_spirit : public CreatureScript
{
public:
    npc_lunaclaw_spirit() : CreatureScript("npc_lunaclaw_spirit") { }

    bool OnGossipHello(Player* player, Creature* creature) OVERRIDE
    {
        if (player->GetQuestStatus(QUEST_BODY_HEART_A) == QUEST_STATUS_INCOMPLETE || player->GetQuestStatus(QUEST_BODY_HEART_H) == QUEST_STATUS_INCOMPLETE)
            player->ADD_GOSSIP_ITEM(GOSSIP_ICON_CHAT, GOSSIP_ITEM_GRANT, GOSSIP_SENDER_MAIN, GOSSIP_ACTION_INFO_DEF + 1);

        player->SEND_GOSSIP_MENU(TEXT_ID_DEFAULT, creature->GetGUID());
        return true;
    }

    bool OnGossipSelect(Player* player, Creature* creature, uint32 /*sender*/, uint32 action) OVERRIDE
    {
        player->PlayerTalkClass->ClearMenus();
        if (action == GOSSIP_ACTION_INFO_DEF + 1)
        {
            player->SEND_GOSSIP_MENU(TEXT_ID_PROGRESS, creature->GetGUID());
            player->AreaExploredOrEventHappens(player->GetTeam() == ALLIANCE ? QUEST_BODY_HEART_A : QUEST_BODY_HEART_H);
        }
        return true;
    }
};

/*########
# npc_chicken_cluck
#########*/

enum ChickenCluck
{
    EMOTE_HELLO_A       = 0,
    EMOTE_HELLO_H       = 1,
    EMOTE_CLUCK_TEXT    = 2,

    QUEST_CLUCK         = 3861,
    FACTION_FRIENDLY    = 35,
    FACTION_CHICKEN     = 31
};

class npc_chicken_cluck : public CreatureScript
{
public:
    npc_chicken_cluck() : CreatureScript("npc_chicken_cluck") { }

    struct npc_chicken_cluckAI : public ScriptedAI
    {
        npc_chicken_cluckAI(Creature* creature) : ScriptedAI(creature) { }

        uint32 ResetFlagTimer;

        void Reset() OVERRIDE
        {
            ResetFlagTimer = 120000;
            me->setFaction(FACTION_CHICKEN);
            me->RemoveFlag(UNIT_NPC_FLAGS, UNIT_NPC_FLAG_QUESTGIVER);
        }

        void EnterCombat(Unit* /*who*/) OVERRIDE { }

        void UpdateAI(uint32 diff) OVERRIDE
        {
            // Reset flags after a certain time has passed so that the next player has to start the 'event' again
            if (me->HasFlag(UNIT_NPC_FLAGS, UNIT_NPC_FLAG_QUESTGIVER))
            {
                if (ResetFlagTimer <= diff)
                {
                    EnterEvadeMode();
                    return;
                }
                else
                    ResetFlagTimer -= diff;
            }

            if (UpdateVictim())
                DoMeleeAttackIfReady();
        }

        void ReceiveEmote(Player* player, uint32 emote) OVERRIDE
        {
            switch (emote)
            {
                case TEXT_EMOTE_CHICKEN:
                    if (player->GetQuestStatus(QUEST_CLUCK) == QUEST_STATUS_NONE && rand() % 30 == 1)
                    {
                        me->SetFlag(UNIT_NPC_FLAGS, UNIT_NPC_FLAG_QUESTGIVER);
                        me->setFaction(FACTION_FRIENDLY);
                        Talk(player->GetTeam() == HORDE ? EMOTE_HELLO_H : EMOTE_HELLO_A);
                    }
                    break;
                case TEXT_EMOTE_CHEER:
                    if (player->GetQuestStatus(QUEST_CLUCK) == QUEST_STATUS_COMPLETE)
                    {
                        me->SetFlag(UNIT_NPC_FLAGS, UNIT_NPC_FLAG_QUESTGIVER);
                        me->setFaction(FACTION_FRIENDLY);
                        Talk(EMOTE_CLUCK_TEXT);
                    }
                    break;
            }
        }
    };

    CreatureAI* GetAI(Creature* creature) const OVERRIDE
    {
        return new npc_chicken_cluckAI(creature);
    }

    bool OnQuestAccept(Player* /*player*/, Creature* creature, Quest const* quest) OVERRIDE
    {
        if (quest->GetQuestId() == QUEST_CLUCK)
            CAST_AI(npc_chicken_cluck::npc_chicken_cluckAI, creature->AI())->Reset();

        return true;
    }

    bool OnQuestComplete(Player* /*player*/, Creature* creature, Quest const* quest) OVERRIDE
    {
        if (quest->GetQuestId() == QUEST_CLUCK)
            CAST_AI(npc_chicken_cluck::npc_chicken_cluckAI, creature->AI())->Reset();

        return true;
    }
};

/*######
## npc_dancing_flames
######*/

enum DancingFlames
{
    SPELL_BRAZIER           = 45423,
    SPELL_SEDUCTION         = 47057,
    SPELL_FIERY_AURA        = 45427
};

class npc_dancing_flames : public CreatureScript
{
public:
    npc_dancing_flames() : CreatureScript("npc_dancing_flames") { }

    struct npc_dancing_flamesAI : public ScriptedAI
    {
        npc_dancing_flamesAI(Creature* creature) : ScriptedAI(creature) { }

        bool Active;
        uint32 CanIteract;

        void Reset() OVERRIDE
        {
            Active = true;
            CanIteract = 3500;
            DoCast(me, SPELL_BRAZIER, true);
            DoCast(me, SPELL_FIERY_AURA, false);
            float x, y, z;
            me->GetPosition(x, y, z);
            me->Relocate(x, y, z + 0.94f);
            me->SetDisableGravity(true);
            me->HandleEmoteCommand(EMOTE_ONESHOT_DANCE);
        }

        void UpdateAI(uint32 diff) OVERRIDE
        {
            if (!Active)
            {
                if (CanIteract <= diff)
                {
                    Active = true;
                    CanIteract = 3500;
                    me->HandleEmoteCommand(EMOTE_ONESHOT_DANCE);
                }
                else
                    CanIteract -= diff;
            }
        }

        void EnterCombat(Unit* /*who*/) OVERRIDE { }

        void ReceiveEmote(Player* player, uint32 emote) OVERRIDE
        {
            if (me->IsWithinLOS(player->GetPositionX(), player->GetPositionY(), player->GetPositionZ()) && me->IsWithinDistInMap(player, 30.0f))
            {
                me->SetInFront(player);
                Active = false;

                switch (emote)
                {
                    case TEXT_EMOTE_KISS:
                        me->HandleEmoteCommand(EMOTE_ONESHOT_SHY);
                        break;
                    case TEXT_EMOTE_WAVE:
                        me->HandleEmoteCommand(EMOTE_ONESHOT_WAVE);
                        break;
                    case TEXT_EMOTE_BOW:
                        me->HandleEmoteCommand(EMOTE_ONESHOT_BOW);
                        break;
                    case TEXT_EMOTE_JOKE:
                        me->HandleEmoteCommand(EMOTE_ONESHOT_LAUGH);
                        break;
                    case TEXT_EMOTE_DANCE:
                        if (!player->HasAura(SPELL_SEDUCTION))
                            DoCast(player, SPELL_SEDUCTION, true);
                        break;
                }
            }
        }
    };

    CreatureAI* GetAI(Creature* creature) const OVERRIDE
    {
        return new npc_dancing_flamesAI(creature);
    }
};

/*######
## Triage quest
######*/

enum Doctor
{
    SAY_DOC             = 0,

    DOCTOR_ALLIANCE     = 12939,
    DOCTOR_HORDE        = 12920,
    ALLIANCE_COORDS     = 7,
    HORDE_COORDS        = 6
};

struct Location
{
    float x, y, z, o;
};

static Location AllianceCoords[]=
{
    {-3757.38f, -4533.05f, 14.16f, 3.62f},                      // Top-far-right bunk as seen from entrance
    {-3754.36f, -4539.13f, 14.16f, 5.13f},                      // Top-far-left bunk
    {-3749.54f, -4540.25f, 14.28f, 3.34f},                      // Far-right bunk
    {-3742.10f, -4536.85f, 14.28f, 3.64f},                      // Right bunk near entrance
    {-3755.89f, -4529.07f, 14.05f, 0.57f},                      // Far-left bunk
    {-3749.51f, -4527.08f, 14.07f, 5.26f},                      // Mid-left bunk
    {-3746.37f, -4525.35f, 14.16f, 5.22f},                      // Left bunk near entrance
};

//alliance run to where
#define A_RUNTOX -3742.96f
#define A_RUNTOY -4531.52f
#define A_RUNTOZ 11.91f

static Location HordeCoords[]=
{
    {-1013.75f, -3492.59f, 62.62f, 4.34f},                      // Left, Behind
    {-1017.72f, -3490.92f, 62.62f, 4.34f},                      // Right, Behind
    {-1015.77f, -3497.15f, 62.82f, 4.34f},                      // Left, Mid
    {-1019.51f, -3495.49f, 62.82f, 4.34f},                      // Right, Mid
    {-1017.25f, -3500.85f, 62.98f, 4.34f},                      // Left, front
    {-1020.95f, -3499.21f, 62.98f, 4.34f}                       // Right, Front
};

//horde run to where
#define H_RUNTOX -1016.44f
#define H_RUNTOY -3508.48f
#define H_RUNTOZ 62.96f

uint32 const AllianceSoldierId[3] =
{
    12938,                                                  // 12938 Injured Alliance Soldier
    12936,                                                  // 12936 Badly injured Alliance Soldier
    12937                                                   // 12937 Critically injured Alliance Soldier
};

uint32 const HordeSoldierId[3] =
{
    12923,                                                  //12923 Injured Soldier
    12924,                                                  //12924 Badly injured Soldier
    12925                                                   //12925 Critically injured Soldier
};

/*######
## npc_doctor (handles both Gustaf Vanhowzen and Gregory Victor)
######*/
class npc_doctor : public CreatureScript
{
public:
    npc_doctor() : CreatureScript("npc_doctor") { }

    struct npc_doctorAI : public ScriptedAI
    {
        npc_doctorAI(Creature* creature) : ScriptedAI(creature) { }

        uint64 PlayerGUID;

        uint32 SummonPatientTimer;
        uint32 SummonPatientCount;
        uint32 PatientDiedCount;
        uint32 PatientSavedCount;

        bool Event;

        std::list<uint64> Patients;
        std::vector<Location*> Coordinates;

        void Reset() OVERRIDE
        {
            PlayerGUID = 0;

            SummonPatientTimer = 10000;
            SummonPatientCount = 0;
            PatientDiedCount = 0;
            PatientSavedCount = 0;

            Patients.clear();
            Coordinates.clear();

            Event = false;

            me->RemoveFlag(UNIT_FIELD_FLAGS, UNIT_FLAG_NOT_SELECTABLE);
        }

        void BeginEvent(Player* player)
        {
            PlayerGUID = player->GetGUID();

            SummonPatientTimer = 10000;
            SummonPatientCount = 0;
            PatientDiedCount = 0;
            PatientSavedCount = 0;

            switch (me->GetEntry())
            {
                case DOCTOR_ALLIANCE:
                    for (uint8 i = 0; i < ALLIANCE_COORDS; ++i)
                        Coordinates.push_back(&AllianceCoords[i]);
                    break;
                case DOCTOR_HORDE:
                    for (uint8 i = 0; i < HORDE_COORDS; ++i)
                        Coordinates.push_back(&HordeCoords[i]);
                    break;
            }

            Event = true;
            me->SetFlag(UNIT_FIELD_FLAGS, UNIT_FLAG_NOT_SELECTABLE);
        }

        void PatientDied(Location* point)
        {
            Player* player = ObjectAccessor::GetPlayer(*me, PlayerGUID);
            if (player && ((player->GetQuestStatus(6624) == QUEST_STATUS_INCOMPLETE) || (player->GetQuestStatus(6622) == QUEST_STATUS_INCOMPLETE)))
            {
                ++PatientDiedCount;

                if (PatientDiedCount > 5 && Event)
                {
                    if (player->GetQuestStatus(6624) == QUEST_STATUS_INCOMPLETE)
                        player->FailQuest(6624);
                    else if (player->GetQuestStatus(6622) == QUEST_STATUS_INCOMPLETE)
                        player->FailQuest(6622);

                    Reset();
                    return;
                }

                Coordinates.push_back(point);
            }
            else
                // If no player or player abandon quest in progress
                Reset();
        }

        void PatientSaved(Creature* /*soldier*/, Player* player, Location* point)
        {
            if (player && PlayerGUID == player->GetGUID())
            {
                if ((player->GetQuestStatus(6624) == QUEST_STATUS_INCOMPLETE) || (player->GetQuestStatus(6622) == QUEST_STATUS_INCOMPLETE))
                {
                    ++PatientSavedCount;

                    if (PatientSavedCount == 15)
                    {
                        if (!Patients.empty())
                        {
                            std::list<uint64>::const_iterator itr;
                            for (itr = Patients.begin(); itr != Patients.end(); ++itr)
                            {
                                if (Creature* patient = Unit::GetCreature((*me), *itr))
                                    patient->setDeathState(JUST_DIED);
                            }
                        }

                        if (player->GetQuestStatus(6624) == QUEST_STATUS_INCOMPLETE)
                            player->AreaExploredOrEventHappens(6624);
                        else if (player->GetQuestStatus(6622) == QUEST_STATUS_INCOMPLETE)
                            player->AreaExploredOrEventHappens(6622);

                        Reset();
                        return;
                    }

                    Coordinates.push_back(point);
                }
            }
        }

        void UpdateAI(uint32 diff) OVERRIDE;

        void EnterCombat(Unit* /*who*/) OVERRIDE { }
    };

    bool OnQuestAccept(Player* player, Creature* creature, Quest const* quest) OVERRIDE
    {
        if ((quest->GetQuestId() == 6624) || (quest->GetQuestId() == 6622))
            CAST_AI(npc_doctor::npc_doctorAI, creature->AI())->BeginEvent(player);

        return true;
    }

    CreatureAI* GetAI(Creature* creature) const OVERRIDE
    {
        return new npc_doctorAI(creature);
    }
};

/*#####
## npc_injured_patient (handles all the patients, no matter Horde or Alliance)
#####*/

class npc_injured_patient : public CreatureScript
{
public:
    npc_injured_patient() : CreatureScript("npc_injured_patient") { }

    struct npc_injured_patientAI : public ScriptedAI
    {
        npc_injured_patientAI(Creature* creature) : ScriptedAI(creature) { }

        uint64 DoctorGUID;
        Location* Coord;

        void Reset() OVERRIDE
        {
            DoctorGUID = 0;
            Coord = NULL;

            //no select
            me->RemoveFlag(UNIT_FIELD_FLAGS, UNIT_FLAG_NOT_SELECTABLE);

            //no regen health
            me->SetFlag(UNIT_FIELD_FLAGS, UNIT_FLAG_IN_COMBAT);

            //to make them lay with face down
            me->SetUInt32Value(UNIT_FIELD_BYTES_1, UNIT_STAND_STATE_DEAD);

            uint32 mobId = me->GetEntry();

            switch (mobId)
            {                                                   //lower max health
                case 12923:
                case 12938:                                     //Injured Soldier
                    me->SetHealth(me->CountPctFromMaxHealth(75));
                    break;
                case 12924:
                case 12936:                                     //Badly injured Soldier
                    me->SetHealth(me->CountPctFromMaxHealth(50));
                    break;
                case 12925:
                case 12937:                                     //Critically injured Soldier
                    me->SetHealth(me->CountPctFromMaxHealth(25));
                    break;
            }
        }

        void EnterCombat(Unit* /*who*/) OVERRIDE { }

        void SpellHit(Unit* caster, SpellInfo const* spell) OVERRIDE
        {
            Player* player = caster->ToPlayer();
            if (!player || !me->IsAlive() || spell->Id != 20804)
                return;

            if (player->GetQuestStatus(6624) == QUEST_STATUS_INCOMPLETE || player->GetQuestStatus(6622) == QUEST_STATUS_INCOMPLETE)
                if (DoctorGUID)
                    if (Creature* doctor = Unit::GetCreature(*me, DoctorGUID))
                        CAST_AI(npc_doctor::npc_doctorAI, doctor->AI())->PatientSaved(me, player, Coord);

            //make not selectable
            me->SetFlag(UNIT_FIELD_FLAGS, UNIT_FLAG_NOT_SELECTABLE);

            //regen health
            me->RemoveFlag(UNIT_FIELD_FLAGS, UNIT_FLAG_IN_COMBAT);

            //stand up
            me->SetUInt32Value(UNIT_FIELD_BYTES_1, UNIT_STAND_STATE_STAND);

            Talk(SAY_DOC);

            uint32 mobId = me->GetEntry();
            me->SetWalk(false);

            switch (mobId)
            {
                case 12923:
                case 12924:
                case 12925:
                    me->GetMotionMaster()->MovePoint(0, H_RUNTOX, H_RUNTOY, H_RUNTOZ);
                    break;
                case 12936:
                case 12937:
                case 12938:
                    me->GetMotionMaster()->MovePoint(0, A_RUNTOX, A_RUNTOY, A_RUNTOZ);
                    break;
            }
        }

        void UpdateAI(uint32 /*diff*/) OVERRIDE
        {
            //lower HP on every world tick makes it a useful counter, not officlone though
            if (me->IsAlive() && me->GetHealth() > 6)
                me->ModifyHealth(-5);

            if (me->IsAlive() && me->GetHealth() <= 6)
            {
                me->RemoveFlag(UNIT_FIELD_FLAGS, UNIT_FLAG_IN_COMBAT);
                me->SetFlag(UNIT_FIELD_FLAGS, UNIT_FLAG_NOT_SELECTABLE);
                me->setDeathState(JUST_DIED);
                me->SetFlag(UNIT_DYNAMIC_FLAGS, 32);

                if (DoctorGUID)
                    if (Creature* doctor = Unit::GetCreature((*me), DoctorGUID))
                        CAST_AI(npc_doctor::npc_doctorAI, doctor->AI())->PatientDied(Coord);
            }
        }
    };

    CreatureAI* GetAI(Creature* creature) const OVERRIDE
    {
        return new npc_injured_patientAI(creature);
    }
};

void npc_doctor::npc_doctorAI::UpdateAI(uint32 diff)
{
    if (Event && SummonPatientCount >= 20)
    {
        Reset();
        return;
    }

    if (Event)
    {
        if (SummonPatientTimer <= diff)
        {
            if (Coordinates.empty())
                return;

            std::vector<Location*>::iterator itr = Coordinates.begin() + rand() % Coordinates.size();
            uint32 patientEntry = 0;

            switch (me->GetEntry())
            {
                case DOCTOR_ALLIANCE:
                    patientEntry = AllianceSoldierId[rand() % 3];
                    break;
                case DOCTOR_HORDE:
                    patientEntry = HordeSoldierId[rand() % 3];
                    break;
                default:
                    TC_LOG_ERROR("scripts", "Invalid entry for Triage doctor. Please check your database");
                    return;
            }

            if (Location* point = *itr)
            {
                if (Creature* Patient = me->SummonCreature(patientEntry, point->x, point->y, point->z, point->o, TEMPSUMMON_TIMED_DESPAWN_OUT_OF_COMBAT, 5000))
                {
                    //303, this flag appear to be required for client side item->spell to work (TARGET_SINGLE_FRIEND)
                    Patient->SetFlag(UNIT_FIELD_FLAGS, UNIT_FLAG_PVP_ATTACKABLE);

                    Patients.push_back(Patient->GetGUID());
                    CAST_AI(npc_injured_patient::npc_injured_patientAI, Patient->AI())->DoctorGUID = me->GetGUID();
                    CAST_AI(npc_injured_patient::npc_injured_patientAI, Patient->AI())->Coord = point;

                    Coordinates.erase(itr);
                }
            }
            SummonPatientTimer = 10000;
            ++SummonPatientCount;
        }
        else
            SummonPatientTimer -= diff;
    }
}

/*######
## npc_garments_of_quests
######*/

/// @todo get text for each NPC

enum Garments
{
    SPELL_LESSER_HEAL_R2    = 2052,
    SPELL_FORTITUDE_R1      = 1243,

    QUEST_MOON              = 5621,
    QUEST_LIGHT_1           = 5624,
    QUEST_LIGHT_2           = 5625,
    QUEST_SPIRIT            = 5648,
    QUEST_DARKNESS          = 5650,

    ENTRY_SHAYA             = 12429,
    ENTRY_ROBERTS           = 12423,
    ENTRY_DOLF              = 12427,
    ENTRY_KORJA             = 12430,
    ENTRY_DG_KEL            = 12428,

    // used by 12429, 12423, 12427, 12430, 12428, but signed for 12429
    SAY_THANKS              = 0,
    SAY_GOODBYE             = 1,
    SAY_HEALED              = 2,
};

class npc_garments_of_quests : public CreatureScript
{
public:
    npc_garments_of_quests() : CreatureScript("npc_garments_of_quests") { }

    struct npc_garments_of_questsAI : public npc_escortAI
    {
        npc_garments_of_questsAI(Creature* creature) : npc_escortAI(creature)
        {
            Reset();
        }

        uint64 CasterGUID;

        bool IsHealed;
        bool CanRun;

        uint32 RunAwayTimer;

        void Reset() OVERRIDE
        {
            CasterGUID = 0;

            IsHealed = false;
            CanRun = false;

            RunAwayTimer = 5000;

            me->SetStandState(UNIT_STAND_STATE_KNEEL);
            // expect database to have RegenHealth=0
            me->SetHealth(me->CountPctFromMaxHealth(70));
        }

        void EnterCombat(Unit* /*who*/) OVERRIDE { }

        void SpellHit(Unit* caster, SpellInfo const* spell) OVERRIDE
        {
            if (spell->Id == SPELL_LESSER_HEAL_R2 || spell->Id == SPELL_FORTITUDE_R1)
            {
                //not while in combat
                if (me->IsInCombat())
                    return;

                //nothing to be done now
                if (IsHealed && CanRun)
                    return;

                if (Player* player = caster->ToPlayer())
                {
                    switch (me->GetEntry())
                    {
                        case ENTRY_SHAYA:
                            if (player->GetQuestStatus(QUEST_MOON) == QUEST_STATUS_INCOMPLETE)
                            {
                                if (IsHealed && !CanRun && spell->Id == SPELL_FORTITUDE_R1)
                                {
                                    Talk(SAY_THANKS, caster);
                                    CanRun = true;
                                }
                                else if (!IsHealed && spell->Id == SPELL_LESSER_HEAL_R2)
                                {
                                    CasterGUID = caster->GetGUID();
                                    me->SetStandState(UNIT_STAND_STATE_STAND);
                                    Talk(SAY_HEALED, caster);
                                    IsHealed = true;
                                }
                            }
                            break;
                        case ENTRY_ROBERTS:
                            if (player->GetQuestStatus(QUEST_LIGHT_1) == QUEST_STATUS_INCOMPLETE)
                            {
                                if (IsHealed && !CanRun && spell->Id == SPELL_FORTITUDE_R1)
                                {
                                    Talk(SAY_THANKS, caster);
                                    CanRun = true;
                                }
                                else if (!IsHealed && spell->Id == SPELL_LESSER_HEAL_R2)
                                {
                                    CasterGUID = caster->GetGUID();
                                    me->SetStandState(UNIT_STAND_STATE_STAND);
                                    Talk(SAY_HEALED, caster);
                                    IsHealed = true;
                                }
                            }
                            break;
                        case ENTRY_DOLF:
                            if (player->GetQuestStatus(QUEST_LIGHT_2) == QUEST_STATUS_INCOMPLETE)
                            {
                                if (IsHealed && !CanRun && spell->Id == SPELL_FORTITUDE_R1)
                                {
                                    Talk(SAY_THANKS, caster);
                                    CanRun = true;
                                }
                                else if (!IsHealed && spell->Id == SPELL_LESSER_HEAL_R2)
                                {
                                    CasterGUID = caster->GetGUID();
                                    me->SetStandState(UNIT_STAND_STATE_STAND);
                                    Talk(SAY_HEALED, caster);
                                    IsHealed = true;
                                }
                            }
                            break;
                        case ENTRY_KORJA:
                            if (player->GetQuestStatus(QUEST_SPIRIT) == QUEST_STATUS_INCOMPLETE)
                            {
                                if (IsHealed && !CanRun && spell->Id == SPELL_FORTITUDE_R1)
                                {
                                    Talk(SAY_THANKS, caster);
                                    CanRun = true;
                                }
                                else if (!IsHealed && spell->Id == SPELL_LESSER_HEAL_R2)
                                {
                                    CasterGUID = caster->GetGUID();
                                    me->SetStandState(UNIT_STAND_STATE_STAND);
                                    Talk(SAY_HEALED, caster);
                                    IsHealed = true;
                                }
                            }
                            break;
                        case ENTRY_DG_KEL:
                            if (player->GetQuestStatus(QUEST_DARKNESS) == QUEST_STATUS_INCOMPLETE)
                            {
                                if (IsHealed && !CanRun && spell->Id == SPELL_FORTITUDE_R1)
                                {
                                    Talk(SAY_THANKS, caster);
                                    CanRun = true;
                                }
                                else if (!IsHealed && spell->Id == SPELL_LESSER_HEAL_R2)
                                {
                                    CasterGUID = caster->GetGUID();
                                    me->SetStandState(UNIT_STAND_STATE_STAND);
                                    Talk(SAY_HEALED, caster);
                                    IsHealed = true;
                                }
                            }
                            break;
                    }

                    // give quest credit, not expect any special quest objectives
                    if (CanRun)
                        player->TalkedToCreature(me->GetEntry(), me->GetGUID());
                }
            }
        }

        void WaypointReached(uint32 /*waypointId*/) OVERRIDE
        {

        }

        void UpdateAI(uint32 diff) OVERRIDE
        {
            if (CanRun && !me->IsInCombat())
            {
                if (RunAwayTimer <= diff)
                {
                    if (Unit* unit = Unit::GetUnit(*me, CasterGUID))
                    {
                        switch (me->GetEntry())
                        {
                            case ENTRY_SHAYA:
                            case ENTRY_ROBERTS:
                            case ENTRY_DOLF:
                            case ENTRY_KORJA:
                            case ENTRY_DG_KEL:
                                Talk(SAY_GOODBYE, unit);
                                break;
                        }

                        Start(false, true, true);
                    }
                    else
                        EnterEvadeMode();                       //something went wrong

                    RunAwayTimer = 30000;
                }
                else
                    RunAwayTimer -= diff;
            }

            npc_escortAI::UpdateAI(diff);
        }
    };

    CreatureAI* GetAI(Creature* creature) const OVERRIDE
    {
        return new npc_garments_of_questsAI(creature);
    }
};

/*######
## npc_guardian
######*/

enum GuardianSpells
{
    SPELL_DEATHTOUCH            = 5
};

class npc_guardian : public CreatureScript
{
public:
    npc_guardian() : CreatureScript("npc_guardian") { }

    struct npc_guardianAI : public ScriptedAI
    {
        npc_guardianAI(Creature* creature) : ScriptedAI(creature) { }

        void Reset() OVERRIDE
        {
            me->SetFlag(UNIT_FIELD_FLAGS, UNIT_FLAG_NON_ATTACKABLE);
        }

        void EnterCombat(Unit* /*who*/) OVERRIDE
        {
        }

        void UpdateAI(uint32 /*diff*/) OVERRIDE
        {
            if (!UpdateVictim())
                return;

            if (me->isAttackReady())
            {
                DoCastVictim(SPELL_DEATHTOUCH, true);
                me->resetAttackTimer();
            }
        }
    };

    CreatureAI* GetAI(Creature* creature) const OVERRIDE
    {
        return new npc_guardianAI(creature);
    }
};

/*######
## npc_mount_vendor
######*/

class npc_mount_vendor : public CreatureScript
{
public:
    npc_mount_vendor() : CreatureScript("npc_mount_vendor") { }

    bool OnGossipHello(Player* player, Creature* creature) OVERRIDE
    {
        if (creature->IsQuestGiver())
            player->PrepareQuestMenu(creature->GetGUID());

        bool canBuy = false;
        uint32 vendor = creature->GetEntry();
        uint8 race = player->getRace();

        switch (vendor)
        {
            case 384:                                           //Katie Hunter
            case 1460:                                          //Unger Statforth
            case 2357:                                          //Merideth Carlson
            case 4885:                                          //Gregor MacVince
                if (player->GetReputationRank(72) != REP_EXALTED && race != RACE_HUMAN)
                    player->SEND_GOSSIP_MENU(5855, creature->GetGUID());
                else canBuy = true;
                break;
            case 1261:                                          //Veron Amberstill
                if (player->GetReputationRank(47) != REP_EXALTED && race != RACE_DWARF)
                    player->SEND_GOSSIP_MENU(5856, creature->GetGUID());
                else canBuy = true;
                break;
            case 3362:                                          //Ogunaro Wolfrunner
                if (player->GetReputationRank(76) != REP_EXALTED && race != RACE_ORC)
                    player->SEND_GOSSIP_MENU(5841, creature->GetGUID());
                else canBuy = true;
                break;
            case 3685:                                          //Harb Clawhoof
                if (player->GetReputationRank(81) != REP_EXALTED && race != RACE_TAUREN)
                    player->SEND_GOSSIP_MENU(5843, creature->GetGUID());
                else canBuy = true;
                break;
            case 4730:                                          //Lelanai
                if (player->GetReputationRank(69) != REP_EXALTED && race != RACE_NIGHTELF)
                    player->SEND_GOSSIP_MENU(5844, creature->GetGUID());
                else canBuy = true;
                break;
            case 4731:                                          //Zachariah Post
                if (player->GetReputationRank(68) != REP_EXALTED && race != RACE_UNDEAD_PLAYER)
                    player->SEND_GOSSIP_MENU(5840, creature->GetGUID());
                else canBuy = true;
                break;
            case 7952:                                          //Zjolnir
                if (player->GetReputationRank(530) != REP_EXALTED && race != RACE_TROLL)
                    player->SEND_GOSSIP_MENU(5842, creature->GetGUID());
                else canBuy = true;
                break;
            case 7955:                                          //Milli Featherwhistle
                if (player->GetReputationRank(54) != REP_EXALTED && race != RACE_GNOME)
                    player->SEND_GOSSIP_MENU(5857, creature->GetGUID());
                else canBuy = true;
                break;
            case 16264:                                         //Winaestra
                if (player->GetReputationRank(911) != REP_EXALTED && race != RACE_BLOODELF)
                    player->SEND_GOSSIP_MENU(10305, creature->GetGUID());
                else canBuy = true;
                break;
            case 17584:                                         //Torallius the Pack Handler
                if (player->GetReputationRank(930) != REP_EXALTED && race != RACE_DRAENEI)
                    player->SEND_GOSSIP_MENU(10239, creature->GetGUID());
                else canBuy = true;
                break;
        }

        if (canBuy)
        {
            if (creature->IsVendor())
                player->ADD_GOSSIP_ITEM(GOSSIP_ICON_VENDOR, GOSSIP_TEXT_BROWSE_GOODS, GOSSIP_SENDER_MAIN, GOSSIP_ACTION_TRADE);
            player->SEND_GOSSIP_MENU(player->GetGossipTextId(creature), creature->GetGUID());
        }
        return true;
    }

    bool OnGossipSelect(Player* player, Creature* creature, uint32 /*sender*/, uint32 action) OVERRIDE
    {
        player->PlayerTalkClass->ClearMenus();
        if (action == GOSSIP_ACTION_TRADE)
            player->GetSession()->SendListInventory(creature->GetGUID());

        return true;
    }
};

<<<<<<< HEAD
/*######
## npc_rogue_trainer
######*/

#define GOSSIP_HELLO_ROGUE1 "I wish to unlearn my talents"
#define GOSSIP_HELLO_ROGUE2 "<Take the letter>"
#define GOSSIP_HELLO_ROGUE3 "Purchase a Dual Talent Specialization."

class npc_rogue_trainer : public CreatureScript
{
public:
    npc_rogue_trainer() : CreatureScript("npc_rogue_trainer") { }

    bool OnGossipHello(Player* player, Creature* creature) OVERRIDE
    {
        if (creature->IsQuestGiver())
            player->PrepareQuestMenu(creature->GetGUID());

        if (creature->IsTrainer())
            player->ADD_GOSSIP_ITEM(GOSSIP_ICON_TRAINER, GOSSIP_TEXT_TRAIN, GOSSIP_SENDER_MAIN, GOSSIP_ACTION_TRAIN);

        if (player->getClass() == CLASS_ROGUE)
            player->ADD_GOSSIP_ITEM(GOSSIP_ICON_TRAINER, GOSSIP_HELLO_ROGUE1, GOSSIP_SENDER_MAIN, GOSSIP_OPTION_UNLEARNTALENTS);

        if (player->GetSpecsCount() == 1 && player->getLevel() >= sWorld->getIntConfig(CONFIG_MIN_DUALSPEC_LEVEL))
            player->ADD_GOSSIP_ITEM(GOSSIP_ICON_TRAINER, GOSSIP_HELLO_ROGUE3, GOSSIP_SENDER_MAIN, GOSSIP_OPTION_LEARNDUALSPEC);

        if (player->getClass() == CLASS_ROGUE && player->getLevel() >= 24 && !player->HasItemCount(17126) && !player->GetQuestRewardStatus(6681))
        {
            player->ADD_GOSSIP_ITEM(GOSSIP_ICON_CHAT, GOSSIP_HELLO_ROGUE2, GOSSIP_SENDER_MAIN, GOSSIP_ACTION_INFO_DEF + 1);
            player->SEND_GOSSIP_MENU(5996, creature->GetGUID());
        } else
            player->SEND_GOSSIP_MENU(player->GetGossipTextId(creature), creature->GetGUID());

        return true;
    }

    bool OnGossipSelect(Player* player, Creature* creature, uint32 /*sender*/, uint32 action) OVERRIDE
    {
        player->PlayerTalkClass->ClearMenus();
        switch (action)
        {
            case GOSSIP_ACTION_INFO_DEF + 1:
                player->CLOSE_GOSSIP_MENU();
                player->CastSpell(player, 21100, false);
                break;
            case GOSSIP_ACTION_TRAIN:
                player->GetSession()->SendTrainerList(creature->GetGUID());
                break;
            case GOSSIP_OPTION_UNLEARNTALENTS:
                player->CLOSE_GOSSIP_MENU();
                player->SendTalentWipeConfirm(creature->GetGUID());
                break;
            case GOSSIP_OPTION_LEARNDUALSPEC:
                if (player->GetSpecsCount() == 1 && !(player->getLevel() < sWorld->getIntConfig(CONFIG_MIN_DUALSPEC_LEVEL)))
                {
                    if (!player->HasEnoughMoney(uint64(10000000)))
                    {
                        player->SendBuyError(BUY_ERR_NOT_ENOUGHT_MONEY, 0, 0, 0);
                        player->PlayerTalkClass->SendCloseGossip();
                        break;
                    }
                    else
                    {
                        player->ModifyMoney(int64(-10000000));

                        // Cast spells that teach dual spec
                        // Both are also ImplicitTarget self and must be cast by player
                        player->CastSpell(player, 63680, true, NULL, NULL, player->GetGUID());
                        player->CastSpell(player, 63624, true, NULL, NULL, player->GetGUID());

                        // Should show another Gossip text with "Congratulations..."
                        player->PlayerTalkClass->SendCloseGossip();
                    }
                }
                break;
        }
        return true;
    }
};
=======
>>>>>>> 88ecc953

/*######
## npc_sayge
######*/

enum Sayge
{
    SPELL_DMG      = 23768, // dmg
    SPELL_RES      = 23769, // res
    SPELL_ARM      = 23767, // arm
    SPELL_SPI      = 23738, // spi
    SPELL_INT      = 23766, // int
    SPELL_STM      = 23737, // stm
    SPELL_STR      = 23735, // str
    SPELL_AGI      = 23736, // agi
    SPELL_FORTUNE  = 23765  // faire fortune
};

#define GOSSIP_HELLO_SAYGE          "Yes"
#define GOSSIP_SENDACTION_SAYGE1    "Slay the Man"
#define GOSSIP_SENDACTION_SAYGE2    "Turn him over to liege"
#define GOSSIP_SENDACTION_SAYGE3    "Confiscate the corn"
#define GOSSIP_SENDACTION_SAYGE4    "Let him go and have the corn"
#define GOSSIP_SENDACTION_SAYGE5    "Execute your friend painfully"
#define GOSSIP_SENDACTION_SAYGE6    "Execute your friend painlessly"
#define GOSSIP_SENDACTION_SAYGE7    "Let your friend go"
#define GOSSIP_SENDACTION_SAYGE8    "Confront the diplomat"
#define GOSSIP_SENDACTION_SAYGE9    "Show not so quiet defiance"
#define GOSSIP_SENDACTION_SAYGE10   "Remain quiet"
#define GOSSIP_SENDACTION_SAYGE11   "Speak against your brother openly"
#define GOSSIP_SENDACTION_SAYGE12   "Help your brother in"
#define GOSSIP_SENDACTION_SAYGE13   "Keep your brother out without letting him know"
#define GOSSIP_SENDACTION_SAYGE14   "Take credit, keep gold"
#define GOSSIP_SENDACTION_SAYGE15   "Take credit, share the gold"
#define GOSSIP_SENDACTION_SAYGE16   "Let the knight take credit"
#define GOSSIP_SENDACTION_SAYGE17   "Thanks"

class npc_sayge : public CreatureScript
{
public:
    npc_sayge() : CreatureScript("npc_sayge") { }

    bool OnGossipHello(Player* player, Creature* creature) OVERRIDE
    {
        if (creature->IsQuestGiver())
            player->PrepareQuestMenu(creature->GetGUID());

        if (player->HasSpellCooldown(SPELL_INT) ||
            player->HasSpellCooldown(SPELL_ARM) ||
            player->HasSpellCooldown(SPELL_DMG) ||
            player->HasSpellCooldown(SPELL_RES) ||
            player->HasSpellCooldown(SPELL_STR) ||
            player->HasSpellCooldown(SPELL_AGI) ||
            player->HasSpellCooldown(SPELL_STM) ||
            player->HasSpellCooldown(SPELL_SPI))
            player->SEND_GOSSIP_MENU(7393, creature->GetGUID());
        else
        {
            player->ADD_GOSSIP_ITEM(GOSSIP_ICON_CHAT, GOSSIP_HELLO_SAYGE, GOSSIP_SENDER_MAIN, GOSSIP_ACTION_INFO_DEF + 1);
            player->SEND_GOSSIP_MENU(7339, creature->GetGUID());
        }

        return true;
    }

    void SendAction(Player* player, Creature* creature, uint32 action)
    {
        switch (action)
        {
            case GOSSIP_ACTION_INFO_DEF + 1:
                player->ADD_GOSSIP_ITEM(GOSSIP_ICON_CHAT, GOSSIP_SENDACTION_SAYGE1,            GOSSIP_SENDER_MAIN, GOSSIP_ACTION_INFO_DEF + 2);
                player->ADD_GOSSIP_ITEM(GOSSIP_ICON_CHAT, GOSSIP_SENDACTION_SAYGE2,            GOSSIP_SENDER_MAIN, GOSSIP_ACTION_INFO_DEF + 3);
                player->ADD_GOSSIP_ITEM(GOSSIP_ICON_CHAT, GOSSIP_SENDACTION_SAYGE3,            GOSSIP_SENDER_MAIN, GOSSIP_ACTION_INFO_DEF + 4);
                player->ADD_GOSSIP_ITEM(GOSSIP_ICON_CHAT, GOSSIP_SENDACTION_SAYGE4,            GOSSIP_SENDER_MAIN, GOSSIP_ACTION_INFO_DEF + 5);
                player->SEND_GOSSIP_MENU(7340, creature->GetGUID());
                break;
            case GOSSIP_ACTION_INFO_DEF + 2:
                player->ADD_GOSSIP_ITEM(GOSSIP_ICON_CHAT, GOSSIP_SENDACTION_SAYGE5,            GOSSIP_SENDER_MAIN + 1, GOSSIP_ACTION_INFO_DEF);
                player->ADD_GOSSIP_ITEM(GOSSIP_ICON_CHAT, GOSSIP_SENDACTION_SAYGE6,            GOSSIP_SENDER_MAIN + 2, GOSSIP_ACTION_INFO_DEF);
                player->ADD_GOSSIP_ITEM(GOSSIP_ICON_CHAT, GOSSIP_SENDACTION_SAYGE7,            GOSSIP_SENDER_MAIN + 3, GOSSIP_ACTION_INFO_DEF);
                player->SEND_GOSSIP_MENU(7341, creature->GetGUID());
                break;
            case GOSSIP_ACTION_INFO_DEF + 3:
                player->ADD_GOSSIP_ITEM(GOSSIP_ICON_CHAT, GOSSIP_SENDACTION_SAYGE8,            GOSSIP_SENDER_MAIN + 4, GOSSIP_ACTION_INFO_DEF);
                player->ADD_GOSSIP_ITEM(GOSSIP_ICON_CHAT, GOSSIP_SENDACTION_SAYGE9,            GOSSIP_SENDER_MAIN + 5, GOSSIP_ACTION_INFO_DEF);
                player->ADD_GOSSIP_ITEM(GOSSIP_ICON_CHAT, GOSSIP_SENDACTION_SAYGE10,           GOSSIP_SENDER_MAIN + 2, GOSSIP_ACTION_INFO_DEF);
                player->SEND_GOSSIP_MENU(7361, creature->GetGUID());
                break;
            case GOSSIP_ACTION_INFO_DEF + 4:
                player->ADD_GOSSIP_ITEM(GOSSIP_ICON_CHAT, GOSSIP_SENDACTION_SAYGE11,           GOSSIP_SENDER_MAIN + 6, GOSSIP_ACTION_INFO_DEF);
                player->ADD_GOSSIP_ITEM(GOSSIP_ICON_CHAT, GOSSIP_SENDACTION_SAYGE12,           GOSSIP_SENDER_MAIN + 7, GOSSIP_ACTION_INFO_DEF);
                player->ADD_GOSSIP_ITEM(GOSSIP_ICON_CHAT, GOSSIP_SENDACTION_SAYGE13,           GOSSIP_SENDER_MAIN + 8, GOSSIP_ACTION_INFO_DEF);
                player->SEND_GOSSIP_MENU(7362, creature->GetGUID());
                break;
            case GOSSIP_ACTION_INFO_DEF + 5:
                player->ADD_GOSSIP_ITEM(GOSSIP_ICON_CHAT, GOSSIP_SENDACTION_SAYGE14,           GOSSIP_SENDER_MAIN + 5, GOSSIP_ACTION_INFO_DEF);
                player->ADD_GOSSIP_ITEM(GOSSIP_ICON_CHAT, GOSSIP_SENDACTION_SAYGE15,           GOSSIP_SENDER_MAIN + 4, GOSSIP_ACTION_INFO_DEF);
                player->ADD_GOSSIP_ITEM(GOSSIP_ICON_CHAT, GOSSIP_SENDACTION_SAYGE16,           GOSSIP_SENDER_MAIN + 3, GOSSIP_ACTION_INFO_DEF);
                player->SEND_GOSSIP_MENU(7363, creature->GetGUID());
                break;
            case GOSSIP_ACTION_INFO_DEF:
                player->ADD_GOSSIP_ITEM(GOSSIP_ICON_CHAT, GOSSIP_SENDACTION_SAYGE17,           GOSSIP_SENDER_MAIN, GOSSIP_ACTION_INFO_DEF + 6);
                player->SEND_GOSSIP_MENU(7364, creature->GetGUID());
                break;
            case GOSSIP_ACTION_INFO_DEF + 6:
                creature->CastSpell(player, SPELL_FORTUNE, false);
                player->SEND_GOSSIP_MENU(7365, creature->GetGUID());
                break;
        }
    }

    bool OnGossipSelect(Player* player, Creature* creature, uint32 sender, uint32 action) OVERRIDE
    {
        player->PlayerTalkClass->ClearMenus();
        switch (sender)
        {
            case GOSSIP_SENDER_MAIN:
                SendAction(player, creature, action);
                break;
            case GOSSIP_SENDER_MAIN + 1:
                creature->CastSpell(player, SPELL_DMG, false);
                player->AddSpellCooldown(SPELL_DMG, 0, time(NULL) + 7200);
                SendAction(player, creature, action);
                break;
            case GOSSIP_SENDER_MAIN + 2:
                creature->CastSpell(player, SPELL_RES, false);
                player->AddSpellCooldown(SPELL_RES, 0, time(NULL) + 7200);
                SendAction(player, creature, action);
                break;
            case GOSSIP_SENDER_MAIN + 3:
                creature->CastSpell(player, SPELL_ARM, false);
                player->AddSpellCooldown(SPELL_ARM, 0, time(NULL) + 7200);
                SendAction(player, creature, action);
                break;
            case GOSSIP_SENDER_MAIN + 4:
                creature->CastSpell(player, SPELL_SPI, false);
                player->AddSpellCooldown(SPELL_SPI, 0, time(NULL) + 7200);
                SendAction(player, creature, action);
                break;
            case GOSSIP_SENDER_MAIN + 5:
                creature->CastSpell(player, SPELL_INT, false);
                player->AddSpellCooldown(SPELL_INT, 0, time(NULL) + 7200);
                SendAction(player, creature, action);
                break;
            case GOSSIP_SENDER_MAIN + 6:
                creature->CastSpell(player, SPELL_STM, false);
                player->AddSpellCooldown(SPELL_STM, 0, time(NULL) + 7200);
                SendAction(player, creature, action);
                break;
            case GOSSIP_SENDER_MAIN + 7:
                creature->CastSpell(player, SPELL_STR, false);
                player->AddSpellCooldown(SPELL_STR, 0, time(NULL) + 7200);
                SendAction(player, creature, action);
                break;
            case GOSSIP_SENDER_MAIN + 8:
                creature->CastSpell(player, SPELL_AGI, false);
                player->AddSpellCooldown(SPELL_AGI, 0, time(NULL) + 7200);
                SendAction(player, creature, action);
                break;
        }
        return true;
    }
};

class npc_steam_tonk : public CreatureScript
{
public:
    npc_steam_tonk() : CreatureScript("npc_steam_tonk") { }

    struct npc_steam_tonkAI : public ScriptedAI
    {
        npc_steam_tonkAI(Creature* creature) : ScriptedAI(creature) { }

        void Reset() OVERRIDE { }
        void EnterCombat(Unit* /*who*/) OVERRIDE { }

        void OnPossess(bool apply)
        {
            if (apply)
            {
                // Initialize the action bar without the melee attack command
                me->InitCharmInfo();
                me->GetCharmInfo()->InitEmptyActionBar(false);

                me->SetReactState(REACT_PASSIVE);
            }
            else
                me->SetReactState(REACT_AGGRESSIVE);
        }
    };

    CreatureAI* GetAI(Creature* creature) const OVERRIDE
    {
        return new npc_steam_tonkAI(creature);
    }
};

enum TonkMine
{
    SPELL_TONK_MINE_DETONATE    = 25099
};

class npc_tonk_mine : public CreatureScript
{
public:
    npc_tonk_mine() : CreatureScript("npc_tonk_mine") { }

    struct npc_tonk_mineAI : public ScriptedAI
    {
        npc_tonk_mineAI(Creature* creature) : ScriptedAI(creature)
        {
            me->SetReactState(REACT_PASSIVE);
        }

        uint32 ExplosionTimer;

        void Reset() OVERRIDE
        {
            ExplosionTimer = 3000;
        }

        void EnterCombat(Unit* /*who*/) OVERRIDE { }
        void AttackStart(Unit* /*who*/) OVERRIDE { }
        void MoveInLineOfSight(Unit* /*who*/) OVERRIDE { }


        void UpdateAI(uint32 diff) OVERRIDE
        {
            if (ExplosionTimer <= diff)
            {
                DoCast(me, SPELL_TONK_MINE_DETONATE, true);
                me->setDeathState(DEAD); // unsummon it
            }
            else
                ExplosionTimer -= diff;
        }
    };

    CreatureAI* GetAI(Creature* creature) const OVERRIDE
    {
        return new npc_tonk_mineAI(creature);
    }
};

/*####
## npc_brewfest_reveler
####*/

enum BrewfestReveler
{
    SPELL_BREWFEST_TOAST = 41586
};

class npc_brewfest_reveler : public CreatureScript
{
    public:
        npc_brewfest_reveler() : CreatureScript("npc_brewfest_reveler") { }

        struct npc_brewfest_revelerAI : public ScriptedAI
        {
            npc_brewfest_revelerAI(Creature* creature) : ScriptedAI(creature) { }

            void ReceiveEmote(Player* player, uint32 emote) OVERRIDE
            {
                if (!IsHolidayActive(HOLIDAY_BREWFEST))
                    return;

                if (emote == TEXT_EMOTE_DANCE)
                    me->CastSpell(player, SPELL_BREWFEST_TOAST, false);
            }
        };

        CreatureAI* GetAI(Creature* creature) const OVERRIDE
        {
            return new npc_brewfest_revelerAI(creature);
        }
};

enum TrainingDummy
{
    NPC_ADVANCED_TARGET_DUMMY                  = 2674,
    NPC_TARGET_DUMMY                           = 2673
};

class npc_training_dummy : public CreatureScript
{
public:
    npc_training_dummy() : CreatureScript("npc_training_dummy") { }

    struct npc_training_dummyAI : ScriptedAI
    {
        npc_training_dummyAI(Creature* creature) : ScriptedAI(creature)
        {
            SetCombatMovement(false);
            entry = creature->GetEntry();
        }

        uint32 entry;
        uint32 resetTimer;
        uint32 despawnTimer;

        void Reset() OVERRIDE
        {
            me->SetControlled(true, UNIT_STATE_STUNNED);//disable rotate
            me->ApplySpellImmune(0, IMMUNITY_EFFECT, SPELL_EFFECT_KNOCK_BACK, true);//imune to knock aways like blast wave

            resetTimer = 5000;
            despawnTimer = 15000;
        }

        void EnterEvadeMode() OVERRIDE
        {
            if (!_EnterEvadeMode())
                return;

            Reset();
        }

        void DamageTaken(Unit* /*doneBy*/, uint32& damage) OVERRIDE
        {
            resetTimer = 5000;
            damage = 0;
        }

        void UpdateAI(uint32 diff) OVERRIDE
        {
            if (!UpdateVictim())
                return;

            if (!me->HasUnitState(UNIT_STATE_STUNNED))
                me->SetControlled(true, UNIT_STATE_STUNNED);//disable rotate

            if (entry != NPC_ADVANCED_TARGET_DUMMY && entry != NPC_TARGET_DUMMY)
            {
                if (resetTimer <= diff)
                {
                    EnterEvadeMode();
                    resetTimer = 5000;
                }
                else
                    resetTimer -= diff;
                return;
            }
            else
            {
                if (despawnTimer <= diff)
                    me->DespawnOrUnsummon();
                else
                    despawnTimer -= diff;
            }
        }

        void MoveInLineOfSight(Unit* /*who*/) OVERRIDE { }
    };

    CreatureAI* GetAI(Creature* creature) const OVERRIDE
    {
        return new npc_training_dummyAI(creature);
    }
};

/*######
# npc_wormhole
######*/

#define GOSSIP_ENGINEERING1   "Borean Tundra"
#define GOSSIP_ENGINEERING2   "Howling Fjord"
#define GOSSIP_ENGINEERING3   "Sholazar Basin"
#define GOSSIP_ENGINEERING4   "Icecrown"
#define GOSSIP_ENGINEERING5   "Storm Peaks"
#define GOSSIP_ENGINEERING6   "Underground..."

enum WormholeSpells
{
    SPELL_BOREAN_TUNDRA         = 67834,
    SPELL_SHOLAZAR_BASIN        = 67835,
    SPELL_ICECROWN              = 67836,
    SPELL_STORM_PEAKS           = 67837,
    SPELL_HOWLING_FJORD         = 67838,
    SPELL_UNDERGROUND           = 68081,

    TEXT_WORMHOLE               = 907,

    DATA_SHOW_UNDERGROUND       = 1,
};

class npc_wormhole : public CreatureScript
{
    public:
        npc_wormhole() : CreatureScript("npc_wormhole") { }

        struct npc_wormholeAI : public PassiveAI
        {
            npc_wormholeAI(Creature* creature) : PassiveAI(creature) { }

            void InitializeAI() OVERRIDE
            {
                _showUnderground = urand(0, 100) == 0; // Guessed value, it is really rare though
            }

            uint32 GetData(uint32 type) const OVERRIDE
            {
                return (type == DATA_SHOW_UNDERGROUND && _showUnderground) ? 1 : 0;
            }

        private:
            bool _showUnderground;
        };

        bool OnGossipHello(Player* player, Creature* creature) OVERRIDE
        {
            if (creature->IsSummon())
            {
                if (player == creature->ToTempSummon()->GetSummoner())
                {
                    player->ADD_GOSSIP_ITEM(GOSSIP_ICON_CHAT, GOSSIP_ENGINEERING1, GOSSIP_SENDER_MAIN, GOSSIP_ACTION_INFO_DEF + 1);
                    player->ADD_GOSSIP_ITEM(GOSSIP_ICON_CHAT, GOSSIP_ENGINEERING2, GOSSIP_SENDER_MAIN, GOSSIP_ACTION_INFO_DEF + 2);
                    player->ADD_GOSSIP_ITEM(GOSSIP_ICON_CHAT, GOSSIP_ENGINEERING3, GOSSIP_SENDER_MAIN, GOSSIP_ACTION_INFO_DEF + 3);
                    player->ADD_GOSSIP_ITEM(GOSSIP_ICON_CHAT, GOSSIP_ENGINEERING4, GOSSIP_SENDER_MAIN, GOSSIP_ACTION_INFO_DEF + 4);
                    player->ADD_GOSSIP_ITEM(GOSSIP_ICON_CHAT, GOSSIP_ENGINEERING5, GOSSIP_SENDER_MAIN, GOSSIP_ACTION_INFO_DEF + 5);

                    if (creature->AI()->GetData(DATA_SHOW_UNDERGROUND))
                        player->ADD_GOSSIP_ITEM(GOSSIP_ICON_CHAT, GOSSIP_ENGINEERING6, GOSSIP_SENDER_MAIN, GOSSIP_ACTION_INFO_DEF + 6);

                    player->PlayerTalkClass->SendGossipMenu(TEXT_WORMHOLE, creature->GetGUID());
                }
            }

            return true;
        }

        bool OnGossipSelect(Player* player, Creature* creature, uint32 /*sender*/, uint32 action) OVERRIDE
        {
            player->PlayerTalkClass->ClearMenus();

            switch (action)
            {
                case GOSSIP_ACTION_INFO_DEF + 1: // Borean Tundra
                    player->CLOSE_GOSSIP_MENU();
                    creature->CastSpell(player, SPELL_BOREAN_TUNDRA, false);
                    break;
                case GOSSIP_ACTION_INFO_DEF + 2: // Howling Fjord
                    player->CLOSE_GOSSIP_MENU();
                    creature->CastSpell(player, SPELL_HOWLING_FJORD, false);
                    break;
                case GOSSIP_ACTION_INFO_DEF + 3: // Sholazar Basin
                    player->CLOSE_GOSSIP_MENU();
                    creature->CastSpell(player, SPELL_SHOLAZAR_BASIN, false);
                    break;
                case GOSSIP_ACTION_INFO_DEF + 4: // Icecrown
                    player->CLOSE_GOSSIP_MENU();
                    creature->CastSpell(player, SPELL_ICECROWN, false);
                    break;
                case GOSSIP_ACTION_INFO_DEF + 5: // Storm peaks
                    player->CLOSE_GOSSIP_MENU();
                    creature->CastSpell(player, SPELL_STORM_PEAKS, false);
                    break;
                case GOSSIP_ACTION_INFO_DEF + 6: // Underground
                    player->CLOSE_GOSSIP_MENU();
                    creature->CastSpell(player, SPELL_UNDERGROUND, false);
                    break;
            }

            return true;
        }

        CreatureAI* GetAI(Creature* creature) const OVERRIDE
        {
            return new npc_wormholeAI(creature);
        }
};

/*######
## npc_pet_trainer
######*/

enum PetTrainer
{
    TEXT_ISHUNTER               = 5838,
    TEXT_NOTHUNTER              = 5839,
    TEXT_PETINFO                = 13474,
    TEXT_CONFIRM                = 7722
};

#define GOSSIP_PET1             "How do I train my pet?"
#define GOSSIP_PET2             "I wish to untrain my pet."
#define GOSSIP_PET_CONFIRM      "Yes, please do."

class npc_pet_trainer : public CreatureScript
{
public:
    npc_pet_trainer() : CreatureScript("npc_pet_trainer") { }

    bool OnGossipHello(Player* player, Creature* creature) OVERRIDE
    {
        if (creature->IsQuestGiver())
            player->PrepareQuestMenu(creature->GetGUID());

        if (player->getClass() == CLASS_HUNTER)
        {
            player->ADD_GOSSIP_ITEM(GOSSIP_ICON_CHAT, GOSSIP_PET1, GOSSIP_SENDER_MAIN, GOSSIP_ACTION_INFO_DEF + 1);
            if (player->GetPet() && player->GetPet()->getPetType() == HUNTER_PET)
                player->ADD_GOSSIP_ITEM(GOSSIP_ICON_CHAT, GOSSIP_PET2, GOSSIP_SENDER_MAIN, GOSSIP_ACTION_INFO_DEF + 2);

            player->PlayerTalkClass->SendGossipMenu(TEXT_ISHUNTER, creature->GetGUID());
            return true;
        }
        player->PlayerTalkClass->SendGossipMenu(TEXT_NOTHUNTER, creature->GetGUID());
        return true;
    }

    bool OnGossipSelect(Player* player, Creature* creature, uint32 /*sender*/, uint32 action) OVERRIDE
    {
        player->PlayerTalkClass->ClearMenus();
        switch (action)
        {
            case GOSSIP_ACTION_INFO_DEF + 1:
                player->PlayerTalkClass->SendGossipMenu(TEXT_PETINFO, creature->GetGUID());
                break;
            case GOSSIP_ACTION_INFO_DEF + 2:
                {
                    player->ADD_GOSSIP_ITEM(GOSSIP_ICON_CHAT, GOSSIP_PET_CONFIRM, GOSSIP_SENDER_MAIN, GOSSIP_ACTION_INFO_DEF + 3);
                    player->PlayerTalkClass->SendGossipMenu(TEXT_CONFIRM, creature->GetGUID());
                }
                break;
            case GOSSIP_ACTION_INFO_DEF + 3:
                {
                    player->ResetPetTalents();
                    player->CLOSE_GOSSIP_MENU();
                }
                break;
        }
        return true;
    }
};

/*######
## npc_locksmith
######*/

enum LockSmith
{
    QUEST_HOW_TO_BRAKE_IN_TO_THE_ARCATRAZ = 10704,
    QUEST_DARK_IRON_LEGACY                = 3802,
    QUEST_THE_KEY_TO_SCHOLOMANCE_A        = 5505,
    QUEST_THE_KEY_TO_SCHOLOMANCE_H        = 5511,
    QUEST_HOTTER_THAN_HELL_A              = 10758,
    QUEST_HOTTER_THAN_HELL_H              = 10764,
    QUEST_RETURN_TO_KHAGDAR               = 9837,
    QUEST_CONTAINMENT                     = 13159,
    QUEST_ETERNAL_VIGILANCE               = 11011,
    QUEST_KEY_TO_THE_FOCUSING_IRIS        = 13372,
    QUEST_HC_KEY_TO_THE_FOCUSING_IRIS     = 13375,

    ITEM_ARCATRAZ_KEY                     = 31084,
    ITEM_SHADOWFORGE_KEY                  = 11000,
    ITEM_SKELETON_KEY                     = 13704,
    ITEM_SHATTERED_HALLS_KEY              = 28395,
    ITEM_THE_MASTERS_KEY                  = 24490,
    ITEM_VIOLET_HOLD_KEY                  = 42482,
    ITEM_ESSENCE_INFUSED_MOONSTONE        = 32449,
    ITEM_KEY_TO_THE_FOCUSING_IRIS         = 44582,
    ITEM_HC_KEY_TO_THE_FOCUSING_IRIS      = 44581,

    SPELL_ARCATRAZ_KEY                    = 54881,
    SPELL_SHADOWFORGE_KEY                 = 54882,
    SPELL_SKELETON_KEY                    = 54883,
    SPELL_SHATTERED_HALLS_KEY             = 54884,
    SPELL_THE_MASTERS_KEY                 = 54885,
    SPELL_VIOLET_HOLD_KEY                 = 67253,
    SPELL_ESSENCE_INFUSED_MOONSTONE       = 40173,
};

#define GOSSIP_LOST_ARCATRAZ_KEY                "I've lost my key to the Arcatraz."
#define GOSSIP_LOST_SHADOWFORGE_KEY             "I've lost my key to the Blackrock Depths."
#define GOSSIP_LOST_SKELETON_KEY                "I've lost my key to the Scholomance."
#define GOSSIP_LOST_SHATTERED_HALLS_KEY         "I've lost my key to the Shattered Halls."
#define GOSSIP_LOST_THE_MASTERS_KEY             "I've lost my key to the Karazhan."
#define GOSSIP_LOST_VIOLET_HOLD_KEY             "I've lost my key to the Violet Hold."
#define GOSSIP_LOST_ESSENCE_INFUSED_MOONSTONE   "I've lost my Essence-Infused Moonstone."
#define GOSSIP_LOST_KEY_TO_THE_FOCUSING_IRIS    "I've lost my Key to the Focusing Iris."
#define GOSSIP_LOST_HC_KEY_TO_THE_FOCUSING_IRIS "I've lost my Heroic Key to the Focusing Iris."

class npc_locksmith : public CreatureScript
{
public:
    npc_locksmith() : CreatureScript("npc_locksmith") { }

    bool OnGossipHello(Player* player, Creature* creature) OVERRIDE
    {
        // Arcatraz Key
        if (player->GetQuestRewardStatus(QUEST_HOW_TO_BRAKE_IN_TO_THE_ARCATRAZ) && !player->HasItemCount(ITEM_ARCATRAZ_KEY, 1, true))
            player->ADD_GOSSIP_ITEM(GOSSIP_ICON_CHAT, GOSSIP_LOST_ARCATRAZ_KEY, GOSSIP_SENDER_MAIN, GOSSIP_ACTION_INFO_DEF + 1);

        // Shadowforge Key
        if (player->GetQuestRewardStatus(QUEST_DARK_IRON_LEGACY) && !player->HasItemCount(ITEM_SHADOWFORGE_KEY, 1, true))
            player->ADD_GOSSIP_ITEM(GOSSIP_ICON_CHAT, GOSSIP_LOST_SHADOWFORGE_KEY, GOSSIP_SENDER_MAIN, GOSSIP_ACTION_INFO_DEF + 2);

        // Skeleton Key
        if ((player->GetQuestRewardStatus(QUEST_THE_KEY_TO_SCHOLOMANCE_A) || player->GetQuestRewardStatus(QUEST_THE_KEY_TO_SCHOLOMANCE_H)) &&
            !player->HasItemCount(ITEM_SKELETON_KEY, 1, true))
            player->ADD_GOSSIP_ITEM(GOSSIP_ICON_CHAT, GOSSIP_LOST_SKELETON_KEY, GOSSIP_SENDER_MAIN, GOSSIP_ACTION_INFO_DEF + 3);

        // Shatered Halls Key
        if ((player->GetQuestRewardStatus(QUEST_HOTTER_THAN_HELL_A) || player->GetQuestRewardStatus(QUEST_HOTTER_THAN_HELL_H)) &&
            !player->HasItemCount(ITEM_SHATTERED_HALLS_KEY, 1, true))
            player->ADD_GOSSIP_ITEM(GOSSIP_ICON_CHAT, GOSSIP_LOST_SHATTERED_HALLS_KEY, GOSSIP_SENDER_MAIN, GOSSIP_ACTION_INFO_DEF + 4);

        // Master's Key
        if (player->GetQuestRewardStatus(QUEST_RETURN_TO_KHAGDAR) && !player->HasItemCount(ITEM_THE_MASTERS_KEY, 1, true))
            player->ADD_GOSSIP_ITEM(GOSSIP_ICON_CHAT, GOSSIP_LOST_THE_MASTERS_KEY, GOSSIP_SENDER_MAIN, GOSSIP_ACTION_INFO_DEF + 5);

        // Violet Hold Key
        if (player->GetQuestRewardStatus(QUEST_CONTAINMENT) && !player->HasItemCount(ITEM_VIOLET_HOLD_KEY, 1, true))
            player->ADD_GOSSIP_ITEM(GOSSIP_ICON_CHAT, GOSSIP_LOST_VIOLET_HOLD_KEY, GOSSIP_SENDER_MAIN, GOSSIP_ACTION_INFO_DEF + 6);

        // Essence-Infused Moonstone
        if (player->GetQuestRewardStatus(QUEST_ETERNAL_VIGILANCE) && !player->HasItemCount(ITEM_ESSENCE_INFUSED_MOONSTONE, 1, true))
            player->ADD_GOSSIP_ITEM(GOSSIP_ICON_CHAT, GOSSIP_LOST_ESSENCE_INFUSED_MOONSTONE, GOSSIP_SENDER_MAIN, GOSSIP_ACTION_INFO_DEF + 7);

        // Key to the Focusing Iris
        if (player->GetQuestRewardStatus(QUEST_KEY_TO_THE_FOCUSING_IRIS) && !player->HasItemCount(ITEM_KEY_TO_THE_FOCUSING_IRIS, 1, true))
            player->ADD_GOSSIP_ITEM(GOSSIP_ICON_CHAT, GOSSIP_LOST_KEY_TO_THE_FOCUSING_IRIS, GOSSIP_SENDER_MAIN, GOSSIP_ACTION_INFO_DEF + 8);

        // Heroic Key to the Focusing Iris
        if (player->GetQuestRewardStatus(QUEST_HC_KEY_TO_THE_FOCUSING_IRIS) && !player->HasItemCount(ITEM_HC_KEY_TO_THE_FOCUSING_IRIS, 1, true))
            player->ADD_GOSSIP_ITEM(GOSSIP_ICON_CHAT, GOSSIP_LOST_HC_KEY_TO_THE_FOCUSING_IRIS, GOSSIP_SENDER_MAIN, GOSSIP_ACTION_INFO_DEF + 9);

        player->SEND_GOSSIP_MENU(player->GetGossipTextId(creature), creature->GetGUID());

        return true;
    }

    bool OnGossipSelect(Player* player, Creature* /*creature*/, uint32 /*sender*/, uint32 action) OVERRIDE
    {
        player->PlayerTalkClass->ClearMenus();
        switch (action)
        {
            case GOSSIP_ACTION_INFO_DEF + 1:
                player->CLOSE_GOSSIP_MENU();
                player->CastSpell(player, SPELL_ARCATRAZ_KEY, false);
                break;
            case GOSSIP_ACTION_INFO_DEF + 2:
                player->CLOSE_GOSSIP_MENU();
                player->CastSpell(player, SPELL_SHADOWFORGE_KEY, false);
                break;
            case GOSSIP_ACTION_INFO_DEF + 3:
                player->CLOSE_GOSSIP_MENU();
                player->CastSpell(player, SPELL_SKELETON_KEY, false);
                break;
            case GOSSIP_ACTION_INFO_DEF + 4:
                player->CLOSE_GOSSIP_MENU();
                player->CastSpell(player, SPELL_SHATTERED_HALLS_KEY, false);
                break;
            case GOSSIP_ACTION_INFO_DEF + 5:
                player->CLOSE_GOSSIP_MENU();
                player->CastSpell(player, SPELL_THE_MASTERS_KEY, false);
                break;
            case GOSSIP_ACTION_INFO_DEF + 6:
                player->CLOSE_GOSSIP_MENU();
                player->CastSpell(player, SPELL_VIOLET_HOLD_KEY, false);
                break;
            case GOSSIP_ACTION_INFO_DEF + 7:
                player->CLOSE_GOSSIP_MENU();
                player->CastSpell(player, SPELL_ESSENCE_INFUSED_MOONSTONE, false);
                break;
            case GOSSIP_ACTION_INFO_DEF + 8:
                player->CLOSE_GOSSIP_MENU();
                player->AddItem(ITEM_KEY_TO_THE_FOCUSING_IRIS, 1);
                break;
            case GOSSIP_ACTION_INFO_DEF + 9:
                player->CLOSE_GOSSIP_MENU();
                player->AddItem(ITEM_HC_KEY_TO_THE_FOCUSING_IRIS, 1);
                break;
        }
        return true;
    }
};

/*######
## npc_experience
######*/

#define EXP_COST                100000 //10 00 00 copper (10golds)
#define GOSSIP_TEXT_EXP         14736
#define GOSSIP_XP_OFF           "I no longer wish to gain experience."
#define GOSSIP_XP_ON            "I wish to start gaining experience again."

class npc_experience : public CreatureScript
{
public:
    npc_experience() : CreatureScript("npc_experience") { }

    bool OnGossipHello(Player* player, Creature* creature) OVERRIDE
    {
        player->ADD_GOSSIP_ITEM(GOSSIP_ICON_CHAT, GOSSIP_XP_OFF, GOSSIP_SENDER_MAIN, GOSSIP_ACTION_INFO_DEF + 1);
        player->ADD_GOSSIP_ITEM(GOSSIP_ICON_CHAT, GOSSIP_XP_ON, GOSSIP_SENDER_MAIN, GOSSIP_ACTION_INFO_DEF + 2);
        player->PlayerTalkClass->SendGossipMenu(GOSSIP_TEXT_EXP, creature->GetGUID());
        return true;
    }

    bool OnGossipSelect(Player* player, Creature* /*creature*/, uint32 /*sender*/, uint32 action) OVERRIDE
    {
        player->PlayerTalkClass->ClearMenus();
        bool noXPGain = player->HasFlag(PLAYER_FLAGS, PLAYER_FLAGS_NO_XP_GAIN);
        bool doSwitch = false;

        switch (action)
        {
            case GOSSIP_ACTION_INFO_DEF + 1://xp off
                {
                    if (!noXPGain)//does gain xp
                        doSwitch = true;//switch to don't gain xp
                }
                break;
            case GOSSIP_ACTION_INFO_DEF + 2://xp on
                {
                    if (noXPGain)//doesn't gain xp
                        doSwitch = true;//switch to gain xp
                }
                break;
        }
        if (doSwitch)
        {
            if (!player->HasEnoughMoney(uint64(EXP_COST)))
                player->SendBuyError(BUY_ERR_NOT_ENOUGHT_MONEY, 0, 0, 0);
            else if (noXPGain)
            {
                player->ModifyMoney(-int64(EXP_COST));
                player->RemoveFlag(PLAYER_FLAGS, PLAYER_FLAGS_NO_XP_GAIN);
            }
            else if (!noXPGain)
            {
                player->ModifyMoney(-EXP_COST);
                player->SetFlag(PLAYER_FLAGS, PLAYER_FLAGS_NO_XP_GAIN);
            }
        }
        player->PlayerTalkClass->SendCloseGossip();
        return true;
    }
};

enum Fireworks
{
    NPC_OMEN                = 15467,
    NPC_MINION_OF_OMEN      = 15466,
    NPC_FIREWORK_BLUE       = 15879,
    NPC_FIREWORK_GREEN      = 15880,
    NPC_FIREWORK_PURPLE     = 15881,
    NPC_FIREWORK_RED        = 15882,
    NPC_FIREWORK_YELLOW     = 15883,
    NPC_FIREWORK_WHITE      = 15884,
    NPC_FIREWORK_BIG_BLUE   = 15885,
    NPC_FIREWORK_BIG_GREEN  = 15886,
    NPC_FIREWORK_BIG_PURPLE = 15887,
    NPC_FIREWORK_BIG_RED    = 15888,
    NPC_FIREWORK_BIG_YELLOW = 15889,
    NPC_FIREWORK_BIG_WHITE  = 15890,

    NPC_CLUSTER_BLUE        = 15872,
    NPC_CLUSTER_RED         = 15873,
    NPC_CLUSTER_GREEN       = 15874,
    NPC_CLUSTER_PURPLE      = 15875,
    NPC_CLUSTER_WHITE       = 15876,
    NPC_CLUSTER_YELLOW      = 15877,
    NPC_CLUSTER_BIG_BLUE    = 15911,
    NPC_CLUSTER_BIG_GREEN   = 15912,
    NPC_CLUSTER_BIG_PURPLE  = 15913,
    NPC_CLUSTER_BIG_RED     = 15914,
    NPC_CLUSTER_BIG_WHITE   = 15915,
    NPC_CLUSTER_BIG_YELLOW  = 15916,
    NPC_CLUSTER_ELUNE       = 15918,

    GO_FIREWORK_LAUNCHER_1  = 180771,
    GO_FIREWORK_LAUNCHER_2  = 180868,
    GO_FIREWORK_LAUNCHER_3  = 180850,
    GO_CLUSTER_LAUNCHER_1   = 180772,
    GO_CLUSTER_LAUNCHER_2   = 180859,
    GO_CLUSTER_LAUNCHER_3   = 180869,
    GO_CLUSTER_LAUNCHER_4   = 180874,

    SPELL_ROCKET_BLUE       = 26344,
    SPELL_ROCKET_GREEN      = 26345,
    SPELL_ROCKET_PURPLE     = 26346,
    SPELL_ROCKET_RED        = 26347,
    SPELL_ROCKET_WHITE      = 26348,
    SPELL_ROCKET_YELLOW     = 26349,
    SPELL_ROCKET_BIG_BLUE   = 26351,
    SPELL_ROCKET_BIG_GREEN  = 26352,
    SPELL_ROCKET_BIG_PURPLE = 26353,
    SPELL_ROCKET_BIG_RED    = 26354,
    SPELL_ROCKET_BIG_WHITE  = 26355,
    SPELL_ROCKET_BIG_YELLOW = 26356,
    SPELL_LUNAR_FORTUNE     = 26522,

    ANIM_GO_LAUNCH_FIREWORK = 3,
    ZONE_MOONGLADE          = 493,
};

Position omenSummonPos = {7558.993f, -2839.999f, 450.0214f, 4.46f};

class npc_firework : public CreatureScript
{
public:
    npc_firework() : CreatureScript("npc_firework") { }

    struct npc_fireworkAI : public ScriptedAI
    {
        npc_fireworkAI(Creature* creature) : ScriptedAI(creature) { }

        bool isCluster()
        {
            switch (me->GetEntry())
            {
                case NPC_FIREWORK_BLUE:
                case NPC_FIREWORK_GREEN:
                case NPC_FIREWORK_PURPLE:
                case NPC_FIREWORK_RED:
                case NPC_FIREWORK_YELLOW:
                case NPC_FIREWORK_WHITE:
                case NPC_FIREWORK_BIG_BLUE:
                case NPC_FIREWORK_BIG_GREEN:
                case NPC_FIREWORK_BIG_PURPLE:
                case NPC_FIREWORK_BIG_RED:
                case NPC_FIREWORK_BIG_YELLOW:
                case NPC_FIREWORK_BIG_WHITE:
                    return false;
                case NPC_CLUSTER_BLUE:
                case NPC_CLUSTER_GREEN:
                case NPC_CLUSTER_PURPLE:
                case NPC_CLUSTER_RED:
                case NPC_CLUSTER_YELLOW:
                case NPC_CLUSTER_WHITE:
                case NPC_CLUSTER_BIG_BLUE:
                case NPC_CLUSTER_BIG_GREEN:
                case NPC_CLUSTER_BIG_PURPLE:
                case NPC_CLUSTER_BIG_RED:
                case NPC_CLUSTER_BIG_YELLOW:
                case NPC_CLUSTER_BIG_WHITE:
                case NPC_CLUSTER_ELUNE:
                default:
                    return true;
            }
        }

        GameObject* FindNearestLauncher()
        {
            GameObject* launcher = NULL;

            if (isCluster())
            {
                GameObject* launcher1 = GetClosestGameObjectWithEntry(me, GO_CLUSTER_LAUNCHER_1, 0.5f);
                GameObject* launcher2 = GetClosestGameObjectWithEntry(me, GO_CLUSTER_LAUNCHER_2, 0.5f);
                GameObject* launcher3 = GetClosestGameObjectWithEntry(me, GO_CLUSTER_LAUNCHER_3, 0.5f);
                GameObject* launcher4 = GetClosestGameObjectWithEntry(me, GO_CLUSTER_LAUNCHER_4, 0.5f);

                if (launcher1)
                    launcher = launcher1;
                else if (launcher2)
                    launcher = launcher2;
                else if (launcher3)
                    launcher = launcher3;
                else if (launcher4)
                    launcher = launcher4;
            }
            else
            {
                GameObject* launcher1 = GetClosestGameObjectWithEntry(me, GO_FIREWORK_LAUNCHER_1, 0.5f);
                GameObject* launcher2 = GetClosestGameObjectWithEntry(me, GO_FIREWORK_LAUNCHER_2, 0.5f);
                GameObject* launcher3 = GetClosestGameObjectWithEntry(me, GO_FIREWORK_LAUNCHER_3, 0.5f);

                if (launcher1)
                    launcher = launcher1;
                else if (launcher2)
                    launcher = launcher2;
                else if (launcher3)
                    launcher = launcher3;
            }

            return launcher;
        }

        uint32 GetFireworkSpell(uint32 entry)
        {
            switch (entry)
            {
                case NPC_FIREWORK_BLUE:
                    return SPELL_ROCKET_BLUE;
                case NPC_FIREWORK_GREEN:
                    return SPELL_ROCKET_GREEN;
                case NPC_FIREWORK_PURPLE:
                    return SPELL_ROCKET_PURPLE;
                case NPC_FIREWORK_RED:
                    return SPELL_ROCKET_RED;
                case NPC_FIREWORK_YELLOW:
                    return SPELL_ROCKET_YELLOW;
                case NPC_FIREWORK_WHITE:
                    return SPELL_ROCKET_WHITE;
                case NPC_FIREWORK_BIG_BLUE:
                    return SPELL_ROCKET_BIG_BLUE;
                case NPC_FIREWORK_BIG_GREEN:
                    return SPELL_ROCKET_BIG_GREEN;
                case NPC_FIREWORK_BIG_PURPLE:
                    return SPELL_ROCKET_BIG_PURPLE;
                case NPC_FIREWORK_BIG_RED:
                    return SPELL_ROCKET_BIG_RED;
                case NPC_FIREWORK_BIG_YELLOW:
                    return SPELL_ROCKET_BIG_YELLOW;
                case NPC_FIREWORK_BIG_WHITE:
                    return SPELL_ROCKET_BIG_WHITE;
                default:
                    return 0;
            }
        }

        uint32 GetFireworkGameObjectId()
        {
            uint32 spellId = 0;

            switch (me->GetEntry())
            {
                case NPC_CLUSTER_BLUE:
                    spellId = GetFireworkSpell(NPC_FIREWORK_BLUE);
                    break;
                case NPC_CLUSTER_GREEN:
                    spellId = GetFireworkSpell(NPC_FIREWORK_GREEN);
                    break;
                case NPC_CLUSTER_PURPLE:
                    spellId = GetFireworkSpell(NPC_FIREWORK_PURPLE);
                    break;
                case NPC_CLUSTER_RED:
                    spellId = GetFireworkSpell(NPC_FIREWORK_RED);
                    break;
                case NPC_CLUSTER_YELLOW:
                    spellId = GetFireworkSpell(NPC_FIREWORK_YELLOW);
                    break;
                case NPC_CLUSTER_WHITE:
                    spellId = GetFireworkSpell(NPC_FIREWORK_WHITE);
                    break;
                case NPC_CLUSTER_BIG_BLUE:
                    spellId = GetFireworkSpell(NPC_FIREWORK_BIG_BLUE);
                    break;
                case NPC_CLUSTER_BIG_GREEN:
                    spellId = GetFireworkSpell(NPC_FIREWORK_BIG_GREEN);
                    break;
                case NPC_CLUSTER_BIG_PURPLE:
                    spellId = GetFireworkSpell(NPC_FIREWORK_BIG_PURPLE);
                    break;
                case NPC_CLUSTER_BIG_RED:
                    spellId = GetFireworkSpell(NPC_FIREWORK_BIG_RED);
                    break;
                case NPC_CLUSTER_BIG_YELLOW:
                    spellId = GetFireworkSpell(NPC_FIREWORK_BIG_YELLOW);
                    break;
                case NPC_CLUSTER_BIG_WHITE:
                    spellId = GetFireworkSpell(NPC_FIREWORK_BIG_WHITE);
                    break;
                case NPC_CLUSTER_ELUNE:
                    spellId = GetFireworkSpell(urand(NPC_FIREWORK_BLUE, NPC_FIREWORK_WHITE));
                    break;
            }

            const SpellInfo* spellInfo = sSpellMgr->GetSpellInfo(spellId);

            if (spellInfo && spellInfo->Effects[0].Effect == SPELL_EFFECT_SUMMON_OBJECT_WILD)
                return spellInfo->Effects[0].MiscValue;

            return 0;
        }

        void Reset() OVERRIDE
        {
            if (GameObject* launcher = FindNearestLauncher())
            {
                launcher->SendCustomAnim(ANIM_GO_LAUNCH_FIREWORK);
                me->SetOrientation(launcher->GetOrientation() + M_PI/2);
            }
            else
                return;

            if (isCluster())
            {
                // Check if we are near Elune'ara lake south, if so try to summon Omen or a minion
                if (me->GetZoneId() == ZONE_MOONGLADE)
                {
                    if (!me->FindNearestCreature(NPC_OMEN, 100.0f, false) && me->GetDistance2d(omenSummonPos.GetPositionX(), omenSummonPos.GetPositionY()) <= 100.0f)
                    {
                        switch (urand(0, 9))
                        {
                            case 0:
                            case 1:
                            case 2:
                            case 3:
                                if (Creature* minion = me->SummonCreature(NPC_MINION_OF_OMEN, me->GetPositionX()+frand(-5.0f, 5.0f), me->GetPositionY()+frand(-5.0f, 5.0f), me->GetPositionZ(), 0.0f, TEMPSUMMON_CORPSE_TIMED_DESPAWN, 20000))
                                    minion->AI()->AttackStart(me->SelectNearestPlayer(20.0f));
                                break;
                            case 9:
                                me->SummonCreature(NPC_OMEN, omenSummonPos);
                                break;
                        }
                    }
                }
                if (me->GetEntry() == NPC_CLUSTER_ELUNE)
                    DoCast(SPELL_LUNAR_FORTUNE);

                float displacement = 0.7f;
                for (uint8 i = 0; i < 4; i++)
                    me->SummonGameObject(GetFireworkGameObjectId(), me->GetPositionX() + (i%2 == 0 ? displacement : -displacement), me->GetPositionY() + (i > 1 ? displacement : -displacement), me->GetPositionZ() + 4.0f, me->GetOrientation(), 0.0f, 0.0f, 0.0f, 0.0f, 1);
            }
            else
                //me->CastSpell(me, GetFireworkSpell(me->GetEntry()), true);
                me->CastSpell(me->GetPositionX(), me->GetPositionY(), me->GetPositionZ(), GetFireworkSpell(me->GetEntry()), true);
        }
    };

    CreatureAI* GetAI(Creature* creature) const OVERRIDE
    {
        return new npc_fireworkAI(creature);
    }
};

/*#####
# npc_spring_rabbit
#####*/

enum rabbitSpells
{
    SPELL_SPRING_FLING          = 61875,
    SPELL_SPRING_RABBIT_JUMP    = 61724,
    SPELL_SPRING_RABBIT_WANDER  = 61726,
    SPELL_SUMMON_BABY_BUNNY     = 61727,
    SPELL_SPRING_RABBIT_IN_LOVE = 61728,
    NPC_SPRING_RABBIT           = 32791
};

class npc_spring_rabbit : public CreatureScript
{
public:
    npc_spring_rabbit() : CreatureScript("npc_spring_rabbit") { }

    CreatureAI* GetAI(Creature* creature) const OVERRIDE
    {
        return new npc_spring_rabbitAI(creature);
    }

    struct npc_spring_rabbitAI : public ScriptedAI
    {
        npc_spring_rabbitAI(Creature* creature) : ScriptedAI(creature) { }

        bool inLove;
        uint32 jumpTimer;
        uint32 bunnyTimer;
        uint32 searchTimer;
        uint64 rabbitGUID;

        void Reset() OVERRIDE
        {
            inLove = false;
            rabbitGUID = 0;
            jumpTimer = urand(5000, 10000);
            bunnyTimer = urand(10000, 20000);
            searchTimer = urand(5000, 10000);
            if (Unit* owner = me->GetOwner())
                me->GetMotionMaster()->MoveFollow(owner, PET_FOLLOW_DIST, PET_FOLLOW_ANGLE);
        }

        void EnterCombat(Unit* /*who*/) OVERRIDE { }

        void DoAction(int32 /*param*/) OVERRIDE
        {
            inLove = true;
            if (Unit* owner = me->GetOwner())
                owner->CastSpell(owner, SPELL_SPRING_FLING, true);
        }

        void UpdateAI(uint32 diff) OVERRIDE
        {
            if (inLove)
            {
                if (jumpTimer <= diff)
                {
                    if (Unit* rabbit = Unit::GetUnit(*me, rabbitGUID))
                        DoCast(rabbit, SPELL_SPRING_RABBIT_JUMP);
                    jumpTimer = urand(5000, 10000);
                } else jumpTimer -= diff;

                if (bunnyTimer <= diff)
                {
                    DoCast(SPELL_SUMMON_BABY_BUNNY);
                    bunnyTimer = urand(20000, 40000);
                } else bunnyTimer -= diff;
            }
            else
            {
                if (searchTimer <= diff)
                {
                    if (Creature* rabbit = me->FindNearestCreature(NPC_SPRING_RABBIT, 10.0f))
                    {
                        if (rabbit == me || rabbit->HasAura(SPELL_SPRING_RABBIT_IN_LOVE))
                            return;

                        me->AddAura(SPELL_SPRING_RABBIT_IN_LOVE, me);
                        DoAction(1);
                        rabbit->AddAura(SPELL_SPRING_RABBIT_IN_LOVE, rabbit);
                        rabbit->AI()->DoAction(1);
                        rabbit->CastSpell(rabbit, SPELL_SPRING_RABBIT_JUMP, true);
                        rabbitGUID = rabbit->GetGUID();
                    }
                    searchTimer = urand(5000, 10000);
                } else searchTimer -= diff;
            }
        }
    };
};

void AddSC_npcs_special()
{
    new npc_air_force_bots();
    new npc_lunaclaw_spirit();
    new npc_chicken_cluck();
    new npc_dancing_flames();
    new npc_doctor();
    new npc_injured_patient();
    new npc_garments_of_quests();
    new npc_guardian();
    new npc_mount_vendor();
    new npc_sayge();
    new npc_steam_tonk();
    new npc_tonk_mine();
    new npc_brewfest_reveler();
    new npc_training_dummy();
    new npc_wormhole();
    new npc_pet_trainer();
    new npc_locksmith();
    new npc_experience();
    new npc_firework();
    new npc_spring_rabbit();
}<|MERGE_RESOLUTION|>--- conflicted
+++ resolved
@@ -1232,90 +1232,6 @@
     }
 };
 
-<<<<<<< HEAD
-/*######
-## npc_rogue_trainer
-######*/
-
-#define GOSSIP_HELLO_ROGUE1 "I wish to unlearn my talents"
-#define GOSSIP_HELLO_ROGUE2 "<Take the letter>"
-#define GOSSIP_HELLO_ROGUE3 "Purchase a Dual Talent Specialization."
-
-class npc_rogue_trainer : public CreatureScript
-{
-public:
-    npc_rogue_trainer() : CreatureScript("npc_rogue_trainer") { }
-
-    bool OnGossipHello(Player* player, Creature* creature) OVERRIDE
-    {
-        if (creature->IsQuestGiver())
-            player->PrepareQuestMenu(creature->GetGUID());
-
-        if (creature->IsTrainer())
-            player->ADD_GOSSIP_ITEM(GOSSIP_ICON_TRAINER, GOSSIP_TEXT_TRAIN, GOSSIP_SENDER_MAIN, GOSSIP_ACTION_TRAIN);
-
-        if (player->getClass() == CLASS_ROGUE)
-            player->ADD_GOSSIP_ITEM(GOSSIP_ICON_TRAINER, GOSSIP_HELLO_ROGUE1, GOSSIP_SENDER_MAIN, GOSSIP_OPTION_UNLEARNTALENTS);
-
-        if (player->GetSpecsCount() == 1 && player->getLevel() >= sWorld->getIntConfig(CONFIG_MIN_DUALSPEC_LEVEL))
-            player->ADD_GOSSIP_ITEM(GOSSIP_ICON_TRAINER, GOSSIP_HELLO_ROGUE3, GOSSIP_SENDER_MAIN, GOSSIP_OPTION_LEARNDUALSPEC);
-
-        if (player->getClass() == CLASS_ROGUE && player->getLevel() >= 24 && !player->HasItemCount(17126) && !player->GetQuestRewardStatus(6681))
-        {
-            player->ADD_GOSSIP_ITEM(GOSSIP_ICON_CHAT, GOSSIP_HELLO_ROGUE2, GOSSIP_SENDER_MAIN, GOSSIP_ACTION_INFO_DEF + 1);
-            player->SEND_GOSSIP_MENU(5996, creature->GetGUID());
-        } else
-            player->SEND_GOSSIP_MENU(player->GetGossipTextId(creature), creature->GetGUID());
-
-        return true;
-    }
-
-    bool OnGossipSelect(Player* player, Creature* creature, uint32 /*sender*/, uint32 action) OVERRIDE
-    {
-        player->PlayerTalkClass->ClearMenus();
-        switch (action)
-        {
-            case GOSSIP_ACTION_INFO_DEF + 1:
-                player->CLOSE_GOSSIP_MENU();
-                player->CastSpell(player, 21100, false);
-                break;
-            case GOSSIP_ACTION_TRAIN:
-                player->GetSession()->SendTrainerList(creature->GetGUID());
-                break;
-            case GOSSIP_OPTION_UNLEARNTALENTS:
-                player->CLOSE_GOSSIP_MENU();
-                player->SendTalentWipeConfirm(creature->GetGUID());
-                break;
-            case GOSSIP_OPTION_LEARNDUALSPEC:
-                if (player->GetSpecsCount() == 1 && !(player->getLevel() < sWorld->getIntConfig(CONFIG_MIN_DUALSPEC_LEVEL)))
-                {
-                    if (!player->HasEnoughMoney(uint64(10000000)))
-                    {
-                        player->SendBuyError(BUY_ERR_NOT_ENOUGHT_MONEY, 0, 0, 0);
-                        player->PlayerTalkClass->SendCloseGossip();
-                        break;
-                    }
-                    else
-                    {
-                        player->ModifyMoney(int64(-10000000));
-
-                        // Cast spells that teach dual spec
-                        // Both are also ImplicitTarget self and must be cast by player
-                        player->CastSpell(player, 63680, true, NULL, NULL, player->GetGUID());
-                        player->CastSpell(player, 63624, true, NULL, NULL, player->GetGUID());
-
-                        // Should show another Gossip text with "Congratulations..."
-                        player->PlayerTalkClass->SendCloseGossip();
-                    }
-                }
-                break;
-        }
-        return true;
-    }
-};
-=======
->>>>>>> 88ecc953
-
 /*######
 ## npc_sayge
 ######*/
