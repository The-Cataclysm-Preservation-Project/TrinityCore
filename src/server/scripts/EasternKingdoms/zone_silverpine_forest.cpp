 /*
 * Copyright (C) 2008-2013 TrinityCore <http://www.trinitycore.org/>
 * Copyright (C) 2006-2009 ScriptDev2 <https://scriptdev2.svn.sourceforge.net/>
 *
 * This program is free software; you can redistribute it and/or modify it
 * under the terms of the GNU General Public License as published by the
 * Free Software Foundation; either version 2 of the License, or (at your
 * option) any later version.
 *
 * This program is distributed in the hope that it will be useful, but WITHOUT
 * ANY WARRANTY; without even the implied warranty of MERCHANTABILITY or
 * FITNESS FOR A PARTICULAR PURPOSE. See the GNU General Public License for
 * more details.
 *
 * You should have received a copy of the GNU General Public License along
 * with this program. If not, see <http://www.gnu.org/licenses/>.
 */

/* ScriptData
SDName: Silverpine_Forest
SD%Complete: 100
SDComment: Quest support: 435
SDCategory: Silverpine Forest
EndScriptData */

/* ContentData
npc_deathstalker_erland
EndContentData */

#include "ScriptMgr.h"
#include "ScriptedCreature.h"
#include "ScriptedEscortAI.h"
#include "Player.h"

/*######
## npc_deathstalker_erland
######*/

enum eErland
{
    SAY_QUESTACCEPT     = 0,
    SAY_START           = 1,
    SAY_AGGRO           = 2,
    SAY_PROGRESS        = 3,
    SAY_LAST            = 4,

    SAY_RANE            = 0,
    SAY_RANE_ANSWER     = 5,
    SAY_MOVE_QUINN      = 6,

    SAY_QUINN           = 7,
    SAY_QUINN_ANSWER    = 0,
    SAY_BYE             = 8,

    QUEST_ESCORTING     = 435,
    NPC_RANE            = 1950,
    NPC_QUINN           = 1951
};

class npc_deathstalker_erland : public CreatureScript
{
public:
    npc_deathstalker_erland() : CreatureScript("npc_deathstalker_erland") { }

    struct npc_deathstalker_erlandAI : public npc_escortAI
    {
        npc_deathstalker_erlandAI(Creature* creature) : npc_escortAI(creature) { }

        void WaypointReached(uint32 waypointId)
        {
            Player* player = GetPlayerForEscort();
            if (!player)
                return;

            switch (waypointId)
            {
                case 1:
                    Talk(SAY_START, player->GetGUID());
                    break;
                case 10:
                    Talk(SAY_PROGRESS);
                    break;
                case 13:
                    Talk(SAY_LAST, player->GetGUID());
                    player->GroupEventHappens(QUEST_ESCORTING, me);
                    break;
                case 15:
                    if (Creature* rane = me->FindNearestCreature(NPC_RANE, 20.0f))
                        rane->AI()->Talk(SAY_RANE);
                    break;
                case 16:
                    Talk(SAY_RANE_ANSWER);
                    break;
                case 17:
                    Talk(SAY_MOVE_QUINN);
                    break;
                case 24:
                    Talk(SAY_QUINN);
                    break;
                case 25:
                    if (Creature* quinn = me->FindNearestCreature(NPC_QUINN, 20.0f))
                        quinn->AI()->Talk(SAY_QUINN_ANSWER);
                    break;
                case 26:
                    Talk(SAY_BYE);
                    break;
            }
        }

<<<<<<< HEAD
        void Reset() {}
=======
        void Reset() OVERRIDE { }
>>>>>>> 16a51e32

        void EnterCombat(Unit* who)
        {
            Talk(SAY_AGGRO, who->GetGUID());
        }
    };

    bool OnQuestAccept(Player* player, Creature* creature, Quest const* quest)
    {
        if (quest->GetQuestId() == QUEST_ESCORTING)
        {
            creature->AI()->Talk(SAY_QUESTACCEPT, player->GetGUID());

            if (npc_escortAI* pEscortAI = CAST_AI(npc_deathstalker_erland::npc_deathstalker_erlandAI, creature->AI()))
                pEscortAI->Start(true, false, player->GetGUID());
        }

        return true;
    }

    CreatureAI* GetAI(Creature* creature) const OVERRIDE
    {
        return new npc_deathstalker_erlandAI(creature);
    }
};

/*######
<<<<<<< HEAD
=======
## pyrewood_ambush
#######*/

#define QUEST_PYREWOOD_AMBUSH 452

#define NPCSAY_INIT "Get ready, they'll be arriving any minute..." //not blizzlike
#define NPCSAY_END "Thanks for your help!" //not blizzlike

static float PyrewoodSpawnPoints[3][4] =
{
    //pos_x   pos_y     pos_z    orien
    //outside
    /*
    {-400.85f, 1513.64f, 18.67f, 0},
    {-397.32f, 1514.12f, 18.67f, 0},
    {-397.44f, 1511.09f, 18.67f, 0},
    */
    //door
    {-396.17f, 1505.86f, 19.77f, 0},
    {-396.91f, 1505.77f, 19.77f, 0},
    {-397.94f, 1504.74f, 19.77f, 0},
};

#define WAIT_SECS 6000

class pyrewood_ambush : public CreatureScript
{
public:
    pyrewood_ambush() : CreatureScript("pyrewood_ambush") { }

    bool OnQuestAccept(Player* player, Creature* creature, const Quest *quest) OVERRIDE
    {
        if (quest->GetQuestId() == QUEST_PYREWOOD_AMBUSH && !CAST_AI(pyrewood_ambush::pyrewood_ambushAI, creature->AI())->QuestInProgress)
        {
            CAST_AI(pyrewood_ambush::pyrewood_ambushAI, creature->AI())->QuestInProgress = true;
            CAST_AI(pyrewood_ambush::pyrewood_ambushAI, creature->AI())->Phase = 0;
            CAST_AI(pyrewood_ambush::pyrewood_ambushAI, creature->AI())->KillCount = 0;
            CAST_AI(pyrewood_ambush::pyrewood_ambushAI, creature->AI())->PlayerGUID = player->GetGUID();
        }

        return true;
    }

    CreatureAI* GetAI(Creature* creature) const OVERRIDE
    {
        return new pyrewood_ambushAI(creature);
    }

    struct pyrewood_ambushAI : public ScriptedAI
    {
        pyrewood_ambushAI(Creature* creature) : ScriptedAI(creature), Summons(me)
        {
           QuestInProgress = false;
        }

        uint32 Phase;
        int8 KillCount;
        uint32 WaitTimer;
        uint64 PlayerGUID;
        SummonList Summons;

        bool QuestInProgress;

        void Reset() OVERRIDE
        {
            WaitTimer = WAIT_SECS;

            if (!QuestInProgress) //fix reset values (see UpdateVictim)
            {
                Phase = 0;
                KillCount = 0;
                PlayerGUID = 0;
                Summons.DespawnAll();
            }
        }

        void EnterCombat(Unit* /*who*/)OVERRIDE { }

        void JustSummoned(Creature* summoned) OVERRIDE
        {
            Summons.Summon(summoned);
            ++KillCount;
        }

        void SummonedCreatureDespawn(Creature* summoned) OVERRIDE
        {
            Summons.Despawn(summoned);
            --KillCount;
        }

        void SummonCreatureWithRandomTarget(uint32 creatureId, int position)
        {
            if (Creature* summoned = me->SummonCreature(creatureId, PyrewoodSpawnPoints[position][0], PyrewoodSpawnPoints[position][1], PyrewoodSpawnPoints[position][2], PyrewoodSpawnPoints[position][3], TEMPSUMMON_CORPSE_TIMED_DESPAWN, 15000))
            {
                Unit* target = NULL;
                if (PlayerGUID)
                    if (Player* player = ObjectAccessor::GetPlayer(*me, PlayerGUID))
                        if (player->IsAlive() && RAND(0, 1))
                            target = player;

                if (!target)
                    target = me;

                summoned->setFaction(168);
                summoned->AddThreat(target, 32.0f);
                summoned->AI()->AttackStart(target);
            }
        }

        void JustDied(Unit* /*killer*/) OVERRIDE
        {
            if (PlayerGUID)
                if (Player* player = ObjectAccessor::GetPlayer(*me, PlayerGUID))
                    if (player->GetQuestStatus(QUEST_PYREWOOD_AMBUSH) == QUEST_STATUS_INCOMPLETE)
                        player->FailQuest(QUEST_PYREWOOD_AMBUSH);
        }

        void UpdateAI(uint32 diff) OVERRIDE
        {
            //TC_LOG_INFO(LOG_FILTER_TSCR, "DEBUG: p(%i) k(%i) d(%u) W(%i)", Phase, KillCount, diff, WaitTimer);

            if (!QuestInProgress)
                return;

            if (KillCount && Phase < 6)
            {
                if (!UpdateVictim()) //reset() on target Despawn...
                    return;

                DoMeleeAttackIfReady();
                return;
            }

            switch (Phase)
            {
                case 0:
                    if (WaitTimer == WAIT_SECS)
                        me->MonsterSay(NPCSAY_INIT, LANG_UNIVERSAL, 0); //no blizzlike

                    if (WaitTimer <= diff)
                    {
                        WaitTimer -= diff;
                        return;
                    }
                    break;
                case 1:
                    SummonCreatureWithRandomTarget(2060, 1);
                    break;
                case 2:
                    SummonCreatureWithRandomTarget(2061, 2);
                    SummonCreatureWithRandomTarget(2062, 0);
                    break;
                case 3:
                    SummonCreatureWithRandomTarget(2063, 1);
                    SummonCreatureWithRandomTarget(2064, 2);
                    SummonCreatureWithRandomTarget(2065, 0);
                    break;
                case 4:
                    SummonCreatureWithRandomTarget(2066, 1);
                    SummonCreatureWithRandomTarget(2067, 0);
                    SummonCreatureWithRandomTarget(2068, 2);
                    break;
                case 5: //end
                    if (PlayerGUID)
                    {
                        if (Player* player = ObjectAccessor::GetPlayer(*me, PlayerGUID))
                        {
                            me->MonsterSay(NPCSAY_END, LANG_UNIVERSAL, 0); //not blizzlike
                            player->GroupEventHappens(QUEST_PYREWOOD_AMBUSH, me);
                        }
                    }
                    QuestInProgress = false;
                    Reset();
                    break;
            }
            ++Phase; //prepare next phase
        }
    };
};

/*######
>>>>>>> 16a51e32
## AddSC
######*/

void AddSC_silverpine_forest()
{
    new npc_deathstalker_erland();
}<|MERGE_RESOLUTION|>--- conflicted
+++ resolved
@@ -107,11 +107,7 @@
             }
         }
 
-<<<<<<< HEAD
-        void Reset() {}
-=======
         void Reset() OVERRIDE { }
->>>>>>> 16a51e32
 
         void EnterCombat(Unit* who)
         {
@@ -139,190 +135,6 @@
 };
 
 /*######
-<<<<<<< HEAD
-=======
-## pyrewood_ambush
-#######*/
-
-#define QUEST_PYREWOOD_AMBUSH 452
-
-#define NPCSAY_INIT "Get ready, they'll be arriving any minute..." //not blizzlike
-#define NPCSAY_END "Thanks for your help!" //not blizzlike
-
-static float PyrewoodSpawnPoints[3][4] =
-{
-    //pos_x   pos_y     pos_z    orien
-    //outside
-    /*
-    {-400.85f, 1513.64f, 18.67f, 0},
-    {-397.32f, 1514.12f, 18.67f, 0},
-    {-397.44f, 1511.09f, 18.67f, 0},
-    */
-    //door
-    {-396.17f, 1505.86f, 19.77f, 0},
-    {-396.91f, 1505.77f, 19.77f, 0},
-    {-397.94f, 1504.74f, 19.77f, 0},
-};
-
-#define WAIT_SECS 6000
-
-class pyrewood_ambush : public CreatureScript
-{
-public:
-    pyrewood_ambush() : CreatureScript("pyrewood_ambush") { }
-
-    bool OnQuestAccept(Player* player, Creature* creature, const Quest *quest) OVERRIDE
-    {
-        if (quest->GetQuestId() == QUEST_PYREWOOD_AMBUSH && !CAST_AI(pyrewood_ambush::pyrewood_ambushAI, creature->AI())->QuestInProgress)
-        {
-            CAST_AI(pyrewood_ambush::pyrewood_ambushAI, creature->AI())->QuestInProgress = true;
-            CAST_AI(pyrewood_ambush::pyrewood_ambushAI, creature->AI())->Phase = 0;
-            CAST_AI(pyrewood_ambush::pyrewood_ambushAI, creature->AI())->KillCount = 0;
-            CAST_AI(pyrewood_ambush::pyrewood_ambushAI, creature->AI())->PlayerGUID = player->GetGUID();
-        }
-
-        return true;
-    }
-
-    CreatureAI* GetAI(Creature* creature) const OVERRIDE
-    {
-        return new pyrewood_ambushAI(creature);
-    }
-
-    struct pyrewood_ambushAI : public ScriptedAI
-    {
-        pyrewood_ambushAI(Creature* creature) : ScriptedAI(creature), Summons(me)
-        {
-           QuestInProgress = false;
-        }
-
-        uint32 Phase;
-        int8 KillCount;
-        uint32 WaitTimer;
-        uint64 PlayerGUID;
-        SummonList Summons;
-
-        bool QuestInProgress;
-
-        void Reset() OVERRIDE
-        {
-            WaitTimer = WAIT_SECS;
-
-            if (!QuestInProgress) //fix reset values (see UpdateVictim)
-            {
-                Phase = 0;
-                KillCount = 0;
-                PlayerGUID = 0;
-                Summons.DespawnAll();
-            }
-        }
-
-        void EnterCombat(Unit* /*who*/)OVERRIDE { }
-
-        void JustSummoned(Creature* summoned) OVERRIDE
-        {
-            Summons.Summon(summoned);
-            ++KillCount;
-        }
-
-        void SummonedCreatureDespawn(Creature* summoned) OVERRIDE
-        {
-            Summons.Despawn(summoned);
-            --KillCount;
-        }
-
-        void SummonCreatureWithRandomTarget(uint32 creatureId, int position)
-        {
-            if (Creature* summoned = me->SummonCreature(creatureId, PyrewoodSpawnPoints[position][0], PyrewoodSpawnPoints[position][1], PyrewoodSpawnPoints[position][2], PyrewoodSpawnPoints[position][3], TEMPSUMMON_CORPSE_TIMED_DESPAWN, 15000))
-            {
-                Unit* target = NULL;
-                if (PlayerGUID)
-                    if (Player* player = ObjectAccessor::GetPlayer(*me, PlayerGUID))
-                        if (player->IsAlive() && RAND(0, 1))
-                            target = player;
-
-                if (!target)
-                    target = me;
-
-                summoned->setFaction(168);
-                summoned->AddThreat(target, 32.0f);
-                summoned->AI()->AttackStart(target);
-            }
-        }
-
-        void JustDied(Unit* /*killer*/) OVERRIDE
-        {
-            if (PlayerGUID)
-                if (Player* player = ObjectAccessor::GetPlayer(*me, PlayerGUID))
-                    if (player->GetQuestStatus(QUEST_PYREWOOD_AMBUSH) == QUEST_STATUS_INCOMPLETE)
-                        player->FailQuest(QUEST_PYREWOOD_AMBUSH);
-        }
-
-        void UpdateAI(uint32 diff) OVERRIDE
-        {
-            //TC_LOG_INFO(LOG_FILTER_TSCR, "DEBUG: p(%i) k(%i) d(%u) W(%i)", Phase, KillCount, diff, WaitTimer);
-
-            if (!QuestInProgress)
-                return;
-
-            if (KillCount && Phase < 6)
-            {
-                if (!UpdateVictim()) //reset() on target Despawn...
-                    return;
-
-                DoMeleeAttackIfReady();
-                return;
-            }
-
-            switch (Phase)
-            {
-                case 0:
-                    if (WaitTimer == WAIT_SECS)
-                        me->MonsterSay(NPCSAY_INIT, LANG_UNIVERSAL, 0); //no blizzlike
-
-                    if (WaitTimer <= diff)
-                    {
-                        WaitTimer -= diff;
-                        return;
-                    }
-                    break;
-                case 1:
-                    SummonCreatureWithRandomTarget(2060, 1);
-                    break;
-                case 2:
-                    SummonCreatureWithRandomTarget(2061, 2);
-                    SummonCreatureWithRandomTarget(2062, 0);
-                    break;
-                case 3:
-                    SummonCreatureWithRandomTarget(2063, 1);
-                    SummonCreatureWithRandomTarget(2064, 2);
-                    SummonCreatureWithRandomTarget(2065, 0);
-                    break;
-                case 4:
-                    SummonCreatureWithRandomTarget(2066, 1);
-                    SummonCreatureWithRandomTarget(2067, 0);
-                    SummonCreatureWithRandomTarget(2068, 2);
-                    break;
-                case 5: //end
-                    if (PlayerGUID)
-                    {
-                        if (Player* player = ObjectAccessor::GetPlayer(*me, PlayerGUID))
-                        {
-                            me->MonsterSay(NPCSAY_END, LANG_UNIVERSAL, 0); //not blizzlike
-                            player->GroupEventHappens(QUEST_PYREWOOD_AMBUSH, me);
-                        }
-                    }
-                    QuestInProgress = false;
-                    Reset();
-                    break;
-            }
-            ++Phase; //prepare next phase
-        }
-    };
-};
-
-/*######
->>>>>>> 16a51e32
 ## AddSC
 ######*/
 
