--- conflicted
+++ resolved
@@ -36,44 +36,6 @@
 #include "WorldSession.h"
 
 /*######
-<<<<<<< HEAD
-=======
-## npc_budd_nedreck
-######*/
-
-#define GOSSIP_HBN "You gave the crew disguises?"
-
-class npc_budd_nedreck : public CreatureScript
-{
-public:
-    npc_budd_nedreck() : CreatureScript("npc_budd_nedreck") { }
-
-    bool OnGossipSelect(Player* player, Creature* creature, uint32 /*sender*/, uint32 action) OVERRIDE
-    {
-        player->PlayerTalkClass->ClearMenus();
-        if (action == GOSSIP_ACTION_INFO_DEF)
-        {
-            player->CLOSE_GOSSIP_MENU();
-            creature->CastSpell(player, 42540, false);
-        }
-        return true;
-    }
-
-    bool OnGossipHello(Player* player, Creature* creature) OVERRIDE
-    {
-        if (creature->IsQuestGiver())
-            player->PrepareQuestMenu(creature->GetGUID());
-
-        if (player->GetQuestStatus(11166) == QUEST_STATUS_INCOMPLETE)
-            player->ADD_GOSSIP_ITEM(GOSSIP_ICON_CHAT, GOSSIP_HBN, GOSSIP_SENDER_MAIN, GOSSIP_ACTION_INFO_DEF);
-
-        player->SEND_GOSSIP_MENU(player->GetGossipTextId(creature), creature->GetGUID());
-        return true;
-    }
-};
-
-/*######
->>>>>>> bedb2e56
 ## npc_rathis_tomber
 ######*/
 
