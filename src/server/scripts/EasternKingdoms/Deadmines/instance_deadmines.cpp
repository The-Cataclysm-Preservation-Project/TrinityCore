/*
 * Copyright (C) 2008-2012 TrinityCore <http://www.trinitycore.org/>
 * Copyright (C) 2006-2008 ScriptDev2 <https://scriptdev2.svn.sourceforge.net/>
 *
 * This program is free software; you can redistribute it and/or modify it
 * under the terms of the GNU General Public License as published by the
 * Free Software Foundation; either version 2 of the License, or (at your
 * option) any later version.
 *
 * This program is distributed in the hope that it will be useful, but WITHOUT
 * ANY WARRANTY; without even the implied warranty of MERCHANTABILITY or
 * FITNESS FOR A PARTICULAR PURPOSE. See the GNU General Public License for
 * more details.
 *
 * You should have received a copy of the GNU General Public License along
 * with this program. If not, see <http://www.gnu.org/licenses/>.
 */

/* ScriptData
SDName: Instance_Deadmines
SD%Complete: 100
SDComment:
SDCategory: Deadmines
EndScriptData */

#include "ScriptMgr.h"
#include "InstanceScript.h"
#include "deadmines.h"
#include "TemporarySummon.h"
#include "WorldPacket.h"
#include "Opcodes.h"

enum Sounds
{
    SOUND_CANNONFIRE                                     = 1400,
    SOUND_DESTROYDOOR                                    = 3079,
    SOUND_MR_SMITE_ALARM1                                = 5775,
    SOUND_MR_SMITE_ALARM2                                = 5777
};

#define SAY_MR_SMITE_ALARM1 "You there, check out that noise!"
#define SAY_MR_SMITE_ALARM2 "We're under attack! A vast, ye swabs! Repel the invaders!"

enum Misc
{
    DATA_CANNON_BLAST_TIMER                                = 3000,
    DATA_PIRATES_DELAY_TIMER                               = 1000
};

class instance_deadmines : public InstanceMapScript
{
    public:
        instance_deadmines()
            : InstanceMapScript("instance_deadmines", 36)
        {
        }

        struct instance_deadmines_InstanceMapScript : public InstanceScript
        {
            instance_deadmines_InstanceMapScript(Map* map) : InstanceScript(map) {}

            uint64 FactoryDoorGUID;
            uint64 IronCladDoorGUID;
            uint64 DefiasCannonGUID;
            uint64 DoorLeverGUID;
            uint64 DefiasPirate1GUID;
            uint64 DefiasPirate2GUID;
            uint64 DefiasCompanionGUID;

            uint32 State;
            uint32 CannonBlast_Timer;
            uint32 PiratesDelay_Timer;
            uint64 uiSmiteChestGUID;

            void Initialize()
            {
                FactoryDoorGUID = 0;
                IronCladDoorGUID = 0;
                DefiasCannonGUID = 0;
                DoorLeverGUID = 0;
                DefiasPirate1GUID = 0;
                DefiasPirate2GUID = 0;
                DefiasCompanionGUID = 0;

                State = CANNON_NOT_USED;
                uiSmiteChestGUID = 0;
            }

            virtual void Update(uint32 diff)
            {
                if (!IronCladDoorGUID || !DefiasCannonGUID || !DoorLeverGUID)
                    return;

                GameObject* pIronCladDoor = instance->GetGameObject(IronCladDoorGUID);
                if (!pIronCladDoor)
                    return;

                switch (State)
                {
                    case CANNON_GUNPOWDER_USED:
                        CannonBlast_Timer = DATA_CANNON_BLAST_TIMER;
                        // it's a hack - Mr. Smite should do that but his too far away
                        pIronCladDoor->SetName("Mr. Smite");
                        pIronCladDoor->MonsterYell(SAY_MR_SMITE_ALARM1, LANG_UNIVERSAL, 0);
                        DoPlaySound(pIronCladDoor, SOUND_MR_SMITE_ALARM1);
                        State = CANNON_BLAST_INITIATED;
                        break;
                    case CANNON_BLAST_INITIATED:
                        PiratesDelay_Timer = DATA_PIRATES_DELAY_TIMER;
                        if (CannonBlast_Timer <= diff)
                        {
                            SummonCreatures();
                            ShootCannon();
                            BlastOutDoor();
                            LeverStucked();
                            pIronCladDoor->MonsterYell(SAY_MR_SMITE_ALARM2, LANG_UNIVERSAL, 0);
                            DoPlaySound(pIronCladDoor, SOUND_MR_SMITE_ALARM2);
                            State = PIRATES_ATTACK;
                        } else CannonBlast_Timer -= diff;
                        break;
                    case PIRATES_ATTACK:
                        if (PiratesDelay_Timer <= diff)
                        {
                            MoveCreaturesInside();
                            State = EVENT_DONE;
                        } else PiratesDelay_Timer -= diff;
                        break;
                }
            }

            void SummonCreatures()
            {
                if (GameObject* pIronCladDoor = instance->GetGameObject(IronCladDoorGUID))
                {
                    Creature* DefiasPirate1 = pIronCladDoor->SummonCreature(657, pIronCladDoor->GetPositionX() - 2, pIronCladDoor->GetPositionY()-7, pIronCladDoor->GetPositionZ(), 0, TEMPSUMMON_CORPSE_TIMED_DESPAWN, 3000);
                    Creature* DefiasPirate2 = pIronCladDoor->SummonCreature(657, pIronCladDoor->GetPositionX() + 3, pIronCladDoor->GetPositionY()-6, pIronCladDoor->GetPositionZ(), 0, TEMPSUMMON_CORPSE_TIMED_DESPAWN, 3000);
                    Creature* DefiasCompanion = pIronCladDoor->SummonCreature(3450, pIronCladDoor->GetPositionX() + 2, pIronCladDoor->GetPositionY()-6, pIronCladDoor->GetPositionZ(), 0, TEMPSUMMON_CORPSE_TIMED_DESPAWN, 3000);

                    DefiasPirate1GUID = DefiasPirate1->GetGUID();
                    DefiasPirate2GUID = DefiasPirate2->GetGUID();
                    DefiasCompanionGUID = DefiasCompanion->GetGUID();
                }
            }

            void MoveCreaturesInside()
            {
                if (!DefiasPirate1GUID || !DefiasPirate2GUID || !DefiasCompanionGUID)
                    return;

                Creature* pDefiasPirate1 = instance->GetCreature(DefiasPirate1GUID);
                Creature* pDefiasPirate2 = instance->GetCreature(DefiasPirate2GUID);
                Creature* pDefiasCompanion = instance->GetCreature(DefiasCompanionGUID);
                if (!pDefiasPirate1 || !pDefiasPirate2 || !pDefiasCompanion)
                    return;

                MoveCreatureInside(pDefiasPirate1);
                MoveCreatureInside(pDefiasPirate2);
                MoveCreatureInside(pDefiasCompanion);
            }

            void MoveCreatureInside(Creature* creature)
            {
                creature->SetWalk(false);
                creature->GetMotionMaster()->MovePoint(0, -102.7f, -655.9f, creature->GetPositionZ());
            }

            void ShootCannon()
            {
                if (GameObject* pDefiasCannon = instance->GetGameObject(DefiasCannonGUID))
                {
                    pDefiasCannon->SetGoState(GO_STATE_ACTIVE);
                    DoPlaySound(pDefiasCannon, SOUND_CANNONFIRE);
                }
            }

            void BlastOutDoor()
            {
                if (GameObject* pIronCladDoor = instance->GetGameObject(IronCladDoorGUID))
                {
                    pIronCladDoor->SetGoState(GO_STATE_ACTIVE_ALTERNATIVE);
                    DoPlaySound(pIronCladDoor, SOUND_DESTROYDOOR);
                }
            }

            void LeverStucked()
            {
                if (GameObject* pDoorLever = instance->GetGameObject(DoorLeverGUID))
                    pDoorLever->SetUInt32Value(GAMEOBJECT_FLAGS, 4);
            }

            void OnGameObjectCreate(GameObject* go)
            {
                switch (go->GetEntry())
                {
                    case GO_FACTORY_DOOR:   FactoryDoorGUID = go->GetGUID(); break;
                    case GO_IRONCLAD_DOOR:  IronCladDoorGUID = go->GetGUID();  break;
                    case GO_DEFIAS_CANNON:  DefiasCannonGUID = go->GetGUID();  break;
                    case GO_DOOR_LEVER:     DoorLeverGUID = go->GetGUID();     break;
                    case GO_MR_SMITE_CHEST: uiSmiteChestGUID = go->GetGUID();  break;
                }
            }

            void SetData(uint32 type, uint32 data)
            {
                switch (type)
                {
                case EVENT_STATE:
                    if (DefiasCannonGUID && IronCladDoorGUID)
                        State=data;
                    break;
                case EVENT_RHAHKZOR:
                    if (data == DONE)
                        if (GameObject* go = instance->GetGameObject(FactoryDoorGUID))
                            go->SetGoState(GO_STATE_ACTIVE);
                    break;
                }
            }

            uint32 GetData(uint32 type) const
            {
                switch (type)
                {
                    case EVENT_STATE:
                        return State;
                }

                return 0;
            }

            uint64 GetData64(uint32 data) const
            {
                switch (data)
                {
                    case DATA_SMITE_CHEST:
                        return uiSmiteChestGUID;
                }

                return 0;
            }

            void DoPlaySound(GameObject* unit, uint32 sound)
            {
<<<<<<< HEAD
                WorldPacket data;
                data.SetOpcode(SMSG_PLAY_SOUND);
                data << uint32(sound);
                unit->SendMessageToSet(&data, false);
            }

            void DoPlaySoundCreature(Unit* unit, uint32 sound)
            {
                WorldPacket data;
                data.SetOpcode(SMSG_PLAY_SOUND);
=======
                WorldPacket data(SMSG_PLAY_SOUND, 4);
>>>>>>> 7bef4ce4
                data << uint32(sound);
                unit->SendMessageToSet(&data, false);
            }
        };

        InstanceScript* GetInstanceScript(InstanceMap* map) const
        {
            return new instance_deadmines_InstanceMapScript(map);
        }
};

void AddSC_instance_deadmines()
{
    new instance_deadmines();
}<|MERGE_RESOLUTION|>--- conflicted
+++ resolved
@@ -240,20 +240,7 @@
 
             void DoPlaySound(GameObject* unit, uint32 sound)
             {
-<<<<<<< HEAD
-                WorldPacket data;
-                data.SetOpcode(SMSG_PLAY_SOUND);
-                data << uint32(sound);
-                unit->SendMessageToSet(&data, false);
-            }
-
-            void DoPlaySoundCreature(Unit* unit, uint32 sound)
-            {
-                WorldPacket data;
-                data.SetOpcode(SMSG_PLAY_SOUND);
-=======
                 WorldPacket data(SMSG_PLAY_SOUND, 4);
->>>>>>> 7bef4ce4
                 data << uint32(sound);
                 unit->SendMessageToSet(&data, false);
             }
