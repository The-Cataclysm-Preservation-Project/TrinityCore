/*
 * Copyright (C) 2008-2013 TrinityCore <http://www.trinitycore.org/>
 *
 * This program is free software; you can redistribute it and/or modify it
 * under the terms of the GNU General Public License as published by the
 * Free Software Foundation; either version 2 of the License, or (at your
 * option) any later version.
 *
 * This program is distributed in the hope that it will be useful, but WITHOUT
 * ANY WARRANTY; without even the implied warranty of MERCHANTABILITY or
 * FITNESS FOR A PARTICULAR PURPOSE. See the GNU General Public License for
 * more details.
 *
 * You should have received a copy of the GNU General Public License along
 * with this program. If not, see <http://www.gnu.org/licenses/>.
 */

<<<<<<< HEAD
/* ScriptData
SDName: Ironforge
SD%Complete: 0
SDComment:
SDCategory: Ironforge
EndScriptData */

/* ContentData
EndContentData */

=======
>>>>>>> 4ba3c2e5
#include "ScriptMgr.h"
#include "ScriptedCreature.h"
#include "ScriptedGossip.h"
#include "Player.h"

<<<<<<< HEAD
void AddSC_ironforge()
{
}
=======
void AddSC_ironforge() { }
>>>>>>> 4ba3c2e5
<|MERGE_RESOLUTION|>--- conflicted
+++ resolved
@@ -15,28 +15,11 @@
  * with this program. If not, see <http://www.gnu.org/licenses/>.
  */
 
-<<<<<<< HEAD
-/* ScriptData
-SDName: Ironforge
-SD%Complete: 0
-SDComment:
-SDCategory: Ironforge
-EndScriptData */
-
-/* ContentData
-EndContentData */
-
-=======
->>>>>>> 4ba3c2e5
 #include "ScriptMgr.h"
 #include "ScriptedCreature.h"
 #include "ScriptedGossip.h"
 #include "Player.h"
 
-<<<<<<< HEAD
 void AddSC_ironforge()
 {
-}
-=======
-void AddSC_ironforge() { }
->>>>>>> 4ba3c2e5
+}