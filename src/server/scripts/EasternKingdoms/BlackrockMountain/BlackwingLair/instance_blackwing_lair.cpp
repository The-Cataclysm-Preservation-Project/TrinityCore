--- conflicted
+++ resolved
@@ -103,39 +103,10 @@
 
             if (go->GetEntry() == GO_BLACK_DRAGON_EGG)
             {
-<<<<<<< HEAD
-                case 177807: // Egg
-                    if (GetBossState(BOSS_FIREMAW) == DONE)
-                        go->SetLootState(GO_JUST_DEACTIVATED);
-                    else
-                        EggList.push_back(go->GetGUID());
-                    break;
-                case 175946: // Door
-                    RazorgoreDoorGUID = go->GetGUID();
-                    HandleGameObject(ObjectGuid::Empty, GetBossState(BOSS_RAZORGORE) == DONE, go);
-                    break;
-                case 175185: // Door
-                    VaelastraszDoorGUID = go->GetGUID();
-                    HandleGameObject(ObjectGuid::Empty, GetBossState(BOSS_VAELASTRAZ) == DONE, go);
-                    break;
-                case 180424: // Door
-                    BroodlordDoorGUID = go->GetGUID();
-                    HandleGameObject(ObjectGuid::Empty, GetBossState(BOSS_BROODLORD) == DONE, go);
-                    break;
-                case 185483: // Door
-                    ChrommagusDoorGUID = go->GetGUID();
-                    HandleGameObject(ObjectGuid::Empty, GetBossState(BOSS_FIREMAW) == DONE && GetBossState(BOSS_EBONROC) == DONE && GetBossState(BOSS_FLAMEGOR) == DONE, go);
-                    break;
-                case 181125: // Door
-                    NefarianDoorGUID = go->GetGUID();
-                    HandleGameObject(ObjectGuid::Empty, GetBossState(BOSS_CHROMAGGUS) == DONE, go);
-                    break;
-=======
                 if (GetBossState(DATA_FIREMAW) == DONE)
                     go->SetPhaseMask(2, true);
                 else
                     EggList.push_back(go->GetGUID());
->>>>>>> 31eb2c5e
             }
         }
 
@@ -188,13 +159,8 @@
                     if (state == DONE)
                     {
                         for (GuidList::const_iterator itr = EggList.begin(); itr != EggList.end(); ++itr)
-<<<<<<< HEAD
-                            if (GameObject* egg = instance->GetGameObject((*itr)))
+                            if (GameObject* egg = instance->GetGameObject(*itr))
                                 egg->SetLootState(GO_JUST_DEACTIVATED);
-=======
-                            if (GameObject* egg = instance->GetGameObject(*itr))
-                                egg->SetPhaseMask(2, true);
->>>>>>> 31eb2c5e
                     }
                     SetData(DATA_EGG_EVENT, NOT_STARTED);
                     break;
