/*
 * Copyright (C) 2008-2014 TrinityCore <http://www.trinitycore.org/>
 *
 * This program is free software; you can redistribute it and/or modify it
 * under the terms of the GNU General Public License as published by the
 * Free Software Foundation; either version 2 of the License, or (at your
 * option) any later version.
 *
 * This program is distributed in the hope that it will be useful, but WITHOUT
 * ANY WARRANTY; without even the implied warranty of MERCHANTABILITY or
 * FITNESS FOR A PARTICULAR PURPOSE. See the GNU General Public License for
 * more details.
 *
 * You should have received a copy of the GNU General Public License along
 * with this program. If not, see <http://www.gnu.org/licenses/>.
 */

/*
 * Scripts for spells with SPELLFAMILY_ROGUE and SPELLFAMILY_GENERIC spells used by rogue players.
 * Ordered alphabetically using scriptname.
 * Scriptnames of files in this file should be prefixed with "spell_rog_".
 */

#include "Player.h"
#include "ScriptMgr.h"
#include "SpellScript.h"
#include "SpellAuraEffects.h"
#include "Containers.h"

enum RogueSpells
{
    SPELL_ROGUE_BLADE_FLURRY                        = 13877,
    SPELL_ROGUE_BLADE_FLURRY_EXTRA_ATTACK           = 22482,
    SPELL_ROGUE_CHEAT_DEATH_COOLDOWN                = 31231,
    SPELL_ROGUE_CRIPPLING_POISON                    = 3409,
    SPELL_ROGUE_GLYPH_OF_PREPARATION                = 56819,
    SPELL_ROGUE_KILLING_SPREE                       = 51690,
    SPELL_ROGUE_KILLING_SPREE_TELEPORT              = 57840,
    SPELL_ROGUE_KILLING_SPREE_WEAPON_DMG            = 57841,
    SPELL_ROGUE_KILLING_SPREE_DMG_BUFF              = 61851,
    SPELL_ROGUE_MASTER_OF_SUBTLETY_DAMAGE_PERCENT   = 31665,
    SPELL_ROGUE_MASTER_OF_SUBTLETY_PASSIVE          = 31223,
    SPELL_ROGUE_MASTER_OF_SUBTLETY_PERIODIC         = 31666,
    SPELL_ROGUE_OVERKILL_TALENT                     = 58426,
    SPELL_ROGUE_OVERKILL_PERIODIC                   = 58428,
    SPELL_ROGUE_OVERKILL_POWER_REGEN                = 58427,
    SPELL_ROGUE_PREY_ON_THE_WEAK                    = 58670,
    SPELL_ROGUE_SHIV_TRIGGERED                      = 5940,
    SPELL_ROGUE_SILCE_AND_DICE                      = 5171,
    SPELL_ROGUE_TRICKS_OF_THE_TRADE_DMG_BOOST       = 57933,
    SPELL_ROGUE_TRICKS_OF_THE_TRADE_PROC            = 59628
};

enum RogueSpellIcons
{
    ICON_ROGUE_IMPROVED_RECUPERATE                  = 4819
};

// 13877, 33735, (check 51211, 65956) - Blade Flurry
class spell_rog_blade_flurry : public SpellScriptLoader
{
    public:
        spell_rog_blade_flurry() : SpellScriptLoader("spell_rog_blade_flurry") { }

        class spell_rog_blade_flurry_AuraScript : public AuraScript
        {
            PrepareAuraScript(spell_rog_blade_flurry_AuraScript);

            bool Validate(SpellInfo const* /*spellInfo*/) OVERRIDE
            {
                if (!sSpellMgr->GetSpellInfo(SPELL_ROGUE_BLADE_FLURRY_EXTRA_ATTACK))
                    return false;
                return true;
            }

            bool Load() OVERRIDE
            {
                _procTarget = NULL;
                return true;
            }

            bool CheckProc(ProcEventInfo& eventInfo)
            {
                _procTarget = GetTarget()->SelectNearbyTarget(eventInfo.GetProcTarget());
                return _procTarget && eventInfo.GetDamageInfo();
            }

            void HandleProc(AuraEffect const* aurEff, ProcEventInfo& eventInfo)
            {
                PreventDefaultAction();

                TC_LOG_ERROR("misc", "damage: %u procSpell: %u",
                    eventInfo.GetDamageInfo()->GetDamage(), eventInfo.GetDamageInfo()->GetSpellInfo() ? eventInfo.GetDamageInfo()->GetSpellInfo()->Id : 0);

                GetTarget()->CastCustomSpell(SPELL_ROGUE_BLADE_FLURRY_EXTRA_ATTACK, SPELLVALUE_BASE_POINT0, eventInfo.GetDamageInfo()->GetDamage(), _procTarget, true, NULL, aurEff);
            }

            void Register() OVERRIDE
            {
                DoCheckProc += AuraCheckProcFn(spell_rog_blade_flurry_AuraScript::CheckProc);
                if (m_scriptSpellId == SPELL_ROGUE_BLADE_FLURRY)
                    OnEffectProc += AuraEffectProcFn(spell_rog_blade_flurry_AuraScript::HandleProc, EFFECT_0, SPELL_AURA_MOD_POWER_REGEN_PERCENT);
                else
                    OnEffectProc += AuraEffectProcFn(spell_rog_blade_flurry_AuraScript::HandleProc, EFFECT_0, SPELL_AURA_MOD_MELEE_HASTE);
            }

        private:
            Unit* _procTarget;
        };

        AuraScript* GetAuraScript() const OVERRIDE
        {
            return new spell_rog_blade_flurry_AuraScript();
        }
};

// 31228 - Cheat Death
class spell_rog_cheat_death : public SpellScriptLoader
{
    public:
        spell_rog_cheat_death() : SpellScriptLoader("spell_rog_cheat_death") { }

        class spell_rog_cheat_death_AuraScript : public AuraScript
        {
            PrepareAuraScript(spell_rog_cheat_death_AuraScript);

            uint32 absorbChance;

            bool Validate(SpellInfo const* /*spellInfo*/) OVERRIDE
            {
                if (!sSpellMgr->GetSpellInfo(SPELL_ROGUE_CHEAT_DEATH_COOLDOWN))
                    return false;
                return true;
            }

            bool Load() OVERRIDE
            {
                absorbChance = GetSpellInfo()->Effects[EFFECT_0].CalcValue();
                return GetUnitOwner()->ToPlayer();
            }

            void CalculateAmount(AuraEffect const* /*aurEff*/, int32 & amount, bool & /*canBeRecalculated*/)
            {
                // Set absorbtion amount to unlimited
                amount = -1;
            }

            void Absorb(AuraEffect* /*aurEff*/, DamageInfo & dmgInfo, uint32 & absorbAmount)
            {
                Player* target = GetTarget()->ToPlayer();
                if (dmgInfo.GetDamage() < target->GetHealth() || target->HasSpellCooldown(SPELL_ROGUE_CHEAT_DEATH_COOLDOWN) ||  !roll_chance_i(absorbChance))
                    return;

                target->CastSpell(target, SPELL_ROGUE_CHEAT_DEATH_COOLDOWN, true);
                target->AddSpellCooldown(SPELL_ROGUE_CHEAT_DEATH_COOLDOWN, 0, time(NULL) + 60);

                uint32 health10 = target->CountPctFromMaxHealth(10);

                // hp > 10% - absorb hp till 10%
                if (target->GetHealth() > health10)
                    absorbAmount = dmgInfo.GetDamage() - target->GetHealth() + health10;
                // hp lower than 10% - absorb everything
                else
                    absorbAmount = dmgInfo.GetDamage();
            }

            void Register() OVERRIDE
            {
                DoEffectCalcAmount += AuraEffectCalcAmountFn(spell_rog_cheat_death_AuraScript::CalculateAmount, EFFECT_0, SPELL_AURA_SCHOOL_ABSORB);
                OnEffectAbsorb += AuraEffectAbsorbFn(spell_rog_cheat_death_AuraScript::Absorb, EFFECT_0);
            }
        };

        AuraScript* GetAuraScript() const OVERRIDE
        {
            return new spell_rog_cheat_death_AuraScript();
        }
};

// -51625 - Deadly Brew
class spell_rog_crippling_poison : public SpellScriptLoader
{
    public:
        spell_rog_crippling_poison() : SpellScriptLoader("spell_rog_crippling_poison") { }

        class spell_rog_crippling_poison_AuraScript : public AuraScript
        {
            PrepareAuraScript(spell_rog_crippling_poison_AuraScript);

            bool Validate(SpellInfo const* /*spellInfo*/) OVERRIDE
            {
                if (!sSpellMgr->GetSpellInfo(SPELL_ROGUE_CRIPPLING_POISON))
                    return false;
                return true;
            }

            void OnProc(AuraEffect const* aurEff, ProcEventInfo& eventInfo)
            {
                PreventDefaultAction();
                GetTarget()->CastSpell(eventInfo.GetProcTarget(), SPELL_ROGUE_CRIPPLING_POISON, true, NULL, aurEff);
            }

            void Register() OVERRIDE
            {
                OnEffectProc += AuraEffectProcFn(spell_rog_crippling_poison_AuraScript::OnProc, EFFECT_0, SPELL_AURA_DUMMY);
            }
        };

        AuraScript* GetAuraScript() const OVERRIDE
        {
            return new spell_rog_crippling_poison_AuraScript();
        }
};

// -51664 - Cut to the Chase
class spell_rog_cut_to_the_chase : public SpellScriptLoader
{
    public:
        spell_rog_cut_to_the_chase () : SpellScriptLoader("spell_rog_cut_to_the_chase") { }

        class spell_rog_cut_to_the_chase_AuraScript : public AuraScript
        {
            PrepareAuraScript(spell_rog_cut_to_the_chase_AuraScript);

            void HandleProc(AuraEffect const* /*aurEff*/, ProcEventInfo& /*eventInfo*/)
            {
                PreventDefaultAction();
                if (Aura* aur = GetTarget()->GetAura(SPELL_ROGUE_SILCE_AND_DICE))
                    aur->SetDuration(aur->GetSpellInfo()->GetMaxDuration(), true);
            }

            void Register() OVERRIDE
            {
                OnEffectProc += AuraEffectProcFn(spell_rog_cut_to_the_chase_AuraScript::HandleProc, EFFECT_0, SPELL_AURA_DUMMY);
            }
        };

        AuraScript* GetAuraScript() const OVERRIDE
        {
            return new spell_rog_cut_to_the_chase_AuraScript();
        }
};

// 2818 - Deadly Poison
class spell_rog_deadly_poison : public SpellScriptLoader
{
    public:
        spell_rog_deadly_poison() : SpellScriptLoader("spell_rog_deadly_poison") { }

        class spell_rog_deadly_poison_SpellScript : public SpellScript
        {
            PrepareSpellScript(spell_rog_deadly_poison_SpellScript);

            bool Load() OVERRIDE
            {
                _stackAmount = 0;
                // at this point CastItem must already be initialized
                return GetCaster()->GetTypeId() == TYPEID_PLAYER && GetCastItem();
            }

            void HandleBeforeHit()
            {
                if (Unit* target = GetHitUnit())
                    // Deadly Poison
                    if (AuraEffect const* aurEff = target->GetAuraEffect(SPELL_AURA_PERIODIC_DAMAGE, SPELLFAMILY_ROGUE, 0x10000, 0x80000, 0, GetCaster()->GetGUID()))
                        _stackAmount = aurEff->GetBase()->GetStackAmount();
            }

            void HandleAfterHit()
            {
                if (_stackAmount < 5)
                    return;

                Player* player = GetCaster()->ToPlayer();

                if (Unit* target = GetHitUnit())
                {

                    Item* item = player->GetItemByPos(INVENTORY_SLOT_BAG_0, EQUIPMENT_SLOT_MAINHAND);

                    if (item == GetCastItem())
                        item = player->GetItemByPos(INVENTORY_SLOT_BAG_0, EQUIPMENT_SLOT_OFFHAND);

                    if (!item)
                        return;

                    // item combat enchantments
                    for (uint8 slot = 0; slot < MAX_ENCHANTMENT_SLOT; ++slot)
                    {
                        if (slot > PRISMATIC_ENCHANTMENT_SLOT && slot < PROP_ENCHANTMENT_SLOT_0)    // not holding enchantment id
                            continue;

                        SpellItemEnchantmentEntry const* enchant = sSpellItemEnchantmentStore.LookupEntry(item->GetEnchantmentId(EnchantmentSlot(slot)));
                        if (!enchant)
                            continue;

                        for (uint8 s = 0; s < 3; ++s)
                        {
                            if (enchant->type[s] != ITEM_ENCHANTMENT_TYPE_COMBAT_SPELL)
                                continue;

                            SpellInfo const* spellInfo = sSpellMgr->GetSpellInfo(enchant->spellid[s]);
                            if (!spellInfo)
                            {
                                TC_LOG_ERROR("spells", "Player::CastItemCombatSpell Enchant %i, player (Name: %s, GUID: %u) cast unknown spell %i", enchant->ID, player->GetName().c_str(), player->GetGUIDLow(), enchant->spellid[s]);
                                continue;
                            }

                            // Proc only rogue poisons
                            if (spellInfo->SpellFamilyName != SPELLFAMILY_ROGUE || spellInfo->Dispel != DISPEL_POISON)
                                continue;

                            // Do not reproc deadly
                            if (spellInfo->SpellFamilyFlags.IsEqual(0x10000, 0x80000, 0))
                                continue;

                            if (spellInfo->IsPositive())
                                player->CastSpell(player, enchant->spellid[s], true, item);
                            else
                                player->CastSpell(target, enchant->spellid[s], true, item);
                        }
                    }
                }
            }

            void Register() OVERRIDE
            {
                BeforeHit += SpellHitFn(spell_rog_deadly_poison_SpellScript::HandleBeforeHit);
                AfterHit += SpellHitFn(spell_rog_deadly_poison_SpellScript::HandleAfterHit);
            }

            uint8 _stackAmount;
        };

        SpellScript* GetSpellScript() const OVERRIDE
        {
            return new spell_rog_deadly_poison_SpellScript();
        }
};

// 51690 - Killing Spree
#define KillingSpreeScriptName "spell_rog_killing_spree"
class spell_rog_killing_spree : public SpellScriptLoader
{
    public:
        spell_rog_killing_spree() : SpellScriptLoader(KillingSpreeScriptName) { }

        class spell_rog_killing_spree_SpellScript : public SpellScript
        {
            PrepareSpellScript(spell_rog_killing_spree_SpellScript);

            void FilterTargets(std::list<WorldObject*>& targets)
            {
                if (targets.empty() || GetCaster()->GetVehicleBase())
                    FinishCast(SPELL_FAILED_OUT_OF_RANGE);
            }

            void HandleDummy(SpellEffIndex /*effIndex*/)
            {
                if (Aura* aura = GetCaster()->GetAura(SPELL_ROGUE_KILLING_SPREE))
                {
                    if (spell_rog_killing_spree_AuraScript* script = dynamic_cast<spell_rog_killing_spree_AuraScript*>(aura->GetScriptByName(KillingSpreeScriptName)))
                        script->AddTarget(GetHitUnit());
                }
            }

            void Register() OVERRIDE
            {
                OnObjectAreaTargetSelect += SpellObjectAreaTargetSelectFn(spell_rog_killing_spree_SpellScript::FilterTargets, EFFECT_1, TARGET_UNIT_DEST_AREA_ENEMY);
                OnEffectHitTarget += SpellEffectFn(spell_rog_killing_spree_SpellScript::HandleDummy, EFFECT_1, SPELL_EFFECT_DUMMY);
            }
        };

        SpellScript* GetSpellScript() const OVERRIDE
        {
            return new spell_rog_killing_spree_SpellScript();
        }

        class spell_rog_killing_spree_AuraScript : public AuraScript
        {
            PrepareAuraScript(spell_rog_killing_spree_AuraScript);

            bool Validate(SpellInfo const* /*spellInfo*/) OVERRIDE
            {
                if (!sSpellMgr->GetSpellInfo(SPELL_ROGUE_KILLING_SPREE_TELEPORT)
                    || !sSpellMgr->GetSpellInfo(SPELL_ROGUE_KILLING_SPREE_WEAPON_DMG)
                    || !sSpellMgr->GetSpellInfo(SPELL_ROGUE_KILLING_SPREE_DMG_BUFF))
                    return false;
                return true;
            }

            void HandleApply(AuraEffect const* /*aurEff*/, AuraEffectHandleModes /*mode*/)
            {
                GetTarget()->CastSpell(GetTarget(), SPELL_ROGUE_KILLING_SPREE_DMG_BUFF, true);
            }

            void HandleEffectPeriodic(AuraEffect const* /*aurEff*/)
            {
                while (!_targets.empty())
                {
                    uint64 guid = Trinity::Containers::SelectRandomContainerElement(_targets);
                    if (Unit* target = ObjectAccessor::GetUnit(*GetTarget(), guid))
                    {
                        GetTarget()->CastSpell(target, SPELL_ROGUE_KILLING_SPREE_TELEPORT, true);
                        GetTarget()->CastSpell(target, SPELL_ROGUE_KILLING_SPREE_WEAPON_DMG, true);
                        break;
                    }
                    else
                        _targets.remove(guid);
                }
            }

            void HandleRemove(AuraEffect const* /*aurEff*/, AuraEffectHandleModes /*mode*/)
            {
                GetTarget()->RemoveAurasDueToSpell(SPELL_ROGUE_KILLING_SPREE_DMG_BUFF);
            }

            void Register() OVERRIDE
            {
                AfterEffectApply += AuraEffectApplyFn(spell_rog_killing_spree_AuraScript::HandleApply, EFFECT_0, SPELL_AURA_PERIODIC_DUMMY, AURA_EFFECT_HANDLE_REAL);
                OnEffectPeriodic += AuraEffectPeriodicFn(spell_rog_killing_spree_AuraScript::HandleEffectPeriodic, EFFECT_0, SPELL_AURA_PERIODIC_DUMMY);
                AfterEffectRemove += AuraEffectRemoveFn(spell_rog_killing_spree_AuraScript::HandleRemove, EFFECT_0, SPELL_AURA_PERIODIC_DUMMY, AURA_EFFECT_HANDLE_REAL);
            }

        public:
            void AddTarget(Unit* target)
            {
                _targets.push_back(target->GetGUID());
            }

        private:
            std::list<uint64> _targets;
        };

        AuraScript* GetAuraScript() const OVERRIDE
        {
            return new spell_rog_killing_spree_AuraScript();
        }
};

// 31666 - Master of Subtlety
class spell_rog_master_of_subtlety : public SpellScriptLoader
{
    public:
        spell_rog_master_of_subtlety() : SpellScriptLoader("spell_rog_master_of_subtlety") { }

        class spell_rog_master_of_subtlety_AuraScript : public AuraScript
        {
            PrepareAuraScript(spell_rog_master_of_subtlety_AuraScript);

            bool Validate(SpellInfo const* /*spellInfo*/)
            {
                if (!sSpellMgr->GetSpellInfo(SPELL_ROGUE_MASTER_OF_SUBTLETY_DAMAGE_PERCENT))
                    return false;
                return true;
            }

            void HandleEffectPeriodic(AuraEffect const* /*aurEff*/)
            {
                Unit* target = GetTarget();

                if (!target->HasAuraType(SPELL_AURA_MOD_STEALTH))
                    target->RemoveAurasDueToSpell(SPELL_ROGUE_MASTER_OF_SUBTLETY_DAMAGE_PERCENT);
            }

            void Register()
            {
                OnEffectPeriodic += AuraEffectPeriodicFn(spell_rog_master_of_subtlety_AuraScript::HandleEffectPeriodic, EFFECT_0, SPELL_AURA_PERIODIC_DUMMY);
            }
        };

        AuraScript* GetAuraScript() const
        {
            return new spell_rog_master_of_subtlety_AuraScript();
        }
};

// 31130 - Nerves of Steel
class spell_rog_nerves_of_steel : public SpellScriptLoader
{
    public:
        spell_rog_nerves_of_steel() : SpellScriptLoader("spell_rog_nerves_of_steel") { }

        class spell_rog_nerves_of_steel_AuraScript : public AuraScript
        {
            PrepareAuraScript(spell_rog_nerves_of_steel_AuraScript);

            uint32 absorbPct;

            bool Load() OVERRIDE
            {
                absorbPct = GetSpellInfo()->Effects[EFFECT_0].CalcValue(GetCaster());
                return true;
            }

            void CalculateAmount(AuraEffect const* /*aurEff*/, int32 & amount, bool & /*canBeRecalculated*/)
            {
                // Set absorbtion amount to unlimited
                amount = -1;
            }

            void Absorb(AuraEffect* /*aurEff*/, DamageInfo & dmgInfo, uint32 & absorbAmount)
            {
                // reduces all damage taken while stun or fear
                if (GetTarget()->GetUInt32Value(UNIT_FIELD_FLAGS) & (UNIT_FLAG_FLEEING) || (GetTarget()->GetUInt32Value(UNIT_FIELD_FLAGS) & (UNIT_FLAG_STUNNED) && GetTarget()->HasAuraWithMechanic(1<<MECHANIC_STUN)))
                    absorbAmount = CalculatePct(dmgInfo.GetDamage(), absorbPct);
            }

            void Register() OVERRIDE
            {
                 DoEffectCalcAmount += AuraEffectCalcAmountFn(spell_rog_nerves_of_steel_AuraScript::CalculateAmount, EFFECT_0, SPELL_AURA_SCHOOL_ABSORB);
                 OnEffectAbsorb += AuraEffectAbsorbFn(spell_rog_nerves_of_steel_AuraScript::Absorb, EFFECT_0);
            }
        };

        AuraScript* GetAuraScript() const OVERRIDE
        {
            return new spell_rog_nerves_of_steel_AuraScript();
        }
};

// 58428 - Overkill
class spell_rog_overkill : public SpellScriptLoader
{
    public:
        spell_rog_overkill() : SpellScriptLoader("spell_rog_overkill") { }

        class spell_rog_overkill_AuraScript : public AuraScript
        {
            PrepareAuraScript(spell_rog_overkill_AuraScript);

            bool Validate(SpellInfo const* /*spellInfo*/)
            {
                if (!sSpellMgr->GetSpellInfo(SPELL_ROGUE_OVERKILL_POWER_REGEN))
                    return false;
                return true;
            }

            void HandleEffectPeriodic(AuraEffect const* /*aurEff*/)
            {
                Unit* target = GetTarget();

                if (!target->HasAuraType(SPELL_AURA_MOD_STEALTH))
                    target->RemoveAurasDueToSpell(SPELL_ROGUE_OVERKILL_POWER_REGEN);
            }

            void Register()
            {
                OnEffectPeriodic += AuraEffectPeriodicFn(spell_rog_overkill_AuraScript::HandleEffectPeriodic, EFFECT_0, SPELL_AURA_PERIODIC_DUMMY);
            }
        };

        AuraScript* GetAuraScript() const
        {
            return new spell_rog_overkill_AuraScript();
        }
};

// 14185 - Preparation
class spell_rog_preparation : public SpellScriptLoader
{
    public:
        spell_rog_preparation() : SpellScriptLoader("spell_rog_preparation") { }

        class spell_rog_preparation_SpellScript : public SpellScript
        {
            PrepareSpellScript(spell_rog_preparation_SpellScript);

            bool Load() OVERRIDE
            {
                return GetCaster()->GetTypeId() == TYPEID_PLAYER;
            }

            bool Validate(SpellInfo const* /*spellInfo*/) OVERRIDE
            {
                if (!sSpellMgr->GetSpellInfo(SPELL_ROGUE_GLYPH_OF_PREPARATION))
                    return false;
                return true;
            }

            void HandleDummy(SpellEffIndex /*effIndex*/)
            {
                Player* caster = GetCaster()->ToPlayer();

                // immediately finishes the cooldown on certain Rogue abilities
                SpellCooldowns const& cm = caster->GetSpellCooldownMap();
                for (SpellCooldowns::const_iterator itr = cm.begin(); itr != cm.end();)
                {
<<<<<<< HEAD
                    SpellInfo const* spellInfo = sSpellMgr->GetSpellInfo(itr->first);
                    if (!spellInfo || spellInfo->SpellFamilyName != SPELLFAMILY_ROGUE)
                    {
                        ++itr;
                        continue;
                    }
=======
                    SpellInfo const* spellInfo = sSpellMgr->EnsureSpellInfo(itr->first);
>>>>>>> 29610b25

                    if ((spellInfo->SpellFamilyFlags[1] & SPELLFAMILYFLAG1_ROGUE_SHADOWSTEP ||              // Shadowstep
                        spellInfo->SpellFamilyFlags[0] & SPELLFAMILYFLAG0_ROGUE_VAN_SPRINT) ||              // Vanish, Sprint
                        // Glyph of Preparation
                        (caster->HasAura(SPELL_ROGUE_GLYPH_OF_PREPARATION) &&
                        (spellInfo->SpellFamilyFlags[1] & SPELLFAMILYFLAG1_ROGUE_DISMANTLE_SMOKE_BOMB ||    // Dismantle, Smoke Bomb
                        spellInfo->SpellFamilyFlags[0] & SPELLFAMILYFLAG0_ROGUE_KICK)))                     // Kick
                    {
                        caster->RemoveSpellCooldown((itr++)->first, true);
                    }
                    else
                        ++itr;
                }
            }

            void Register() OVERRIDE
            {
                OnEffectHitTarget += SpellEffectFn(spell_rog_preparation_SpellScript::HandleDummy, EFFECT_0, SPELL_EFFECT_DUMMY);
            }
        };

        SpellScript* GetSpellScript() const OVERRIDE
        {
            return new spell_rog_preparation_SpellScript();
        }
};

// 51685 - Prey on the Weak
class spell_rog_prey_on_the_weak : public SpellScriptLoader
{
    public:
        spell_rog_prey_on_the_weak() : SpellScriptLoader("spell_rog_prey_on_the_weak") { }

        class spell_rog_prey_on_the_weak_AuraScript : public AuraScript
        {
            PrepareAuraScript(spell_rog_prey_on_the_weak_AuraScript);

            bool Validate(SpellInfo const* /*spellInfo*/) OVERRIDE
            {
                if (!sSpellMgr->GetSpellInfo(SPELL_ROGUE_PREY_ON_THE_WEAK))
                    return false;
                return true;
            }

            void HandleEffectPeriodic(AuraEffect const* /*aurEff*/)
            {
                Unit* target = GetTarget();
                Unit* victim = target->GetVictim();
                if (victim && (target->GetHealthPct() > victim->GetHealthPct()))
                {
                    if (!target->HasAura(SPELL_ROGUE_PREY_ON_THE_WEAK))
                    {
                        int32 bp = GetSpellInfo()->Effects[EFFECT_0].CalcValue();
                        target->CastCustomSpell(target, SPELL_ROGUE_PREY_ON_THE_WEAK, &bp, 0, 0, true);
                    }
                }
                else
                    target->RemoveAurasDueToSpell(SPELL_ROGUE_PREY_ON_THE_WEAK);
            }

            void Register() OVERRIDE
            {
                OnEffectPeriodic += AuraEffectPeriodicFn(spell_rog_prey_on_the_weak_AuraScript::HandleEffectPeriodic, EFFECT_0, SPELL_AURA_PERIODIC_DUMMY);
            }
        };

        AuraScript* GetAuraScript() const OVERRIDE
        {
            return new spell_rog_prey_on_the_weak_AuraScript();
        }
};

// 73651 - Recuperate
class spell_rog_recuperate : public SpellScriptLoader
{
    public:
        spell_rog_recuperate() : SpellScriptLoader("spell_rog_recuperate") { }

        class spell_rog_recuperate_AuraScript : public AuraScript
        {
            PrepareAuraScript(spell_rog_recuperate_AuraScript);

            bool Load() OVERRIDE
            {
                return GetCaster()->GetTypeId() == TYPEID_PLAYER;
            }

            void OnPeriodic(AuraEffect const* /*aurEff*/)
            {
                if (Unit* caster = GetCaster())
                    if (AuraEffect* effect = GetAura()->GetEffect(EFFECT_0))
                        effect->RecalculateAmount(caster);
            }

            void CalculateBonus(AuraEffect const* /*aurEff*/, int32& amount, bool& canBeRecalculated)
            {
                canBeRecalculated = false;
                if (Unit* caster = GetCaster())
                {
                    int32 baseAmount = GetSpellInfo()->Effects[EFFECT_0].CalcValue(caster) * 1000;
                    // Improved Recuperate
                    if (AuraEffect const* auraEffect = caster->GetDummyAuraEffect(SPELLFAMILY_ROGUE, ICON_ROGUE_IMPROVED_RECUPERATE, EFFECT_0))
                        baseAmount += auraEffect->GetAmount();

                    amount = CalculatePct(caster->GetMaxHealth(), float(baseAmount) / 1000.0f);
                }
            }

            void Register() OVERRIDE
            {
                OnEffectPeriodic += AuraEffectPeriodicFn(spell_rog_recuperate_AuraScript::OnPeriodic, EFFECT_0, SPELL_AURA_PERIODIC_HEAL);
                DoEffectCalcAmount += AuraEffectCalcAmountFn(spell_rog_recuperate_AuraScript::CalculateBonus, EFFECT_0, SPELL_AURA_PERIODIC_HEAL);
            }
        };

        AuraScript* GetAuraScript() const OVERRIDE
        {
            return new spell_rog_recuperate_AuraScript();
        }
};

// 1943 - Rupture
class spell_rog_rupture : public SpellScriptLoader
{
    public:
        spell_rog_rupture() : SpellScriptLoader("spell_rog_rupture") { }

        class spell_rog_rupture_AuraScript : public AuraScript
        {
            PrepareAuraScript(spell_rog_rupture_AuraScript);

            bool Load() OVERRIDE
            {
                Unit* caster = GetCaster();
                return caster && caster->GetTypeId() == TYPEID_PLAYER;
            }

            void CalculateAmount(AuraEffect const* /*aurEff*/, int32& amount, bool& canBeRecalculated)
            {
                if (Unit* caster = GetCaster())
                {
                    canBeRecalculated = false;

                    float const attackpowerPerCombo[6] =
                    {
                        0.0f,
                        0.015f,         // 1 point:  ${($m1 + $b1*1 + 0.015 * $AP) * 4} damage over 8 secs
                        0.024f,         // 2 points: ${($m1 + $b1*2 + 0.024 * $AP) * 5} damage over 10 secs
                        0.03f,          // 3 points: ${($m1 + $b1*3 + 0.03 * $AP) * 6} damage over 12 secs
                        0.03428571f,    // 4 points: ${($m1 + $b1*4 + 0.03428571 * $AP) * 7} damage over 14 secs
                        0.0375f         // 5 points: ${($m1 + $b1*5 + 0.0375 * $AP) * 8} damage over 16 secs
                    };

                    uint8 cp = caster->ToPlayer()->GetComboPoints();
                    if (cp > 5)
                        cp = 5;

                    amount += int32(caster->GetTotalAttackPowerValue(BASE_ATTACK) * attackpowerPerCombo[cp]);
                }
            }

            void Register() OVERRIDE
            {
                DoEffectCalcAmount += AuraEffectCalcAmountFn(spell_rog_rupture_AuraScript::CalculateAmount, EFFECT_0, SPELL_AURA_PERIODIC_DAMAGE);
            }
        };

        AuraScript* GetAuraScript() const OVERRIDE
        {
            return new spell_rog_rupture_AuraScript();
        }
};

// 5938 - Shiv
class spell_rog_shiv : public SpellScriptLoader
{
    public:
        spell_rog_shiv() : SpellScriptLoader("spell_rog_shiv") { }

        class spell_rog_shiv_SpellScript : public SpellScript
        {
            PrepareSpellScript(spell_rog_shiv_SpellScript);

            bool Load() OVERRIDE
            {
                return GetCaster()->GetTypeId() == TYPEID_PLAYER;
            }

            bool Validate(SpellInfo const* /*spellInfo*/) OVERRIDE
            {
                if (!sSpellMgr->GetSpellInfo(SPELL_ROGUE_SHIV_TRIGGERED))
                    return false;
                return true;
            }

            void HandleDummy(SpellEffIndex /*effIndex*/)
            {
                Unit* caster = GetCaster();
                if (Unit* unitTarget = GetHitUnit())
                    caster->CastSpell(unitTarget, SPELL_ROGUE_SHIV_TRIGGERED, true);
            }

            void Register() OVERRIDE
            {
                OnEffectHitTarget += SpellEffectFn(spell_rog_shiv_SpellScript::HandleDummy, EFFECT_0, SPELL_EFFECT_DUMMY);
            }
        };

        SpellScript* GetSpellScript() const OVERRIDE
        {
            return new spell_rog_shiv_SpellScript();
        }
};

// 1784 - Stealth
class spell_rog_stealth : public SpellScriptLoader
{
    public:
        spell_rog_stealth() : SpellScriptLoader("spell_rog_stealth") { }

        class spell_rog_stealth_AuraScript : public AuraScript
        {
            PrepareAuraScript(spell_rog_stealth_AuraScript);

            bool Validate(SpellInfo const* /*spellInfo*/)
            {
                if (!sSpellMgr->GetSpellInfo(SPELL_ROGUE_MASTER_OF_SUBTLETY_PASSIVE) ||
                    !sSpellMgr->GetSpellInfo(SPELL_ROGUE_MASTER_OF_SUBTLETY_DAMAGE_PERCENT) ||
                    !sSpellMgr->GetSpellInfo(SPELL_ROGUE_MASTER_OF_SUBTLETY_PERIODIC) ||
                    !sSpellMgr->GetSpellInfo(SPELL_ROGUE_OVERKILL_TALENT) ||
                    !sSpellMgr->GetSpellInfo(SPELL_ROGUE_OVERKILL_POWER_REGEN) ||
                    !sSpellMgr->GetSpellInfo(SPELL_ROGUE_OVERKILL_PERIODIC))
                    return false;
                return true;
            }

            void HandleEffectApply(AuraEffect const* /*aurEff*/, AuraEffectHandleModes /*mode*/)
            {
                Unit* target = GetTarget();

                // Master of Subtlety
                if (AuraEffect const* aurEff = target->GetAuraEffect(SPELL_ROGUE_MASTER_OF_SUBTLETY_PASSIVE, EFFECT_0))
                {
                    int32 basepoints0 = aurEff->GetAmount();
                    target->CastCustomSpell(target, SPELL_ROGUE_MASTER_OF_SUBTLETY_DAMAGE_PERCENT, &basepoints0, NULL, NULL, true);
                }

                // Overkill
                if (target->HasAura(SPELL_ROGUE_OVERKILL_TALENT))
                    target->CastSpell(target, SPELL_ROGUE_OVERKILL_POWER_REGEN, true);
            }

            void HandleEffectRemove(AuraEffect const* /*aurEff*/, AuraEffectHandleModes /*mode*/)
            {
                Unit* target = GetTarget();

                // Master of subtlety
                if (target->HasAura(SPELL_ROGUE_MASTER_OF_SUBTLETY_PASSIVE))
                    target->CastSpell(target, SPELL_ROGUE_MASTER_OF_SUBTLETY_PERIODIC, true);

                // Overkill
                if (target->HasAura(SPELL_ROGUE_OVERKILL_TALENT))
                    target->CastSpell(target, SPELL_ROGUE_OVERKILL_PERIODIC, true);
            }

            void Register()
            {
                AfterEffectApply += AuraEffectApplyFn(spell_rog_stealth_AuraScript::HandleEffectApply, EFFECT_0, SPELL_AURA_MOD_SHAPESHIFT, AURA_EFFECT_HANDLE_REAL_OR_REAPPLY_MASK);
                AfterEffectRemove += AuraEffectRemoveFn(spell_rog_stealth_AuraScript::HandleEffectRemove, EFFECT_0, SPELL_AURA_MOD_SHAPESHIFT, AURA_EFFECT_HANDLE_REAL_OR_REAPPLY_MASK);
            }
        };

        AuraScript* GetAuraScript() const
        {
            return new spell_rog_stealth_AuraScript();
        }
};

// 57934 - Tricks of the Trade
class spell_rog_tricks_of_the_trade : public SpellScriptLoader
{
    public:
        spell_rog_tricks_of_the_trade() : SpellScriptLoader("spell_rog_tricks_of_the_trade") { }

        class spell_rog_tricks_of_the_trade_AuraScript : public AuraScript
        {
            PrepareAuraScript(spell_rog_tricks_of_the_trade_AuraScript);

            bool Validate(SpellInfo const* /*spellInfo*/) OVERRIDE
            {
                if (!sSpellMgr->GetSpellInfo(SPELL_ROGUE_TRICKS_OF_THE_TRADE_DMG_BOOST))
                    return false;
                if (!sSpellMgr->GetSpellInfo(SPELL_ROGUE_TRICKS_OF_THE_TRADE_PROC))
                    return false;
                return true;
            }

            bool Load() OVERRIDE
            {
                _redirectTarget = NULL;
                return true;
            }

            void OnRemove(AuraEffect const* /*aurEff*/, AuraEffectHandleModes /*mode*/)
            {
                if (GetTargetApplication()->GetRemoveMode() != AURA_REMOVE_BY_DEFAULT)
                    GetTarget()->ResetRedirectThreat();
            }

            bool CheckProc(ProcEventInfo& /*eventInfo*/)
            {
                _redirectTarget = GetTarget()->GetRedirectThreatTarget();
                return _redirectTarget;
            }

            void HandleProc(AuraEffect const* /*aurEff*/, ProcEventInfo& /*eventInfo*/)
            {
                PreventDefaultAction();

                Unit* target = GetTarget();
                target->CastSpell(_redirectTarget, SPELL_ROGUE_TRICKS_OF_THE_TRADE_DMG_BOOST, true);
                target->CastSpell(target, SPELL_ROGUE_TRICKS_OF_THE_TRADE_PROC, true);
                Remove(AURA_REMOVE_BY_DEFAULT); // maybe handle by proc charges
            }

            void Register() OVERRIDE
            {
                AfterEffectRemove += AuraEffectRemoveFn(spell_rog_tricks_of_the_trade_AuraScript::OnRemove, EFFECT_1, SPELL_AURA_DUMMY, AURA_EFFECT_HANDLE_REAL);
                DoCheckProc += AuraCheckProcFn(spell_rog_tricks_of_the_trade_AuraScript::CheckProc);
                OnEffectProc += AuraEffectProcFn(spell_rog_tricks_of_the_trade_AuraScript::HandleProc, EFFECT_1, SPELL_AURA_DUMMY);
            }

        private:
            Unit* _redirectTarget;
        };

        AuraScript* GetAuraScript() const OVERRIDE
        {
            return new spell_rog_tricks_of_the_trade_AuraScript();
        }
};

// 59628 - Tricks of the Trade (Proc)
class spell_rog_tricks_of_the_trade_proc : public SpellScriptLoader
{
    public:
        spell_rog_tricks_of_the_trade_proc() : SpellScriptLoader("spell_rog_tricks_of_the_trade_proc") { }

        class spell_rog_tricks_of_the_trade_proc_AuraScript : public AuraScript
        {
            PrepareAuraScript(spell_rog_tricks_of_the_trade_proc_AuraScript);

            void HandleRemove(AuraEffect const* /*aurEff*/, AuraEffectHandleModes /*mode*/)
            {
                GetTarget()->ResetRedirectThreat();
            }

            void Register() OVERRIDE
            {
                AfterEffectRemove += AuraEffectRemoveFn(spell_rog_tricks_of_the_trade_proc_AuraScript::HandleRemove, EFFECT_0, SPELL_AURA_DUMMY, AURA_EFFECT_HANDLE_REAL);
            }
        };

        AuraScript* GetAuraScript() const OVERRIDE
        {
            return new spell_rog_tricks_of_the_trade_proc_AuraScript();
        }
};

void AddSC_rogue_spell_scripts()
{
    new spell_rog_blade_flurry();
    new spell_rog_cheat_death();
    new spell_rog_crippling_poison();
    new spell_rog_cut_to_the_chase();
    new spell_rog_deadly_poison();
    new spell_rog_killing_spree();
    new spell_rog_master_of_subtlety();
    new spell_rog_nerves_of_steel();
    new spell_rog_overkill();
    new spell_rog_preparation();
    new spell_rog_prey_on_the_weak();
    new spell_rog_recuperate();
    new spell_rog_rupture();
    new spell_rog_shiv();
    new spell_rog_stealth();
    new spell_rog_tricks_of_the_trade();
    new spell_rog_tricks_of_the_trade_proc();
}<|MERGE_RESOLUTION|>--- conflicted
+++ resolved
@@ -586,16 +586,12 @@
                 SpellCooldowns const& cm = caster->GetSpellCooldownMap();
                 for (SpellCooldowns::const_iterator itr = cm.begin(); itr != cm.end();)
                 {
-<<<<<<< HEAD
-                    SpellInfo const* spellInfo = sSpellMgr->GetSpellInfo(itr->first);
-                    if (!spellInfo || spellInfo->SpellFamilyName != SPELLFAMILY_ROGUE)
+                    SpellInfo const* spellInfo = sSpellMgr->EnsureSpellInfo(itr->first);
+                    if (spellInfo->SpellFamilyName != SPELLFAMILY_ROGUE)
                     {
                         ++itr;
                         continue;
                     }
-=======
-                    SpellInfo const* spellInfo = sSpellMgr->EnsureSpellInfo(itr->first);
->>>>>>> 29610b25
 
                     if ((spellInfo->SpellFamilyFlags[1] & SPELLFAMILYFLAG1_ROGUE_SHADOWSTEP ||              // Shadowstep
                         spellInfo->SpellFamilyFlags[0] & SPELLFAMILYFLAG0_ROGUE_VAN_SPRINT) ||              // Vanish, Sprint
