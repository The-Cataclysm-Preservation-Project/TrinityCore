--- conflicted
+++ resolved
@@ -604,33 +604,6 @@
 
             void HandleDummy(SpellEffIndex /*effIndex*/)
             {
-<<<<<<< HEAD
-                Player* caster = GetCaster()->ToPlayer();
-
-                // immediately finishes the cooldown on certain Rogue abilities
-                SpellCooldowns const& cm = caster->GetSpellCooldownMap();
-                for (SpellCooldowns::const_iterator itr = cm.begin(); itr != cm.end();)
-                {
-                    SpellInfo const* spellInfo = sSpellMgr->EnsureSpellInfo(itr->first);
-                    if (spellInfo->SpellFamilyName != SPELLFAMILY_ROGUE)
-                    {
-                        ++itr;
-                        continue;
-                    }
-
-                    if ((spellInfo->SpellFamilyFlags[1] & SPELLFAMILYFLAG1_ROGUE_SHADOWSTEP ||              // Shadowstep
-                        spellInfo->SpellFamilyFlags[0] & SPELLFAMILYFLAG0_ROGUE_VAN_SPRINT) ||              // Vanish, Sprint
-                        // Glyph of Preparation
-                        (caster->HasAura(SPELL_ROGUE_GLYPH_OF_PREPARATION) &&
-                        (spellInfo->SpellFamilyFlags[1] & SPELLFAMILYFLAG1_ROGUE_DISMANTLE_SMOKE_BOMB ||    // Dismantle, Smoke Bomb
-                        spellInfo->SpellFamilyFlags[0] & SPELLFAMILYFLAG0_ROGUE_KICK)))                     // Kick
-                    {
-                        caster->RemoveSpellCooldown((itr++)->first, true);
-                    }
-                    else
-                        ++itr;
-                }
-=======
                 Unit* caster = GetCaster();
                 caster->GetSpellHistory()->ResetCooldowns([caster](SpellHistory::CooldownStorageType::iterator itr) -> bool
                 {
@@ -646,7 +619,14 @@
                         (spellInfo->SpellFamilyFlags[0] & SPELLFAMILYFLAG_ROGUE_BLADE_FLURRY &&          // Blade Flurry
                         spellInfo->SpellFamilyFlags[1] & SPELLFAMILYFLAG1_ROGUE_BLADE_FLURRY)));
                 }, true);
->>>>>>> dbaf8856
+                        continue;
+                        spellInfo->SpellFamilyFlags[0] & SPELLFAMILYFLAG0_ROGUE_VAN_SPRINT) ||              // Vanish, Sprint
+                        // Glyph of Preparation
+                        (caster->HasAura(SPELL_ROGUE_GLYPH_OF_PREPARATION) &&
+                        (spellInfo->SpellFamilyFlags[1] & SPELLFAMILYFLAG1_ROGUE_DISMANTLE_SMOKE_BOMB ||    // Dismantle, Smoke Bomb
+                        spellInfo->SpellFamilyFlags[0] & SPELLFAMILYFLAG0_ROGUE_KICK)))                     // Kick
+                    {
+                        caster->RemoveSpellCooldown((itr++)->first, true);
             }
 
             void Register() override
