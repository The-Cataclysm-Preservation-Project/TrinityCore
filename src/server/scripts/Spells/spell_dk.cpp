/*
 * Copyright (C) 2008-2014 TrinityCore <http://www.trinitycore.org/>
 *
 * This program is free software; you can redistribute it and/or modify it
 * under the terms of the GNU General Public License as published by the
 * Free Software Foundation; either version 2 of the License, or (at your
 * option) any later version.
 *
 * This program is distributed in the hope that it will be useful, but WITHOUT
 * ANY WARRANTY; without even the implied warranty of MERCHANTABILITY or
 * FITNESS FOR A PARTICULAR PURPOSE. See the GNU General Public License for
 * more details.
 *
 * You should have received a copy of the GNU General Public License along
 * with this program. If not, see <http://www.gnu.org/licenses/>.
 */

/*
 * Scripts for spells with SPELLFAMILY_DEATHKNIGHT and SPELLFAMILY_GENERIC spells used by deathknight players.
 * Ordered alphabetically using scriptname.
 * Scriptnames of files in this file should be prefixed with "spell_dk_".
 */

#include "Player.h"
#include "ScriptMgr.h"
#include "SpellScript.h"
#include "SpellAuraEffects.h"
#include "Containers.h"

enum DeathKnightSpells
{
    SPELL_DK_ANTI_MAGIC_SHELL_TALENT            = 51052,
    SPELL_DK_BLACK_ICE_R1                       = 49140,
    SPELL_DK_BLOOD_BOIL_TRIGGERED               = 65658,
    SPELL_DK_BLOOD_GORGED_HEAL                  = 50454,
    SPELL_DK_BLOOD_PLAGUE                       = 55078,
    SPELL_DK_BLOOD_PRESENCE                     = 48263,
    SPELL_DK_BLOOD_PRESENCE_TRIGGERED           = 61261,
    SPELL_DK_BLOOD_SHIELD_MASTERY               = 77513,
    SPELL_DK_BLOOD_SHIELD_ABSORB                = 77535,
    SPELL_DK_BUTCHERY                           = 50163,
    SPELL_DK_CORPSE_EXPLOSION_TRIGGERED         = 43999,
    SPELL_DK_DEATH_AND_DECAY_DAMAGE             = 52212,
    SPELL_DK_DEATH_COIL_DAMAGE                  = 47632,
    SPELL_DK_DEATH_COIL_HEAL                    = 47633,
    SPELL_DK_DEATH_STRIKE_HEAL                  = 45470,
    SPELL_DK_DEATH_STRIKE_ENABLER               = 89832,
    SPELL_DK_FROST_FEVER                        = 55095,
    SPELL_DK_FROST_PRESENCE                     = 48266,
    SPELL_DK_GHOUL_EXPLODE                      = 47496,
    SPELL_DK_GLYPH_OF_ICEBOUND_FORTITUDE        = 58625,
    SPELL_DK_GLYPH_OF_DISEASE                   = 63334,
    SPELL_DK_IMPROVED_BLOOD_PRESENCE_R1         = 50365,
    SPELL_DK_IMPROVED_DEATH_STRIKE              = 62905,
    SPELL_DK_IMPROVED_FROST_PRESENCE_R1         = 50384,
    SPELL_DK_IMPROVED_FROST_PRESENCE_TRIGGERED  = 63621,
    SPELL_DK_IMPROVED_UNHOLY_PRESENCE_R1        = 50391,
    SPELL_DK_IMPROVED_UNHOLY_PRESENCE_TRIGGERED = 63622,
    SPELL_DK_ITEM_SIGIL_VENGEFUL_HEART          = 64962,
    SPELL_DK_ITEM_T8_MELEE_4P_BONUS             = 64736,
    SPELL_DK_MASTER_OF_GHOULS                   = 52143,
    SPELL_DK_RAISE_DEAD_USE_REAGENT             = 48289,
    SPELL_DK_RUNIC_POWER_ENERGIZE               = 49088,
    SPELL_DK_RUNE_TAP                           = 48982,
    SPELL_DK_SCENT_OF_BLOOD                     = 50422,
    SPELL_DK_SCOURGE_STRIKE_TRIGGERED           = 70890,
    SPELL_DK_UNHOLY_PRESENCE                    = 48265,
    SPELL_DK_WILL_OF_THE_NECROPOLIS             = 96171
};

// 50462 - Anti-Magic Shell (on raid member)
class spell_dk_anti_magic_shell_raid : public SpellScriptLoader
{
    public:
        spell_dk_anti_magic_shell_raid() : SpellScriptLoader("spell_dk_anti_magic_shell_raid") { }

        class spell_dk_anti_magic_shell_raid_AuraScript : public AuraScript
        {
            PrepareAuraScript(spell_dk_anti_magic_shell_raid_AuraScript);

        public:
            spell_dk_anti_magic_shell_raid_AuraScript()
            {
                absorbPct = 0;
            }

        private:
            uint32 absorbPct;

            bool Load() override
            {
                absorbPct = GetSpellInfo()->Effects[EFFECT_0].CalcValue(GetCaster());
                return true;
            }

            void CalculateAmount(AuraEffect const* /*aurEff*/, int32 & amount, bool & /*canBeRecalculated*/)
            {
                /// @todo this should absorb limited amount of damage, but no info on calculation formula
                amount = -1;
            }

            void Absorb(AuraEffect* /*aurEff*/, DamageInfo & dmgInfo, uint32 & absorbAmount)
            {
                absorbAmount = CalculatePct(dmgInfo.GetDamage(), absorbPct);
            }

            void Register() override
            {
                DoEffectCalcAmount += AuraEffectCalcAmountFn(spell_dk_anti_magic_shell_raid_AuraScript::CalculateAmount, EFFECT_0, SPELL_AURA_SCHOOL_ABSORB);
                OnEffectAbsorb += AuraEffectAbsorbFn(spell_dk_anti_magic_shell_raid_AuraScript::Absorb, EFFECT_0);
            }
        };

        AuraScript* GetAuraScript() const override
        {
            return new spell_dk_anti_magic_shell_raid_AuraScript();
        }
};

// 48707 - Anti-Magic Shell (on self)
class spell_dk_anti_magic_shell_self : public SpellScriptLoader
{
    public:
        spell_dk_anti_magic_shell_self() : SpellScriptLoader("spell_dk_anti_magic_shell_self") { }

        class spell_dk_anti_magic_shell_self_AuraScript : public AuraScript
        {
            PrepareAuraScript(spell_dk_anti_magic_shell_self_AuraScript);

        public:
            spell_dk_anti_magic_shell_self_AuraScript()
            {
                absorbPct = 0;
                hpPct = 0;
            }

        private:
            uint32 absorbPct, hpPct;
            bool Load() override
            {
                absorbPct = GetSpellInfo()->Effects[EFFECT_0].CalcValue(GetCaster());
                hpPct = GetSpellInfo()->Effects[EFFECT_1].CalcValue(GetCaster());
                return true;
            }

            bool Validate(SpellInfo const* /*spellInfo*/) override
            {
                if (!sSpellMgr->GetSpellInfo(SPELL_DK_RUNIC_POWER_ENERGIZE))
                    return false;
                return true;
            }

            void CalculateAmount(AuraEffect const* /*aurEff*/, int32 & amount, bool & /*canBeRecalculated*/)
            {
                amount = GetCaster()->CountPctFromMaxHealth(hpPct);
            }

            void Absorb(AuraEffect* /*aurEff*/, DamageInfo & dmgInfo, uint32 & absorbAmount)
            {
                absorbAmount = std::min(CalculatePct(dmgInfo.GetDamage(), absorbPct), GetTarget()->CountPctFromMaxHealth(hpPct));
            }

            void Trigger(AuraEffect* aurEff, DamageInfo& /*dmgInfo*/, uint32& absorbAmount)
            {
                // damage absorbed by Anti-Magic Shell energizes the DK with additional runic power.
                // This, if I'm not mistaken, shows that we get back ~20% of the absorbed damage as runic power.
                int32 bp = CalculatePct(absorbAmount, 20);
                GetTarget()->CastCustomSpell(SPELL_DK_RUNIC_POWER_ENERGIZE, SPELLVALUE_BASE_POINT0, bp, GetTarget(), true, NULL, aurEff);
            }

            void Register() override
            {
                DoEffectCalcAmount += AuraEffectCalcAmountFn(spell_dk_anti_magic_shell_self_AuraScript::CalculateAmount, EFFECT_0, SPELL_AURA_SCHOOL_ABSORB);
                OnEffectAbsorb += AuraEffectAbsorbFn(spell_dk_anti_magic_shell_self_AuraScript::Absorb, EFFECT_0);
                AfterEffectAbsorb += AuraEffectAbsorbFn(spell_dk_anti_magic_shell_self_AuraScript::Trigger, EFFECT_0);
            }
        };

        AuraScript* GetAuraScript() const override
        {
            return new spell_dk_anti_magic_shell_self_AuraScript();
        }
};

// 50461 - Anti-Magic Zone
class spell_dk_anti_magic_zone : public SpellScriptLoader
{
    public:
        spell_dk_anti_magic_zone() : SpellScriptLoader("spell_dk_anti_magic_zone") { }

        class spell_dk_anti_magic_zone_AuraScript : public AuraScript
        {
            PrepareAuraScript(spell_dk_anti_magic_zone_AuraScript);

        public:
            spell_dk_anti_magic_zone_AuraScript()
            {
                absorbPct = 0;
            }

        private:
            uint32 absorbPct;

            bool Load() override
            {
                absorbPct = GetSpellInfo()->Effects[EFFECT_0].CalcValue(GetCaster());
                return true;
            }

            bool Validate(SpellInfo const* /*spellInfo*/) override
            {
                if (!sSpellMgr->GetSpellInfo(SPELL_DK_ANTI_MAGIC_SHELL_TALENT))
                    return false;
                return true;
            }

            void CalculateAmount(AuraEffect const* /*aurEff*/, int32 & amount, bool & /*canBeRecalculated*/)
            {
                SpellInfo const* talentSpell = sSpellMgr->EnsureSpellInfo(SPELL_DK_ANTI_MAGIC_SHELL_TALENT);
                amount = talentSpell->Effects[EFFECT_0].CalcValue(GetCaster());
                if (Player* player = GetCaster()->ToPlayer())
                     amount += int32(2 * player->GetTotalAttackPowerValue(BASE_ATTACK));
            }

            void Absorb(AuraEffect* /*aurEff*/, DamageInfo & dmgInfo, uint32 & absorbAmount)
            {
                 absorbAmount = CalculatePct(dmgInfo.GetDamage(), absorbPct);
            }

            void Register() override
            {
                 DoEffectCalcAmount += AuraEffectCalcAmountFn(spell_dk_anti_magic_zone_AuraScript::CalculateAmount, EFFECT_0, SPELL_AURA_SCHOOL_ABSORB);
                 OnEffectAbsorb += AuraEffectAbsorbFn(spell_dk_anti_magic_zone_AuraScript::Absorb, EFFECT_0);
            }
        };

        AuraScript* GetAuraScript() const override
        {
            return new spell_dk_anti_magic_zone_AuraScript();
        }
};

// 48721 - Blood Boil
class spell_dk_blood_boil : public SpellScriptLoader
{
    public:
        spell_dk_blood_boil() : SpellScriptLoader("spell_dk_blood_boil") { }

        class spell_dk_blood_boil_SpellScript : public SpellScript
        {
            PrepareSpellScript(spell_dk_blood_boil_SpellScript);

        public:
            spell_dk_blood_boil_SpellScript()
            {
                _executed = false;
            }

        private:
            bool Validate(SpellInfo const* /*spellInfo*/) override
            {
                if (!sSpellMgr->GetSpellInfo(SPELL_DK_BLOOD_BOIL_TRIGGERED))
                    return false;
                return true;
            }

            bool Load() override
            {
                return GetCaster()->GetTypeId() == TYPEID_PLAYER && GetCaster()->getClass() == CLASS_DEATH_KNIGHT;
            }

            void HandleAfterHit()
            {
                if (_executed || !GetHitUnit())
                    return;

                _executed = true;
                GetCaster()->CastSpell(GetCaster(), SPELL_DK_BLOOD_BOIL_TRIGGERED, true);
            }

            void Register() override
            {
                AfterHit += SpellHitFn(spell_dk_blood_boil_SpellScript::HandleAfterHit);
            }

            bool _executed;
        };

        SpellScript* GetSpellScript() const override
        {
            return new spell_dk_blood_boil_SpellScript();
        }
};

// 50453 - Bloodworms Health Leech
class spell_dk_blood_gorged : public SpellScriptLoader
{
    public:
        spell_dk_blood_gorged() : SpellScriptLoader("spell_dk_blood_gorged") { }

        class spell_dk_blood_gorged_AuraScript : public AuraScript
        {
            PrepareAuraScript(spell_dk_blood_gorged_AuraScript);

        public:
            spell_dk_blood_gorged_AuraScript()
            {
                _procTarget = nullptr;
            }

        private:
            bool Validate(SpellInfo const* /*spellInfo*/) override
            {
                if (!sSpellMgr->GetSpellInfo(SPELL_DK_BLOOD_GORGED_HEAL))
                    return false;
                return true;
            }

            bool CheckProc(ProcEventInfo& /*eventInfo*/)
            {
                _procTarget = GetTarget()->GetOwner();
                return _procTarget != nullptr;
            }

            void HandleProc(AuraEffect const* aurEff, ProcEventInfo& eventInfo)
            {
                int32 heal = int32(CalculatePct(eventInfo.GetDamageInfo()->GetDamage(), 150));
                GetTarget()->CastCustomSpell(SPELL_DK_BLOOD_GORGED_HEAL, SPELLVALUE_BASE_POINT0, heal, _procTarget, true, NULL, aurEff);
            }

            void Register() override
            {
                DoCheckProc += AuraCheckProcFn(spell_dk_blood_gorged_AuraScript::CheckProc);
                OnEffectProc += AuraEffectProcFn(spell_dk_blood_gorged_AuraScript::HandleProc, EFFECT_0, SPELL_AURA_PROC_TRIGGER_SPELL);
            }

        private:
            Unit* _procTarget;
        };

        AuraScript* GetAuraScript() const override
        {
            return new spell_dk_blood_gorged_AuraScript();
        }
};

// -48979 - Butchery
class spell_dk_butchery : public SpellScriptLoader
{
    public:
        spell_dk_butchery() : SpellScriptLoader("spell_dk_butchery") { }

        class spell_dk_blood_gorged_AuraScript : public AuraScript
        {
            PrepareAuraScript(spell_dk_blood_gorged_AuraScript);

<<<<<<< HEAD
            bool Validate(SpellInfo const* /*spellInfo*/) override
=======
        public:
            spell_dk_corpse_explosion_SpellScript()
            {
                _target = nullptr;
            }

        private:
            bool Validate(SpellInfo const* spellInfo) override
>>>>>>> eccc6e97
            {
                if (!sSpellMgr->GetSpellInfo(SPELL_DK_BUTCHERY))
                    return false;
                return true;
            }

<<<<<<< HEAD
            void HandleProc(AuraEffect const* aurEff, ProcEventInfo& /*eventInfo*/)
=======
            void CheckTarget(WorldObject*& target)
            {
                if (CorpseExplosionCheck(GetCaster()->GetGUID(), true)(target))
                    target = NULL;

                _target = target;
            }

            void CheckTargets(std::list<WorldObject*>& targets)
            {
                WorldObject* target = _target;
                if (!target)
                {
                    targets.remove_if(CorpseExplosionCheck(GetCaster()->GetGUID(), false));
                    if (targets.empty())
                    {
                        FinishCast(SPELL_FAILED_CANT_DO_THAT_RIGHT_NOW);
                        return;
                    }
                    target = Trinity::Containers::SelectRandomContainerElement(targets);
                    targets.clear();
                    targets.push_back(target);
                }
                else
                    targets.clear();
            }

            void HandleDamage(SpellEffIndex effIndex, Unit* target)
            {
                if (effIndex == EFFECT_0)
                    GetCaster()->CastCustomSpell(GetSpellInfo()->Effects[EFFECT_1].CalcValue(), SPELLVALUE_BASE_POINT0, GetEffectValue(), target, true);
                else if (effIndex == EFFECT_1)
                    GetCaster()->CastCustomSpell(GetEffectValue(), SPELLVALUE_BASE_POINT0, GetSpell()->CalculateDamage(EFFECT_0, NULL), target, true);
            }

            void HandleCorpseExplosion(SpellEffIndex effIndex)
>>>>>>> eccc6e97
            {
                PreventDefaultAction();
                GetTarget()->CastCustomSpell(SPELL_DK_BUTCHERY, SPELLVALUE_BASE_POINT0, aurEff->GetAmount(), GetTarget(), true, NULL, aurEff);
            }

            void Register() override
            {
                OnEffectProc += AuraEffectProcFn(spell_dk_blood_gorged_AuraScript::HandleProc, EFFECT_0, SPELL_AURA_DUMMY);
            }
        };

        AuraScript* GetAuraScript() const override
        {
            return new spell_dk_blood_gorged_AuraScript();
        }
};

class spell_dk_death_and_decay : public SpellScriptLoader
{
    public:
        spell_dk_death_and_decay() : SpellScriptLoader("spell_dk_death_and_decay") { }

        class spell_dk_death_and_decay_AuraScript : public AuraScript
        {
            PrepareAuraScript(spell_dk_death_and_decay_AuraScript);

            void HandleDummyTick(AuraEffect const* aurEff)
            {
                if (Unit* caster = GetCaster())
                    caster->CastCustomSpell(SPELL_DK_DEATH_AND_DECAY_DAMAGE, SPELLVALUE_BASE_POINT0, aurEff->GetAmount(), GetTarget(), true, NULL, aurEff);
            }

            void Register() override
            {
                OnEffectPeriodic += AuraEffectPeriodicFn(spell_dk_death_and_decay_AuraScript::HandleDummyTick, EFFECT_0, SPELL_AURA_PERIODIC_DUMMY);
            }
        };

        AuraScript* GetAuraScript() const override
        {
            return new spell_dk_death_and_decay_AuraScript();
        }
};

class spell_dk_death_coil : public SpellScriptLoader
{
    public:
        spell_dk_death_coil() : SpellScriptLoader("spell_dk_death_coil") { }

        class spell_dk_death_coil_SpellScript : public SpellScript
        {
            PrepareSpellScript(spell_dk_death_coil_SpellScript);

            bool Validate(SpellInfo const* /*spell*/) override
            {
                if (!sSpellMgr->GetSpellInfo(SPELL_DK_DEATH_COIL_DAMAGE) || !sSpellMgr->GetSpellInfo(SPELL_DK_DEATH_COIL_HEAL))
                    return false;
                return true;
            }

            void HandleDummy(SpellEffIndex /*effIndex*/)
            {
                int32 damage = GetEffectValue();
                Unit* caster = GetCaster();
                if (Unit* target = GetHitUnit())
                {
                    if (caster->IsFriendlyTo(target))
                    {
                        int32 bp = int32(damage * 1.5f);
                        caster->CastCustomSpell(target, SPELL_DK_DEATH_COIL_HEAL, &bp, NULL, NULL, true);
                    }
                    else
                    {
                        if (AuraEffect const* auraEffect = caster->GetAuraEffect(SPELL_DK_ITEM_SIGIL_VENGEFUL_HEART, EFFECT_1))
                            damage += auraEffect->GetBaseAmount();
                        caster->CastCustomSpell(target, SPELL_DK_DEATH_COIL_DAMAGE, &damage, NULL, NULL, true);
                    }
                }
            }

            SpellCastResult CheckCast()
            {
                Unit* caster = GetCaster();
                if (Unit* target = GetExplTargetUnit())
                {
                    if (!caster->IsFriendlyTo(target) && !caster->isInFront(target))
                        return SPELL_FAILED_UNIT_NOT_INFRONT;

                    if (target->IsFriendlyTo(caster) && target->GetCreatureType() != CREATURE_TYPE_UNDEAD)
                        return SPELL_FAILED_BAD_TARGETS;
                }
                else
                    return SPELL_FAILED_BAD_TARGETS;

                return SPELL_CAST_OK;
            }

            void Register() override
            {
                OnCheckCast += SpellCheckCastFn(spell_dk_death_coil_SpellScript::CheckCast);
                OnEffectHitTarget += SpellEffectFn(spell_dk_death_coil_SpellScript::HandleDummy, EFFECT_0, SPELL_EFFECT_DUMMY);
            }
        };

        SpellScript* GetSpellScript() const override
        {
            return new spell_dk_death_coil_SpellScript();
        }
};

// 52751 - Death Gate
class spell_dk_death_gate : public SpellScriptLoader
{
    public:
        spell_dk_death_gate() : SpellScriptLoader("spell_dk_death_gate") { }

        class spell_dk_death_gate_SpellScript : public SpellScript
        {
            PrepareSpellScript(spell_dk_death_gate_SpellScript);

            SpellCastResult CheckClass()
            {
                if (GetCaster()->getClass() != CLASS_DEATH_KNIGHT)
                {
                    SetCustomCastResultMessage(SPELL_CUSTOM_ERROR_MUST_BE_DEATH_KNIGHT);
                    return SPELL_FAILED_CUSTOM_ERROR;
                }

                return SPELL_CAST_OK;
            }

            void HandleScript(SpellEffIndex effIndex)
            {
                PreventHitDefaultEffect(effIndex);
                if (Unit* target = GetHitUnit())
                    target->CastSpell(target, GetEffectValue(), false);
            }

            void Register() override
            {
                OnCheckCast += SpellCheckCastFn(spell_dk_death_gate_SpellScript::CheckClass);
                OnEffectHitTarget += SpellEffectFn(spell_dk_death_gate_SpellScript::HandleScript, EFFECT_0, SPELL_EFFECT_SCRIPT_EFFECT);
            }
        };

        SpellScript* GetSpellScript() const override
        {
            return new spell_dk_death_gate_SpellScript();
        }
};

// 49560 - Death Grip
class spell_dk_death_grip : public SpellScriptLoader
{
    public:
        spell_dk_death_grip() : SpellScriptLoader("spell_dk_death_grip") { }

        class spell_dk_death_grip_SpellScript : public SpellScript
        {
            PrepareSpellScript(spell_dk_death_grip_SpellScript);

            void HandleDummy(SpellEffIndex /*effIndex*/)
            {
                int32 damage = GetEffectValue();
                Position const* pos = GetExplTargetDest();
                if (Unit* target = GetHitUnit())
                {
                    if (!target->HasAuraType(SPELL_AURA_DEFLECT_SPELLS)) // Deterrence
                        target->CastSpell(pos->GetPositionX(), pos->GetPositionY(), pos->GetPositionZ(), damage, true);
                }
            }

            void Register() override
            {
                OnEffectHitTarget += SpellEffectFn(spell_dk_death_grip_SpellScript::HandleDummy, EFFECT_0, SPELL_EFFECT_DUMMY);
            }

        };

        SpellScript* GetSpellScript() const override
        {
            return new spell_dk_death_grip_SpellScript();
        }
};

// 48743 - Death Pact
class spell_dk_death_pact : public SpellScriptLoader
{
    public:
        spell_dk_death_pact() : SpellScriptLoader("spell_dk_death_pact") { }

        class spell_dk_death_pact_SpellScript : public SpellScript
        {
            PrepareSpellScript(spell_dk_death_pact_SpellScript);

            SpellCastResult CheckCast()
            {
                // Check if we have valid targets, otherwise skip spell casting here
                if (Player* player = GetCaster()->ToPlayer())
                    for (Unit::ControlList::const_iterator itr = player->m_Controlled.begin(); itr != player->m_Controlled.end(); ++itr)
                        if (Creature* undeadPet = (*itr)->ToCreature())
                            if (undeadPet->IsAlive() &&
                                undeadPet->GetOwnerGUID() == player->GetGUID() &&
                                undeadPet->GetCreatureType() == CREATURE_TYPE_UNDEAD &&
                                undeadPet->IsWithinDist(player, 100.0f, false))
                                return SPELL_CAST_OK;

                return SPELL_FAILED_NO_PET;
            }

            void FilterTargets(std::list<WorldObject*>& targetList)
            {
                Unit* target = NULL;
                for (std::list<WorldObject*>::iterator itr = targetList.begin(); itr != targetList.end(); ++itr)
                {
                    if (Unit* unit = (*itr)->ToUnit())
                        if (unit->GetOwnerGUID() == GetCaster()->GetGUID() && unit->GetCreatureType() == CREATURE_TYPE_UNDEAD)
                        {
                            target = unit;
                            break;
                        }
                }

                targetList.clear();
                if (target)
                    targetList.push_back(target);
            }

            void Register() override
            {
                OnCheckCast += SpellCheckCastFn(spell_dk_death_pact_SpellScript::CheckCast);
                OnObjectAreaTargetSelect += SpellObjectAreaTargetSelectFn(spell_dk_death_pact_SpellScript::FilterTargets, EFFECT_1, TARGET_UNIT_DEST_AREA_ALLY);
            }
        };

        SpellScript* GetSpellScript() const override
        {
            return new spell_dk_death_pact_SpellScript();
        }
};

// 49998 - Death Strike
class spell_dk_death_strike : public SpellScriptLoader
{
    public:
        spell_dk_death_strike() : SpellScriptLoader("spell_dk_death_strike") { }

        class spell_dk_death_strike_SpellScript : public SpellScript
        {
            PrepareSpellScript(spell_dk_death_strike_SpellScript);

            bool Validate(SpellInfo const* /*spellInfo*/) override
            {
                if (!sSpellMgr->GetSpellInfo(SPELL_DK_DEATH_STRIKE_ENABLER) ||
                    !sSpellMgr->GetSpellInfo(SPELL_DK_DEATH_STRIKE_HEAL) ||
                    !sSpellMgr->GetSpellInfo(SPELL_DK_BLOOD_SHIELD_MASTERY) ||
                    !sSpellMgr->GetSpellInfo(SPELL_DK_BLOOD_SHIELD_ABSORB))
                    return false;
                return true;
            }

            void HandleDummy(SpellEffIndex /*effIndex*/)
            {
                if (AuraEffect* enabler = GetCaster()->GetAuraEffect(SPELL_DK_DEATH_STRIKE_ENABLER, EFFECT_0, GetCaster()->GetGUID()))
                {
                    // Call CalculateAmount() to constantly fire the AuraEffect's HandleCalcAmount method
                    int32 heal = CalculatePct(enabler->CalculateAmount(GetCaster()), GetSpellInfo()->Effects[EFFECT_0].DamageMultiplier);

                    if (AuraEffect const* aurEff = GetCaster()->GetAuraEffectOfRankedSpell(SPELL_DK_IMPROVED_DEATH_STRIKE, EFFECT_2))
                        heal = AddPct(heal, aurEff->GetAmount());

                    heal = std::max(heal, int32(GetCaster()->CountPctFromMaxHealth(GetEffectValue())));
                    GetCaster()->CastCustomSpell(SPELL_DK_DEATH_STRIKE_HEAL, SPELLVALUE_BASE_POINT0, heal, GetCaster(), true);
                }

                if (!GetCaster()->HasAura(SPELL_DK_BLOOD_PRESENCE))
                    return;

                if (AuraEffect const* aurEff = GetCaster()->GetAuraEffect(SPELL_DK_BLOOD_SHIELD_MASTERY, EFFECT_0))
                    GetCaster()->CastCustomSpell(SPELL_DK_BLOOD_SHIELD_ABSORB, SPELLVALUE_BASE_POINT0, GetCaster()->CountPctFromMaxHealth(aurEff->GetAmount()), GetCaster());
            }

            void Register() override
            {
                OnEffectHitTarget += SpellEffectFn(spell_dk_death_strike_SpellScript::HandleDummy, EFFECT_2, SPELL_EFFECT_DUMMY);
            }
        };

        SpellScript* GetSpellScript() const override
        {
            return new spell_dk_death_strike_SpellScript();
        }
};

// 89832 - Death Strike (Save damage taken in last 5 sec)
class spell_dk_death_strike_enabler : public SpellScriptLoader
{
    public:
        spell_dk_death_strike_enabler() : SpellScriptLoader("spell_dk_death_strike_enabler") { }

        class spell_dk_death_strike_enabler_AuraScript : public AuraScript
        {
            PrepareAuraScript(spell_dk_death_strike_enabler_AuraScript);

            bool Load() override
            {
                for (uint8 i = 0; i < 5; ++i)
                    _damagePerSecond[i] = 0;
                return true;
            }

            bool CheckProc(ProcEventInfo& eventInfo)
            {
                return eventInfo.GetDamageInfo() != nullptr;
            }

            void HandleProc(AuraEffect const* /*aurEff*/, ProcEventInfo& eventInfo)
            {
                if (!GetUnitOwner()->HasAura(SPELL_DK_BLOOD_PRESENCE))
                {
                    for (uint8 i = 0; i < 5; ++i)
                        _damagePerSecond[i] = 0;
                }
                else
                    _damagePerSecond[0] += eventInfo.GetDamageInfo()->GetDamage();
            }

            // Cheap hack to have update calls
            void CalcPeriodic(AuraEffect const* /*aurEff*/, bool& isPeriodic, int32& amplitude)
            {
                isPeriodic = true;
                amplitude = 1000;
            }

            void Update(AuraEffect* /*aurEff*/)
            {
                // Move backwards all datas by one
                for (uint8 i = 4; i > 0; --i)
                    _damagePerSecond[i] = _damagePerSecond[i - 1];
                _damagePerSecond[0] = 0;
            }

            void HandleCalcAmount(AuraEffect const* /*aurEff*/, int32& amount, bool& canBeRecalculated)
            {
                canBeRecalculated = true;
                amount = 0;
                for (uint8 i = 0; i < 5; ++i)
                    amount += int32(_damagePerSecond[i]);
            }

            void Register() override
            {
                DoCheckProc += AuraCheckProcFn(spell_dk_death_strike_enabler_AuraScript::CheckProc);
                OnEffectProc += AuraEffectProcFn(spell_dk_death_strike_enabler_AuraScript::HandleProc, EFFECT_0, SPELL_AURA_DUMMY);
                DoEffectCalcPeriodic += AuraEffectCalcPeriodicFn(spell_dk_death_strike_enabler_AuraScript::CalcPeriodic, EFFECT_0, SPELL_AURA_DUMMY);
                OnEffectUpdatePeriodic += AuraEffectUpdatePeriodicFn(spell_dk_death_strike_enabler_AuraScript::Update, EFFECT_0, SPELL_AURA_DUMMY);
                DoEffectCalcAmount += AuraEffectCalcAmountFn(spell_dk_death_strike_enabler_AuraScript::HandleCalcAmount, EFFECT_0, SPELL_AURA_DUMMY);
            }

            uint32 _damagePerSecond[5];
        };

        AuraScript* GetAuraScript() const override
        {
            return new spell_dk_death_strike_enabler_AuraScript();
        }
};

// 47496 - Explode, Ghoul spell for Corpse Explosion
class spell_dk_ghoul_explode : public SpellScriptLoader
{
    public:
        spell_dk_ghoul_explode() : SpellScriptLoader("spell_dk_ghoul_explode") { }

        class spell_dk_ghoul_explode_SpellScript : public SpellScript
        {
            PrepareSpellScript(spell_dk_ghoul_explode_SpellScript);

            bool Validate(SpellInfo const* /*spellInfo*/) override
            {
                if (!sSpellMgr->GetSpellInfo(SPELL_DK_CORPSE_EXPLOSION_TRIGGERED))
                    return false;
                return true;
            }

            void Suicide(SpellEffIndex /*effIndex*/)
            {
                if (Unit* unitTarget = GetHitUnit())
                {
                    // Corpse Explosion (Suicide)
                    unitTarget->CastSpell(unitTarget, SPELL_DK_CORPSE_EXPLOSION_TRIGGERED, true);
                }
            }

            void Register() override
            {
                OnEffectHitTarget += SpellEffectFn(spell_dk_ghoul_explode_SpellScript::Suicide, EFFECT_1, SPELL_EFFECT_SCHOOL_DAMAGE);
            }
        };

        SpellScript* GetSpellScript() const override
        {
            return new spell_dk_ghoul_explode_SpellScript();
        }
};

// 48792 - Icebound Fortitude
class spell_dk_icebound_fortitude : public SpellScriptLoader
{
    public:
        spell_dk_icebound_fortitude() : SpellScriptLoader("spell_dk_icebound_fortitude") { }

        class spell_dk_icebound_fortitude_AuraScript : public AuraScript
        {
            PrepareAuraScript(spell_dk_icebound_fortitude_AuraScript);

            bool Load() override
            {
                Unit* caster = GetCaster();
                return caster && caster->GetTypeId() == TYPEID_PLAYER;
            }

            void CalculateAmount(AuraEffect const* /*aurEff*/, int32& amount, bool& /*canBeRecalculated*/)
            {
                if (Unit* caster = GetCaster())
                {
                    int32 value = amount;
                    uint32 defValue = uint32(caster->ToPlayer()->GetSkillValue(SKILL_DEFENSE) + caster->ToPlayer()->GetRatingBonusValue(CR_DEFENSE_SKILL));

                    if (defValue > 400)
                        value -= int32((defValue - 400) * 0.15);

                    // Glyph of Icebound Fortitude
                    if (AuraEffect const* aurEff = caster->GetAuraEffect(SPELL_DK_GLYPH_OF_ICEBOUND_FORTITUDE, EFFECT_0))
                    {
                        int32 valMax = -aurEff->GetAmount();
                        if (value > valMax)
                            value = valMax;
                    }
                    amount = value;
                }
            }

            void Register() override
            {
                DoEffectCalcAmount += AuraEffectCalcAmountFn(spell_dk_icebound_fortitude_AuraScript::CalculateAmount, EFFECT_2, SPELL_AURA_MOD_DAMAGE_PERCENT_TAKEN);
            }
        };

        AuraScript* GetAuraScript() const override
        {
            return new spell_dk_icebound_fortitude_AuraScript();
        }
};

// -50365 - Improved Blood Presence
class spell_dk_improved_blood_presence : public SpellScriptLoader
{
    public:
        spell_dk_improved_blood_presence() : SpellScriptLoader("spell_dk_improved_blood_presence") { }

        class spell_dk_improved_blood_presence_AuraScript : public AuraScript
        {
            PrepareAuraScript(spell_dk_improved_blood_presence_AuraScript);

            bool Validate(SpellInfo const* /*spellInfo*/) override
            {
                if (!sSpellMgr->GetSpellInfo(SPELL_DK_BLOOD_PRESENCE)
                    || !sSpellMgr->GetSpellInfo(SPELL_DK_FROST_PRESENCE)
                    || !sSpellMgr->GetSpellInfo(SPELL_DK_UNHOLY_PRESENCE)
                    || !sSpellMgr->GetSpellInfo(SPELL_DK_BLOOD_PRESENCE_TRIGGERED))
                    return false;
                return true;
            }

            void HandleModDamagePctTaken(AuraEffect const* aurEff, AuraEffectHandleModes /*mode*/)
            {
                Unit* target = GetTarget();
                if ((target->HasAura(SPELL_DK_FROST_PRESENCE) || target->HasAura(SPELL_DK_UNHOLY_PRESENCE)) && !target->HasAura(SPELL_DK_BLOOD_PRESENCE_TRIGGERED))
                    target->CastCustomSpell(SPELL_DK_BLOOD_PRESENCE_TRIGGERED, SPELLVALUE_BASE_POINT0, -aurEff->GetAmount(), target, true, NULL, aurEff);
            }

            void HandleModAttackerMeleeCritChance(AuraEffect const* aurEff, AuraEffectHandleModes /*mode*/)
            {
                Unit* target = GetTarget();
                if (target->HasAura(SPELL_DK_BLOOD_PRESENCE))
                    if (AuraEffect* triggeredEff = target->GetAuraEffect(SPELL_DK_BLOOD_PRESENCE_TRIGGERED, EFFECT_1))
                        triggeredEff->SetAmount(aurEff->GetAmount());
            }

            void HandleEffectRemove(AuraEffect const* /*aurEff*/, AuraEffectHandleModes /*mode*/)
            {
                Unit* target = GetTarget();

                if (target->HasAura(SPELL_DK_BLOOD_PRESENCE))
                {
                    if (AuraEffect* triggeredEff = target->GetAuraEffect(SPELL_DK_BLOOD_PRESENCE_TRIGGERED, EFFECT_1))
                        triggeredEff->SetAmount(0);
                }
                else
                    target->RemoveAura(SPELL_DK_BLOOD_PRESENCE_TRIGGERED);
            }

            void Register() override
            {
                AfterEffectApply += AuraEffectApplyFn(spell_dk_improved_blood_presence_AuraScript::HandleModDamagePctTaken, EFFECT_0, SPELL_AURA_DUMMY, AURA_EFFECT_HANDLE_REAL);
                AfterEffectApply += AuraEffectApplyFn(spell_dk_improved_blood_presence_AuraScript::HandleModAttackerMeleeCritChance, EFFECT_1, SPELL_AURA_DUMMY, AURA_EFFECT_HANDLE_REAL);
                AfterEffectRemove += AuraEffectRemoveFn(spell_dk_improved_blood_presence_AuraScript::HandleEffectRemove, EFFECT_1, SPELL_AURA_DUMMY, AURA_EFFECT_HANDLE_REAL);
            }
        };

        AuraScript* GetAuraScript() const override
        {
            return new spell_dk_improved_blood_presence_AuraScript();
        }
};

// -50384 - Improved Frost Presence
class spell_dk_improved_frost_presence : public SpellScriptLoader
{
    public:
        spell_dk_improved_frost_presence() : SpellScriptLoader("spell_dk_improved_frost_presence") { }

        class spell_dk_improved_frost_presence_AuraScript : public AuraScript
        {
            PrepareAuraScript(spell_dk_improved_frost_presence_AuraScript);

            bool Validate(SpellInfo const* /*spellInfo*/) override
            {
                if (!sSpellMgr->GetSpellInfo(SPELL_DK_BLOOD_PRESENCE)
                    || !sSpellMgr->GetSpellInfo(SPELL_DK_UNHOLY_PRESENCE)
                    || !sSpellMgr->GetSpellInfo(SPELL_DK_IMPROVED_FROST_PRESENCE_TRIGGERED))
                    return false;
                return true;
            }

            void HandleEffectApply(AuraEffect const* aurEff, AuraEffectHandleModes /*mode*/)
            {
                Unit* target = GetTarget();
                if ((target->HasAura(SPELL_DK_BLOOD_PRESENCE) || target->HasAura(SPELL_DK_UNHOLY_PRESENCE)) && !target->HasAura(SPELL_DK_IMPROVED_FROST_PRESENCE_TRIGGERED))
                {
                    CustomSpellValues val;
                    val.AddSpellMod(SPELLVALUE_BASE_POINT0, aurEff->GetAmount());
                    val.AddSpellMod(SPELLVALUE_BASE_POINT1, aurEff->GetAmount());
                    target->CastCustomSpell(SPELL_DK_IMPROVED_FROST_PRESENCE_TRIGGERED, val, target, TRIGGERED_FULL_MASK, nullptr, aurEff);
                }
            }

            void HandleEffectRemove(AuraEffect const* /*aurEff*/, AuraEffectHandleModes /*mode*/)
            {
                GetTarget()->RemoveAura(SPELL_DK_IMPROVED_FROST_PRESENCE_TRIGGERED);
            }

            void Register() override
            {
                AfterEffectApply += AuraEffectApplyFn(spell_dk_improved_frost_presence_AuraScript::HandleEffectApply, EFFECT_0, SPELL_AURA_DUMMY, AURA_EFFECT_HANDLE_REAL);
                AfterEffectRemove += AuraEffectRemoveFn(spell_dk_improved_frost_presence_AuraScript::HandleEffectRemove, EFFECT_0, SPELL_AURA_DUMMY, AURA_EFFECT_HANDLE_REAL);
            }
        };

        AuraScript* GetAuraScript() const override
        {
            return new spell_dk_improved_frost_presence_AuraScript();
        }
};

// -50391 - Improved Unholy Presence
class spell_dk_improved_unholy_presence : public SpellScriptLoader
{
    public:
        spell_dk_improved_unholy_presence() : SpellScriptLoader("spell_dk_improved_unholy_presence") { }

        class spell_dk_improved_unholy_presence_AuraScript : public AuraScript
        {
            PrepareAuraScript(spell_dk_improved_unholy_presence_AuraScript);

            bool Validate(SpellInfo const* /*spellInfo*/) override
            {
                if (!sSpellMgr->GetSpellInfo(SPELL_DK_BLOOD_PRESENCE)
                    || !sSpellMgr->GetSpellInfo(SPELL_DK_FROST_PRESENCE)
                    || !sSpellMgr->GetSpellInfo(SPELL_DK_IMPROVED_UNHOLY_PRESENCE_TRIGGERED))
                    return false;
                return true;
            }

            void HandleEffectApply(AuraEffect const* aurEff, AuraEffectHandleModes /*mode*/)
            {
                Unit* target = GetTarget();
                if ((target->HasAura(SPELL_DK_BLOOD_PRESENCE) || target->HasAura(SPELL_DK_FROST_PRESENCE)) && !target->HasAura(SPELL_DK_IMPROVED_UNHOLY_PRESENCE_TRIGGERED))
                    target->CastCustomSpell(SPELL_DK_IMPROVED_UNHOLY_PRESENCE_TRIGGERED, SPELLVALUE_BASE_POINT0, aurEff->GetAmount(), target, true, NULL, aurEff);
            }

            void HandleEffectRemove(AuraEffect const* /*aurEff*/, AuraEffectHandleModes /*mode*/)
            {
                GetTarget()->RemoveAura(SPELL_DK_IMPROVED_UNHOLY_PRESENCE_TRIGGERED);
            }

            void Register() override
            {
                AfterEffectApply += AuraEffectApplyFn(spell_dk_improved_unholy_presence_AuraScript::HandleEffectApply, EFFECT_0, SPELL_AURA_DUMMY, AURA_EFFECT_HANDLE_REAL);
                AfterEffectRemove += AuraEffectRemoveFn(spell_dk_improved_unholy_presence_AuraScript::HandleEffectRemove, EFFECT_0, SPELL_AURA_DUMMY, AURA_EFFECT_HANDLE_REAL);
            }
        };

        AuraScript* GetAuraScript() const override
        {
            return new spell_dk_improved_unholy_presence_AuraScript();
        }
};

// 73975 - Necrotic Strike
class spell_dk_necrotic_strike : public SpellScriptLoader
{
    public:
        spell_dk_necrotic_strike() : SpellScriptLoader("spell_dk_necrotic_strike") { }

        class spell_dk_necrotic_strike_AuraScript : public AuraScript
        {
            PrepareAuraScript(spell_dk_necrotic_strike_AuraScript);

            void CalculateAmount(AuraEffect const* /*aurEff*/, int32& amount, bool & /*canBeRecalculated*/)
            {
                if (Unit* caster = GetCaster())
                    amount = int32(caster->GetTotalAttackPowerValue(BASE_ATTACK) * 0.7f);
            }

            void Register() override
            {
                DoEffectCalcAmount += AuraEffectCalcAmountFn(spell_dk_necrotic_strike_AuraScript::CalculateAmount, EFFECT_0, SPELL_AURA_SCHOOL_HEAL_ABSORB);
            }
        };

        AuraScript* GetAuraScript() const override
        {
            return new spell_dk_necrotic_strike_AuraScript();
        }
};

// ID - 50842 Pestilence
class spell_dk_pestilence : public SpellScriptLoader
{
    public:
        spell_dk_pestilence() : SpellScriptLoader("spell_dk_pestilence") { }

        class spell_dk_pestilence_SpellScript : public SpellScript
        {
            PrepareSpellScript(spell_dk_pestilence_SpellScript);

            bool Validate(SpellInfo const* /*spellInfo*/) override
            {
                if (!sSpellMgr->GetSpellInfo(SPELL_DK_GLYPH_OF_DISEASE)
                    || !sSpellMgr->GetSpellInfo(SPELL_DK_BLOOD_PLAGUE)
                    || !sSpellMgr->GetSpellInfo(SPELL_DK_FROST_FEVER))
                    return false;
                return true;
            }

            void OnHit(SpellEffIndex /*effIndex*/)
            {
                Unit* caster = GetCaster();
                Unit* hitUnit = GetHitUnit();
                Unit* victim = GetExplTargetUnit();

                if (!victim)
                    return;

                if (victim != hitUnit || caster->HasAura(SPELL_DK_GLYPH_OF_DISEASE))
                {
                    if (Aura* aurOld = victim->GetAura(SPELL_DK_BLOOD_PLAGUE, caster->GetGUID())) // Check Blood Plague application on victim.
                    {
                        if (AuraEffect* aurEffOld = aurOld->GetEffect(EFFECT_0))
                        {
                            float donePct = aurEffOld->GetDonePct();
                            float critChance = aurEffOld->GetCritChance();

                            caster->CastSpell(hitUnit, SPELL_DK_BLOOD_PLAGUE, true); // Spread the disease to hitUnit.

                            if (Aura* aurNew = hitUnit->GetAura(SPELL_DK_BLOOD_PLAGUE, caster->GetGUID())) // Check Blood Plague application on hitUnit.
                            {
                                if (AuraEffect* aurEffNew = aurNew->GetEffect(EFFECT_0))
                                {
                                    aurEffNew->SetCritChance(critChance); // Blood Plague can crit if caster has T9.
                                    aurEffNew->SetDonePct(donePct);
                                    aurEffNew->SetDamage(caster->SpellDamageBonusDone(hitUnit, aurEffNew->GetSpellInfo(), std::max(aurEffNew->GetAmount(), 0), DOT) * donePct);
                                }
                            }
                        }
                    }

                    if (Aura* aurOld = victim->GetAura(SPELL_DK_FROST_FEVER, caster->GetGUID())) // Check Frost Fever application on victim.
                    {
                        if (AuraEffect* aurEffOld = aurOld->GetEffect(EFFECT_0))
                        {
                            float donePct = aurEffOld->GetDonePct();

                            caster->CastSpell(hitUnit, SPELL_DK_FROST_FEVER, true); // Spread the disease to hitUnit.

                            if (Aura* aurNew = hitUnit->GetAura(SPELL_DK_FROST_FEVER, caster->GetGUID())) // Check Frost Fever application on hitUnit.
                            {
                                if (AuraEffect* aurEffNew = aurNew->GetEffect(EFFECT_0))
                                {
                                    aurEffNew->SetDonePct(donePct);
                                    aurEffNew->SetDamage(caster->SpellDamageBonusDone(hitUnit, aurEffNew->GetSpellInfo(), std::max(aurEffNew->GetAmount(), 0), DOT) * donePct);
                                }
                            }
                        }
                    }
                }
            }

            void Register() override
            {
                OnEffectHitTarget += SpellEffectFn(spell_dk_pestilence_SpellScript::OnHit, EFFECT_2, SPELL_EFFECT_SCRIPT_EFFECT);
            }
        };

        SpellScript* GetSpellScript() const override
        {
            return new spell_dk_pestilence_SpellScript();
        }
};

// 48266 - Blood Presence
// 48263 - Frost Presence
// 48265 - Unholy Presence
class spell_dk_presence : public SpellScriptLoader
{
    public:
        spell_dk_presence() : SpellScriptLoader("spell_dk_presence") { }

        class spell_dk_presence_AuraScript : public AuraScript
        {
            PrepareAuraScript(spell_dk_presence_AuraScript);

            bool Validate(SpellInfo const* /*spellInfo*/) override
            {
                if (!sSpellMgr->GetSpellInfo(SPELL_DK_BLOOD_PRESENCE)
                    || !sSpellMgr->GetSpellInfo(SPELL_DK_FROST_PRESENCE)
                    || !sSpellMgr->GetSpellInfo(SPELL_DK_UNHOLY_PRESENCE)
                    || !sSpellMgr->GetSpellInfo(SPELL_DK_IMPROVED_BLOOD_PRESENCE_R1)
                    || !sSpellMgr->GetSpellInfo(SPELL_DK_IMPROVED_FROST_PRESENCE_R1)
                    || !sSpellMgr->GetSpellInfo(SPELL_DK_IMPROVED_UNHOLY_PRESENCE_R1)
                    || !sSpellMgr->GetSpellInfo(SPELL_DK_BLOOD_PRESENCE_TRIGGERED)
                    || !sSpellMgr->GetSpellInfo(SPELL_DK_IMPROVED_UNHOLY_PRESENCE_TRIGGERED)
                    || !sSpellMgr->GetSpellInfo(SPELL_DK_IMPROVED_FROST_PRESENCE_TRIGGERED))
                    return false;

                return true;
            }

            void HandleImprovedBloodPresence(AuraEffect const* aurEff, AuraEffectHandleModes /*mode*/)
            {
                /// @todo: rune regg (effect 2)
                Unit* target = GetTarget();
                if (Aura const* aura = target->GetAuraOfRankedSpell(SPELL_DK_IMPROVED_BLOOD_PRESENCE_R1))
                {
                    CustomSpellValues val;
                    if (GetSpellInfo()->Id == SPELL_DK_BLOOD_PRESENCE)
                    {
                        if (AuraEffect const* impAurEff = aura->GetEffect(EFFECT_1))
                            val.AddSpellMod(SPELLVALUE_BASE_POINT1, impAurEff->GetAmount());
                    }
                    else
                    {
                        if (AuraEffect const* impAurEff = aura->GetEffect(EFFECT_0))
                            val.AddSpellMod(SPELLVALUE_BASE_POINT0, -impAurEff->GetAmount());
                    }

                    if (!target->HasAura(SPELL_DK_BLOOD_PRESENCE_TRIGGERED))
                        target->CastCustomSpell(SPELL_DK_BLOOD_PRESENCE_TRIGGERED, val, target, TRIGGERED_FULL_MASK, NULL, aurEff);
                }
                else if (GetSpellInfo()->Id == SPELL_DK_BLOOD_PRESENCE)
                    target->CastSpell(target, SPELL_DK_BLOOD_PRESENCE_TRIGGERED, true, NULL, aurEff);
            }

            void HandleImprovedFrostPresence(AuraEffect const* aurEff, AuraEffectHandleModes /*mode*/)
            {
                if (GetSpellInfo()->Id != SPELL_DK_BLOOD_PRESENCE && GetSpellInfo()->Id != SPELL_DK_UNHOLY_PRESENCE)
                    return;

                Unit* target = GetTarget();
                if (AuraEffect const* impAurEff = target->GetAuraEffectOfRankedSpell(SPELL_DK_IMPROVED_FROST_PRESENCE_R1, EFFECT_0))
                    if (!target->HasAura(SPELL_DK_IMPROVED_FROST_PRESENCE_TRIGGERED))
                    {
                        CustomSpellValues val;
                        val.AddSpellMod(SPELLVALUE_BASE_POINT0, impAurEff->GetAmount());
                        val.AddSpellMod(SPELLVALUE_BASE_POINT1, impAurEff->GetAmount());
                        target->CastCustomSpell(SPELL_DK_IMPROVED_FROST_PRESENCE_TRIGGERED, val, target, TRIGGERED_FULL_MASK, nullptr, aurEff);
                    }
            }

            void HandleImprovedUnholyPresence(AuraEffect const* aurEff, AuraEffectHandleModes /*mode*/)
            {
                if (GetSpellInfo()->Id != SPELL_DK_BLOOD_PRESENCE && GetSpellInfo()->Id != SPELL_DK_FROST_PRESENCE)
                    return;

                Unit* target = GetTarget();
                if (AuraEffect const* impAurEff = target->GetAuraEffectOfRankedSpell(SPELL_DK_IMPROVED_UNHOLY_PRESENCE_R1, EFFECT_0))
                    if (!target->HasAura(SPELL_DK_IMPROVED_UNHOLY_PRESENCE_TRIGGERED))
                        target->CastCustomSpell(SPELL_DK_IMPROVED_UNHOLY_PRESENCE_TRIGGERED, SPELLVALUE_BASE_POINT0, impAurEff->GetAmount(), target, true, NULL, aurEff);
            }

            void HandleEffectRemove(AuraEffect const* /*aurEff*/, AuraEffectHandleModes /*mode*/)
            {
                Unit* target = GetTarget();
                target->RemoveAura(SPELL_DK_BLOOD_PRESENCE_TRIGGERED);
                target->RemoveAura(SPELL_DK_IMPROVED_FROST_PRESENCE_TRIGGERED);
                target->RemoveAura(SPELL_DK_IMPROVED_UNHOLY_PRESENCE_TRIGGERED);
            }

            void Register() override
            {
                AfterEffectApply += AuraEffectApplyFn(spell_dk_presence_AuraScript::HandleImprovedBloodPresence, EFFECT_0, SPELL_AURA_ANY, AURA_EFFECT_HANDLE_REAL);
                AfterEffectApply += AuraEffectApplyFn(spell_dk_presence_AuraScript::HandleImprovedFrostPresence, EFFECT_0, SPELL_AURA_ANY, AURA_EFFECT_HANDLE_REAL);
                AfterEffectApply += AuraEffectApplyFn(spell_dk_presence_AuraScript::HandleImprovedUnholyPresence, EFFECT_0, SPELL_AURA_ANY, AURA_EFFECT_HANDLE_REAL);
                AfterEffectRemove += AuraEffectRemoveFn(spell_dk_presence_AuraScript::HandleEffectRemove, EFFECT_0, SPELL_AURA_ANY, AURA_EFFECT_HANDLE_REAL);
            }
        };

        AuraScript* GetAuraScript() const override
        {
            return new spell_dk_presence_AuraScript();
        }
};

class RaiseDeadCheck
{
public:
    explicit RaiseDeadCheck(Player const* caster) : _caster(caster) { }

    bool operator()(WorldObject* obj) const
    {
        if (Unit* target = obj->ToUnit())
        {
            if (!target->IsAlive()
                && _caster->isHonorOrXPTarget(target)
                && target->GetCreatureType() == CREATURE_TYPE_HUMANOID
                && target->GetDisplayId() == target->GetNativeDisplayId())
                return false;
        }

        return true;
    }

private:
    Player const* _caster;
};


// 46584 - Raise Dead
class spell_dk_raise_dead : public SpellScriptLoader
{
    public:
        spell_dk_raise_dead() : SpellScriptLoader("spell_dk_raise_dead") { }

        class spell_dk_raise_dead_SpellScript : public SpellScript
        {
            PrepareSpellScript(spell_dk_raise_dead_SpellScript);

        public:
            spell_dk_raise_dead_SpellScript()
            {
                _result = SPELL_CAST_OK;
                _corpse = false;
            }

        private:
            bool Validate(SpellInfo const* spellInfo) override
            {
                if (!sSpellMgr->GetSpellInfo(spellInfo->Effects[EFFECT_1].CalcValue())
                    || !sSpellMgr->GetSpellInfo(spellInfo->Effects[EFFECT_2].CalcValue())
                    || !sSpellMgr->GetSpellInfo(SPELL_DK_RAISE_DEAD_USE_REAGENT)
                    || !sSpellMgr->GetSpellInfo(SPELL_DK_MASTER_OF_GHOULS))
                    return false;
                return true;
            }

            bool Load() override
            {
                return GetCaster()->GetTypeId() == TYPEID_PLAYER;
            }

            SpellCastResult CheckCast()
            {
                /// process spell target selection before cast starts
                /// targets of effect_1 are used to check cast
                GetSpell()->SelectSpellTargets();
                /// cleanup spell target map, and fill it again on normal way
                GetSpell()->CleanupTargetList();
                /// _result is set in spell target selection
                return _result;
            }

            SpellCastResult CheckReagents()
            {
                /// @workaround: there is no access to castresult of other spells, check it manually
                SpellInfo const* reagentSpell = sSpellMgr->GetSpellInfo(SPELL_DK_RAISE_DEAD_USE_REAGENT);
                Player* player = GetCaster()->ToPlayer();
                if (!player->CanNoReagentCast(reagentSpell))
                {
                    for (uint32 i = 0; i < MAX_SPELL_REAGENTS; i++)
                    {
                        if (reagentSpell->Reagent[i] <= 0)
                            continue;

                        if (!player->HasItemCount(reagentSpell->Reagent[i], reagentSpell->ReagentCount[i]))
                        {
                            Spell::SendCastResult(player, reagentSpell, 0, SPELL_FAILED_REAGENTS);
                            return SPELL_FAILED_DONT_REPORT;
                        }
                    }
                }
                return SPELL_CAST_OK;
            }

            void CheckTargets(std::list<WorldObject*>& targets)
            {
                targets.remove_if(RaiseDeadCheck(GetCaster()->ToPlayer()));

                if (targets.empty())
                {
                    if (GetSpell()->getState() == SPELL_STATE_PREPARING)
                        _result = CheckReagents();

                    return;
                }

                WorldObject* target = Trinity::Containers::SelectRandomContainerElement(targets);
                targets.clear();
                targets.push_back(target);
                _corpse = true;
            }

            void CheckTarget(WorldObject*& target)
            {
                // Don't add caster to target map, if we found a corpse to raise dead
                if (_corpse)
                    target = NULL;
            }

            void ConsumeReagents()
            {
                // No corpse found, take reagents
                if (!_corpse)
                    GetCaster()->CastSpell(GetCaster(), SPELL_DK_RAISE_DEAD_USE_REAGENT, TriggerCastFlags(TRIGGERED_FULL_MASK & ~TRIGGERED_IGNORE_POWER_AND_REAGENT_COST));
            }

            uint32 GetGhoulSpellId()
            {
                // Do we have talent Master of Ghouls?
                if (GetCaster()->HasAura(SPELL_DK_MASTER_OF_GHOULS))
                    // summon as pet
                    return GetSpellInfo()->Effects[EFFECT_2].CalcValue();

                // or guardian
                return GetSpellInfo()->Effects[EFFECT_1].CalcValue();
            }

            void HandleRaiseDead(SpellEffIndex /*effIndex*/)
            {
                SpellInfo const* spellInfo = sSpellMgr->GetSpellInfo(GetGhoulSpellId());
                SpellCastTargets targets;
                targets.SetDst(*GetHitUnit());

                GetCaster()->CastSpell(targets, spellInfo, NULL, TRIGGERED_FULL_MASK);
            }

            void Register() override
            {
                OnCheckCast += SpellCheckCastFn(spell_dk_raise_dead_SpellScript::CheckCast);
                OnObjectAreaTargetSelect += SpellObjectAreaTargetSelectFn(spell_dk_raise_dead_SpellScript::CheckTargets, EFFECT_1, TARGET_UNIT_DEST_AREA_ENTRY);
                OnObjectTargetSelect += SpellObjectTargetSelectFn(spell_dk_raise_dead_SpellScript::CheckTarget, EFFECT_2, TARGET_UNIT_CASTER);
                OnCast += SpellCastFn(spell_dk_raise_dead_SpellScript::ConsumeReagents);
                OnEffectHitTarget += SpellEffectFn(spell_dk_raise_dead_SpellScript::HandleRaiseDead, EFFECT_1, SPELL_EFFECT_SCRIPT_EFFECT);
                OnEffectHitTarget += SpellEffectFn(spell_dk_raise_dead_SpellScript::HandleRaiseDead, EFFECT_2, SPELL_EFFECT_DUMMY);
            }

        private:
            SpellCastResult _result;
            bool _corpse;
        };

        SpellScript* GetSpellScript() const override
        {
            return new spell_dk_raise_dead_SpellScript();
        }
};

// 59754 Rune Tap - Party
class spell_dk_rune_tap_party : public SpellScriptLoader
{
    public:
        spell_dk_rune_tap_party() : SpellScriptLoader("spell_dk_rune_tap_party") { }

        class spell_dk_rune_tap_party_SpellScript : public SpellScript
        {
            PrepareSpellScript(spell_dk_rune_tap_party_SpellScript);

            void CheckTargets(std::list<WorldObject*>& targets)
            {
                targets.remove(GetCaster());
            }

            void Register() override
            {
                OnObjectAreaTargetSelect += SpellObjectAreaTargetSelectFn(spell_dk_rune_tap_party_SpellScript::CheckTargets, EFFECT_0, TARGET_UNIT_CASTER_AREA_PARTY);
            }
        };

        SpellScript* GetSpellScript() const override
        {
            return new spell_dk_rune_tap_party_SpellScript();
        }
};

// 50421 - Scent of Blood
class spell_dk_scent_of_blood : public SpellScriptLoader
{
    public:
        spell_dk_scent_of_blood() : SpellScriptLoader("spell_dk_scent_of_blood") { }

        class spell_dk_scent_of_blood_AuraScript : public AuraScript
        {
            PrepareAuraScript(spell_dk_scent_of_blood_AuraScript);

            bool Validate(SpellInfo const* /*spellInfo*/) override
            {
                if (!sSpellMgr->GetSpellInfo(SPELL_DK_SCENT_OF_BLOOD))
                    return false;
                return true;
            }

            void OnProc(AuraEffect const* aurEff, ProcEventInfo& /*eventInfo*/)
            {
                PreventDefaultAction();
                GetTarget()->CastSpell(GetTarget(), SPELL_DK_SCENT_OF_BLOOD, true, NULL, aurEff);
                GetTarget()->RemoveAuraFromStack(GetId());
            }

            void Register() override
            {
                OnEffectProc += AuraEffectProcFn(spell_dk_scent_of_blood_AuraScript::OnProc, EFFECT_0, SPELL_AURA_PROC_TRIGGER_SPELL);
            }
        };

        AuraScript* GetAuraScript() const override
        {
            return new spell_dk_scent_of_blood_AuraScript();
        }
};

// 55090 - Scourge Strike (55265, 55270, 55271)
class spell_dk_scourge_strike : public SpellScriptLoader
{
    public:
        spell_dk_scourge_strike() : SpellScriptLoader("spell_dk_scourge_strike") { }

        class spell_dk_scourge_strike_SpellScript : public SpellScript
        {
            PrepareSpellScript(spell_dk_scourge_strike_SpellScript);

        public:
            spell_dk_scourge_strike_SpellScript()
            {
                multiplier = 1.0f;
            }

        private:
            float multiplier;

            bool Validate(SpellInfo const* /*spellInfo*/) override
            {
                if (!sSpellMgr->GetSpellInfo(SPELL_DK_SCOURGE_STRIKE_TRIGGERED))
                    return false;
                return true;
            }

            void HandleDummy(SpellEffIndex /*effIndex*/)
            {
                Unit* caster = GetCaster();
                if (Unit* unitTarget = GetHitUnit())
                {
                    multiplier = (GetEffectValue() * unitTarget->GetDiseasesByCaster(caster->GetGUID()) / 100.f);
                    // Death Knight T8 Melee 4P Bonus
                    if (AuraEffect const* aurEff = caster->GetAuraEffect(SPELL_DK_ITEM_T8_MELEE_4P_BONUS, EFFECT_0))
                        AddPct(multiplier, aurEff->GetAmount());
                }
            }

            void HandleAfterHit()
            {
                Unit* caster = GetCaster();
                if (Unit* unitTarget = GetHitUnit())
                {
                    int32 bp = GetHitDamage() * multiplier;

                    if (AuraEffect* aurEff = caster->GetAuraEffectOfRankedSpell(SPELL_DK_BLACK_ICE_R1, EFFECT_0))
                        AddPct(bp, aurEff->GetAmount());

                    caster->CastCustomSpell(unitTarget, SPELL_DK_SCOURGE_STRIKE_TRIGGERED, &bp, NULL, NULL, true);
                }
            }

            void Register() override
            {
                OnEffectHitTarget += SpellEffectFn(spell_dk_scourge_strike_SpellScript::HandleDummy, EFFECT_2, SPELL_EFFECT_DUMMY);
                AfterHit += SpellHitFn(spell_dk_scourge_strike_SpellScript::HandleAfterHit);
            }
        };

        SpellScript* GetSpellScript() const override
        {
            return new spell_dk_scourge_strike_SpellScript();
        }
};

<<<<<<< HEAD
=======
// 49145 - Spell Deflection
class spell_dk_spell_deflection : public SpellScriptLoader
{
    public:
        spell_dk_spell_deflection() : SpellScriptLoader("spell_dk_spell_deflection") { }

        class spell_dk_spell_deflection_AuraScript : public AuraScript
        {
            PrepareAuraScript(spell_dk_spell_deflection_AuraScript);

        public:
            spell_dk_spell_deflection_AuraScript()
            {
                absorbPct = 0;
            }

        private:
            uint32 absorbPct;

            bool Load() override
            {
                absorbPct = GetSpellInfo()->Effects[EFFECT_0].CalcValue(GetCaster());
                return true;
            }

            void CalculateAmount(AuraEffect const* /*aurEff*/, int32 & amount, bool & /*canBeRecalculated*/)
            {
                // Set absorbtion amount to unlimited
                amount = -1;
            }

            void Absorb(AuraEffect* /*aurEff*/, DamageInfo & dmgInfo, uint32 & absorbAmount)
            {
                // You have a chance equal to your Parry chance
                if ((dmgInfo.GetDamageType() == SPELL_DIRECT_DAMAGE) && roll_chance_f(GetTarget()->GetUnitParryChance()))
                    absorbAmount = CalculatePct(dmgInfo.GetDamage(), absorbPct);
            }

            void Register() override
            {
                DoEffectCalcAmount += AuraEffectCalcAmountFn(spell_dk_spell_deflection_AuraScript::CalculateAmount, EFFECT_0, SPELL_AURA_SCHOOL_ABSORB);
                OnEffectAbsorb += AuraEffectAbsorbFn(spell_dk_spell_deflection_AuraScript::Absorb, EFFECT_0);
            }
        };

        AuraScript* GetAuraScript() const override
        {
            return new spell_dk_spell_deflection_AuraScript();
        }
};

>>>>>>> eccc6e97
// 55233 - Vampiric Blood
class spell_dk_vampiric_blood : public SpellScriptLoader
{
    public:
        spell_dk_vampiric_blood() : SpellScriptLoader("spell_dk_vampiric_blood") { }

        class spell_dk_vampiric_blood_AuraScript : public AuraScript
        {
            PrepareAuraScript(spell_dk_vampiric_blood_AuraScript);

            void CalculateAmount(AuraEffect const* /*aurEff*/, int32& amount, bool& /*canBeRecalculated*/)
            {
                amount = GetUnitOwner()->CountPctFromMaxHealth(amount);
            }

            void Register() override
            {
                DoEffectCalcAmount += AuraEffectCalcAmountFn(spell_dk_vampiric_blood_AuraScript::CalculateAmount, EFFECT_1, SPELL_AURA_MOD_INCREASE_HEALTH);
            }
        };

        AuraScript* GetAuraScript() const override
        {
            return new spell_dk_vampiric_blood_AuraScript();
        }
};

// -52284 - Will of the Necropolis
class spell_dk_will_of_the_necropolis : public SpellScriptLoader
{
    public:
        spell_dk_will_of_the_necropolis() : SpellScriptLoader("spell_dk_will_of_the_necropolis") { }

        class spell_dk_will_of_the_necropolis_AuraScript : public AuraScript
        {
            PrepareAuraScript(spell_dk_will_of_the_necropolis_AuraScript);

<<<<<<< HEAD
            bool Validate(SpellInfo const* /*spellInfo*/) override
=======
        public:
            spell_dk_will_of_the_necropolis_AuraScript()
            {
                absorbPct = 0;
            }

        private:
            bool Validate(SpellInfo const* spellInfo) override
>>>>>>> eccc6e97
            {
                if (!sSpellMgr->GetSpellInfo(SPELL_DK_WILL_OF_THE_NECROPOLIS))
                    return false;
                return true;
            }

            bool CheckProc(ProcEventInfo& eventInfo)
            {
                //! HACK due to currenct proc system implementation
                if (Player* player = GetTarget()->ToPlayer())
                    if (player->HasSpellCooldown(GetId()))
                        return false;

               return GetTarget()->HealthBelowPctDamaged(30, eventInfo.GetDamageInfo()->GetDamage());
            }

            void HandleProc(AuraEffect const* aurEff, ProcEventInfo& /*eventInfo*/)
            {
                GetTarget()->CastSpell(GetTarget(), SPELL_DK_WILL_OF_THE_NECROPOLIS, true, NULL, aurEff);

                if (Player* player = GetTarget()->ToPlayer())
                {
                    player->RemoveSpellCooldown(SPELL_DK_RUNE_TAP, true);
                    player->AddSpellCooldown(GetId(), 0, time(NULL) + 45);
                }
            }

            void Register() override
            {
                DoCheckProc += AuraCheckProcFn(spell_dk_will_of_the_necropolis_AuraScript::CheckProc);
                OnEffectProc += AuraEffectProcFn(spell_dk_will_of_the_necropolis_AuraScript::HandleProc, EFFECT_0, SPELL_AURA_PROC_TRIGGER_SPELL_WITH_VALUE);
            }
        };

        AuraScript* GetAuraScript() const override
        {
            return new spell_dk_will_of_the_necropolis_AuraScript();
        }
};

void AddSC_deathknight_spell_scripts()
{
    new spell_dk_anti_magic_shell_raid();
    new spell_dk_anti_magic_shell_self();
    new spell_dk_anti_magic_zone();
    new spell_dk_blood_boil();
    new spell_dk_blood_gorged();
    new spell_dk_butchery();
    new spell_dk_death_and_decay();
    new spell_dk_death_coil();
    new spell_dk_death_gate();
    new spell_dk_death_grip();
    new spell_dk_death_pact();
    new spell_dk_death_strike();
    new spell_dk_death_strike_enabler();
    new spell_dk_ghoul_explode();
    new spell_dk_icebound_fortitude();
    new spell_dk_improved_blood_presence();
    new spell_dk_improved_frost_presence();
    new spell_dk_improved_unholy_presence();
    new spell_dk_necrotic_strike();
    new spell_dk_pestilence();
    new spell_dk_presence();
    new spell_dk_raise_dead();
    new spell_dk_rune_tap_party();
    new spell_dk_scent_of_blood();
    new spell_dk_scourge_strike();
    new spell_dk_vampiric_blood();
    new spell_dk_will_of_the_necropolis();
}<|MERGE_RESOLUTION|>--- conflicted
+++ resolved
@@ -354,64 +354,14 @@
         {
             PrepareAuraScript(spell_dk_blood_gorged_AuraScript);
 
-<<<<<<< HEAD
             bool Validate(SpellInfo const* /*spellInfo*/) override
-=======
-        public:
-            spell_dk_corpse_explosion_SpellScript()
-            {
-                _target = nullptr;
-            }
-
-        private:
-            bool Validate(SpellInfo const* spellInfo) override
->>>>>>> eccc6e97
             {
                 if (!sSpellMgr->GetSpellInfo(SPELL_DK_BUTCHERY))
                     return false;
                 return true;
             }
 
-<<<<<<< HEAD
             void HandleProc(AuraEffect const* aurEff, ProcEventInfo& /*eventInfo*/)
-=======
-            void CheckTarget(WorldObject*& target)
-            {
-                if (CorpseExplosionCheck(GetCaster()->GetGUID(), true)(target))
-                    target = NULL;
-
-                _target = target;
-            }
-
-            void CheckTargets(std::list<WorldObject*>& targets)
-            {
-                WorldObject* target = _target;
-                if (!target)
-                {
-                    targets.remove_if(CorpseExplosionCheck(GetCaster()->GetGUID(), false));
-                    if (targets.empty())
-                    {
-                        FinishCast(SPELL_FAILED_CANT_DO_THAT_RIGHT_NOW);
-                        return;
-                    }
-                    target = Trinity::Containers::SelectRandomContainerElement(targets);
-                    targets.clear();
-                    targets.push_back(target);
-                }
-                else
-                    targets.clear();
-            }
-
-            void HandleDamage(SpellEffIndex effIndex, Unit* target)
-            {
-                if (effIndex == EFFECT_0)
-                    GetCaster()->CastCustomSpell(GetSpellInfo()->Effects[EFFECT_1].CalcValue(), SPELLVALUE_BASE_POINT0, GetEffectValue(), target, true);
-                else if (effIndex == EFFECT_1)
-                    GetCaster()->CastCustomSpell(GetEffectValue(), SPELLVALUE_BASE_POINT0, GetSpell()->CalculateDamage(EFFECT_0, NULL), target, true);
-            }
-
-            void HandleCorpseExplosion(SpellEffIndex effIndex)
->>>>>>> eccc6e97
             {
                 PreventDefaultAction();
                 GetTarget()->CastCustomSpell(SPELL_DK_BUTCHERY, SPELLVALUE_BASE_POINT0, aurEff->GetAmount(), GetTarget(), true, NULL, aurEff);
@@ -1528,60 +1478,6 @@
         }
 };
 
-<<<<<<< HEAD
-=======
-// 49145 - Spell Deflection
-class spell_dk_spell_deflection : public SpellScriptLoader
-{
-    public:
-        spell_dk_spell_deflection() : SpellScriptLoader("spell_dk_spell_deflection") { }
-
-        class spell_dk_spell_deflection_AuraScript : public AuraScript
-        {
-            PrepareAuraScript(spell_dk_spell_deflection_AuraScript);
-
-        public:
-            spell_dk_spell_deflection_AuraScript()
-            {
-                absorbPct = 0;
-            }
-
-        private:
-            uint32 absorbPct;
-
-            bool Load() override
-            {
-                absorbPct = GetSpellInfo()->Effects[EFFECT_0].CalcValue(GetCaster());
-                return true;
-            }
-
-            void CalculateAmount(AuraEffect const* /*aurEff*/, int32 & amount, bool & /*canBeRecalculated*/)
-            {
-                // Set absorbtion amount to unlimited
-                amount = -1;
-            }
-
-            void Absorb(AuraEffect* /*aurEff*/, DamageInfo & dmgInfo, uint32 & absorbAmount)
-            {
-                // You have a chance equal to your Parry chance
-                if ((dmgInfo.GetDamageType() == SPELL_DIRECT_DAMAGE) && roll_chance_f(GetTarget()->GetUnitParryChance()))
-                    absorbAmount = CalculatePct(dmgInfo.GetDamage(), absorbPct);
-            }
-
-            void Register() override
-            {
-                DoEffectCalcAmount += AuraEffectCalcAmountFn(spell_dk_spell_deflection_AuraScript::CalculateAmount, EFFECT_0, SPELL_AURA_SCHOOL_ABSORB);
-                OnEffectAbsorb += AuraEffectAbsorbFn(spell_dk_spell_deflection_AuraScript::Absorb, EFFECT_0);
-            }
-        };
-
-        AuraScript* GetAuraScript() const override
-        {
-            return new spell_dk_spell_deflection_AuraScript();
-        }
-};
-
->>>>>>> eccc6e97
 // 55233 - Vampiric Blood
 class spell_dk_vampiric_blood : public SpellScriptLoader
 {
@@ -1619,18 +1515,7 @@
         {
             PrepareAuraScript(spell_dk_will_of_the_necropolis_AuraScript);
 
-<<<<<<< HEAD
             bool Validate(SpellInfo const* /*spellInfo*/) override
-=======
-        public:
-            spell_dk_will_of_the_necropolis_AuraScript()
-            {
-                absorbPct = 0;
-            }
-
-        private:
-            bool Validate(SpellInfo const* spellInfo) override
->>>>>>> eccc6e97
             {
                 if (!sSpellMgr->GetSpellInfo(SPELL_DK_WILL_OF_THE_NECROPOLIS))
                     return false;
