/*
 * This file is part of the TrinityCore Project. See AUTHORS file for Copyright information
 *
 * This program is free software; you can redistribute it and/or modify it
 * under the terms of the GNU General Public License as published by the
 * Free Software Foundation; either version 2 of the License, or (at your
 * option) any later version.
 *
 * This program is distributed in the hope that it will be useful, but WITHOUT
 * ANY WARRANTY; without even the implied warranty of MERCHANTABILITY or
 * FITNESS FOR A PARTICULAR PURPOSE. See the GNU General Public License for
 * more details.
 *
 * You should have received a copy of the GNU General Public License along
 * with this program. If not, see <http://www.gnu.org/licenses/>.
 */

 /*
  * Scripts for spells with SPELLFAMILY_DEATHKNIGHT and SPELLFAMILY_GENERIC spells used by deathknight players.
  * Ordered alphabetically using scriptname.
  * Scriptnames of files in this file should be prefixed with "spell_dk_".
  */

#include "ScriptMgr.h"
#include "Containers.h"
#include "Creature.h"
#include "GridNotifiers.h"
#include "Pet.h"
#include "Player.h"
#include "Spell.h"
#include "SpellAuraEffects.h"
#include "SpellHistory.h"
#include "SpellMgr.h"
#include "SpellScript.h"

enum DeathKnightSpells
{
    SPELL_DK_ANTI_MAGIC_SHELL_TALENT            = 51052,
    SPELL_DK_BLOOD_BOIL_TRIGGERED               = 65658,
    SPELL_DK_BLOOD_BURST                        = 81280,
    SPELL_DK_BLOOD_PLAGUE                       = 55078,
    SPELL_DK_BLOOD_PRESENCE                     = 48263,
    SPELL_DK_BLOOD_PRESENCE_TRIGGERED           = 61261,
    SPELL_DK_BLOOD_SHIELD_MASTERY               = 77513,
    SPELL_DK_BLOOD_SHIELD_ABSORB                = 77535,
    SPELL_DK_BLOOD_STRIKE                       = 45902,
    SPELL_DK_BLOOD_STRIKE_OFFHAND               = 66215,
    SPELL_DK_BLOOD_TAP                          = 45529,
    SPELL_DK_BUTCHERY                           = 50163,
    SPELL_DK_CORPSE_EXPLOSION_TRIGGERED         = 43999,
    SPELL_DK_DARK_TRANSFORMATION                = 63560,
    SPELL_DK_DARK_TRANSFORMATION_DUMMY          = 93426,
    SPELL_DK_DEATH_AND_DECAY_DAMAGE             = 52212,
    SPELL_DK_DEATH_COIL                         = 47541,
    SPELL_DK_DEATH_COIL_DAMAGE                  = 47632,
    SPELL_DK_DEATH_COIL_HEAL                    = 47633,
    SPELL_DK_DEATH_EATER                        = 90507,
    SPELL_DK_DEATH_GRIP                         = 49560,
    SPELL_DK_DEATH_GRIP_INITIAL                 = 49576,
    SPELL_DK_DEATH_STRIKE                       = 49998,
    SPELL_DK_DEATH_STRIKE_OFFHAND               = 66188,
    SPELL_DK_DEATH_STRIKE_HEAL                  = 45470,
    SPELL_DK_DEATH_STRIKE_ENABLER               = 89832,
    SPELL_DK_EBON_PLAGUE                        = 65142,
    SPELL_DK_ENERGIZE_BLOOD_RUNE                = 81166,
    SPELL_DK_ENERGIZE_FROST_RUNE                = 81168,
    SPELL_DK_ENERGIZE_UNHOLY_RUNE               = 81169,
    SPELL_DK_FROST_FEVER                        = 55095,
    SPELL_DK_FROST_PRESENCE                     = 48266,
    SPELL_DK_FROST_STRIKE                       = 49143,
    SPELL_DK_FROST_STRIKE_OFFHAND               = 66196,
    SPELL_DK_GHOUL_EXPLODE                      = 47496,
    SPELL_DK_GLYPH_OF_ICEBOUND_FORTITUDE        = 58625,
    SPELL_DK_IMPROVED_BLOOD_PRESENCE_R1         = 50365,
    SPELL_DK_IMPROVED_BLOOD_PRESENCE            = 63611,
    SPELL_DK_IMPROVED_DEATH_STRIKE              = 62905,
    SPELL_DK_IMPROVED_FROST_PRESENCE            = 63621,
    SPELL_DK_IMPROVED_UNHOLY_PRESENCE           = 63622,
    SPELL_DK_ITEM_SIGIL_VENGEFUL_HEART          = 64962,
    SPELL_DK_ITEM_T8_MELEE_4P_BONUS             = 64736,
    SPELL_DK_ITEM_T11_DPS_4P_BONUS              = 90459,
    SPELL_DK_MASTER_OF_GHOULS                   = 52143,
    SPELL_DK_OBLITERATE                         = 49020,
    SPELL_DK_OBLITERATE_OFFHAND                 = 66198,
    SPELL_DK_PLAGUE_STRIKE                      = 45462,
    SPELL_DK_PLAGUE_STRIKE_OFFHAND              = 66216,
    SPELL_DK_RESILIENT_INFECTION                = 90721,
    SPELL_DK_RUNIC_CORRUPTION_TRIGGERED         = 51460,
    SPELL_DK_RUNE_STRIKE                        = 56815,
    SPELL_DK_RUNE_STRIKE_OFFHAND                = 66217,
    SPELL_DK_RUNE_TAP                           = 48982,
    SPELL_DK_SCENT_OF_BLOOD                     = 50422,
    SPELL_DK_SCOURGE_STRIKE_TRIGGERED           = 70890,
    SPELL_DK_SHADOW_INFUSION                    = 91342,
    SPELL_DK_UNHOLY_BLIGHT_PERIODIC             = 50536,
    SPELL_DK_UNHOLY_PRESENCE                    = 48265,
    SPELL_DK_PESTILENCE_REDUCED_DOTS            = 76243,
    SPELL_DK_PESTILENCE_VISUAL                  = 91939,
    SPELL_DK_WILL_OF_THE_NECROPOLIS             = 96171
};

enum DKSpellIcons
{
    DK_ICON_ID_RUNIC_CORRUPTION                 = 4068,
    DK_ICON_ID_RESILIENT_INFECTION              = 1910,
    DK_ICON_ID_IMPROVED_UNHOLY_PRESENCE         = 2633,
    DK_ICON_ID_IMPROVED_FROST_PRESENCE          = 2632
};

// 48707 - Anti-Magic Shell (on self)
class spell_dk_anti_magic_shell : public AuraScript
{
    bool Load() override
    {
        absorbPct = GetSpellInfo()->Effects[EFFECT_0].CalcValue(GetCaster());
        healthPct = GetSpellInfo()->Effects[EFFECT_1].CalcValue(GetCaster());
        return true;
    }

    void CalculateAmount(AuraEffect const* /*aurEff*/, int32 & amount, bool & /*canBeRecalculated*/)
    {
        amount = GetCaster()->CountPctFromMaxHealth(healthPct);
    }

    void Absorb(AuraEffect* /*aurEff*/, DamageInfo & dmgInfo, uint32 & absorbAmount)
    {
        absorbAmount = std::min(CalculatePct(dmgInfo.GetDamage(), absorbPct), GetTarget()->CountPctFromMaxHealth(healthPct));
    }

    void Register() override
    {
        DoEffectCalcAmount.Register(this, &spell_dk_anti_magic_shell::CalculateAmount, EFFECT_0, SPELL_AURA_SCHOOL_ABSORB);
        OnEffectAbsorb.Register(this, &spell_dk_anti_magic_shell::Absorb, EFFECT_0);
    }
private:
    int32 absorbPct;
    int32 healthPct;
};

// 50461 - Anti-Magic Zone
class spell_dk_anti_magic_zone : public AuraScript
{
    bool Load() override
    {
        absorbPct = GetSpellInfo()->Effects[EFFECT_0].CalcValue(GetCaster());
        return true;
    }

    bool Validate(SpellInfo const* /*spellInfo*/) override
    {
        return ValidateSpellInfo({ SPELL_DK_ANTI_MAGIC_SHELL_TALENT });
    }

    void CalculateAmount(AuraEffect const* /*aurEff*/, int32 & amount, bool & /*canBeRecalculated*/)
    {
        SpellInfo const* talentSpell = sSpellMgr->AssertSpellInfo(SPELL_DK_ANTI_MAGIC_SHELL_TALENT);
        amount = talentSpell->Effects[EFFECT_0].CalcValue(GetCaster());
        if (Player* player = GetCaster()->ToPlayer())
            amount += int32(2 * player->GetTotalAttackPowerValue(BASE_ATTACK));
    }

    void Absorb(AuraEffect* /*aurEff*/, DamageInfo & dmgInfo, uint32 & absorbAmount)
    {
        absorbAmount = CalculatePct(dmgInfo.GetDamage(), absorbPct);
    }

    void Register() override
    {
        DoEffectCalcAmount.Register(this, &spell_dk_anti_magic_zone::CalculateAmount, EFFECT_0, SPELL_AURA_SCHOOL_ABSORB);
        OnEffectAbsorb.Register(this, &spell_dk_anti_magic_zone::Absorb, EFFECT_0);
    }
private:
    uint32 absorbPct = 0;
};

// 48721 - Blood Boil
class spell_dk_blood_boil : public SpellScript
{
    bool Validate(SpellInfo const* /*spellInfo*/) override
    {
        return ValidateSpellInfo({ SPELL_DK_BLOOD_BOIL_TRIGGERED });
    }

    bool Load() override
    {
        _executed = false;
        return GetCaster()->GetTypeId() == TYPEID_PLAYER && GetCaster()->getClass() == CLASS_DEATH_KNIGHT;
    }

    void HandleAfterHit()
    {
        if (_executed || !GetHitUnit())
            return;

        _executed = true;
        GetCaster()->CastSpell(GetCaster(), SPELL_DK_BLOOD_BOIL_TRIGGERED, true);
    }

    void Register() override
    {
        AfterHit.Register(this, &spell_dk_blood_boil::HandleAfterHit);
    }

private:
    bool _executed;
};

// 81277 - Blood Gorged
class spell_dk_blood_gorged : public AuraScript
{
<<<<<<< HEAD
    bool Load() override
    {
        _procTarget = nullptr;
        return true;
    }
=======
    PrepareAuraScript(spell_dk_blood_gorged);
>>>>>>> 75a0e1c0

    bool Validate(SpellInfo const* /*spellInfo*/) override
    {
        return ValidateSpellInfo({ SPELL_DK_BLOOD_BURST });
    }

    void HandleBloodBurst(AuraEffect const* aurEff, AuraEffectHandleModes /*mode*/)
    {
        if ((GetStackAmount() > 5 && roll_chance_i(34)) || GetStackAmount() == 10)
        {
            Unit* target = GetTarget();
            // The tooltip states that it is 10% per stack but sniffs say 5% instead
            int32 bp = CalculatePct(target->GetMaxHealth(), 5 * GetStackAmount());
            target->CastCustomSpell(SPELL_DK_BLOOD_BURST, SPELLVALUE_BASE_POINT0, bp, target, true, nullptr, aurEff);
        }
    }

    void Register() override
    {
<<<<<<< HEAD
        DoCheckProc.Register(this, &spell_dk_blood_gorged::CheckProc);
        OnEffectProc.Register(this, &spell_dk_blood_gorged::HandleProc, EFFECT_0, SPELL_AURA_PROC_TRIGGER_SPELL);
=======
        AfterEffectApply += AuraEffectApplyFn(spell_dk_blood_gorged::HandleBloodBurst, EFFECT_0, SPELL_AURA_MOD_SCALE, AURA_EFFECT_HANDLE_CHANGE_AMOUNT_MASK);
>>>>>>> 75a0e1c0
    }
};

// -48979 - Butchery
class spell_dk_butchery : public AuraScript
{
    bool Validate(SpellInfo const* /*spellInfo*/) override
    {
        return ValidateSpellInfo({ SPELL_DK_BUTCHERY });
    }

    void HandleProc(AuraEffect const* aurEff, ProcEventInfo& /*eventInfo*/)
    {
        PreventDefaultAction();
        GetTarget()->CastCustomSpell(SPELL_DK_BUTCHERY, SPELLVALUE_BASE_POINT0, aurEff->GetAmount(), GetTarget(), true, nullptr, aurEff);
    }

    void Register() override
    {
        OnEffectProc.Register(this, &spell_dk_butchery::HandleProc, EFFECT_0, SPELL_AURA_DUMMY);
    }
};

class spell_dk_death_and_decay : public AuraScript
{
    bool Validate(SpellInfo const* /*spellInfo*/) override
    {
        return ValidateSpellInfo({ SPELL_DK_DEATH_AND_DECAY_DAMAGE });
    }

    void HandleDummyTick(AuraEffect const* aurEff)
    {
        if (DynamicObject* dyn = GetTarget()->GetDynObject(aurEff->GetId()))
            GetTarget()->CastSpell(dyn->GetPositionX(), dyn->GetPositionY(), dyn->GetPositionZ(), SPELL_DK_DEATH_AND_DECAY_DAMAGE, true, nullptr, aurEff);
    }

    void Register() override
    {
        OnEffectPeriodic.Register(this, &spell_dk_death_and_decay::HandleDummyTick, EFFECT_1, SPELL_AURA_PERIODIC_DUMMY);
    }
};

// 47541 - Death Coil
class spell_dk_death_coil : public SpellScript
{
    bool Validate(SpellInfo const* /*spell*/) override
    {
        return ValidateSpellInfo(
            {
                SPELL_DK_DEATH_COIL_DAMAGE,
                SPELL_DK_DEATH_COIL_HEAL
            });
    }

    SpellCastResult CheckCast()
    {
        Unit* caster = GetCaster();
        if (Unit * target = GetExplTargetUnit())
        {
            if (!caster->IsFriendlyTo(target) && !caster->isInFront(target))
                return SPELL_FAILED_UNIT_NOT_INFRONT;

            if (target->IsFriendlyTo(caster) && target->GetCreatureType() != CREATURE_TYPE_UNDEAD)
                return SPELL_FAILED_BAD_TARGETS;
        }
        else
            return SPELL_FAILED_BAD_TARGETS;

        return SPELL_CAST_OK;
    }

    void HandleDummy(SpellEffIndex /*effIndex*/)
    {
        Unit* caster = GetCaster();
        if (!caster)
            return;

        Unit* target = GetHitUnit();
        int32 bp = GetSpellInfo()->Effects[EFFECT_0].CalcValue(caster, nullptr, GetHitUnit());
        bp += CalculatePct(caster->GetTotalAttackPowerValue(BASE_ATTACK), 23);

        if (caster->IsFriendlyTo(target))
        {
            bp *= 3.5f;
            caster->CastCustomSpell(SPELL_DK_DEATH_COIL_HEAL, SPELLVALUE_BASE_POINT0, bp, target, true);
        }
        else
        {
            if (AuraEffect const* auraEffect = caster->GetAuraEffect(SPELL_DK_ITEM_SIGIL_VENGEFUL_HEART, EFFECT_1))
                bp += auraEffect->GetBaseAmount();

            caster->CastCustomSpell(SPELL_DK_DEATH_COIL_DAMAGE, SPELLVALUE_BASE_POINT0, bp, target, true);
        }
    }

    void Register() override
    {
        OnCheckCast.Register(this, &spell_dk_death_coil::CheckCast);
        OnEffectHitTarget.Register(this, &spell_dk_death_coil::HandleDummy, EFFECT_0, SPELL_EFFECT_DUMMY);
    }
};

// 52751 - Death Gate
class spell_dk_death_gate : public SpellScript
{
    SpellCastResult CheckClass()
    {
        if (GetCaster()->getClass() != CLASS_DEATH_KNIGHT)
        {
            SetCustomCastResultMessage(SPELL_CUSTOM_ERROR_MUST_BE_DEATH_KNIGHT);
            return SPELL_FAILED_CUSTOM_ERROR;
        }

        return SPELL_CAST_OK;
    }

    void HandleScript(SpellEffIndex effIndex)
    {
        PreventHitDefaultEffect(effIndex);
        if (Unit* target = GetHitUnit())
            target->CastSpell(target, GetEffectValue(), false);
    }

    void Register() override
    {
        OnCheckCast.Register(this, &spell_dk_death_gate::CheckClass);
        OnEffectHitTarget.Register(this, &spell_dk_death_gate::HandleScript, EFFECT_0, SPELL_EFFECT_SCRIPT_EFFECT);
    }
};

// 49560 - Death Grip
class spell_dk_death_grip : public SpellScript
{
    void HandleDummy(SpellEffIndex /*effIndex*/)
    {
        int32 damage = GetEffectValue();
        Position const* pos = GetExplTargetDest();
        if (Unit* target = GetHitUnit())
        {
            if (!target->HasAuraType(SPELL_AURA_DEFLECT_SPELLS)) // Deterrence
                target->CastSpell(pos->GetPositionX(), pos->GetPositionY(), pos->GetPositionZ(), damage, true);
        }
    }

    void Register() override
    {
        OnEffectHitTarget.Register(this, &spell_dk_death_grip::HandleDummy, EFFECT_0, SPELL_EFFECT_DUMMY);
    }

};

// 48743 - Death Pact
class spell_dk_death_pact : public SpellScript
{
    SpellCastResult CheckCast()
    {
        // Check if we have valid targets, otherwise skip spell casting here
        if (Player* player = GetCaster()->ToPlayer())
            for (Unit::ControlList::const_iterator itr = player->m_Controlled.begin(); itr != player->m_Controlled.end(); ++itr)
                if (Creature* undeadPet = (*itr)->ToCreature())
                    if (undeadPet->IsAlive() &&
                        undeadPet->GetOwnerOrCreatorGUID() == player->GetGUID() &&
                        undeadPet->GetCreatureType() == CREATURE_TYPE_UNDEAD &&
                        undeadPet->IsWithinDist(player, 100.0f, false))
                        return SPELL_CAST_OK;

        return SPELL_FAILED_NO_PET;
    }

    void FilterTargets(std::list<WorldObject*>& targetList)
    {
        Unit* target = nullptr;
        for (std::list<WorldObject*>::iterator itr = targetList.begin(); itr != targetList.end(); ++itr)
        {
            if (Unit* unit = (*itr)->ToUnit())
            {
                if (unit->GetOwnerOrCreatorGUID() == GetCaster()->GetGUID() && unit->GetCreatureType() == CREATURE_TYPE_UNDEAD)
                {
                    target = unit;
                    break;
                }
            }
        }

        targetList.clear();
        if (target)
            targetList.push_back(target);
    }

    void Register() override
    {
        OnCheckCast.Register(this, &spell_dk_death_pact::CheckCast);
        OnObjectAreaTargetSelect.Register(this, &spell_dk_death_pact::FilterTargets, EFFECT_1, TARGET_UNIT_DEST_AREA_ALLY);
    }
};

// 49998 - Death Strike
class spell_dk_death_strike : public SpellScript
{
    bool Validate(SpellInfo const* /*spellInfo*/) override
    {
        return ValidateSpellInfo(
            {
                SPELL_DK_DEATH_STRIKE_ENABLER,
                SPELL_DK_DEATH_STRIKE_HEAL,
                SPELL_DK_BLOOD_SHIELD_MASTERY,
                SPELL_DK_BLOOD_SHIELD_ABSORB
            });
    }

    void HandleDummy(SpellEffIndex /*effIndex*/)
    {
        int32 heal = 0;

        if (AuraEffect* enabler = GetCaster()->GetAuraEffect(SPELL_DK_DEATH_STRIKE_ENABLER, EFFECT_0, GetCaster()->GetGUID()))
        {
            // Call CalculateAmount() to constantly fire the AuraEffect's HandleCalcAmount method
            heal = CalculatePct(enabler->CalculateAmount(GetCaster()), GetSpellInfo()->Effects[EFFECT_0].DamageMultiplier);

            if (AuraEffect const* aurEff = GetCaster()->GetAuraEffectOfRankedSpell(SPELL_DK_IMPROVED_DEATH_STRIKE, EFFECT_2))
                heal = AddPct(heal, aurEff->GetAmount());

            heal = std::max(heal, int32(GetCaster()->CountPctFromMaxHealth(GetEffectValue())));
            GetCaster()->CastCustomSpell(SPELL_DK_DEATH_STRIKE_HEAL, SPELLVALUE_BASE_POINT0, heal, GetCaster(), true);
        }

        if (!GetCaster()->HasAura(SPELL_DK_BLOOD_PRESENCE))
            return;

        if (AuraEffect const* aurEff = GetCaster()->GetAuraEffect(SPELL_DK_BLOOD_SHIELD_MASTERY, EFFECT_0))
        {
            int32 bp = CalculatePct(heal, aurEff->GetAmount());

            if (AuraEffect const* bloodShieldEffect = GetCaster()->GetAuraEffect(SPELL_DK_BLOOD_SHIELD_ABSORB, EFFECT_0))
                bp += std::min(bp + bloodShieldEffect->GetAmount(), int32(GetCaster()->GetMaxHealth()));

            GetCaster()->CastCustomSpell(SPELL_DK_BLOOD_SHIELD_ABSORB, SPELLVALUE_BASE_POINT0, bp, GetCaster(), true);
        }
    }

    void Register() override
    {
        OnEffectHitTarget.Register(this, &spell_dk_death_strike::HandleDummy, EFFECT_2, SPELL_EFFECT_DUMMY);
    }
};

// 89832 - Death Strike (Save damage taken in last 5 sec)
class spell_dk_death_strike_enabler : public AuraScript
{
    bool Load() override
    {
        for (uint8 i = 0; i < 5; ++i)
            _damagePerSecond[i] = 0;
        return true;
    }

    bool CheckProc(ProcEventInfo& eventInfo)
    {
        return eventInfo.GetDamageInfo() != nullptr;
    }

    void HandleProc(AuraEffect const* /*aurEff*/, ProcEventInfo& eventInfo)
    {
        PreventDefaultAction();

        if (!GetUnitOwner()->HasAura(SPELL_DK_BLOOD_PRESENCE))
        {
            for (uint8 i = 0; i < 5; ++i)
                _damagePerSecond[i] = 0;
        }
        else
            _damagePerSecond[0] += eventInfo.GetDamageInfo()->GetDamage();
    }

    // Cheap hack to have update calls
    void CalcPeriodic(AuraEffect const* /*aurEff*/, bool& isPeriodic, int32& amplitude)
    {
        isPeriodic = true;
        amplitude = 1000;
    }

    void Update(AuraEffect* /*aurEff*/)
    {
        // Move backwards all datas by one
        for (uint8 i = 4; i > 0; --i)
            _damagePerSecond[i] = _damagePerSecond[i - 1];
        _damagePerSecond[0] = 0;
    }

    void HandleCalcAmount(AuraEffect const* /*aurEff*/, int32& amount, bool& canBeRecalculated)
    {
        canBeRecalculated = true;
        amount = 0;
        for (uint8 i = 0; i < 5; ++i)
            amount += int32(_damagePerSecond[i]);
    }

    void Register() override
    {
        DoCheckProc.Register(this, &spell_dk_death_strike_enabler::CheckProc);
        OnEffectProc.Register(this, &spell_dk_death_strike_enabler::HandleProc, EFFECT_0, SPELL_AURA_DUMMY);
        DoEffectCalcPeriodic.Register(this, &spell_dk_death_strike_enabler::CalcPeriodic, EFFECT_0, SPELL_AURA_DUMMY);
        OnEffectUpdatePeriodic.Register(this, &spell_dk_death_strike_enabler::Update, EFFECT_0, SPELL_AURA_DUMMY);
        DoEffectCalcAmount.Register(this, &spell_dk_death_strike_enabler::HandleCalcAmount, EFFECT_0, SPELL_AURA_DUMMY);
    }
private:
    uint32 _damagePerSecond[5];
};

// 47496 - Explode, Ghoul spell for Corpse Explosion
class spell_dk_ghoul_explode : public SpellScript
{
    bool Validate(SpellInfo const* /*spellInfo*/) override
    {
        return ValidateSpellInfo({ SPELL_DK_CORPSE_EXPLOSION_TRIGGERED });
    }

    void Suicide(SpellEffIndex /*effIndex*/)
    {
        if (Unit* unitTarget = GetHitUnit())
        {
            // Corpse Explosion (Suicide)
            unitTarget->CastSpell(unitTarget, SPELL_DK_CORPSE_EXPLOSION_TRIGGERED, true);
        }
    }

    void Register() override
    {
        OnEffectHitTarget.Register(this, &spell_dk_ghoul_explode::Suicide, EFFECT_1, SPELL_EFFECT_SCHOOL_DAMAGE);
    }
};

// 48792 - Icebound Fortitude
class spell_dk_icebound_fortitude : public AuraScript
{
    bool Load() override
    {
        Unit* caster = GetCaster();
        return caster && caster->GetTypeId() == TYPEID_PLAYER;
    }

    void CalculateAmount(AuraEffect const* /*aurEff*/, int32& amount, bool& /*canBeRecalculated*/)
    {
        if (Unit* caster = GetCaster())
        {
            int32 value = amount;
            uint32 defValue = uint32(caster->ToPlayer()->GetSkillValue(SKILL_DEFENSE) + caster->ToPlayer()->GetRatingBonusValue(CR_DEFENSE_SKILL));

            if (defValue > 400)
                value -= int32((defValue - 400) * 0.15);

            // Glyph of Icebound Fortitude
            if (AuraEffect const* aurEff = caster->GetAuraEffect(SPELL_DK_GLYPH_OF_ICEBOUND_FORTITUDE, EFFECT_0))
            {
                int32 valMax = -aurEff->GetAmount();
                if (value > valMax)
                    value = valMax;
            }
            amount = value;
        }
    }

    void Register() override
    {
        DoEffectCalcAmount.Register(this, &spell_dk_icebound_fortitude::CalculateAmount, EFFECT_2, SPELL_AURA_MOD_DAMAGE_PERCENT_TAKEN);
    }
};

// 73975 - Necrotic Strike
class spell_dk_necrotic_strike : public AuraScript
{
    void CalculateAmount(AuraEffect const* /*aurEff*/, int32& amount, bool & /*canBeRecalculated*/)
    {
        if (Unit* caster = GetCaster())
            amount = int32(caster->GetTotalAttackPowerValue(BASE_ATTACK) * 0.7f);
    }

    void Register() override
    {
        DoEffectCalcAmount.Register(this, &spell_dk_necrotic_strike::CalculateAmount, EFFECT_0, SPELL_AURA_SCHOOL_HEAL_ABSORB);
    }
};

// ID - 50842 Pestilence
class spell_dk_pestilence : public SpellScript
{
    bool Validate(SpellInfo const* /*spellInfo*/) override
    {
        return ValidateSpellInfo(
            {
                SPELL_DK_PESTILENCE_REDUCED_DOTS,
                SPELL_DK_PESTILENCE_VISUAL,
                SPELL_DK_BLOOD_PLAGUE,
                SPELL_DK_FROST_FEVER
            });
    }

    bool Load() override
    {
        _prevTarget = nullptr;
        return true;
    }

    void OnHit(SpellEffIndex /*effIndex*/)
    {
        Unit* caster = GetCaster();
        Unit* hitUnit = GetHitUnit();
        Unit* victim = GetExplTargetUnit();

        if (!victim)
            return;

        if (_prevTarget)
            _prevTarget->CastSpell(hitUnit, SPELL_DK_PESTILENCE_VISUAL, true);

        _prevTarget = hitUnit;

        if (victim != hitUnit)
        {
            if (Aura* aurOld = victim->GetAura(SPELL_DK_BLOOD_PLAGUE, caster->GetGUID())) // Check Blood Plague application on victim.
            {
                if (AuraEffect* aurEffOld = aurOld->GetEffect(EFFECT_0))
                {
                    float donePct = aurEffOld->GetDonePct();

                    caster->CastSpell(hitUnit, SPELL_DK_BLOOD_PLAGUE, true); // Spread the disease to hitUnit.

                    if (Aura* aurNew = hitUnit->GetAura(SPELL_DK_BLOOD_PLAGUE, caster->GetGUID())) // Check Blood Plague application on hitUnit.
                    {
                        if (AuraEffect* aurEffNew = aurNew->GetEffect(EFFECT_0))
                        {
                            aurEffNew->SetDonePct(donePct);
                            aurEffNew->SetBonusAmount(caster->SpellDamageBonusDone(hitUnit, aurEffNew->GetSpellInfo(), 0, DOT, aurEffNew->GetEffIndex()));
                        }
                    }
                }
            }

            if (Aura* aurOld = victim->GetAura(SPELL_DK_FROST_FEVER, caster->GetGUID())) // Check Frost Fever application on victim.
            {
                if (AuraEffect* aurEffOld = aurOld->GetEffect(EFFECT_0))
                {
                    float donePct = aurEffOld->GetDonePct();

                    caster->CastSpell(hitUnit, SPELL_DK_FROST_FEVER, true); // Spread the disease to hitUnit.

                    if (Aura* aurNew = hitUnit->GetAura(SPELL_DK_FROST_FEVER, caster->GetGUID())) // Check Frost Fever application on hitUnit.
                    {
                        if (AuraEffect* aurEffNew = aurNew->GetEffect(EFFECT_0))
                        {
                            aurEffNew->SetDonePct(donePct);
                            aurEffNew->SetBonusAmount(caster->SpellDamageBonusDone(hitUnit, aurEffNew->GetSpellInfo(), 0, DOT, aurEffNew->GetEffIndex()));
                        }
                    }
                }
            }
        }
    }

    void HandleAuraApply()
    {
        Unit* caster = GetCaster();
        caster->CastSpell(caster, SPELL_DK_PESTILENCE_REDUCED_DOTS, true);
    }

    void HandleAuraRemoval()
    {
        GetCaster()->RemoveAura(SPELL_DK_PESTILENCE_REDUCED_DOTS);
    }

    void Register() override
    {
        BeforeCast.Register(this, &spell_dk_pestilence::HandleAuraApply);
        OnEffectHitTarget.Register(this, &spell_dk_pestilence::OnHit, EFFECT_2, SPELL_EFFECT_SCRIPT_EFFECT);
        AfterCast.Register(this, &spell_dk_pestilence::HandleAuraRemoval);
    }

private:
    Unit * _prevTarget;
};

// 48266 - Frost Presence
// 48263 - Blood Presence
// 48265 - Unholy Presence
class spell_dk_presence : public AuraScript
{
    bool Validate(SpellInfo const* /*spellInfo*/) override
    {
        return ValidateSpellInfo(
            {
                SPELL_DK_UNHOLY_PRESENCE,
                SPELL_DK_FROST_PRESENCE,
                SPELL_DK_BLOOD_PRESENCE,
                SPELL_DK_BLOOD_PRESENCE_TRIGGERED,
                SPELL_DK_IMPROVED_UNHOLY_PRESENCE,
                SPELL_DK_IMPROVED_FROST_PRESENCE,
                SPELL_DK_IMPROVED_BLOOD_PRESENCE,
                SPELL_DK_IMPROVED_BLOOD_PRESENCE_R1
            });
    }

    void HandlePresenceEffects(AuraEffect const* aurEff, AuraEffectHandleModes /*mode*/)
    {
        Unit* target = GetTarget();
        uint32 spellId = GetSpellInfo()->Id;

        target->SetPower(POWER_RUNIC_POWER, 0);

        // Improved Unholy Presence
        if (spellId == SPELL_DK_UNHOLY_PRESENCE || spellId == SPELL_DK_FROST_PRESENCE)
            if (AuraEffect const* eff = target->GetDummyAuraEffect(SPELLFAMILY_DEATHKNIGHT, DK_ICON_ID_IMPROVED_UNHOLY_PRESENCE, EFFECT_0))
                target->CastCustomSpell(SPELL_DK_IMPROVED_UNHOLY_PRESENCE, SPELLVALUE_BASE_POINT0, eff->GetAmount(), target, true, nullptr, aurEff);

        // Improved Frost Presence
        if (spellId == SPELL_DK_UNHOLY_PRESENCE || spellId == SPELL_DK_BLOOD_PRESENCE)
            if (AuraEffect const* eff = target->GetDummyAuraEffect(SPELLFAMILY_DEATHKNIGHT, DK_ICON_ID_IMPROVED_FROST_PRESENCE, EFFECT_0))
                target->CastCustomSpell(SPELL_DK_IMPROVED_FROST_PRESENCE, SPELLVALUE_BASE_POINT0, eff->GetAmount(), target, true, nullptr, aurEff);

        // Improved Blood Presence and Blood Presence triggered effect
        if (spellId == SPELL_DK_BLOOD_PRESENCE)
        {
            // Apply defense state to permanently enable Rune Strike
            target->ModifyAuraState(AURA_STATE_DEFENSE, true);

            if (Aura const* improvedBloodPresenceAura = target->GetAuraOfRankedSpell(SPELL_DK_IMPROVED_BLOOD_PRESENCE_R1, target->GetGUID()))
            {
                // Rune Regeneration bonus effect
                if (AuraEffect const* eff2 = improvedBloodPresenceAura->GetEffect(EFFECT_2))
                    target->CastCustomSpell(SPELL_DK_IMPROVED_BLOOD_PRESENCE, SPELLVALUE_BASE_POINT0, eff2->GetAmount(), target, true, nullptr, aurEff);

                // Crit Hit Chance reduction bonus effect
                if (AuraEffect const* eff1 = improvedBloodPresenceAura->GetEffect(EFFECT_1))
                    target->CastCustomSpell(SPELL_DK_BLOOD_PRESENCE_TRIGGERED, SPELLVALUE_BASE_POINT1, eff1->GetAmount(), target, true, nullptr, aurEff);
            }
            else
                target->CastSpell(target, SPELL_DK_BLOOD_PRESENCE_TRIGGERED, true, nullptr, aurEff);
        }
        else
        {
            // Damage Reduction bonus effect for the other presences
            if (Aura const* improvedBloodPresenceAura = target->GetAuraOfRankedSpell(SPELL_DK_IMPROVED_BLOOD_PRESENCE_R1, target->GetGUID()))
                if (AuraEffect const* eff0 = improvedBloodPresenceAura->GetEffect(EFFECT_0))
                    target->CastCustomSpell(SPELL_DK_BLOOD_PRESENCE_TRIGGERED, SPELLVALUE_BASE_POINT0, -eff0->GetAmount(), target, true, nullptr, aurEff);
        }
    }

    void HandleEffectRemove(AuraEffect const* /*aurEff*/, AuraEffectHandleModes /*mode*/)
    {
        Unit* target = GetTarget();
        target->RemoveAura(SPELL_DK_BLOOD_PRESENCE_TRIGGERED);
        target->RemoveAura(SPELL_DK_IMPROVED_FROST_PRESENCE);
        target->RemoveAura(SPELL_DK_IMPROVED_UNHOLY_PRESENCE);
        target->RemoveAura(SPELL_DK_IMPROVED_BLOOD_PRESENCE);

        if (GetId() == SPELL_DK_BLOOD_PRESENCE)
            target->ModifyAuraState(AURA_STATE_DEFENSE, false);
    }

    void Register() override
    {
        AfterEffectApply.Register(this, &spell_dk_presence::HandlePresenceEffects, EFFECT_0, SPELL_AURA_ANY, AURA_EFFECT_HANDLE_REAL);
        AfterEffectRemove.Register(this, &spell_dk_presence::HandleEffectRemove, EFFECT_0, SPELL_AURA_ANY, AURA_EFFECT_HANDLE_REAL);
    }
};

// -50365 - Improved Blood Presence
// -50384 - Improved Frost Presence
// -50391 - Improved Unholy Presence
class spell_dk_improved_presence : public AuraScript
{
    bool Validate(SpellInfo const* /*spellInfo*/) override
    {
        return ValidateSpellInfo(
            {
                SPELL_DK_BLOOD_PRESENCE,
                SPELL_DK_BLOOD_PRESENCE_TRIGGERED,
                SPELL_DK_IMPROVED_UNHOLY_PRESENCE,
                SPELL_DK_IMPROVED_FROST_PRESENCE,
                SPELL_DK_IMPROVED_BLOOD_PRESENCE
            });
    }
    void HandleEffectRemove(AuraEffect const* /*aurEff*/, AuraEffectHandleModes /*mode*/)
    {
        Unit* target = GetTarget();
        target->RemoveAura(SPELL_DK_BLOOD_PRESENCE_TRIGGERED);
        target->RemoveAura(SPELL_DK_IMPROVED_FROST_PRESENCE);
        target->RemoveAura(SPELL_DK_IMPROVED_UNHOLY_PRESENCE);
        target->RemoveAura(SPELL_DK_IMPROVED_BLOOD_PRESENCE);

        if (target->HasAura(SPELL_DK_BLOOD_PRESENCE))
            target->CastSpell(target, SPELL_DK_BLOOD_PRESENCE_TRIGGERED, true, nullptr);
    }

    void Register() override
    {
        AfterEffectRemove.Register(this, &spell_dk_improved_presence::HandleEffectRemove, EFFECT_0, SPELL_AURA_ANY, AURA_EFFECT_HANDLE_REAL);
    }
};

// 46584 - Raise Dead
class spell_dk_raise_dead : public SpellScript
{
    bool Validate(SpellInfo const* spellInfo) override
    {
        return ValidateSpellInfo(
            {
                uint32(spellInfo->Effects[EFFECT_0].CalcValue()),
                uint32(spellInfo->Effects[EFFECT_1].CalcValue()),
                SPELL_DK_MASTER_OF_GHOULS
            });
    }

    bool Load() override
    {
        return GetCaster()->GetTypeId() == TYPEID_PLAYER;
    }

    uint32 GetGhoulSpellId()
    {
        // Do we have talent Master of Ghouls?
        if (GetCaster()->HasAura(SPELL_DK_MASTER_OF_GHOULS))
            // summon as pet
            return GetSpellInfo()->Effects[EFFECT_1].CalcValue();

        // or guardian
        return GetSpellInfo()->Effects[EFFECT_0].CalcValue();
    }

    void HandleRaiseDead()
    {
        SpellInfo const* spellInfo = sSpellMgr->GetSpellInfo(GetGhoulSpellId());
        GetCaster()->CastSpell((Unit*)nullptr, spellInfo, TRIGGERED_FULL_MASK);
    }

    void Register() override
    {
        OnCast.Register(this, &spell_dk_raise_dead::HandleRaiseDead);
    }
};

// 59754 Rune Tap - Party
class spell_dk_rune_tap_party : public SpellScript
{
    void CheckTargets(std::list<WorldObject*>& targets)
    {
        targets.remove(GetCaster());
    }

    void Register() override
    {
        OnObjectAreaTargetSelect.Register(this, &spell_dk_rune_tap_party::CheckTargets, EFFECT_0, TARGET_UNIT_CASTER_AREA_PARTY);
    }
};

// 50421 - Scent of Blood
class spell_dk_scent_of_blood : public AuraScript
{
    bool Validate(SpellInfo const* /*spellInfo*/) override
    {
        return ValidateSpellInfo({ SPELL_DK_SCENT_OF_BLOOD });
    }

    void OnProc(AuraEffect const* aurEff, ProcEventInfo& /*eventInfo*/)
    {
        PreventDefaultAction();
        GetTarget()->CastSpell(GetTarget(), SPELL_DK_SCENT_OF_BLOOD, true, nullptr, aurEff);
        GetTarget()->RemoveAuraFromStack(GetId());
    }

    void Register() override
    {
        OnEffectProc.Register(this, &spell_dk_scent_of_blood::OnProc, EFFECT_0, SPELL_AURA_PROC_TRIGGER_SPELL);
    }
};

// 55090 - Scourge Strike
class spell_dk_scourge_strike : public SpellScript
{
    bool Validate(SpellInfo const* /*spellInfo*/) override
    {
        return ValidateSpellInfo(
            {
                SPELL_DK_SCOURGE_STRIKE_TRIGGERED,
                SPELL_DK_ITEM_T8_MELEE_4P_BONUS
            });
    }

    void HandleAfterHit()
    {
        Unit* caster = GetCaster();
        if (!caster)
            return;

        if (Unit* unitTarget = GetHitUnit())
        {
            multiplier = GetSpellInfo()->Effects[EFFECT_2].CalcValue();
            if (AuraEffect const* aurEff = caster->GetAuraEffect(SPELL_DK_ITEM_T8_MELEE_4P_BONUS, EFFECT_0))
                AddPct(multiplier, aurEff->GetAmount());

            int32 bp = CalculatePct(GetHitDamage(), multiplier) * unitTarget->GetDiseasesByCaster(caster->GetGUID());
            caster->CastCustomSpell(unitTarget, SPELL_DK_SCOURGE_STRIKE_TRIGGERED, &bp, nullptr, nullptr, true);
        }
    }

    void Register() override
    {
        AfterHit.Register(this, &spell_dk_scourge_strike::HandleAfterHit);
    }
private:
    float multiplier = 1.0f;
};

// 55233 - Vampiric Blood
class spell_dk_vampiric_blood : public AuraScript
{
    void CalculateAmount(AuraEffect const* /*aurEff*/, int32& amount, bool& /*canBeRecalculated*/)
    {
        amount = GetUnitOwner()->CountPctFromMaxHealth(amount);
    }

    void Register() override
    {
        DoEffectCalcAmount.Register(this, &spell_dk_vampiric_blood::CalculateAmount, EFFECT_1, SPELL_AURA_MOD_INCREASE_HEALTH);
    }
};

// Updated 4.3.4
// -52284 - Will of the Necropolis
class spell_dk_will_of_the_necropolis : public AuraScript
{
    bool Validate(SpellInfo const* /*spellInfo*/) override
    {
        return ValidateSpellInfo(
            {
                SPELL_DK_WILL_OF_THE_NECROPOLIS,
                SPELL_DK_BLOOD_TAP
            });
    }

    bool CheckProc(ProcEventInfo& eventInfo)
    {
        return eventInfo.GetDamageInfo() && GetTarget()->HealthBelowPctDamaged(30, eventInfo.GetDamageInfo()->GetDamage());
    }

    void HandleProc(AuraEffect const* aurEff, ProcEventInfo& /*eventInfo*/)
    {
        Unit* target = GetTarget();
        int32 bp = aurEff->GetAmount();
        target->CastCustomSpell(SPELL_DK_WILL_OF_THE_NECROPOLIS, SPELLVALUE_BASE_POINT0, bp, target, true, nullptr, aurEff);
        target->GetSpellHistory()->ResetCooldown(SPELL_DK_BLOOD_TAP, true);
    }

    void Register() override
    {
        DoCheckProc.Register(this, &spell_dk_will_of_the_necropolis::CheckProc);
        OnEffectProc.Register(this, &spell_dk_will_of_the_necropolis::HandleProc, EFFECT_0, SPELL_AURA_PROC_TRIGGER_SPELL_WITH_VALUE);
    }
};

// 49576 - Death Grip Initial
class spell_dk_death_grip_initial : public SpellScript
{
    SpellCastResult CheckCast()
    {
        Unit* caster = GetCaster();
        // Death Grip should not be castable while jumping/falling
        if (caster->HasUnitState(UNIT_STATE_JUMPING) || caster->HasUnitMovementFlag(MOVEMENTFLAG_FALLING))
            return SPELL_FAILED_MOVING;

        // Patch 3.3.3 (2010-03-23): Minimum range has been changed to 8 yards in PvP.
        Unit* target = GetExplTargetUnit();
        if (target && target->GetTypeId() == TYPEID_PLAYER)
            if (caster->GetExactDist(target) < 8.f)
                return SPELL_FAILED_TOO_CLOSE;

        return SPELL_CAST_OK;
    }

    void HandleDummy(SpellEffIndex /*effIndex*/)
    {
        GetCaster()->CastSpell(GetHitUnit(), SPELL_DK_DEATH_GRIP, true);
    }

    void Register() override
    {
        OnCheckCast.Register(this, &spell_dk_death_grip_initial::CheckCast);
        OnEffectHitTarget.Register(this, &spell_dk_death_grip_initial::HandleDummy, EFFECT_0, SPELL_EFFECT_DUMMY);
    }
};

// -48965 - Shadow Infusion
class spell_dk_shadow_infusion : public AuraScript
{
    bool Validate(SpellInfo const* /*spellInfo*/) override
    {
        return ValidateSpellInfo(
            {
                SPELL_DK_SHADOW_INFUSION,
                SPELL_DK_DARK_TRANSFORMATION_DUMMY,
                SPELL_DK_DEATH_COIL
            });
    }

    bool CheckProc(ProcEventInfo& eventInfo)
    {
        if (eventInfo.GetSpellInfo()->Id != SPELL_DK_DEATH_COIL)
            return false;

        Player* petOwner = GetTarget()->ToPlayer();
        if (!petOwner)
            return false;

        if (Pet* pet = petOwner->GetPet())
            if (pet->HasAura(SPELL_DK_DARK_TRANSFORMATION))
                return false;

        return true;
    }

    void HandleEffectProc(AuraEffect const* /*aurEff*/, ProcEventInfo& /*eventInfo*/)
    {
        Player* petOwner = GetTarget()->ToPlayer();
        if (Pet* pet = petOwner->GetPet())
            if (Aura* aura = pet->GetAura(SPELL_DK_SHADOW_INFUSION))
                if (aura->GetStackAmount() >= 4)
                    petOwner->CastSpell(petOwner, SPELL_DK_DARK_TRANSFORMATION_DUMMY, true);
    }

    void Register() override
    {
        DoCheckProc.Register(this, &spell_dk_shadow_infusion::CheckProc);
        OnEffectProc.Register(this, &spell_dk_shadow_infusion::HandleEffectProc, EFFECT_0, SPELL_AURA_PROC_TRIGGER_SPELL);
    }
};

// 63560 - Dark Transformation
class spell_dk_dark_transformation : public SpellScript
{
    bool Validate(SpellInfo const* /*spellInfo*/) override
    {
        return ValidateSpellInfo(
            {
                SPELL_DK_SHADOW_INFUSION,
                SPELL_DK_DARK_TRANSFORMATION_DUMMY
            });
    }

    void HandleLaunch(SpellEffIndex /*effIndex*/)
    {
        if (Unit* caster = GetCaster())
        {
            caster->RemoveAurasDueToSpell(SPELL_DK_DARK_TRANSFORMATION_DUMMY);
            if (Player* petOwner = caster->ToPlayer())
                if (Pet* pet = petOwner->GetPet())
                    pet->RemoveAurasDueToSpell(SPELL_DK_SHADOW_INFUSION);
        }
    }

    void Register() override
    {
        OnEffectLaunchTarget.Register(this, &spell_dk_dark_transformation::HandleLaunch, EFFECT_0, SPELL_EFFECT_APPLY_AURA);
    }
};

// 93426 - Dark Transformation
class spell_dk_dark_transformation_aura : public AuraScript
{
    bool Validate(SpellInfo const* /*spellInfo*/) override
    {
        return ValidateSpellInfo({ SPELL_DK_SHADOW_INFUSION });
    }

    void HandlePeriodic(AuraEffect const* aurEff)
    {
        if (Unit* caster = GetCaster())
            if (Player* player = caster->ToPlayer())
                if (Pet* pet = player->GetPet())
                    if (!pet->HasAura(SPELL_DK_SHADOW_INFUSION))
                        aurEff->GetBase()->Remove();
    }

    void Register() override
    {
        OnEffectPeriodic.Register(this, &spell_dk_dark_transformation_aura::HandlePeriodic, EFFECT_0, SPELL_AURA_PERIODIC_DUMMY);
    }
};

// 81229 - Runic Empowerment
// -51459 - Runic Corruption
class spell_dk_runic_empowerment : public AuraScript
{
    bool Validate(SpellInfo const* /*spellInfo*/) override
    {
        return ValidateSpellInfo(
            {
                SPELL_DK_DEATH_COIL_DAMAGE,
                SPELL_DK_FROST_STRIKE,
                SPELL_DK_RUNE_STRIKE,
                SPELL_DK_ENERGIZE_BLOOD_RUNE,
                SPELL_DK_ENERGIZE_FROST_RUNE,
                SPELL_DK_ENERGIZE_UNHOLY_RUNE,
                SPELL_DK_RUNIC_CORRUPTION_TRIGGERED
            });
    }

    bool CheckProc(ProcEventInfo& eventInfo)
    {
        uint32 spellId = eventInfo.GetSpellInfo()->Id;
        if (spellId == SPELL_DK_DEATH_COIL_DAMAGE || spellId == SPELL_DK_FROST_STRIKE || spellId == SPELL_DK_RUNE_STRIKE)
            return true;

        return false;
    }

    void HandleProc(AuraEffect const* aurEff, ProcEventInfo& /*eventInfo*/)
    {
        PreventDefaultAction();

        if (Player* player = GetUnitOwner()->ToPlayer())
        {
            std::list<uint8> cooldownRuneIndex;

            for (uint8 i = 0; i < MAX_RUNES; i++)
            {
                if (player->GetRuneCooldown(i))
                    cooldownRuneIndex.push_back(i);
            }

            if (!cooldownRuneIndex.empty())
            {
                // Runic Corruption
                if (AuraEffect* corruptionEff = player->GetAuraEffect(SPELL_AURA_DUMMY, SPELLFAMILY_DEATHKNIGHT, DK_ICON_ID_RUNIC_CORRUPTION, EFFECT_0))
                {
                    int32 bp0 = corruptionEff->GetAmount();
                    player->CastCustomSpell(player, SPELL_DK_RUNIC_CORRUPTION_TRIGGERED, &bp0, 0, 0, true, nullptr, aurEff);
                }
                else
                {
                    uint8 randomRune = Trinity::Containers::SelectRandomContainerElement(cooldownRuneIndex);
                    RuneType rune = player->GetCurrentRune(randomRune);
                    switch (rune)
                    {
                        case RUNE_BLOOD:
                        case RUNE_DEATH:
                            player->CastSpell(player, SPELL_DK_ENERGIZE_BLOOD_RUNE, true, nullptr, aurEff);
                            break;
                        case RUNE_FROST:
                            player->CastSpell(player, SPELL_DK_ENERGIZE_FROST_RUNE, true, nullptr, aurEff);
                            break;
                        case RUNE_UNHOLY:
                            player->CastSpell(player, SPELL_DK_ENERGIZE_UNHOLY_RUNE, true, nullptr, aurEff);
                            break;
                        default:
                            break;
                    }
                }
            }
        }
    }

    void Register() override
    {
        DoCheckProc.Register(this, &spell_dk_runic_empowerment::CheckProc);
        OnEffectProc.Register(this, &spell_dk_runic_empowerment::HandleProc, EFFECT_0, SPELL_AURA_DUMMY);
    }
};

// 49184 - Howling Blast
class spell_dk_howling_blast : public SpellScript
{
    void HandleDamage(SpellEffIndex /*effIndex*/)
    {
        if (GetExplTargetUnit() && GetHitUnit())
            if (GetExplTargetUnit() != GetHitUnit())
                SetHitDamage(CalculatePct(GetHitDamage(), GetSpellInfo()->Effects[EFFECT_2].BasePoints));
    }

    void Register() override
    {
        OnEffectHitTarget.Register(this, &spell_dk_howling_blast::HandleDamage, EFFECT_1, SPELL_EFFECT_SCHOOL_DAMAGE);
    }
};

class spell_dk_threat_of_thassarian : public AuraScript
{
    bool Validate(SpellInfo const* /*spellInfo*/) override
    {
        return ValidateSpellInfo(
            {
                SPELL_DK_OBLITERATE,
                SPELL_DK_OBLITERATE_OFFHAND,
                SPELL_DK_FROST_STRIKE,
                SPELL_DK_FROST_STRIKE_OFFHAND,
                SPELL_DK_PLAGUE_STRIKE,
                SPELL_DK_PLAGUE_STRIKE_OFFHAND,
                SPELL_DK_DEATH_STRIKE,
                SPELL_DK_DEATH_STRIKE_OFFHAND,
                SPELL_DK_RUNE_STRIKE,
                SPELL_DK_RUNE_STRIKE_OFFHAND,
                SPELL_DK_BLOOD_STRIKE,
                SPELL_DK_BLOOD_STRIKE_OFFHAND
            });
    }

    void HandleProc(AuraEffect const* aurEff, ProcEventInfo& eventInfo)
    {
        PreventDefaultAction();

        if (!GetTarget()->haveOffhandWeapon())
            return;

        if (!roll_chance_i(aurEff->GetAmount()))
            return;

        if (SpellInfo const* spell = eventInfo.GetSpellInfo())
        {
            uint32 offhandSpellId = 0;
            switch (spell->Id)
            {
                case SPELL_DK_OBLITERATE:
                    offhandSpellId = SPELL_DK_OBLITERATE_OFFHAND;
                    break;
                case SPELL_DK_FROST_STRIKE:
                    offhandSpellId = SPELL_DK_FROST_STRIKE_OFFHAND;
                    break;
                case SPELL_DK_PLAGUE_STRIKE:
                    offhandSpellId = SPELL_DK_PLAGUE_STRIKE_OFFHAND;
                    break;
                case SPELL_DK_DEATH_STRIKE:
                    offhandSpellId = SPELL_DK_DEATH_STRIKE_OFFHAND;
                    break;
                case SPELL_DK_RUNE_STRIKE:
                    offhandSpellId = SPELL_DK_RUNE_STRIKE_OFFHAND;
                    break;
                case SPELL_DK_BLOOD_STRIKE:
                    offhandSpellId = SPELL_DK_BLOOD_STRIKE_OFFHAND;
                    break;
                default:
                    break;
            }

            if (offhandSpellId && eventInfo.GetProcTarget())
                GetTarget()->CastSpell(eventInfo.GetProcTarget(), offhandSpellId, true, nullptr, aurEff);
        }
    }

    void Register() override
    {
        OnEffectProc.Register(this, &spell_dk_threat_of_thassarian::HandleProc, EFFECT_0, SPELL_AURA_DUMMY);
    }
};

// 56835 - Reaping (Passive)
class spell_dk_reaping : public AuraScript
{
    bool Load() override
    {
        return GetCaster()->IsPlayer();
    }

    bool Validate(SpellInfo const* /*spellInfo*/) override
    {
        return ValidateSpellInfo(
            {
                SPELL_DK_ITEM_T11_DPS_4P_BONUS,
                SPELL_DK_DEATH_EATER
            });
    }

    void HandleProc(AuraEffect const* aurEff, ProcEventInfo& /*eventInfo*/)
    {
        PreventDefaultAction();

        Player* player = GetTarget()->ToPlayer();
        uint8 runeMask = player->GetLastUsedRuneMask();

        for (uint8 i = 0; i < MAX_RUNES; i++)
        {
            if (runeMask & (1 << i) && player->GetCurrentRune(i) == RUNE_BLOOD)
                player->AddRuneByAuraEffect(i, RUNE_DEATH, aurEff, SPELL_AURA_PERIODIC_DUMMY, GetSpellInfo());
        }

        GetEffect(EFFECT_0)->ResetPeriodic(true);

        // T11 set bonus effect
        if (AuraEffect const* aurEff = player->GetAuraEffect(SPELL_DK_ITEM_T11_DPS_4P_BONUS, EFFECT_0))
            player->CastSpell(player, SPELL_DK_DEATH_EATER, true, nullptr, aurEff);
    }

    void Register() override
    {
        OnEffectProc.Register(this, &spell_dk_reaping::HandleProc, EFFECT_0, SPELL_AURA_PERIODIC_DUMMY);
    }
};

class spell_dk_blood_rites : public AuraScript
{
    void HandleProc(AuraEffect const* aurEff, ProcEventInfo& /*eventInfo*/)
    {
        PreventDefaultAction();

        Player* player = GetTarget()->ToPlayer();
        if (!player)
            return;

        uint8 runeMask = player->GetLastUsedRuneMask();

        for (uint8 i = 0; i < MAX_RUNES; i++)
        {
            if (runeMask & (1 << i) && player->GetCurrentRune(i) != RUNE_DEATH)
                player->AddRuneByAuraEffect(i, RUNE_DEATH, aurEff, SPELL_AURA_PERIODIC_DUMMY, GetSpellInfo());
        }

        GetEffect(EFFECT_0)->ResetPeriodic(true);
    }

    void Register() override
    {
        OnEffectProc.Register(this, &spell_dk_blood_rites::HandleProc, EFFECT_0, SPELL_AURA_PERIODIC_DUMMY);
    }
};

class spell_dk_crimson_scourge : public AuraScript
{
    bool Validate(SpellInfo const* /*spellInfo*/) override
    {
        return ValidateSpellInfo({ SPELL_DK_BLOOD_PLAGUE });
    }

    bool CheckProc(ProcEventInfo& eventInfo)
    {
        if (DamageInfo* damage = eventInfo.GetDamageInfo())
            if (Unit* target = damage->GetVictim())
                return target->HasAura(SPELL_DK_BLOOD_PLAGUE, GetTarget()->GetGUID());

        return false;
    }

    void Register() override
    {
        DoCheckProc.Register(this, &spell_dk_crimson_scourge::CheckProc);
    }
};

class spell_dk_army_of_the_dead : public AuraScript
{
    void CalculateAmount(AuraEffect const* /*aurEff*/, int32 & amount, bool & /*canBeRecalculated*/)
    {
        amount = 0;
        if (Player* player = GetUnitOwner()->ToPlayer())
        {
            float dodgeChance = player->GetFloatValue(PLAYER_DODGE_PERCENTAGE);
            float parryChance = player->GetFloatValue(PLAYER_PARRY_PERCENTAGE);
            amount -= int32(dodgeChance + parryChance);
        }
    }

    void Register() override
    {
        DoEffectCalcAmount.Register(this, &spell_dk_army_of_the_dead::CalculateAmount, EFFECT_1, SPELL_AURA_MOD_DAMAGE_PERCENT_TAKEN);
    }
};

// -49588 Unholy Command
class spell_dk_unholy_command : public AuraScript
{
    bool Validate(SpellInfo const* /*spellInfo*/) override
    {
        return ValidateSpellInfo({ SPELL_DK_DEATH_GRIP_INITIAL });
    }

    void HandleProc(AuraEffect const* /*aurEff*/, ProcEventInfo& /*eventInfo*/)
    {
        GetTarget()->GetSpellHistory()->ResetCooldown(SPELL_DK_DEATH_GRIP_INITIAL, true);
    }

    void Register() override
    {
        OnEffectProc.Register(this, &spell_dk_unholy_command::HandleProc, EFFECT_0, SPELL_AURA_ADD_FLAT_MODIFIER);
    }
};

// 55078 - Blood Plague
// 55095 - Frost Fever
class spell_dk_disease : public AuraScript
{
    bool Validate(SpellInfo const* /*spellInfo*/) override
    {
        return ValidateSpellInfo(
            {
                SPELL_DK_RESILIENT_INFECTION,
                SPELL_DK_BLOOD_PLAGUE,
                SPELL_DK_FROST_FEVER
            });
    }

    void CalculateAmount(AuraEffect const* /*aurEff*/, int32 &amount, bool & /*canBeRecalculated*/)
    {
        Unit* caster = GetCaster();
        Unit* target = GetUnitOwner();
        if (!caster || !target)
            return;

        // Formular: ${$m1 * 1.15 + $AP * 0.055 * 1.15}
        AddPct(amount, 15);
        int32 bonus = caster->GetTotalAttackPowerValue(BASE_ATTACK) * 0.055f * 1.15f;

        bonus = caster->SpellDamageBonusDone(target, GetSpellInfo(), bonus, DOT, EFFECT_0);
        amount += bonus;
    }

    void HandleResilientInfection(DispelInfo* /*dispelInfo*/)
    {
        Unit* caster = GetCaster();
        if (!caster)
            return;

        if (AuraEffect* aurEff = caster->GetDummyAuraEffect(SPELLFAMILY_GENERIC, DK_ICON_ID_RESILIENT_INFECTION, EFFECT_0))
        {
            if (roll_chance_i(aurEff->GetAmount()))
            {
                int32 bp0 = GetId() == SPELL_DK_FROST_FEVER ? 1 : 0;
                int32 bp1 = GetId() == SPELL_DK_BLOOD_PLAGUE ? 1 : 0;
                caster->CastCustomSpell(caster, SPELL_DK_RESILIENT_INFECTION, &bp0, &bp1, nullptr, true);
            }
        }
    }

    void Register() override
    {
        DoEffectCalcAmount.Register(this, &spell_dk_disease::CalculateAmount, EFFECT_0, SPELL_AURA_PERIODIC_DAMAGE);
        AfterDispel.Register(this, &spell_dk_disease::HandleResilientInfection);
    }
};

// -55666 - Desecration
class spell_dk_desecration : public AuraScript
{
    bool CheckProc(ProcEventInfo& eventInfo)
    {
        SpellInfo const* triggerSpell = sSpellMgr->GetSpellInfo(GetSpellInfo()->Effects[EFFECT_0].TriggerSpell);
        if (!triggerSpell)
            return false;

        if (Unit* target = eventInfo.GetActionTarget())
            return !target->IsImmunedToSpell(triggerSpell, GetTarget());

        return false;
    }

    void Register() override
    {
        DoCheckProc.Register(this, &spell_dk_desecration::CheckProc);
    }
};

// -96269 - Death's Advance
class spell_dk_deaths_advance : public AuraScript
{
    bool CheckProc(ProcEventInfo& /*eventInfo*/)
    {
        Player* player = GetTarget()->ToPlayer();
        if (!player)
            return false;

        uint8 unholyRunesOnCooldownCount = 0;
        for (uint8 i = 0; i < MAX_RUNES; ++i)
        {
            if (player->GetCurrentRune(i) == RUNE_UNHOLY && player->GetRuneCooldown(i))
                unholyRunesOnCooldownCount++;
        }

        if (unholyRunesOnCooldownCount >= 2)
            return true;

        return false;
    }

    void Register() override
    {
        DoCheckProc.Register(this, &spell_dk_deaths_advance::CheckProc);
    }
};

class spell_dk_deaths_advance_aura : public AuraScript
{
    void HandleDummyTick(AuraEffect const* /*aurEff*/)
    {
        Player* player = GetTarget()->ToPlayer();
        if (!player)
            return;

        uint8 unholyRunesOnCooldownCount = 0;

        for (uint8 i = 0; i < MAX_RUNES; ++i)
        {
            if (player->GetCurrentRune(i) == RUNE_UNHOLY && player->GetRuneCooldown(i))
                unholyRunesOnCooldownCount++;
        }

        if (unholyRunesOnCooldownCount >= 2)
            RefreshDuration();
        else
            Remove();
    }

    void Register() override
    {
        OnEffectPeriodic.Register(this, &spell_dk_deaths_advance_aura::HandleDummyTick, EFFECT_1, SPELL_AURA_PERIODIC_DUMMY);
    }
};

// -51099 - Ebon Plaguebringer
class spell_dk_ebon_plaguebringer : public AuraScript
{
    bool Validate(SpellInfo const* /*spellInfo*/) override
    {
        return ValidateSpellInfo({ SPELL_DK_EBON_PLAGUE });
    }

    void HandleProc(AuraEffect const* aurEff, ProcEventInfo& eventInfo)
    {
        PreventDefaultAction();

        Spell const* spell = eventInfo.GetProcSpell();
        if (!spell)
            return;

        int32 bp = aurEff->GetAmount();
        if (Unit* target = spell->m_targets.GetUnitTarget())
            GetTarget()->CastCustomSpell(SPELL_DK_EBON_PLAGUE, SPELLVALUE_BASE_POINT0, bp, target, true, nullptr, aurEff);
    }

    void Register() override
    {
        OnEffectProc.Register(this, &spell_dk_ebon_plaguebringer::HandleProc, EFFECT_0, SPELL_AURA_DUMMY);
    }
};

class spell_dk_ghoul_taunt : public SpellScript
{
    void HandleTaunt(SpellEffIndex /*effIndex*/)
    {
        if (GetHitCreature() && (GetHitCreature()->IsDungeonBoss() || GetHitCreature()->GetCreatureTemplate()->type_flags & CREATURE_TYPE_FLAG_BOSS_MOB))
        {
            PreventHitDefaultEffect(EFFECT_0);
            PreventHitDefaultEffect(EFFECT_1);
        }
    }

    void Register() override
    {
        OnEffectHitTarget.Register(this, &spell_dk_ghoul_taunt::HandleTaunt, EFFECT_0, SPELL_EFFECT_ATTACK_ME);
    }
};

// 49194 - Unholy Blight
class spell_dk_unoly_blight : public AuraScript
{
    bool Validate(SpellInfo const* /*spellInfo*/) override
    {
        return ValidateSpellInfo({ SPELL_DK_UNHOLY_BLIGHT_PERIODIC });
    }

    void HandleProc(AuraEffect const* aurEff, ProcEventInfo& eventInfo)
    {
        PreventDefaultAction();
        int32 damage = CalculatePct(eventInfo.GetDamageInfo()->GetDamage(), 1);
        GetTarget()->CastCustomSpell(SPELL_DK_UNHOLY_BLIGHT_PERIODIC, SPELLVALUE_BASE_POINT0, damage, eventInfo.GetProcTarget(), true, nullptr, aurEff);
    }

    void Register() override
    {
        OnEffectProc.Register(this, &spell_dk_unoly_blight::HandleProc, EFFECT_0, SPELL_AURA_DUMMY);
    }
};

// 85948 - Festering Strike
class spell_dk_festering_strike : public SpellScript
{
    bool Validate(SpellInfo const* /*spellInfo*/) override
    {
        return ValidateSpellInfo(
            {
                SPELL_DK_FROST_FEVER,
                SPELL_DK_BLOOD_PLAGUE
            });
    }

    void HandleScriptEffect(SpellEffIndex effIndex)
    {
        Unit* caster = GetCaster();
        if (!caster)
            return;

        uint32 durationBonus = GetSpellInfo()->Effects[effIndex].CalcValue(caster) * IN_MILLISECONDS;
        for (AuraEffect* disease : GetHitUnit()->GetAuraEffectsByType(SPELL_AURA_PERIODIC_DAMAGE))
        {
            if ((disease->GetSpellInfo()->Id == SPELL_DK_FROST_FEVER || disease->GetSpellInfo()->Id == SPELL_DK_BLOOD_PLAGUE)
                && disease->GetCasterGUID() == caster->GetGUID())
            {
                uint32 maxDuration = disease->GetBase()->GetMaxDuration();
                disease->GetBase()->SetDuration(std::min<uint32>(maxDuration, disease->GetBase()->GetDuration() + durationBonus));
            }
        }

        for (AuraEffect* snare : GetHitUnit()->GetAuraEffectsByType(SPELL_AURA_MOD_DECREASE_SPEED))
        {
            SpellInfo const* spellInfo = snare->GetSpellInfo();
            if (spellInfo->SpellFamilyName == SPELLFAMILY_DEATHKNIGHT && spellInfo->SpellFamilyFlags[0] == 0x00000004 &&  snare->GetCasterGUID() == caster->GetGUID())
            {
                uint32 maxDuration = snare->GetBase()->GetMaxDuration();
                snare->GetBase()->SetDuration(std::min<uint32>(maxDuration, snare->GetBase()->GetDuration() + durationBonus));
            }
        }
    }

    void Register() override
    {
        OnEffectHitTarget.Register(this, &spell_dk_festering_strike::HandleScriptEffect, EFFECT_2, SPELL_EFFECT_SCRIPT_EFFECT);
    }
};

// 51124 - Killing Machine
class spell_dk_killing_machine : public SpellScript
{
    bool Validate(SpellInfo const* /*spellInfo*/) override
    {
        return ValidateSpellInfo(
            {
                SPELL_DK_ITEM_T11_DPS_4P_BONUS,
                SPELL_DK_DEATH_EATER
            });
    }

    void HandleT11Bonus(SpellEffIndex /*effIndex*/)
    {
        Unit* target = GetHitUnit();
        if (AuraEffect const* aurEff = target->GetAuraEffect(SPELL_DK_ITEM_T11_DPS_4P_BONUS, EFFECT_0))
            target->CastSpell(target, SPELL_DK_DEATH_EATER, true, nullptr, aurEff);
    }

    void Register() override
    {
        OnEffectHitTarget.Register(this, &spell_dk_killing_machine::HandleT11Bonus, EFFECT_0, SPELL_EFFECT_APPLY_AURA);
    }
};

void AddSC_deathknight_spell_scripts()
{
    RegisterSpellScript(spell_dk_anti_magic_shell);
    RegisterSpellScript(spell_dk_anti_magic_zone);
    RegisterSpellScript(spell_dk_army_of_the_dead);
    RegisterSpellScript(spell_dk_blood_boil);
    RegisterSpellScript(spell_dk_blood_gorged);
    RegisterSpellScript(spell_dk_blood_rites);
    RegisterSpellScript(spell_dk_butchery);
    RegisterSpellScript(spell_dk_crimson_scourge);
    RegisterSpellScript(spell_dk_dark_transformation);
    RegisterSpellScript(spell_dk_dark_transformation_aura);
    RegisterSpellScript(spell_dk_death_and_decay);
    RegisterSpellScript(spell_dk_death_coil);
    RegisterSpellScript(spell_dk_death_gate);
    RegisterSpellScript(spell_dk_death_grip);
    RegisterSpellScript(spell_dk_death_grip_initial);
    RegisterSpellScript(spell_dk_death_pact);
    RegisterSpellScript(spell_dk_death_strike);
    RegisterSpellScript(spell_dk_death_strike_enabler);
    RegisterSpellScript(spell_dk_deaths_advance);
    RegisterSpellScript(spell_dk_deaths_advance_aura);
    RegisterSpellScript(spell_dk_desecration);
    RegisterSpellScript(spell_dk_disease);
    RegisterSpellScript(spell_dk_ebon_plaguebringer);
    RegisterSpellScript(spell_dk_festering_strike);
    RegisterSpellScript(spell_dk_ghoul_explode);
    RegisterSpellScript(spell_dk_ghoul_taunt);
    RegisterSpellScript(spell_dk_howling_blast);
    RegisterSpellScript(spell_dk_icebound_fortitude);
    RegisterSpellScript(spell_dk_improved_presence);
    RegisterSpellScript(spell_dk_killing_machine);
    RegisterSpellScript(spell_dk_necrotic_strike);
    RegisterSpellScript(spell_dk_pestilence);
    RegisterSpellScript(spell_dk_presence);
    RegisterSpellScript(spell_dk_raise_dead);
    RegisterSpellScript(spell_dk_reaping);
    RegisterSpellScript(spell_dk_rune_tap_party);
    RegisterSpellScript(spell_dk_runic_empowerment);
    RegisterSpellScript(spell_dk_scent_of_blood);
    RegisterSpellScript(spell_dk_shadow_infusion);
    RegisterSpellScript(spell_dk_scourge_strike);
    RegisterSpellScript(spell_dk_threat_of_thassarian);
    RegisterSpellScript(spell_dk_unoly_blight);
    RegisterSpellScript(spell_dk_unholy_command);
    RegisterSpellScript(spell_dk_vampiric_blood);
    RegisterSpellScript(spell_dk_will_of_the_necropolis);
}<|MERGE_RESOLUTION|>--- conflicted
+++ resolved
@@ -208,16 +208,6 @@
 // 81277 - Blood Gorged
 class spell_dk_blood_gorged : public AuraScript
 {
-<<<<<<< HEAD
-    bool Load() override
-    {
-        _procTarget = nullptr;
-        return true;
-    }
-=======
-    PrepareAuraScript(spell_dk_blood_gorged);
->>>>>>> 75a0e1c0
-
     bool Validate(SpellInfo const* /*spellInfo*/) override
     {
         return ValidateSpellInfo({ SPELL_DK_BLOOD_BURST });
@@ -236,12 +226,7 @@
 
     void Register() override
     {
-<<<<<<< HEAD
-        DoCheckProc.Register(this, &spell_dk_blood_gorged::CheckProc);
-        OnEffectProc.Register(this, &spell_dk_blood_gorged::HandleProc, EFFECT_0, SPELL_AURA_PROC_TRIGGER_SPELL);
-=======
-        AfterEffectApply += AuraEffectApplyFn(spell_dk_blood_gorged::HandleBloodBurst, EFFECT_0, SPELL_AURA_MOD_SCALE, AURA_EFFECT_HANDLE_CHANGE_AMOUNT_MASK);
->>>>>>> 75a0e1c0
+        AfterEffectApply.Register(this, &spell_dk_blood_gorged::HandleBloodBurst, EFFECT_0, SPELL_AURA_MOD_SCALE, AURA_EFFECT_HANDLE_CHANGE_AMOUNT_MASK);
     }
 };
 
