--- conflicted
+++ resolved
@@ -33,6 +33,7 @@
     SPELL_DK_BLACK_ICE_R1                       = 49140,
     SPELL_DK_BLOOD_BOIL_TRIGGERED               = 65658,
     SPELL_DK_BLOOD_GORGED_HEAL                  = 50454,
+    SPELL_DK_BLOOD_PLAGUE                       = 55078,
     SPELL_DK_BLOOD_PRESENCE                     = 48263,
     SPELL_DK_BLOOD_PRESENCE_TRIGGERED           = 61261,
     SPELL_DK_BLOOD_SHIELD_MASTERY               = 77513,
@@ -42,17 +43,12 @@
     SPELL_DK_DEATH_COIL_DAMAGE                  = 47632,
     SPELL_DK_DEATH_COIL_HEAL                    = 47633,
     SPELL_DK_DEATH_STRIKE_HEAL                  = 45470,
-<<<<<<< HEAD
     SPELL_DK_DEATH_STRIKE_ENABLER               = 89832,
+    SPELL_DK_FROST_FEVER                        = 55095,
     SPELL_DK_FROST_PRESENCE                     = 48266,
-=======
-    SPELL_DK_FROST_FEVER                        = 55095,
-    SPELL_DK_FROST_PRESENCE                     = 48263,
-    SPELL_DK_FROST_PRESENCE_TRIGGERED           = 61261,
->>>>>>> e55835a6
     SPELL_DK_GHOUL_EXPLODE                      = 47496,
+    SPELL_DK_GLYPH_OF_ICEBOUND_FORTITUDE        = 58625,
     SPELL_DK_GLYPH_OF_DISEASE                   = 63334,
-    SPELL_DK_GLYPH_OF_ICEBOUND_FORTITUDE        = 58625,
     SPELL_DK_IMPROVED_BLOOD_PRESENCE_R1         = 50365,
     SPELL_DK_IMPROVED_DEATH_STRIKE              = 62905,
     SPELL_DK_IMPROVED_FROST_PRESENCE_R1         = 50384,
@@ -62,7 +58,6 @@
     SPELL_DK_ITEM_SIGIL_VENGEFUL_HEART          = 64962,
     SPELL_DK_ITEM_T8_MELEE_4P_BONUS             = 64736,
     SPELL_DK_MASTER_OF_GHOULS                   = 52143,
-    SPELL_DK_BLOOD_PLAGUE                       = 55078,
     SPELL_DK_RAISE_DEAD_USE_REAGENT             = 48289,
     SPELL_DK_RUNIC_POWER_ENERGIZE               = 49088,
     SPELL_DK_RUNE_TAP                           = 48982,
@@ -916,7 +911,6 @@
         }
 };
 
-<<<<<<< HEAD
 // 73975 - Necrotic Strike
 class spell_dk_necrotic_strike : public SpellScriptLoader
 {
@@ -931,7 +925,20 @@
             {
                 if (Unit* caster = GetCaster())
                     amount = int32(caster->GetTotalAttackPowerValue(BASE_ATTACK) * 0.7f);
-=======
+            }
+
+            void Register() override
+            {
+                DoEffectCalcAmount += AuraEffectCalcAmountFn(spell_dk_necrotic_strike_AuraScript::CalculateAmount, EFFECT_0, SPELL_AURA_SCHOOL_HEAL_ABSORB);
+            }
+        };
+
+        AuraScript* GetAuraScript() const override
+        {
+            return new spell_dk_necrotic_strike_AuraScript();
+        }
+};
+
 // ID - 50842 Pestilence
 class spell_dk_pestilence : public SpellScriptLoader
 {
@@ -1002,23 +1009,10 @@
                         }
                     }
                 }
->>>>>>> e55835a6
-            }
-
-            void Register() override
-            {
-<<<<<<< HEAD
-                DoEffectCalcAmount += AuraEffectCalcAmountFn(spell_dk_necrotic_strike_AuraScript::CalculateAmount, EFFECT_0, SPELL_AURA_SCHOOL_HEAL_ABSORB);
-            }
-        };
-
-        AuraScript* GetAuraScript() const override
-        {
-            return new spell_dk_necrotic_strike_AuraScript();
-        }
-};
-
-=======
+            }
+
+            void Register() override
+            {
                 OnEffectHitTarget += SpellEffectFn(spell_dk_pestilence_SpellScript::OnHit, EFFECT_2, SPELL_EFFECT_SCRIPT_EFFECT);
             }
         };
@@ -1029,8 +1023,6 @@
         }
 };
 
-
->>>>>>> e55835a6
 // 48266 - Blood Presence
 // 48263 - Frost Presence
 // 48265 - Unholy Presence
@@ -1509,11 +1501,8 @@
     new spell_dk_improved_blood_presence();
     new spell_dk_improved_frost_presence();
     new spell_dk_improved_unholy_presence();
-<<<<<<< HEAD
     new spell_dk_necrotic_strike();
-=======
     new spell_dk_pestilence();
->>>>>>> e55835a6
     new spell_dk_presence();
     new spell_dk_raise_dead();
     new spell_dk_rune_tap_party();
