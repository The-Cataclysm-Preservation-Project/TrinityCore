--- conflicted
+++ resolved
@@ -106,11 +106,7 @@
             }
         };
 
-<<<<<<< HEAD
-        AuraScript* GetAuraScript() const OVERRIDE
-=======
-        SpellScript* GetSpellScript() const override
->>>>>>> f9a6aa54
+        AuraScript* GetAuraScript() const override
         {
             return new spell_sha_ancestral_awakening_AuraScript();
         }
@@ -127,11 +123,7 @@
         {
             PrepareSpellScript(spell_sha_ancestral_awakening_proc_SpellScript);
 
-<<<<<<< HEAD
-            bool Validate(SpellInfo const* /*spellInfo*/) OVERRIDE
-=======
-            bool Load() override
->>>>>>> f9a6aa54
+            bool Validate(SpellInfo const* /*spellInfo*/) override
             {
                 if (!sSpellMgr->GetSpellInfo(SPELL_SHAMAN_ANCESTRAL_AWAKENING_PROC))
                     return false;
@@ -162,11 +154,7 @@
             }
         };
 
-<<<<<<< HEAD
-        SpellScript* GetSpellScript() const OVERRIDE
-=======
-        AuraScript* GetAuraScript() const override
->>>>>>> f9a6aa54
+        SpellScript* GetSpellScript() const override
         {
             return new spell_sha_ancestral_awakening_proc_SpellScript();
         }
@@ -277,47 +265,7 @@
         }
 };
 
-<<<<<<< HEAD
 // 974 - Earth Shield
-=======
-// 8171 - Cleansing Totem (Pulse)
-class spell_sha_cleansing_totem_pulse : public SpellScriptLoader
-{
-    public:
-        spell_sha_cleansing_totem_pulse() : SpellScriptLoader("spell_sha_cleansing_totem_pulse") { }
-
-        class spell_sha_cleansing_totem_pulse_SpellScript : public SpellScript
-        {
-            PrepareSpellScript(spell_sha_cleansing_totem_pulse_SpellScript);
-
-            bool Validate(SpellInfo const* /*spellInfo*/) override
-            {
-                if (!sSpellMgr->GetSpellInfo(SPELL_SHAMAN_CLEANSING_TOTEM_EFFECT))
-                    return false;
-                return true;
-            }
-
-            void HandleDummy(SpellEffIndex /*effIndex*/)
-            {
-                int32 bp = 1;
-                if (GetCaster() && GetHitUnit() && GetOriginalCaster())
-                    GetCaster()->CastCustomSpell(GetHitUnit(), SPELL_SHAMAN_CLEANSING_TOTEM_EFFECT, NULL, &bp, NULL, true, NULL, NULL, GetOriginalCaster()->GetGUID());
-            }
-
-            void Register() override
-            {
-                OnEffectHitTarget += SpellEffectFn(spell_sha_cleansing_totem_pulse_SpellScript::HandleDummy, EFFECT_0, SPELL_EFFECT_DUMMY);
-            }
-        };
-
-        SpellScript* GetSpellScript() const override
-        {
-            return new spell_sha_cleansing_totem_pulse_SpellScript();
-        }
-};
-
-// -974 - Earth Shield
->>>>>>> f9a6aa54
 class spell_sha_earth_shield : public SpellScriptLoader
 {
     public:
@@ -495,11 +443,7 @@
         {
             PrepareAuraScript(spell_sha_feedback_AuraScript);
 
-<<<<<<< HEAD
-            bool Validate(SpellInfo const* /*spellInfo*/) OVERRIDE
-=======
-            bool Validate(SpellInfo const* spellInfo) override
->>>>>>> f9a6aa54
+            bool Validate(SpellInfo const* /*spellInfo*/) override
             {
                 if (!sSpellMgr->GetSpellInfo(SPELL_SHAMAN_ELEMENTAL_MASTERY))
                     return false;
@@ -513,13 +457,13 @@
                     target->ModifySpellCooldown(SPELL_SHAMAN_ELEMENTAL_MASTERY, aurEff->GetBaseAmount());
             }
 
-            void Register() OVERRIDE
+            void Register() override
             {
                 OnEffectProc += AuraEffectProcFn(spell_sha_feedback_AuraScript::HandleEffectProc, EFFECT_0, SPELL_AURA_DUMMY);
             }
         };
 
-        AuraScript* GetAuraScript() const OVERRIDE
+        AuraScript* GetAuraScript() const override
         {
             return new spell_sha_feedback_AuraScript();
         }
@@ -619,7 +563,7 @@
         {
             PrepareAuraScript(spell_sha_focused_insight_AuraScript);
 
-            bool Validate(SpellInfo const* /*spellInfo*/) OVERRIDE
+            bool Validate(SpellInfo const* /*spellInfo*/) override
             {
                 if (!sSpellMgr->GetSpellInfo(SPELL_SHAMAN_FOCUSED_INSIGHT))
                     return false;
@@ -635,13 +579,13 @@
                 GetTarget()->CastCustomSpell(GetTarget(), SPELL_SHAMAN_FOCUSED_INSIGHT, &basePoints0, &basePoints1, &basePoints1, true, NULL, aurEff);
             }
 
-            void Register() OVERRIDE
+            void Register() override
             {
                 OnEffectProc += AuraEffectProcFn(spell_sha_focused_insight_AuraScript::HandleEffectProc, EFFECT_0, SPELL_AURA_DUMMY);
             }
         };
 
-        AuraScript* GetAuraScript() const OVERRIDE
+        AuraScript* GetAuraScript() const override
         {
             return new spell_sha_focused_insight_AuraScript();
         }
@@ -657,7 +601,7 @@
         {
             PrepareAuraScript(spell_sha_glyph_of_healing_wave_AuraScript);
 
-            bool Validate(SpellInfo const* /*spellInfo*/) OVERRIDE
+            bool Validate(SpellInfo const* /*spellInfo*/) override
             {
                 if (!sSpellMgr->GetSpellInfo(SPELL_SHAMAN_GLYPH_OF_HEALING_WAVE))
                     return false;
@@ -678,14 +622,14 @@
                 GetTarget()->CastCustomSpell(SPELL_SHAMAN_GLYPH_OF_HEALING_WAVE, SPELLVALUE_BASE_POINT0, heal, (Unit*)NULL, true, NULL, aurEff);
             }
 
-            void Register() OVERRIDE
+            void Register() override
             {
                 DoCheckProc += AuraCheckProcFn(spell_sha_glyph_of_healing_wave_AuraScript::CheckProc);
                 OnEffectProc += AuraEffectProcFn(spell_sha_glyph_of_healing_wave_AuraScript::HandleEffectProc, EFFECT_0, SPELL_AURA_DUMMY);
             }
         };
 
-        AuraScript* GetAuraScript() const OVERRIDE
+        AuraScript* GetAuraScript() const override
         {
             return new spell_sha_glyph_of_healing_wave_AuraScript();
         }
@@ -964,13 +908,13 @@
                 GetTarget()->CastSpell(GetTarget(), SPELL_SHAMAN_LAVA_SURGE, true);
             }
 
-            void Register() OVERRIDE
+            void Register() override
             {
                 OnEffectProc += AuraEffectProcFn(spell_sha_lava_surge_AuraScript::HandleEffectProc, EFFECT_0, SPELL_AURA_DUMMY);
             }
         };
 
-        AuraScript* GetAuraScript() const OVERRIDE
+        AuraScript* GetAuraScript() const override
         {
             return new spell_sha_lava_surge_AuraScript();
         }
@@ -985,14 +929,14 @@
         {
             PrepareSpellScript(spell_sha_lava_surge_proc_SpellScript)
 
-            bool Validate(SpellInfo const* /*spellInfo*/) OVERRIDE
+            bool Validate(SpellInfo const* /*spellInfo*/) override
             {
                 if (!sSpellMgr->GetSpellInfo(SPELL_SHAMAN_LAVA_BURST))
                     return false;
                 return true;
             }
 
-            bool Load() OVERRIDE
+            bool Load() override
             {
                 return GetCaster()->GetTypeId() == TYPEID_PLAYER;
             }
@@ -1034,13 +978,13 @@
                         amount = CalculatePct(owner->GetStat(STAT_SPIRIT), aurEff->GetAmount());
             }
 
-            void Register() OVERRIDE
+            void Register() override
             {
                 DoEffectCalcAmount += AuraEffectCalcAmountFn(spell_sha_mana_tide_totem_AuraScript::CalculateAmount, EFFECT_0, SPELL_AURA_MOD_STAT);
             }
         };
 
-        AuraScript* GetAuraScript() const OVERRIDE
+        AuraScript* GetAuraScript() const override
         {
             return new spell_sha_mana_tide_totem_AuraScript();
         }
@@ -1094,11 +1038,7 @@
             }
         };
 
-<<<<<<< HEAD
-        AuraScript* GetAuraScript() const OVERRIDE
-=======
-        SpellScript* GetSpellScript() const override
->>>>>>> f9a6aa54
+        AuraScript* GetAuraScript() const override
         {
             return new spell_sha_nature_guardian_AuraScript();
         }
@@ -1114,11 +1054,7 @@
         {
             PrepareAuraScript(spell_sha_rolling_thunder_AuraScript);
 
-<<<<<<< HEAD
-            bool Validate(SpellInfo const* /*spellInfo*/) OVERRIDE
-=======
-            bool Validate(SpellInfo const* /*spell*/) override
->>>>>>> f9a6aa54
+            bool Validate(SpellInfo const* /*spellInfo*/) override
             {
                 if (!sSpellMgr->GetSpellInfo(SPELL_SHAMAN_LIGHTNING_SHIELD))
                     return false;
@@ -1134,13 +1070,13 @@
                 }
             }
 
-            void Register() OVERRIDE
+            void Register() override
             {
                 OnEffectProc += AuraEffectProcFn(spell_sha_rolling_thunder_AuraScript::HandleEffectProc, EFFECT_0, SPELL_AURA_PROC_TRIGGER_SPELL);
             }
         };
 
-        AuraScript* GetAuraScript() const OVERRIDE
+        AuraScript* GetAuraScript() const override
         {
             return new spell_sha_rolling_thunder_AuraScript();
         }
@@ -1156,7 +1092,7 @@
         {
             PrepareAuraScript(spell_sha_telluric_currents_AuraScript);
 
-            bool Validate(SpellInfo const* /*spellInfo*/) OVERRIDE
+            bool Validate(SpellInfo const* /*spellInfo*/) override
             {
                 if (!sSpellMgr->GetSpellInfo(SPELL_SHAMAN_TELLURIC_CURRENTS))
                     return false;
@@ -1222,7 +1158,7 @@
         {
             PrepareAuraScript(spell_sha_tidal_waves_AuraScript);
 
-            bool Validate(SpellInfo const* /*spellInfo*/) OVERRIDE
+            bool Validate(SpellInfo const* /*spellInfo*/) override
             {
                 if (!sSpellMgr->GetSpellInfo(SPELL_SHAMAN_TIDAL_WAVES))
                     return false;
@@ -1238,13 +1174,13 @@
                 GetTarget()->CastCustomSpell(GetTarget(), SPELL_SHAMAN_TIDAL_WAVES, &basePoints0, &basePoints1, NULL, true, NULL, aurEff);
             }
 
-            void Register() OVERRIDE
+            void Register() override
             {
                 OnEffectProc += AuraEffectProcFn(spell_sha_tidal_waves_AuraScript::HandleEffectProc, EFFECT_0, SPELL_AURA_DUMMY);
             }
         };
 
-        AuraScript* GetAuraScript() const OVERRIDE
+        AuraScript* GetAuraScript() const override
         {
             return new spell_sha_tidal_waves_AuraScript();
         }
