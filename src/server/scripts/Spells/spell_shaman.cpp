--- conflicted
+++ resolved
@@ -34,21 +34,14 @@
     SPELL_MAGE_TEMPORAL_DISPLACEMENT            = 80354,
     SPELL_SHAMAN_ANCESTRAL_AWAKENING_PROC       = 52752,
     SPELL_SHAMAN_BIND_SIGHT                     = 6277,
-<<<<<<< HEAD
-=======
-    SPELL_SHAMAN_CLEANSING_TOTEM_EFFECT         = 52025,
     SPELL_SHAMAN_EARTH_SHIELD_HEAL              = 379,
->>>>>>> da080ac4
     SPELL_SHAMAN_EXHAUSTION                     = 57723,
     SPELL_SHAMAN_FIRE_NOVA_TRIGGERED_R1         = 8349,
-<<<<<<< HEAD
     SPELL_SHAMAN_FLAME_SHOCK                    = 8050,
-=======
     SPELL_SHAMAN_GLYPH_OF_EARTH_SHIELD          = 63279,
     SPELL_SHAMAN_GLYPH_OF_HEALING_STREAM_TOTEM  = 55456,
     SPELL_SHAMAN_GLYPH_OF_MANA_TIDE             = 55441,
     SPELL_SHAMAN_GLYPH_OF_THUNDERSTORM          = 62132,
->>>>>>> da080ac4
     SPELL_SHAMAN_LAVA_FLOWS_R1                  = 51480,
     SPELL_SHAMAN_LAVA_FLOWS_TRIGGERED_R1        = 65264,
     SPELL_SHAMAN_SATED                          = 57724,
@@ -205,46 +198,6 @@
         }
 };
 
-<<<<<<< HEAD
-// 6474 - Earthbind Totem - Fix Talent:Earthen Power, Earth's Grasp
-/// Updated 4.3.4
-=======
-// 8171 - Cleansing Totem (Pulse)
-class spell_sha_cleansing_totem_pulse : public SpellScriptLoader
-{
-    public:
-        spell_sha_cleansing_totem_pulse() : SpellScriptLoader("spell_sha_cleansing_totem_pulse") { }
-
-        class spell_sha_cleansing_totem_pulse_SpellScript : public SpellScript
-        {
-            PrepareSpellScript(spell_sha_cleansing_totem_pulse_SpellScript);
-
-            bool Validate(SpellInfo const* /*spellInfo*/)
-            {
-                if (!sSpellMgr->GetSpellInfo(SPELL_SHAMAN_CLEANSING_TOTEM_EFFECT))
-                    return false;
-                return true;
-            }
-
-            void HandleDummy(SpellEffIndex /*effIndex*/)
-            {
-                int32 bp = 1;
-                if (GetCaster() && GetHitUnit() && GetOriginalCaster())
-                    GetCaster()->CastCustomSpell(GetHitUnit(), SPELL_SHAMAN_CLEANSING_TOTEM_EFFECT, NULL, &bp, NULL, true, NULL, NULL, GetOriginalCaster()->GetGUID());
-            }
-
-            void Register()
-            {
-                OnEffectHitTarget += SpellEffectFn(spell_sha_cleansing_totem_pulse_SpellScript::HandleDummy, EFFECT_0, SPELL_EFFECT_DUMMY);
-            }
-        };
-
-        SpellScript* GetSpellScript() const
-        {
-            return new spell_sha_cleansing_totem_pulse_SpellScript();
-        }
-};
-
 // -974 - Earth Shield
 class spell_sha_earth_shield : public SpellScriptLoader
 {
@@ -307,8 +260,8 @@
         }
 };
 
-// 6474 - Earthbind Totem - Fix Talent: Earthen Power
->>>>>>> da080ac4
+// 6474 - Earthbind Totem - Fix Talent:Earthen Power, Earth's Grasp
+/// Updated 4.3.4
 class spell_sha_earthbind_totem : public SpellScriptLoader
 {
     public:
@@ -697,11 +650,7 @@
     new spell_sha_ancestral_awakening_proc();
     new spell_sha_bloodlust();
     new spell_sha_chain_heal();
-<<<<<<< HEAD
-=======
-    new spell_sha_cleansing_totem_pulse();
     new spell_sha_earth_shield();
->>>>>>> da080ac4
     new spell_sha_earthbind_totem();
     new spell_sha_earthen_power();
     new spell_sha_fire_nova();
@@ -710,9 +659,5 @@
     new spell_sha_heroism();
     new spell_sha_lava_lash();
     new spell_sha_mana_tide_totem();
-<<<<<<< HEAD
-=======
-    new spell_sha_sentry_totem();
     new spell_sha_thunderstorm();
->>>>>>> da080ac4
 }