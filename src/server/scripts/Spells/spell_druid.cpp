--- conflicted
+++ resolved
@@ -659,87 +659,6 @@
         }
 };
 
-<<<<<<< HEAD
-=======
-// 69366 - Moonkin Form passive
-class spell_dru_moonkin_form_passive : public SpellScriptLoader
-{
-    public:
-        spell_dru_moonkin_form_passive() : SpellScriptLoader("spell_dru_moonkin_form_passive") { }
-
-        class spell_dru_moonkin_form_passive_AuraScript : public AuraScript
-        {
-            PrepareAuraScript(spell_dru_moonkin_form_passive_AuraScript);
-
-        public:
-            spell_dru_moonkin_form_passive_AuraScript()
-            {
-                absorbPct = 0;
-            }
-
-        private:
-            uint32 absorbPct;
-
-            bool Load() override
-            {
-                absorbPct = GetSpellInfo()->Effects[EFFECT_0].CalcValue(GetCaster());
-                return true;
-            }
-
-            void CalculateAmount(AuraEffect const* /*aurEff*/, int32 & amount, bool & /*canBeRecalculated*/)
-            {
-                // Set absorbtion amount to unlimited
-                amount = -1;
-            }
-
-            void Absorb(AuraEffect* /*aurEff*/, DamageInfo & dmgInfo, uint32 & absorbAmount)
-            {
-                // reduces all damage taken while Stunned in Moonkin Form
-                if (GetTarget()->GetUInt32Value(UNIT_FIELD_FLAGS) & (UNIT_FLAG_STUNNED) && GetTarget()->HasAuraWithMechanic(1<<MECHANIC_STUN))
-                    absorbAmount = CalculatePct(dmgInfo.GetDamage(), absorbPct);
-            }
-
-            void Register() override
-            {
-                 DoEffectCalcAmount += AuraEffectCalcAmountFn(spell_dru_moonkin_form_passive_AuraScript::CalculateAmount, EFFECT_0, SPELL_AURA_SCHOOL_ABSORB);
-                 OnEffectAbsorb += AuraEffectAbsorbFn(spell_dru_moonkin_form_passive_AuraScript::Absorb, EFFECT_0);
-            }
-        };
-
-        AuraScript* GetAuraScript() const override
-        {
-            return new spell_dru_moonkin_form_passive_AuraScript();
-        }
-};
-
-// 48391 - Owlkin Frenzy
-class spell_dru_owlkin_frenzy : public SpellScriptLoader
-{
-    public:
-        spell_dru_owlkin_frenzy() : SpellScriptLoader("spell_dru_owlkin_frenzy") { }
-
-        class spell_dru_owlkin_frenzy_AuraScript : public AuraScript
-        {
-            PrepareAuraScript(spell_dru_owlkin_frenzy_AuraScript);
-
-            void CalculateAmount(AuraEffect const* /*aurEff*/, int32& amount, bool& /*canBeRecalculated*/)
-            {
-                amount = CalculatePct(GetUnitOwner()->GetCreatePowers(POWER_MANA), amount);
-            }
-
-            void Register() override
-            {
-                DoEffectCalcAmount += AuraEffectCalcAmountFn(spell_dru_owlkin_frenzy_AuraScript::CalculateAmount, EFFECT_2, SPELL_AURA_PERIODIC_ENERGIZE);
-            }
-        };
-
-        AuraScript* GetAuraScript() const override
-        {
-            return new spell_dru_owlkin_frenzy_AuraScript();
-        }
-};
-
->>>>>>> eccc6e97
 // -16972 - Predatory Strikes
 class spell_dru_predatory_strikes : public SpellScriptLoader
 {
@@ -769,62 +688,7 @@
         }
 };
 
-<<<<<<< HEAD
 // 1079 - Rip
-=======
-// 33851 - Primal Tenacity
-class spell_dru_primal_tenacity : public SpellScriptLoader
-{
-    public:
-        spell_dru_primal_tenacity() : SpellScriptLoader("spell_dru_primal_tenacity") { }
-
-        class spell_dru_primal_tenacity_AuraScript : public AuraScript
-        {
-            PrepareAuraScript(spell_dru_primal_tenacity_AuraScript);
-
-        public:
-            spell_dru_primal_tenacity_AuraScript()
-            {
-                absorbPct = 0;
-            }
-
-        private:
-            uint32 absorbPct;
-
-            bool Load() override
-            {
-                absorbPct = GetSpellInfo()->Effects[EFFECT_1].CalcValue(GetCaster());
-                return true;
-            }
-
-            void CalculateAmount(AuraEffect const* /*aurEff*/, int32 & amount, bool & /*canBeRecalculated*/)
-            {
-                // Set absorbtion amount to unlimited
-                amount = -1;
-            }
-
-            void Absorb(AuraEffect* /*aurEff*/, DamageInfo & dmgInfo, uint32 & absorbAmount)
-            {
-                // reduces all damage taken while Stunned in Cat Form
-                if (GetTarget()->GetShapeshiftForm() == FORM_CAT && GetTarget()->HasFlag(UNIT_FIELD_FLAGS, UNIT_FLAG_STUNNED) && GetTarget()->HasAuraWithMechanic(1<<MECHANIC_STUN))
-                    absorbAmount = CalculatePct(dmgInfo.GetDamage(), absorbPct);
-            }
-
-            void Register() override
-            {
-                 DoEffectCalcAmount += AuraEffectCalcAmountFn(spell_dru_primal_tenacity_AuraScript::CalculateAmount, EFFECT_1, SPELL_AURA_SCHOOL_ABSORB);
-                 OnEffectAbsorb += AuraEffectAbsorbFn(spell_dru_primal_tenacity_AuraScript::Absorb, EFFECT_1);
-            }
-        };
-
-        AuraScript* GetAuraScript() const override
-        {
-            return new spell_dru_primal_tenacity_AuraScript();
-        }
-};
-
-// -1079 - Rip
->>>>>>> eccc6e97
 class spell_dru_rip : public SpellScriptLoader
 {
     public:
