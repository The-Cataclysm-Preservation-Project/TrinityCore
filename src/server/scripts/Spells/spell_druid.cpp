/*
 * Copyright (C) 2008-2013 TrinityCore <http://www.trinitycore.org/>
 *
 * This program is free software; you can redistribute it and/or modify it
 * under the terms of the GNU General Public License as published by the
 * Free Software Foundation; either version 2 of the License, or (at your
 * option) any later version.
 *
 * This program is distributed in the hope that it will be useful, but WITHOUT
 * ANY WARRANTY; without even the implied warranty of MERCHANTABILITY or
 * FITNESS FOR A PARTICULAR PURPOSE. See the GNU General Public License for
 * more details.
 *
 * You should have received a copy of the GNU General Public License along
 * with this program. If not, see <http://www.gnu.org/licenses/>.
 */

/*
 * Scripts for spells with SPELLFAMILY_DRUID and SPELLFAMILY_GENERIC spells used by druid players.
 * Ordered alphabetically using scriptname.
 * Scriptnames of files in this file should be prefixed with "spell_dru_".
 */

#include "Player.h"
#include "ScriptMgr.h"
#include "SpellScript.h"
#include "SpellAuraEffects.h"
#include "Containers.h"

enum DruidSpells
{
    SPELL_DRUID_WRATH                       = 5176,
    SPELL_DRUID_STARFIRE                    = 2912,
    SPELL_DRUID_STARSURGE                   = 78674,
    SPELL_DRUID_ECLIPSE_GENERAL_ENERGIZE    = 89265,
    SPELL_DRUID_STARSURGE_ENERGIZE          = 86605,
    SPELL_DRUID_LUNAR_ECLIPSE_MARKER        = 67484, // Will make the yellow arrow on eclipse bar point to the blue side (lunar)
    SPELL_DRUID_SOLAR_ECLIPSE_MARKER        = 67483, // Will make the yellow arrow on eclipse bar point to the yellow side (solar)
    SPELL_DRUID_SOLAR_ECLIPSE               = 48517,
    SPELL_DRUID_LUNAR_ECLIPSE               = 48518,
    SPELL_DRUID_ENRAGE_MOD_DAMAGE           = 51185,
    SPELL_DRUID_GLYPH_OF_TYPHOON            = 62135,
    SPELL_DRUID_IDOL_OF_FERAL_SHADOWS       = 34241,
    SPELL_DRUID_IDOL_OF_WORSHIP             = 60774,
    SPELL_DRUID_INCREASED_MOONFIRE_DURATION = 38414,
    SPELL_DRUID_KING_OF_THE_JUNGLE          = 48492,
    SPELL_DRUID_LIFEBLOOM_ENERGIZE          = 64372,
    SPELL_DRUID_LIFEBLOOM_FINAL_HEAL        = 33778,
    SPELL_DRUID_LIVING_SEED_HEAL            = 48503,
    SPELL_DRUID_LIVING_SEED_PROC            = 48504,
    SPELL_DRUID_NATURES_SPLENDOR            = 57865,
    SPELL_DRUID_SURVIVAL_INSTINCTS          = 50322,
    SPELL_DRUID_SAVAGE_ROAR                 = 62071,
    SPELL_DRUID_TIGER_S_FURY_ENERGIZE       = 51178,
    SPELL_DRUID_ITEM_T8_BALANCE_RELIC       = 64950
};

// 2912, 5176, 78674 - Starfire, Wrath, and Starsurge
class spell_dru_eclipse_energize : public SpellScriptLoader
{
    public:
        spell_dru_eclipse_energize() : SpellScriptLoader("spell_dru_eclipse_energize") { }

        class spell_dru_eclipse_energize_SpellScript : public SpellScript
        {
            PrepareSpellScript(spell_dru_eclipse_energize_SpellScript);

            int32 energizeAmount;

            bool Load()
            {
                if (GetCaster()->GetTypeId() != TYPEID_PLAYER)
                    return false;

                if (GetCaster()->ToPlayer()->getClass() != CLASS_DRUID)
                    return false;

                energizeAmount = 0;

                return true;
            }

            void HandleEnergize(SpellEffIndex effIndex)
            {
                Player* caster = GetCaster()->ToPlayer();

                // No boomy, no deal.
                if (caster->GetPrimaryTalentTree(caster->GetActiveSpec()) != TALENT_TREE_DRUID_BALANCE)
                    return;

                switch (GetSpellInfo()->Id)
                {
                    case SPELL_DRUID_WRATH:
                    {
                        energizeAmount = -GetSpellInfo()->Effects[effIndex].BasePoints; // -13
                        // If we are set to fill the lunar side or we've just logged in with 0 power..
                        if ((!caster->HasAura(SPELL_DRUID_SOLAR_ECLIPSE_MARKER) && caster->HasAura(SPELL_DRUID_LUNAR_ECLIPSE_MARKER))
                            || caster->GetPower(POWER_ECLIPSE) == 0)
                        {
                            caster->CastCustomSpell(caster, SPELL_DRUID_ECLIPSE_GENERAL_ENERGIZE, &energizeAmount, 0, 0, true);
                            // If the energize was due to 0 power, cast the eclipse marker aura
                            if (!caster->HasAura(SPELL_DRUID_LUNAR_ECLIPSE_MARKER))
                                caster->CastSpell(caster, SPELL_DRUID_LUNAR_ECLIPSE_MARKER, true);
                        }
                        // The energizing effect brought us out of the solar eclipse, remove the aura
                        if (caster->HasAura(SPELL_DRUID_SOLAR_ECLIPSE) && caster->GetPower(POWER_ECLIPSE) <= 0)
                            caster->RemoveAurasDueToSpell(SPELL_DRUID_SOLAR_ECLIPSE);
                        break;
                    }
                    case SPELL_DRUID_STARFIRE:
                    {
                        energizeAmount = GetSpellInfo()->Effects[effIndex].BasePoints; // 20
                        // If we are set to fill the solar side or we've just logged in with 0 power..
                        if ((!caster->HasAura(SPELL_DRUID_LUNAR_ECLIPSE_MARKER) && caster->HasAura(SPELL_DRUID_SOLAR_ECLIPSE_MARKER))
                            || caster->GetPower(POWER_ECLIPSE) == 0)
                        {
                            caster->CastCustomSpell(caster, SPELL_DRUID_ECLIPSE_GENERAL_ENERGIZE, &energizeAmount, 0, 0, true);
                            // If the energize was due to 0 power, cast the eclipse marker aura
                            if (!caster->HasAura(SPELL_DRUID_SOLAR_ECLIPSE_MARKER))
                                caster->CastSpell(caster, SPELL_DRUID_SOLAR_ECLIPSE_MARKER, true);
                        }
                        // The energizing effect brought us out of the lunar eclipse, remove the aura
                        if (caster->HasAura(SPELL_DRUID_LUNAR_ECLIPSE) && caster->GetPower(POWER_ECLIPSE) >= 0)
                            caster->RemoveAura(SPELL_DRUID_LUNAR_ECLIPSE);
                        break;
                    }
                    case SPELL_DRUID_STARSURGE:
                    {
                        // If we are set to fill the solar side or we've just logged in with 0 power (confirmed with sniffs)
                        if ((!caster->HasAura(SPELL_DRUID_LUNAR_ECLIPSE_MARKER) && caster->HasAura(SPELL_DRUID_SOLAR_ECLIPSE_MARKER))
                            || caster->GetPower(POWER_ECLIPSE) == 0)
                        {
                            energizeAmount = GetSpellInfo()->Effects[effIndex].BasePoints; // 15
                            caster->CastCustomSpell(caster, SPELL_DRUID_STARSURGE_ENERGIZE, &energizeAmount, 0, 0, true);

                            // If the energize was due to 0 power, cast the eclipse marker aura
                            if (!caster->HasAura(SPELL_DRUID_SOLAR_ECLIPSE_MARKER))
                                caster->CastSpell(caster, SPELL_DRUID_SOLAR_ECLIPSE_MARKER, true);
                        }
                        else if (!caster->HasAura(SPELL_DRUID_SOLAR_ECLIPSE_MARKER) && caster->HasAura(SPELL_DRUID_LUNAR_ECLIPSE_MARKER))
                        {
                            energizeAmount = -GetSpellInfo()->Effects[effIndex].BasePoints; // -15
                            caster->CastCustomSpell(caster, SPELL_DRUID_STARSURGE_ENERGIZE, &energizeAmount, 0, 0, true);
                        }
                        // The energizing effect brought us out of the lunar eclipse, remove the aura
                        if (caster->HasAura(SPELL_DRUID_LUNAR_ECLIPSE) && caster->GetPower(POWER_ECLIPSE) >= 0)
                            caster->RemoveAura(SPELL_DRUID_LUNAR_ECLIPSE);
                        // The energizing effect brought us out of the solar eclipse, remove the aura
                        else if (caster->HasAura(SPELL_DRUID_SOLAR_ECLIPSE) && caster->GetPower(POWER_ECLIPSE) <= 0)
                            caster->RemoveAura(SPELL_DRUID_SOLAR_ECLIPSE);
                        break;
                    }
                }
            }

            void Register()
            {
                OnEffectHitTarget += SpellEffectFn(spell_dru_eclipse_energize_SpellScript::HandleEnergize, EFFECT_1, SPELL_EFFECT_DUMMY);
            }
        };

        SpellScript* GetSpellScript() const
        {
            return new spell_dru_eclipse_energize_SpellScript;
        }
};

// -1850 - Dash
class spell_dru_dash : public SpellScriptLoader
{
    public:
        spell_dru_dash() : SpellScriptLoader("spell_dru_dash") { }

        class spell_dru_dash_AuraScript : public AuraScript
        {
            PrepareAuraScript(spell_dru_dash_AuraScript);

            void CalculateAmount(AuraEffect const* /*aurEff*/, int32& amount, bool& /*canBeRecalculated*/)
            {
                // do not set speed if not in cat form
                if (GetUnitOwner()->GetShapeshiftForm() != FORM_CAT)
                    amount = 0;
            }

            void Register() OVERRIDE
            {
                DoEffectCalcAmount += AuraEffectCalcAmountFn(spell_dru_dash_AuraScript::CalculateAmount, EFFECT_0, SPELL_AURA_MOD_INCREASE_SPEED);
            }
        };

        AuraScript* GetAuraScript() const OVERRIDE
        {
            return new spell_dru_dash_AuraScript();
        }
};

// -5229 - Enrage
class spell_dru_enrage : public SpellScriptLoader
{
    public:
        spell_dru_enrage() : SpellScriptLoader("spell_dru_enrage") { }

        class spell_dru_enrage_SpellScript : public SpellScript
        {
            PrepareSpellScript(spell_dru_enrage_SpellScript);

            void OnHit()
            {
                if (AuraEffect const* aurEff = GetHitUnit()->GetAuraEffectOfRankedSpell(SPELL_DRUID_KING_OF_THE_JUNGLE, EFFECT_0))
                    GetHitUnit()->CastCustomSpell(SPELL_DRUID_ENRAGE_MOD_DAMAGE, SPELLVALUE_BASE_POINT0, aurEff->GetAmount(), GetHitUnit(), true);
            }

            void Register() OVERRIDE
            {
                AfterHit += SpellHitFn(spell_dru_enrage_SpellScript::OnHit);
            }
        };

        SpellScript* GetSpellScript() const OVERRIDE
        {
            return new spell_dru_enrage_SpellScript();
        }
};

// 54846 - Glyph of Starfire
class spell_dru_glyph_of_starfire : public SpellScriptLoader
{
    public:
        spell_dru_glyph_of_starfire() : SpellScriptLoader("spell_dru_glyph_of_starfire") { }

        class spell_dru_glyph_of_starfire_SpellScript : public SpellScript
        {
            PrepareSpellScript(spell_dru_glyph_of_starfire_SpellScript);

            bool Validate(SpellInfo const* /*spellInfo*/) OVERRIDE
            {
                if (!sSpellMgr->GetSpellInfo(SPELL_DRUID_INCREASED_MOONFIRE_DURATION) || !sSpellMgr->GetSpellInfo(SPELL_DRUID_NATURES_SPLENDOR))
                    return false;
                return true;
            }

            void HandleScriptEffect(SpellEffIndex /*effIndex*/)
            {
                Unit* caster = GetCaster();
                if (Unit* unitTarget = GetHitUnit())
                    if (AuraEffect const* aurEff = unitTarget->GetAuraEffect(SPELL_AURA_PERIODIC_DAMAGE, SPELLFAMILY_DRUID, 0x00000002, 0, 0, caster->GetGUID()))
                    {
                        Aura* aura = aurEff->GetBase();

                        uint32 countMin = aura->GetMaxDuration();
                        uint32 countMax = aura->GetSpellInfo()->GetMaxDuration() + 9000;
                        if (caster->HasAura(SPELL_DRUID_INCREASED_MOONFIRE_DURATION))
                            countMax += 3000;
                        if (caster->HasAura(SPELL_DRUID_NATURES_SPLENDOR))
                            countMax += 3000;

                        if (countMin < countMax)
                        {
                            aura->SetDuration(uint32(aura->GetDuration() + 3000));
                            aura->SetMaxDuration(countMin + 3000);
                        }
                    }
            }

            void Register() OVERRIDE
            {
                OnEffectHitTarget += SpellEffectFn(spell_dru_glyph_of_starfire_SpellScript::HandleScriptEffect, EFFECT_0, SPELL_EFFECT_SCRIPT_EFFECT);
            }
        };

        SpellScript* GetSpellScript() const OVERRIDE
        {
            return new spell_dru_glyph_of_starfire_SpellScript();
        }
};

// 34246 - Idol of the Emerald Queen
// 60779 - Idol of Lush Moss
class spell_dru_idol_lifebloom : public SpellScriptLoader
{
    public:
        spell_dru_idol_lifebloom() : SpellScriptLoader("spell_dru_idol_lifebloom") { }

        class spell_dru_idol_lifebloom_AuraScript : public AuraScript
        {
            PrepareAuraScript(spell_dru_idol_lifebloom_AuraScript);

            void HandleEffectCalcSpellMod(AuraEffect const* aurEff, SpellModifier*& spellMod)
            {
                if (!spellMod)
                {
                    spellMod = new SpellModifier(GetAura());
                    spellMod->op = SPELLMOD_DOT;
                    spellMod->type = SPELLMOD_FLAT;
                    spellMod->spellId = GetId();
                    spellMod->mask = GetSpellInfo()->Effects[aurEff->GetEffIndex()].SpellClassMask;
                }
                spellMod->value = aurEff->GetAmount() / 7;
            }

            void Register() OVERRIDE
            {
                DoEffectCalcSpellMod += AuraEffectCalcSpellModFn(spell_dru_idol_lifebloom_AuraScript::HandleEffectCalcSpellMod, EFFECT_0, SPELL_AURA_DUMMY);
            }
        };

        AuraScript* GetAuraScript() const OVERRIDE
        {
            return new spell_dru_idol_lifebloom_AuraScript();
        }
};

// 29166 - Innervate
class spell_dru_innervate : public SpellScriptLoader
{
    public:
        spell_dru_innervate() : SpellScriptLoader("spell_dru_innervate") { }

        class spell_dru_innervate_AuraScript : public AuraScript
        {
            PrepareAuraScript(spell_dru_innervate_AuraScript);

            void CalculateAmount(AuraEffect const* aurEff, int32& amount, bool& /*canBeRecalculated*/)
            {
                amount = CalculatePct(int32(GetUnitOwner()->GetCreatePowers(POWER_MANA) / aurEff->GetTotalTicks()), amount);
            }

            void Register() OVERRIDE
            {
                DoEffectCalcAmount += AuraEffectCalcAmountFn(spell_dru_innervate_AuraScript::CalculateAmount, EFFECT_0, SPELL_AURA_PERIODIC_ENERGIZE);
            }
        };

        AuraScript* GetAuraScript() const OVERRIDE
        {
            return new spell_dru_innervate_AuraScript();
        }
};

// -5570 - Insect Swarm
class spell_dru_insect_swarm : public SpellScriptLoader
{
    public:
        spell_dru_insect_swarm() : SpellScriptLoader("spell_dru_insect_swarm") { }

        class spell_dru_insect_swarm_AuraScript : public AuraScript
        {
            PrepareAuraScript(spell_dru_insect_swarm_AuraScript);

            void CalculateAmount(AuraEffect const* aurEff, int32 & amount, bool & /*canBeRecalculated*/)
            {
                if (Unit* caster = GetCaster())
                    if (AuraEffect const* relicAurEff = caster->GetAuraEffect(SPELL_DRUID_ITEM_T8_BALANCE_RELIC, EFFECT_0))
                        amount += relicAurEff->GetAmount() / aurEff->GetTotalTicks();
            }

            void Register() OVERRIDE
            {
                 DoEffectCalcAmount += AuraEffectCalcAmountFn(spell_dru_insect_swarm_AuraScript::CalculateAmount, EFFECT_0, SPELL_AURA_PERIODIC_DAMAGE);
            }
        };

        AuraScript* GetAuraScript() const OVERRIDE
        {
            return new spell_dru_insect_swarm_AuraScript();
        }
};

// -33763 - Lifebloom
class spell_dru_lifebloom : public SpellScriptLoader
{
    public:
        spell_dru_lifebloom() : SpellScriptLoader("spell_dru_lifebloom") { }

        class spell_dru_lifebloom_AuraScript : public AuraScript
        {
            PrepareAuraScript(spell_dru_lifebloom_AuraScript);

            bool Validate(SpellInfo const* /*spell*/) OVERRIDE
            {
                if (!sSpellMgr->GetSpellInfo(SPELL_DRUID_LIFEBLOOM_FINAL_HEAL))
                    return false;
                if (!sSpellMgr->GetSpellInfo(SPELL_DRUID_LIFEBLOOM_ENERGIZE))
                    return false;
                return true;
            }

            void AfterRemove(AuraEffect const* aurEff, AuraEffectHandleModes /*mode*/)
            {
                // Final heal only on duration end
                if (GetTargetApplication()->GetRemoveMode() != AURA_REMOVE_BY_EXPIRE)
                    return;

                // final heal
                int32 stack = GetStackAmount();
                int32 healAmount = aurEff->GetAmount();
                if (Unit* caster = GetCaster())
                {
                    healAmount = caster->SpellHealingBonusDone(GetTarget(), GetSpellInfo(), healAmount, HEAL, stack);
                    healAmount = GetTarget()->SpellHealingBonusTaken(caster, GetSpellInfo(), healAmount, HEAL, stack);

                    GetTarget()->CastCustomSpell(GetTarget(), SPELL_DRUID_LIFEBLOOM_FINAL_HEAL, &healAmount, NULL, NULL, true, NULL, aurEff, GetCasterGUID());

                    // restore mana
                    int32 returnMana = CalculatePct(caster->GetCreateMana(), GetSpellInfo()->ManaCostPercentage) * stack / 2;
                    caster->CastCustomSpell(caster, SPELL_DRUID_LIFEBLOOM_ENERGIZE, &returnMana, NULL, NULL, true, NULL, aurEff, GetCasterGUID());
                    return;
                }

                GetTarget()->CastCustomSpell(GetTarget(), SPELL_DRUID_LIFEBLOOM_FINAL_HEAL, &healAmount, NULL, NULL, true, NULL, aurEff, GetCasterGUID());
            }

            void HandleDispel(DispelInfo* dispelInfo)
            {
                if (Unit* target = GetUnitOwner())
                {
                    if (AuraEffect const* aurEff = GetEffect(EFFECT_1))
                    {
                        // final heal
                        int32 healAmount = aurEff->GetAmount();
                        if (Unit* caster = GetCaster())
                        {
                            healAmount = caster->SpellHealingBonusDone(target, GetSpellInfo(), healAmount, HEAL, dispelInfo->GetRemovedCharges());
                            healAmount = target->SpellHealingBonusTaken(caster, GetSpellInfo(), healAmount, HEAL, dispelInfo->GetRemovedCharges());
                            target->CastCustomSpell(target, SPELL_DRUID_LIFEBLOOM_FINAL_HEAL, &healAmount, NULL, NULL, true, NULL, NULL, GetCasterGUID());

                            // restore mana
                            int32 returnMana = CalculatePct(caster->GetCreateMana(), GetSpellInfo()->ManaCostPercentage) * dispelInfo->GetRemovedCharges() / 2;
                            caster->CastCustomSpell(caster, SPELL_DRUID_LIFEBLOOM_ENERGIZE, &returnMana, NULL, NULL, true, NULL, NULL, GetCasterGUID());
                            return;
                        }

                        target->CastCustomSpell(target, SPELL_DRUID_LIFEBLOOM_FINAL_HEAL, &healAmount, NULL, NULL, true, NULL, NULL, GetCasterGUID());
                    }
                }
            }

            void Register() OVERRIDE
            {
                AfterEffectRemove += AuraEffectRemoveFn(spell_dru_lifebloom_AuraScript::AfterRemove, EFFECT_1, SPELL_AURA_DUMMY, AURA_EFFECT_HANDLE_REAL);
                AfterDispel += AuraDispelFn(spell_dru_lifebloom_AuraScript::HandleDispel);
            }
        };

        AuraScript* GetAuraScript() const OVERRIDE
        {
            return new spell_dru_lifebloom_AuraScript();
        }
};

// -48496 - Living Seed
class spell_dru_living_seed : public SpellScriptLoader
{
    public:
        spell_dru_living_seed() : SpellScriptLoader("spell_dru_living_seed") { }

        class spell_dru_living_seed_AuraScript : public AuraScript
        {
            PrepareAuraScript(spell_dru_living_seed_AuraScript);

            bool Validate(SpellInfo const* /*spellInfo*/) OVERRIDE
            {
                if (!sSpellMgr->GetSpellInfo(SPELL_DRUID_LIVING_SEED_PROC))
                    return false;
                return true;
            }

            void HandleProc(AuraEffect const* aurEff, ProcEventInfo& eventInfo)
            {
                PreventDefaultAction();
                int32 amount = CalculatePct(eventInfo.GetHealInfo()->GetHeal(), aurEff->GetAmount());
                GetTarget()->CastCustomSpell(SPELL_DRUID_LIVING_SEED_PROC, SPELLVALUE_BASE_POINT0, amount, eventInfo.GetProcTarget(), true, NULL, aurEff);
            }

            void Register() OVERRIDE
            {
                OnEffectProc += AuraEffectProcFn(spell_dru_living_seed_AuraScript::HandleProc, EFFECT_0, SPELL_AURA_DUMMY);
            }
        };

        AuraScript* GetAuraScript() const OVERRIDE
        {
            return new spell_dru_living_seed_AuraScript();
        }
};

// 48504 - Living Seed (Proc)
class spell_dru_living_seed_proc : public SpellScriptLoader
{
    public:
        spell_dru_living_seed_proc() : SpellScriptLoader("spell_dru_living_seed_proc") { }

        class spell_dru_living_seed_proc_AuraScript : public AuraScript
        {
            PrepareAuraScript(spell_dru_living_seed_proc_AuraScript);

            bool Validate(SpellInfo const* /*spellInfo*/) OVERRIDE
            {
                if (!sSpellMgr->GetSpellInfo(SPELL_DRUID_LIVING_SEED_HEAL))
                    return false;
                return true;
            }

            void HandleProc(AuraEffect const* aurEff, ProcEventInfo& /*eventInfo*/)
            {
                PreventDefaultAction();
                GetTarget()->CastCustomSpell(SPELL_DRUID_LIVING_SEED_HEAL, SPELLVALUE_BASE_POINT0, aurEff->GetAmount(), GetTarget(), true, NULL, aurEff);
            }

            void Register() OVERRIDE
            {
                OnEffectProc += AuraEffectProcFn(spell_dru_living_seed_proc_AuraScript::HandleProc, EFFECT_0, SPELL_AURA_DUMMY);
            }
        };

        AuraScript* GetAuraScript() const OVERRIDE
        {
            return new spell_dru_living_seed_proc_AuraScript();
        }
};

// 69366 - Moonkin Form passive
class spell_dru_moonkin_form_passive : public SpellScriptLoader
{
    public:
        spell_dru_moonkin_form_passive() : SpellScriptLoader("spell_dru_moonkin_form_passive") { }

        class spell_dru_moonkin_form_passive_AuraScript : public AuraScript
        {
            PrepareAuraScript(spell_dru_moonkin_form_passive_AuraScript);

            uint32 absorbPct;

            bool Load() OVERRIDE
            {
                absorbPct = GetSpellInfo()->Effects[EFFECT_0].CalcValue(GetCaster());
                return true;
            }

            void CalculateAmount(AuraEffect const* /*aurEff*/, int32 & amount, bool & /*canBeRecalculated*/)
            {
                // Set absorbtion amount to unlimited
                amount = -1;
            }

            void Absorb(AuraEffect* /*aurEff*/, DamageInfo & dmgInfo, uint32 & absorbAmount)
            {
                // reduces all damage taken while Stunned in Moonkin Form
                if (GetTarget()->GetUInt32Value(UNIT_FIELD_FLAGS) & (UNIT_FLAG_STUNNED) && GetTarget()->HasAuraWithMechanic(1<<MECHANIC_STUN))
                    absorbAmount = CalculatePct(dmgInfo.GetDamage(), absorbPct);
            }

            void Register() OVERRIDE
            {
                 DoEffectCalcAmount += AuraEffectCalcAmountFn(spell_dru_moonkin_form_passive_AuraScript::CalculateAmount, EFFECT_0, SPELL_AURA_SCHOOL_ABSORB);
                 OnEffectAbsorb += AuraEffectAbsorbFn(spell_dru_moonkin_form_passive_AuraScript::Absorb, EFFECT_0);
            }
        };

        AuraScript* GetAuraScript() const OVERRIDE
        {
            return new spell_dru_moonkin_form_passive_AuraScript();
        }
};

// 48391 - Owlkin Frenzy
class spell_dru_owlkin_frenzy : public SpellScriptLoader
{
    public:
        spell_dru_owlkin_frenzy() : SpellScriptLoader("spell_dru_owlkin_frenzy") { }

        class spell_dru_owlkin_frenzy_AuraScript : public AuraScript
        {
            PrepareAuraScript(spell_dru_owlkin_frenzy_AuraScript);

            void CalculateAmount(AuraEffect const* /*aurEff*/, int32& amount, bool& /*canBeRecalculated*/)
            {
                amount = CalculatePct(GetUnitOwner()->GetCreatePowers(POWER_MANA), amount);
            }

            void Register() OVERRIDE
            {
                DoEffectCalcAmount += AuraEffectCalcAmountFn(spell_dru_owlkin_frenzy_AuraScript::CalculateAmount, EFFECT_2, SPELL_AURA_PERIODIC_ENERGIZE);
            }
        };

        AuraScript* GetAuraScript() const OVERRIDE
        {
            return new spell_dru_owlkin_frenzy_AuraScript();
        }
};

// -16972 - Predatory Strikes
class spell_dru_predatory_strikes : public SpellScriptLoader
{
    public:
        spell_dru_predatory_strikes() : SpellScriptLoader("spell_dru_predatory_strikes") { }

        class spell_dru_predatory_strikes_AuraScript : public AuraScript
        {
            PrepareAuraScript(spell_dru_predatory_strikes_AuraScript);

            void UpdateAmount(AuraEffect const* /*aurEff*/, AuraEffectHandleModes /*mode*/)
            {
                if (Player* target = GetTarget()->ToPlayer())
                    target->UpdateAttackPowerAndDamage();
            }

            void Register() OVERRIDE
            {
                AfterEffectApply += AuraEffectApplyFn(spell_dru_predatory_strikes_AuraScript::UpdateAmount, EFFECT_ALL, SPELL_AURA_DUMMY, AURA_EFFECT_HANDLE_CHANGE_AMOUNT_MASK);
                AfterEffectRemove += AuraEffectRemoveFn(spell_dru_predatory_strikes_AuraScript::UpdateAmount, EFFECT_ALL, SPELL_AURA_DUMMY, AURA_EFFECT_HANDLE_CHANGE_AMOUNT_MASK);
            }
        };

        AuraScript* GetAuraScript() const OVERRIDE
        {
            return new spell_dru_predatory_strikes_AuraScript();
        }
};

// 33851 - Primal Tenacity
class spell_dru_primal_tenacity : public SpellScriptLoader
{
    public:
        spell_dru_primal_tenacity() : SpellScriptLoader("spell_dru_primal_tenacity") { }

        class spell_dru_primal_tenacity_AuraScript : public AuraScript
        {
            PrepareAuraScript(spell_dru_primal_tenacity_AuraScript);

            uint32 absorbPct;

            bool Load() OVERRIDE
            {
                absorbPct = GetSpellInfo()->Effects[EFFECT_1].CalcValue(GetCaster());
                return true;
            }

            void CalculateAmount(AuraEffect const* /*aurEff*/, int32 & amount, bool & /*canBeRecalculated*/)
            {
                // Set absorbtion amount to unlimited
                amount = -1;
            }

            void Absorb(AuraEffect* /*aurEff*/, DamageInfo & dmgInfo, uint32 & absorbAmount)
            {
                // reduces all damage taken while Stunned in Cat Form
                if (GetTarget()->GetShapeshiftForm() == FORM_CAT && GetTarget()->HasFlag(UNIT_FIELD_FLAGS, UNIT_FLAG_STUNNED) && GetTarget()->HasAuraWithMechanic(1<<MECHANIC_STUN))
                    absorbAmount = CalculatePct(dmgInfo.GetDamage(), absorbPct);
            }

            void Register() OVERRIDE
            {
                 DoEffectCalcAmount += AuraEffectCalcAmountFn(spell_dru_primal_tenacity_AuraScript::CalculateAmount, EFFECT_1, SPELL_AURA_SCHOOL_ABSORB);
                 OnEffectAbsorb += AuraEffectAbsorbFn(spell_dru_primal_tenacity_AuraScript::Absorb, EFFECT_1);
            }
        };

        AuraScript* GetAuraScript() const OVERRIDE
        {
            return new spell_dru_primal_tenacity_AuraScript();
        }
};

// -1079 - Rip
class spell_dru_rip : public SpellScriptLoader
{
    public:
        spell_dru_rip() : SpellScriptLoader("spell_dru_rip") { }

        class spell_dru_rip_AuraScript : public AuraScript
        {
            PrepareAuraScript(spell_dru_rip_AuraScript);

            bool Load() OVERRIDE
            {
                Unit* caster = GetCaster();
                return caster && caster->GetTypeId() == TYPEID_PLAYER;
            }

            void CalculateAmount(AuraEffect const* /*aurEff*/, int32& amount, bool& canBeRecalculated)
            {
                canBeRecalculated = false;

                if (Unit* caster = GetCaster())
                {
                    // 0.01 * $AP * cp
                    uint8 cp = caster->ToPlayer()->GetComboPoints();

                    // Idol of Feral Shadows. Can't be handled as SpellMod due its dependency from CPs
                    if (AuraEffect const* idol = caster->GetAuraEffect(SPELL_DRUID_IDOL_OF_FERAL_SHADOWS, EFFECT_0))
                        amount += cp * idol->GetAmount();
                    // Idol of Worship. Can't be handled as SpellMod due its dependency from CPs
                    else if (AuraEffect const* idol = caster->GetAuraEffect(SPELL_DRUID_IDOL_OF_WORSHIP, EFFECT_0))
                        amount += cp * idol->GetAmount();

                    amount += int32(CalculatePct(caster->GetTotalAttackPowerValue(BASE_ATTACK), cp));
                }
            }

            void Register() OVERRIDE
            {
                DoEffectCalcAmount += AuraEffectCalcAmountFn(spell_dru_rip_AuraScript::CalculateAmount, EFFECT_0, SPELL_AURA_PERIODIC_DAMAGE);
            }
        };

        AuraScript* GetAuraScript() const OVERRIDE
        {
            return new spell_dru_rip_AuraScript();
        }
};

// 62606 - Savage Defense
class spell_dru_savage_defense : public SpellScriptLoader
{
    public:
        spell_dru_savage_defense() : SpellScriptLoader("spell_dru_savage_defense") { }

        class spell_dru_savage_defense_AuraScript : public AuraScript
        {
            PrepareAuraScript(spell_dru_savage_defense_AuraScript);

            uint32 absorbPct;

            bool Load() OVERRIDE
            {
                absorbPct = GetSpellInfo()->Effects[EFFECT_0].CalcValue(GetCaster());
                return true;
            }

            void CalculateAmount(AuraEffect const* /*aurEff*/, int32 & amount, bool & /*canBeRecalculated*/)
            {
                // Set absorbtion amount to unlimited
                amount = -1;
            }

            void Absorb(AuraEffect* aurEff, DamageInfo & /*dmgInfo*/, uint32 & absorbAmount)
            {
                absorbAmount = uint32(CalculatePct(GetTarget()->GetTotalAttackPowerValue(BASE_ATTACK), absorbPct));
                aurEff->SetAmount(0);
            }

            void Register() OVERRIDE
            {
                 DoEffectCalcAmount += AuraEffectCalcAmountFn(spell_dru_savage_defense_AuraScript::CalculateAmount, EFFECT_0, SPELL_AURA_SCHOOL_ABSORB);
                 OnEffectAbsorb += AuraEffectAbsorbFn(spell_dru_savage_defense_AuraScript::Absorb, EFFECT_0);
            }
        };

        AuraScript* GetAuraScript() const OVERRIDE
        {
            return new spell_dru_savage_defense_AuraScript();
        }
};

// 52610 - Savage Roar
class spell_dru_savage_roar : public SpellScriptLoader
{
    public:
        spell_dru_savage_roar() : SpellScriptLoader("spell_dru_savage_roar") { }

        class spell_dru_savage_roar_SpellScript : public SpellScript
        {
            PrepareSpellScript(spell_dru_savage_roar_SpellScript);

            SpellCastResult CheckCast()
            {
                Unit* caster = GetCaster();
                if (caster->GetShapeshiftForm() != FORM_CAT)
                    return SPELL_FAILED_ONLY_SHAPESHIFT;

                return SPELL_CAST_OK;
            }

            void Register() OVERRIDE
            {
                OnCheckCast += SpellCheckCastFn(spell_dru_savage_roar_SpellScript::CheckCast);
            }
        };

        class spell_dru_savage_roar_AuraScript : public AuraScript
        {
            PrepareAuraScript(spell_dru_savage_roar_AuraScript);

<<<<<<< HEAD
            bool Validate(SpellInfo const* /*spellInfo*/)
=======
            bool Validate(SpellInfo const* /*spell*/) OVERRIDE
>>>>>>> bedb2e56
            {
                if (!sSpellMgr->GetSpellInfo(SPELL_DRUID_SAVAGE_ROAR))
                    return false;
                return true;
            }

            void AfterApply(AuraEffect const* aurEff, AuraEffectHandleModes /*mode*/)
            {
                Unit* target = GetTarget();
                target->CastSpell(target, SPELL_DRUID_SAVAGE_ROAR, true, NULL, aurEff, GetCasterGUID());
            }

            void AfterRemove(AuraEffect const* /*aurEff*/, AuraEffectHandleModes /*mode*/)
            {
                GetTarget()->RemoveAurasDueToSpell(SPELL_DRUID_SAVAGE_ROAR);
            }

            void Register() OVERRIDE
            {
                AfterEffectApply += AuraEffectApplyFn(spell_dru_savage_roar_AuraScript::AfterApply, EFFECT_1, SPELL_AURA_DUMMY, AURA_EFFECT_HANDLE_REAL);
                AfterEffectRemove += AuraEffectRemoveFn(spell_dru_savage_roar_AuraScript::AfterRemove, EFFECT_1, SPELL_AURA_DUMMY, AURA_EFFECT_HANDLE_REAL);
            }
        };

        SpellScript* GetSpellScript() const OVERRIDE
        {
            return new spell_dru_savage_roar_SpellScript();
        }

        AuraScript* GetAuraScript() const OVERRIDE
        {
            return new spell_dru_savage_roar_AuraScript();
        }
};

// -50294 - Starfall (AOE)
class spell_dru_starfall_aoe : public SpellScriptLoader
{
    public:
        spell_dru_starfall_aoe() : SpellScriptLoader("spell_dru_starfall_aoe") { }

        class spell_dru_starfall_aoe_SpellScript : public SpellScript
        {
            PrepareSpellScript(spell_dru_starfall_aoe_SpellScript);

            void FilterTargets(std::list<WorldObject*>& targets)
            {
                targets.remove(GetExplTargetUnit());
            }

            void Register() OVERRIDE
            {
                OnObjectAreaTargetSelect += SpellObjectAreaTargetSelectFn(spell_dru_starfall_aoe_SpellScript::FilterTargets, EFFECT_0, TARGET_UNIT_DEST_AREA_ENEMY);
            }
        };

        SpellScript* GetSpellScript() const OVERRIDE
        {
            return new spell_dru_starfall_aoe_SpellScript();
        }
};

// -50286 - Starfall (Dummy)
class spell_dru_starfall_dummy : public SpellScriptLoader
{
    public:
        spell_dru_starfall_dummy() : SpellScriptLoader("spell_dru_starfall_dummy") { }

        class spell_dru_starfall_dummy_SpellScript : public SpellScript
        {
            PrepareSpellScript(spell_dru_starfall_dummy_SpellScript);

            void FilterTargets(std::list<WorldObject*>& targets)
            {
                Trinity::Containers::RandomResizeList(targets, 2);
            }

            void HandleDummy(SpellEffIndex /*effIndex*/)
            {
                Unit* caster = GetCaster();
                // Shapeshifting into an animal form or mounting cancels the effect
                if (caster->GetCreatureType() == CREATURE_TYPE_BEAST || caster->IsMounted())
                {
                    if (SpellInfo const* spellInfo = GetTriggeringSpell())
                        caster->RemoveAurasDueToSpell(spellInfo->Id);
                    return;
                }

                // Any effect which causes you to lose control of your character will supress the starfall effect.
                if (caster->HasUnitState(UNIT_STATE_CONTROLLED))
                    return;

                caster->CastSpell(GetHitUnit(), uint32(GetEffectValue()), true);
            }

            void Register() OVERRIDE
            {
                OnObjectAreaTargetSelect += SpellObjectAreaTargetSelectFn(spell_dru_starfall_dummy_SpellScript::FilterTargets, EFFECT_0, TARGET_UNIT_SRC_AREA_ENEMY);
                OnEffectHitTarget += SpellEffectFn(spell_dru_starfall_dummy_SpellScript::HandleDummy, EFFECT_0, SPELL_EFFECT_DUMMY);
            }
        };

        SpellScript* GetSpellScript() const OVERRIDE
        {
            return new spell_dru_starfall_dummy_SpellScript();
        }
};

// 61336 - Survival Instincts
class spell_dru_survival_instincts : public SpellScriptLoader
{
    public:
        spell_dru_survival_instincts() : SpellScriptLoader("spell_dru_survival_instincts") { }

        class spell_dru_survival_instincts_SpellScript : public SpellScript
        {
            PrepareSpellScript(spell_dru_survival_instincts_SpellScript);

            SpellCastResult CheckCast()
            {
                Unit* caster = GetCaster();
                if (!caster->IsInFeralForm())
                    return SPELL_FAILED_ONLY_SHAPESHIFT;

                return SPELL_CAST_OK;
            }

            void Register() OVERRIDE
            {
                OnCheckCast += SpellCheckCastFn(spell_dru_survival_instincts_SpellScript::CheckCast);
            }
        };

        class spell_dru_survival_instincts_AuraScript : public AuraScript
        {
            PrepareAuraScript(spell_dru_survival_instincts_AuraScript);

            bool Validate(SpellInfo const* /*spell*/) OVERRIDE
            {
                if (!sSpellMgr->GetSpellInfo(SPELL_DRUID_SURVIVAL_INSTINCTS))
                    return false;
                return true;
            }

            void AfterApply(AuraEffect const* aurEff, AuraEffectHandleModes /*mode*/)
            {
                Unit* target = GetTarget();
                int32 bp0 = target->CountPctFromMaxHealth(aurEff->GetAmount());
                target->CastCustomSpell(target, SPELL_DRUID_SURVIVAL_INSTINCTS, &bp0, NULL, NULL, true);
            }

            void AfterRemove(AuraEffect const* /*aurEff*/, AuraEffectHandleModes /*mode*/)
            {
                GetTarget()->RemoveAurasDueToSpell(SPELL_DRUID_SURVIVAL_INSTINCTS);
            }

            void Register() OVERRIDE
            {
                AfterEffectApply += AuraEffectApplyFn(spell_dru_survival_instincts_AuraScript::AfterApply, EFFECT_0, SPELL_AURA_DUMMY, AURA_EFFECT_HANDLE_CHANGE_AMOUNT_MASK);
                AfterEffectRemove += AuraEffectRemoveFn(spell_dru_survival_instincts_AuraScript::AfterRemove, EFFECT_0, SPELL_AURA_DUMMY, AURA_EFFECT_HANDLE_CHANGE_AMOUNT_MASK);
            }
        };

        SpellScript* GetSpellScript() const OVERRIDE
        {
            return new spell_dru_survival_instincts_SpellScript();
        }

        AuraScript* GetAuraScript() const OVERRIDE
        {
            return new spell_dru_survival_instincts_AuraScript();
        }
};

// 40121 - Swift Flight Form (Passive)
class spell_dru_swift_flight_passive : public SpellScriptLoader
{
    public:
        spell_dru_swift_flight_passive() : SpellScriptLoader("spell_dru_swift_flight_passive") { }

        class spell_dru_swift_flight_passive_AuraScript : public AuraScript
        {
            PrepareAuraScript(spell_dru_swift_flight_passive_AuraScript);

            bool Load() OVERRIDE
            {
                return GetCaster()->GetTypeId() == TYPEID_PLAYER;
            }

            void CalculateAmount(AuraEffect const* /*aurEff*/, int32 & amount, bool & /*canBeRecalculated*/)
            {
                if (Player* caster = GetCaster()->ToPlayer())
                    if (caster->GetSkillValue(SKILL_RIDING) >= 375)
                        amount = 310;
            }

            void Register() OVERRIDE
            {
                DoEffectCalcAmount += AuraEffectCalcAmountFn(spell_dru_swift_flight_passive_AuraScript::CalculateAmount, EFFECT_1, SPELL_AURA_MOD_INCREASE_VEHICLE_FLIGHT_SPEED);
            }
        };

        AuraScript* GetAuraScript() const OVERRIDE
        {
            return new spell_dru_swift_flight_passive_AuraScript();
        }
};

// -5217 - Tiger's Fury
class spell_dru_tiger_s_fury : public SpellScriptLoader
{
    public:
        spell_dru_tiger_s_fury() : SpellScriptLoader("spell_dru_tiger_s_fury") { }

        class spell_dru_tiger_s_fury_SpellScript : public SpellScript
        {
            PrepareSpellScript(spell_dru_tiger_s_fury_SpellScript);

            void OnHit()
            {
                if (AuraEffect const* aurEff = GetHitUnit()->GetAuraEffectOfRankedSpell(SPELL_DRUID_KING_OF_THE_JUNGLE, EFFECT_1))
                    GetHitUnit()->CastCustomSpell(SPELL_DRUID_TIGER_S_FURY_ENERGIZE, SPELLVALUE_BASE_POINT0, aurEff->GetAmount(), GetHitUnit(), true);
            }

            void Register() OVERRIDE
            {
                AfterHit += SpellHitFn(spell_dru_tiger_s_fury_SpellScript::OnHit);
            }
        };

        SpellScript* GetSpellScript() const OVERRIDE
        {
            return new spell_dru_tiger_s_fury_SpellScript();
        }
};

// -61391 - Typhoon
class spell_dru_typhoon : public SpellScriptLoader
{
    public:
        spell_dru_typhoon() : SpellScriptLoader("spell_dru_typhoon") { }

        class spell_dru_typhoon_SpellScript : public SpellScript
        {
            PrepareSpellScript(spell_dru_typhoon_SpellScript);

            void HandleKnockBack(SpellEffIndex effIndex)
            {
                // Glyph of Typhoon
                if (GetCaster()->HasAura(SPELL_DRUID_GLYPH_OF_TYPHOON))
                    PreventHitDefaultEffect(effIndex);
            }

            void Register() OVERRIDE
            {
                OnEffectHitTarget += SpellEffectFn(spell_dru_typhoon_SpellScript::HandleKnockBack, EFFECT_0, SPELL_EFFECT_KNOCK_BACK);
            }
        };

        SpellScript* GetSpellScript() const OVERRIDE
        {
            return new spell_dru_typhoon_SpellScript();
        }
};

// 70691 - Item T10 Restoration 4P Bonus
class spell_dru_t10_restoration_4p_bonus : public SpellScriptLoader
{
    public:
        spell_dru_t10_restoration_4p_bonus() : SpellScriptLoader("spell_dru_t10_restoration_4p_bonus") { }

        class spell_dru_t10_restoration_4p_bonus_SpellScript : public SpellScript
        {
            PrepareSpellScript(spell_dru_t10_restoration_4p_bonus_SpellScript);

            bool Load() OVERRIDE
            {
                return GetCaster()->GetTypeId() == TYPEID_PLAYER;
            }

            void FilterTargets(std::list<WorldObject*>& targets)
            {
                if (!GetCaster()->ToPlayer()->GetGroup())
                {
                    targets.clear();
                    targets.push_back(GetCaster());
                }
                else
                {
                    targets.remove(GetExplTargetUnit());
                    std::list<Unit*> tempTargets;
                    for (std::list<WorldObject*>::const_iterator itr = targets.begin(); itr != targets.end(); ++itr)
                        if ((*itr)->GetTypeId() == TYPEID_PLAYER && GetCaster()->IsInRaidWith((*itr)->ToUnit()))
                            tempTargets.push_back((*itr)->ToUnit());

                    if (tempTargets.empty())
                    {
                        targets.clear();
                        FinishCast(SPELL_FAILED_DONT_REPORT);
                        return;
                    }

                    Unit* target = Trinity::Containers::SelectRandomContainerElement(tempTargets);
                    targets.clear();
                    targets.push_back(target);
                }
            }

            void Register() OVERRIDE
            {
                OnObjectAreaTargetSelect += SpellObjectAreaTargetSelectFn(spell_dru_t10_restoration_4p_bonus_SpellScript::FilterTargets, EFFECT_0, TARGET_UNIT_DEST_AREA_ALLY);
            }
        };

        SpellScript* GetSpellScript() const OVERRIDE
        {
            return new spell_dru_t10_restoration_4p_bonus_SpellScript();
        }
};

void AddSC_druid_spell_scripts()
{
    new spell_dru_dash();
    new spell_dru_eclipse_energize();
    new spell_dru_enrage();
    new spell_dru_glyph_of_starfire();
    new spell_dru_idol_lifebloom();
    new spell_dru_innervate();
    new spell_dru_insect_swarm();
    new spell_dru_lifebloom();
    new spell_dru_living_seed();
    new spell_dru_living_seed_proc();
    new spell_dru_moonkin_form_passive();
    new spell_dru_owlkin_frenzy();
    new spell_dru_predatory_strikes();
    new spell_dru_primal_tenacity();
    new spell_dru_rip();
    new spell_dru_savage_defense();
    new spell_dru_savage_roar();
    new spell_dru_starfall_aoe();
    new spell_dru_starfall_dummy();
    new spell_dru_survival_instincts();
    new spell_dru_swift_flight_passive();
    new spell_dru_tiger_s_fury();
    new spell_dru_typhoon();
    new spell_dru_t10_restoration_4p_bonus();
}<|MERGE_RESOLUTION|>--- conflicted
+++ resolved
@@ -783,11 +783,7 @@
         {
             PrepareAuraScript(spell_dru_savage_roar_AuraScript);
 
-<<<<<<< HEAD
-            bool Validate(SpellInfo const* /*spellInfo*/)
-=======
-            bool Validate(SpellInfo const* /*spell*/) OVERRIDE
->>>>>>> bedb2e56
+            bool Validate(SpellInfo const* /*spellInfo*/) OVERRIDE
             {
                 if (!sSpellMgr->GetSpellInfo(SPELL_DRUID_SAVAGE_ROAR))
                     return false;
