/*
 * Copyright (C) 2008-2012 TrinityCore <http://www.trinitycore.org/>
 *
 * This program is free software; you can redistribute it and/or modify it
 * under the terms of the GNU General Public License as published by the
 * Free Software Foundation; either version 2 of the License, or (at your
 * option) any later version.
 *
 * This program is distributed in the hope that it will be useful, but WITHOUT
 * ANY WARRANTY; without even the implied warranty of MERCHANTABILITY or
 * FITNESS FOR A PARTICULAR PURPOSE. See the GNU General Public License for
 * more details.
 *
 * You should have received a copy of the GNU General Public License along
 * with this program. If not, see <http://www.gnu.org/licenses/>.
 */

/*
 * Scripts for spells with SPELLFAMILY_DRUID and SPELLFAMILY_GENERIC spells used by druid players.
 * Ordered alphabetically using scriptname.
 * Scriptnames of files in this file should be prefixed with "spell_dru_".
 */

#include "ScriptMgr.h"
#include "SpellScript.h"
#include "SpellAuraEffects.h"

enum DruidSpells
{
    DRUID_INCREASED_MOONFIRE_DURATION   = 38414,
    DRUID_NATURES_SPLENDOR              = 57865,
    DRUID_LIFEBLOOM_FINAL_HEAL          = 33778,
    DRUID_LIFEBLOOM_ENERGIZE            = 64372,
    DRUID_SURVIVAL_INSTINCTS            = 50322,
    DRUID_SAVAGE_ROAR                   = 62071
};

// 54846 Glyph of Starfire
class spell_dru_glyph_of_starfire : public SpellScriptLoader
{
    public:
        spell_dru_glyph_of_starfire() : SpellScriptLoader("spell_dru_glyph_of_starfire") { }

        class spell_dru_glyph_of_starfire_SpellScript : public SpellScript
        {
            PrepareSpellScript(spell_dru_glyph_of_starfire_SpellScript);

            bool Validate(SpellInfo const* /*spellEntry*/)
            {
                if (!sSpellMgr->GetSpellInfo(DRUID_INCREASED_MOONFIRE_DURATION) || !sSpellMgr->GetSpellInfo(DRUID_NATURES_SPLENDOR))
                    return false;
                return true;
            }

            void HandleScriptEffect(SpellEffIndex /*effIndex*/)
            {
                Unit* caster = GetCaster();
                if (Unit* unitTarget = GetHitUnit())
                    if (AuraEffect const* aurEff = unitTarget->GetAuraEffect(SPELL_AURA_PERIODIC_DAMAGE, SPELLFAMILY_DRUID, 0x00000002, 0, 0, caster->GetGUID()))
                    {
                        Aura* aura = aurEff->GetBase();

                        uint32 countMin = aura->GetMaxDuration();
                        uint32 countMax = aura->GetSpellInfo()->GetMaxDuration() + 9000;
                        if (caster->HasAura(DRUID_INCREASED_MOONFIRE_DURATION))
                            countMax += 3000;
                        if (caster->HasAura(DRUID_NATURES_SPLENDOR))
                            countMax += 3000;

                        if (countMin < countMax)
                        {
                            aura->SetDuration(uint32(aura->GetDuration() + 3000));
                            aura->SetMaxDuration(countMin + 3000);
                        }
                    }
            }

            void Register()
            {
                OnEffectHitTarget += SpellEffectFn(spell_dru_glyph_of_starfire_SpellScript::HandleScriptEffect, EFFECT_0, SPELL_EFFECT_SCRIPT_EFFECT);
            }
        };

        SpellScript* GetSpellScript() const
        {
            return new spell_dru_glyph_of_starfire_SpellScript();
        }
};

// 69366 - Moonkin Form passive
class spell_dru_moonkin_form_passive : public SpellScriptLoader
{
    public:
        spell_dru_moonkin_form_passive() : SpellScriptLoader("spell_dru_moonkin_form_passive") { }

        class spell_dru_moonkin_form_passive_AuraScript : public AuraScript
        {
            PrepareAuraScript(spell_dru_moonkin_form_passive_AuraScript);

            uint32 absorbPct;

            bool Load()
            {
                absorbPct = GetSpellInfo()->Effects[EFFECT_0].CalcValue(GetCaster());
                return true;
            }

            void CalculateAmount(AuraEffect const* /*aurEff*/, int32 & amount, bool & /*canBeRecalculated*/)
            {
                // Set absorbtion amount to unlimited
                amount = -1;
            }

            void Absorb(AuraEffect* /*aurEff*/, DamageInfo & dmgInfo, uint32 & absorbAmount)
            {
                // reduces all damage taken while Stunned in Moonkin Form
                if (GetTarget()->GetUInt32Value(UNIT_FIELD_FLAGS) & (UNIT_FLAG_STUNNED) && GetTarget()->HasAuraWithMechanic(1<<MECHANIC_STUN))
                    absorbAmount = CalculatePctN(dmgInfo.GetDamage(), absorbPct);
            }

            void Register()
            {
                 DoEffectCalcAmount += AuraEffectCalcAmountFn(spell_dru_moonkin_form_passive_AuraScript::CalculateAmount, EFFECT_0, SPELL_AURA_SCHOOL_ABSORB);
                 OnEffectAbsorb += AuraEffectAbsorbFn(spell_dru_moonkin_form_passive_AuraScript::Absorb, EFFECT_0);
            }
        };

        AuraScript* GetAuraScript() const
        {
            return new spell_dru_moonkin_form_passive_AuraScript();
        }
};

// 33851 - Primal Tenacity
class spell_dru_primal_tenacity : public SpellScriptLoader
{
    public:
        spell_dru_primal_tenacity() : SpellScriptLoader("spell_dru_primal_tenacity") { }

        class spell_dru_primal_tenacity_AuraScript : public AuraScript
        {
            PrepareAuraScript(spell_dru_primal_tenacity_AuraScript);

            uint32 absorbPct;

            bool Load()
            {
                absorbPct = GetSpellInfo()->Effects[EFFECT_1].CalcValue(GetCaster());
                return true;
            }

            void CalculateAmount(AuraEffect const* /*aurEff*/, int32 & amount, bool & /*canBeRecalculated*/)
            {
                // Set absorbtion amount to unlimited
                amount = -1;
            }

            void Absorb(AuraEffect* /*aurEff*/, DamageInfo & dmgInfo, uint32 & absorbAmount)
            {
                // reduces all damage taken while Stunned in Cat Form
                if (GetTarget()->GetShapeshiftForm() == FORM_CAT && GetTarget()->HasFlag(UNIT_FIELD_FLAGS, UNIT_FLAG_STUNNED) && GetTarget()->HasAuraWithMechanic(1<<MECHANIC_STUN))
                    absorbAmount = CalculatePctN(dmgInfo.GetDamage(), absorbPct);
            }

            void Register()
            {
                 DoEffectCalcAmount += AuraEffectCalcAmountFn(spell_dru_primal_tenacity_AuraScript::CalculateAmount, EFFECT_1, SPELL_AURA_SCHOOL_ABSORB);
                 OnEffectAbsorb += AuraEffectAbsorbFn(spell_dru_primal_tenacity_AuraScript::Absorb, EFFECT_1);
            }
        };

        AuraScript* GetAuraScript() const
        {
            return new spell_dru_primal_tenacity_AuraScript();
        }
};

// 62606 - Savage Defense
class spell_dru_savage_defense : public SpellScriptLoader
{
    public:
        spell_dru_savage_defense() : SpellScriptLoader("spell_dru_savage_defense") { }

        class spell_dru_savage_defense_AuraScript : public AuraScript
        {
            PrepareAuraScript(spell_dru_savage_defense_AuraScript);

            uint32 absorbPct;

            bool Load()
            {
                absorbPct = GetSpellInfo()->Effects[EFFECT_0].CalcValue(GetCaster());
                return true;
            }

            void CalculateAmount(AuraEffect const* /*aurEff*/, int32 & amount, bool & /*canBeRecalculated*/)
            {
                // Set absorbtion amount to unlimited
                amount = -1;
            }

            void Absorb(AuraEffect* aurEff, DamageInfo & /*dmgInfo*/, uint32 & absorbAmount)
            {
                absorbAmount = uint32(CalculatePctN(GetTarget()->GetTotalAttackPowerValue(BASE_ATTACK), absorbPct));
                aurEff->SetAmount(0);
            }

            void Register()
            {
                 DoEffectCalcAmount += AuraEffectCalcAmountFn(spell_dru_savage_defense_AuraScript::CalculateAmount, EFFECT_0, SPELL_AURA_SCHOOL_ABSORB);
                 OnEffectAbsorb += AuraEffectAbsorbFn(spell_dru_savage_defense_AuraScript::Absorb, EFFECT_0);
            }
        };

        AuraScript* GetAuraScript() const
        {
            return new spell_dru_savage_defense_AuraScript();
        }
};

class spell_dru_t10_restoration_4p_bonus : public SpellScriptLoader
{
    public:
        spell_dru_t10_restoration_4p_bonus() : SpellScriptLoader("spell_dru_t10_restoration_4p_bonus") { }

        class spell_dru_t10_restoration_4p_bonus_SpellScript : public SpellScript
        {
            PrepareSpellScript(spell_dru_t10_restoration_4p_bonus_SpellScript);

            bool Load()
            {
                return GetCaster()->GetTypeId() == TYPEID_PLAYER;
            }

            void FilterTargets(std::list<WorldObject*>& targets)
            {
                if (!GetCaster()->ToPlayer()->GetGroup())
                {
                    targets.clear();
                    targets.push_back(GetCaster());
                }
                else
                {
<<<<<<< HEAD
                    unitList.remove(GetExplTargetUnit());
=======
                    targets.remove(GetExplTargetUnit());
>>>>>>> c3cb82b9
                    std::list<Unit*> tempTargets;
                    for (std::list<WorldObject*>::const_iterator itr = targets.begin(); itr != targets.end(); ++itr)
                        if ((*itr)->GetTypeId() == TYPEID_PLAYER && GetCaster()->IsInRaidWith((*itr)->ToUnit()))
                            tempTargets.push_back((*itr)->ToUnit());

                    if (tempTargets.empty())
                    {
                        targets.clear();
                        FinishCast(SPELL_FAILED_DONT_REPORT);
                        return;
                    }

                    Unit* target = Trinity::Containers::SelectRandomContainerElement(tempTargets);
<<<<<<< HEAD
                    unitList.clear();
                    unitList.push_back(target);
=======
                    targets.clear();
                    targets.push_back(target);
>>>>>>> c3cb82b9
                }
            }

            void Register()
            {
                OnObjectAreaTargetSelect += SpellObjectAreaTargetSelectFn(spell_dru_t10_restoration_4p_bonus_SpellScript::FilterTargets, EFFECT_0, TARGET_UNIT_DEST_AREA_ALLY);
            }
        };

        SpellScript* GetSpellScript() const
        {
            return new spell_dru_t10_restoration_4p_bonus_SpellScript();
        }
};

class spell_dru_starfall_aoe : public SpellScriptLoader
{
    public:
        spell_dru_starfall_aoe() : SpellScriptLoader("spell_dru_starfall_aoe") { }

        class spell_dru_starfall_aoe_SpellScript : public SpellScript
        {
            PrepareSpellScript(spell_dru_starfall_aoe_SpellScript);

            void FilterTargets(std::list<WorldObject*>& targets)
            {
<<<<<<< HEAD
                unitList.remove(GetExplTargetUnit());
=======
                targets.remove(GetExplTargetUnit());
>>>>>>> c3cb82b9
            }

            void Register()
            {
                OnObjectAreaTargetSelect += SpellObjectAreaTargetSelectFn(spell_dru_starfall_aoe_SpellScript::FilterTargets, EFFECT_0, TARGET_UNIT_DEST_AREA_ENEMY);
            }
        };

        SpellScript* GetSpellScript() const
        {
            return new spell_dru_starfall_aoe_SpellScript();
        }
};

// 40121 - Swift Flight Form (Passive)
class spell_dru_swift_flight_passive : public SpellScriptLoader
{
    public:
        spell_dru_swift_flight_passive() : SpellScriptLoader("spell_dru_swift_flight_passive") { }

        class spell_dru_swift_flight_passive_AuraScript : public AuraScript
        {
            PrepareAuraScript(spell_dru_swift_flight_passive_AuraScript);

            bool Load()
            {
                return GetCaster()->GetTypeId() == TYPEID_PLAYER;
            }

            void CalculateAmount(AuraEffect const* /*aurEff*/, int32 & amount, bool & /*canBeRecalculated*/)
            {
                if (Player* caster = GetCaster()->ToPlayer())
                    if (caster->GetSkillValue(SKILL_RIDING) >= 375)
                        amount = 310;
            }

            void Register()
            {
                DoEffectCalcAmount += AuraEffectCalcAmountFn(spell_dru_swift_flight_passive_AuraScript::CalculateAmount, EFFECT_1, SPELL_AURA_MOD_INCREASE_VEHICLE_FLIGHT_SPEED);
            }
        };

        AuraScript* GetAuraScript() const
        {
            return new spell_dru_swift_flight_passive_AuraScript();
        }
};

class spell_dru_starfall_dummy : public SpellScriptLoader
{
    public:
        spell_dru_starfall_dummy() : SpellScriptLoader("spell_dru_starfall_dummy") { }

        class spell_dru_starfall_dummy_SpellScript : public SpellScript
        {
            PrepareSpellScript(spell_dru_starfall_dummy_SpellScript);

            void FilterTargets(std::list<WorldObject*>& targets)
            {
                Trinity::Containers::RandomResizeList(targets, 2);
            }

            void HandleDummy(SpellEffIndex /*effIndex*/)
            {
                Unit* caster = GetCaster();
                // Shapeshifting into an animal form or mounting cancels the effect
                if (caster->GetCreatureType() == CREATURE_TYPE_BEAST || caster->IsMounted())
                {
                    if (SpellInfo const* spellInfo = GetTriggeringSpell())
                        caster->RemoveAurasDueToSpell(spellInfo->Id);
                    return;
                }

                // Any effect which causes you to lose control of your character will supress the starfall effect.
                if (caster->HasUnitState(UNIT_STATE_CONTROLLED))
                    return;

                caster->CastSpell(GetHitUnit(), uint32(GetEffectValue()), true);
            }

            void Register()
            {
                OnObjectAreaTargetSelect += SpellObjectAreaTargetSelectFn(spell_dru_starfall_dummy_SpellScript::FilterTargets, EFFECT_0, TARGET_UNIT_SRC_AREA_ENEMY);
                OnEffectHitTarget += SpellEffectFn(spell_dru_starfall_dummy_SpellScript::HandleDummy, EFFECT_0, SPELL_EFFECT_DUMMY);
            }
        };

        SpellScript* GetSpellScript() const
        {
            return new spell_dru_starfall_dummy_SpellScript();
        }
};

class spell_dru_lifebloom : public SpellScriptLoader
{
    public:
        spell_dru_lifebloom() : SpellScriptLoader("spell_dru_lifebloom") { }

        class spell_dru_lifebloom_AuraScript : public AuraScript
        {
            PrepareAuraScript(spell_dru_lifebloom_AuraScript);

            bool Validate(SpellInfo const* /*spell*/)
            {
                if (!sSpellMgr->GetSpellInfo(DRUID_LIFEBLOOM_FINAL_HEAL))
                    return false;
                if (!sSpellMgr->GetSpellInfo(DRUID_LIFEBLOOM_ENERGIZE))
                    return false;
                return true;
            }

            void AfterRemove(AuraEffect const* aurEff, AuraEffectHandleModes /*mode*/)
            {
                // Final heal only on duration end
                if (GetTargetApplication()->GetRemoveMode() != AURA_REMOVE_BY_EXPIRE)
                    return;

                // final heal
                int32 stack = GetStackAmount();
                int32 healAmount = aurEff->GetAmount();
                if (Unit* caster = GetCaster())
                {
                    healAmount = caster->SpellHealingBonusDone(GetTarget(), GetSpellInfo(), healAmount, HEAL, stack);
                    healAmount = GetTarget()->SpellHealingBonusTaken(caster, GetSpellInfo(), healAmount, HEAL, stack);

                    GetTarget()->CastCustomSpell(GetTarget(), DRUID_LIFEBLOOM_FINAL_HEAL, &healAmount, NULL, NULL, true, NULL, aurEff, GetCasterGUID());

                    // restore mana
                    int32 returnMana = CalculatePctU(caster->GetCreateMana(), GetSpellInfo()->ManaCostPercentage) * stack / 2;
                    caster->CastCustomSpell(caster, DRUID_LIFEBLOOM_ENERGIZE, &returnMana, NULL, NULL, true, NULL, aurEff, GetCasterGUID());
                    return;
                }

                GetTarget()->CastCustomSpell(GetTarget(), DRUID_LIFEBLOOM_FINAL_HEAL, &healAmount, NULL, NULL, true, NULL, aurEff, GetCasterGUID());
            }

            void HandleDispel(DispelInfo* dispelInfo)
            {
                if (Unit* target = GetUnitOwner())
                {
                    if (AuraEffect const* aurEff = GetEffect(EFFECT_1))
                    {
                        // final heal
                        int32 healAmount = aurEff->GetAmount();
                        if (Unit* caster = GetCaster())
                        {
                            healAmount = caster->SpellHealingBonusDone(target, GetSpellInfo(), healAmount, HEAL, dispelInfo->GetRemovedCharges());
                            healAmount = target->SpellHealingBonusTaken(caster, GetSpellInfo(), healAmount, HEAL, dispelInfo->GetRemovedCharges());
                            target->CastCustomSpell(target, DRUID_LIFEBLOOM_FINAL_HEAL, &healAmount, NULL, NULL, true, NULL, NULL, GetCasterGUID());

                            // restore mana
                            int32 returnMana = CalculatePctU(caster->GetCreateMana(), GetSpellInfo()->ManaCostPercentage) * dispelInfo->GetRemovedCharges() / 2;
                            caster->CastCustomSpell(caster, DRUID_LIFEBLOOM_ENERGIZE, &returnMana, NULL, NULL, true, NULL, NULL, GetCasterGUID());
                            return;
                        }

                        target->CastCustomSpell(target, DRUID_LIFEBLOOM_FINAL_HEAL, &healAmount, NULL, NULL, true, NULL, NULL, GetCasterGUID());
                    }
                }
            }

            void Register()
            {
                AfterEffectRemove += AuraEffectRemoveFn(spell_dru_lifebloom_AuraScript::AfterRemove, EFFECT_1, SPELL_AURA_DUMMY, AURA_EFFECT_HANDLE_REAL);
                AfterDispel += AuraDispelFn(spell_dru_lifebloom_AuraScript::HandleDispel);
            }
        };

        AuraScript* GetAuraScript() const
        {
            return new spell_dru_lifebloom_AuraScript();
        }
};

class spell_dru_predatory_strikes : public SpellScriptLoader
{
    public:
        spell_dru_predatory_strikes() : SpellScriptLoader("spell_dru_predatory_strikes") { }

        class spell_dru_predatory_strikes_AuraScript : public AuraScript
        {
            PrepareAuraScript(spell_dru_predatory_strikes_AuraScript);

            void UpdateAmount(AuraEffect const* /*aurEff*/, AuraEffectHandleModes /*mode*/)
            {
                if (Player* target = GetTarget()->ToPlayer())
                    target->UpdateAttackPowerAndDamage();
            }

            void Register()
            {
                AfterEffectApply += AuraEffectApplyFn(spell_dru_predatory_strikes_AuraScript::UpdateAmount, EFFECT_ALL, SPELL_AURA_DUMMY, AURA_EFFECT_HANDLE_CHANGE_AMOUNT_MASK);
                AfterEffectRemove += AuraEffectRemoveFn(spell_dru_predatory_strikes_AuraScript::UpdateAmount, EFFECT_ALL, SPELL_AURA_DUMMY, AURA_EFFECT_HANDLE_CHANGE_AMOUNT_MASK);
            }
        };

        AuraScript* GetAuraScript() const
        {
            return new spell_dru_predatory_strikes_AuraScript();
        }
};

class spell_dru_savage_roar : public SpellScriptLoader
{
    public:
        spell_dru_savage_roar() : SpellScriptLoader("spell_dru_savage_roar") { }

        class spell_dru_savage_roar_SpellScript : public SpellScript
        {
            PrepareSpellScript(spell_dru_savage_roar_SpellScript);

            SpellCastResult CheckCast()
            {
                Unit* caster = GetCaster();
                if (caster->GetShapeshiftForm() != FORM_CAT)
                    return SPELL_FAILED_ONLY_SHAPESHIFT;

                return SPELL_CAST_OK;
            }

            void Register()
            {
                OnCheckCast += SpellCheckCastFn(spell_dru_savage_roar_SpellScript::CheckCast);
            }
        };

        class spell_dru_savage_roar_AuraScript : public AuraScript
        {
            PrepareAuraScript(spell_dru_savage_roar_AuraScript);

            bool Validate(SpellInfo const* /*spell*/)
            {
                if (!sSpellMgr->GetSpellInfo(DRUID_SAVAGE_ROAR))
                    return false;
                return true;
            }

            void AfterApply(AuraEffect const* aurEff, AuraEffectHandleModes /*mode*/)
            {
                Unit* target = GetTarget();
                target->CastSpell(target, DRUID_SAVAGE_ROAR, true, NULL, aurEff, GetCasterGUID());
            }

            void AfterRemove(AuraEffect const* /*aurEff*/, AuraEffectHandleModes /*mode*/)
            {
                GetTarget()->RemoveAurasDueToSpell(DRUID_SAVAGE_ROAR);
            }

            void Register()
            {
                AfterEffectApply += AuraEffectApplyFn(spell_dru_savage_roar_AuraScript::AfterApply, EFFECT_1, SPELL_AURA_DUMMY, AURA_EFFECT_HANDLE_REAL);
                AfterEffectRemove += AuraEffectRemoveFn(spell_dru_savage_roar_AuraScript::AfterRemove, EFFECT_1, SPELL_AURA_DUMMY, AURA_EFFECT_HANDLE_REAL);
            }
        };

        SpellScript* GetSpellScript() const
        {
            return new spell_dru_savage_roar_SpellScript();
        }

        AuraScript* GetAuraScript() const
        {
            return new spell_dru_savage_roar_AuraScript();
        }
};

class spell_dru_survival_instincts : public SpellScriptLoader
{
    public:
        spell_dru_survival_instincts() : SpellScriptLoader("spell_dru_survival_instincts") { }

        class spell_dru_survival_instincts_SpellScript : public SpellScript
        {
            PrepareSpellScript(spell_dru_survival_instincts_SpellScript);

            SpellCastResult CheckCast()
            {
                Unit* caster = GetCaster();
                if (!caster->IsInFeralForm())
                    return SPELL_FAILED_ONLY_SHAPESHIFT;

                return SPELL_CAST_OK;
            }

            void Register()
            {
                OnCheckCast += SpellCheckCastFn(spell_dru_survival_instincts_SpellScript::CheckCast);
            }
        };

        class spell_dru_survival_instincts_AuraScript : public AuraScript
        {
            PrepareAuraScript(spell_dru_survival_instincts_AuraScript);

            bool Validate(SpellInfo const* /*spell*/)
            {
                if (!sSpellMgr->GetSpellInfo(DRUID_SURVIVAL_INSTINCTS))
                    return false;
                return true;
            }

            void AfterApply(AuraEffect const* aurEff, AuraEffectHandleModes /*mode*/)
            {
                Unit* target = GetTarget();
                int32 bp0 = target->CountPctFromMaxHealth(aurEff->GetAmount());
                target->CastCustomSpell(target, DRUID_SURVIVAL_INSTINCTS, &bp0, NULL, NULL, true);
            }

            void AfterRemove(AuraEffect const* /*aurEff*/, AuraEffectHandleModes /*mode*/)
            {
                GetTarget()->RemoveAurasDueToSpell(DRUID_SURVIVAL_INSTINCTS);
            }

            void Register()
            {
                AfterEffectApply += AuraEffectApplyFn(spell_dru_survival_instincts_AuraScript::AfterApply, EFFECT_0, SPELL_AURA_DUMMY, AURA_EFFECT_HANDLE_CHANGE_AMOUNT_MASK);
                AfterEffectRemove += AuraEffectRemoveFn(spell_dru_survival_instincts_AuraScript::AfterRemove, EFFECT_0, SPELL_AURA_DUMMY, AURA_EFFECT_HANDLE_CHANGE_AMOUNT_MASK);
            }
        };

        SpellScript* GetSpellScript() const
        {
            return new spell_dru_survival_instincts_SpellScript();
        }

        AuraScript* GetAuraScript() const
        {
            return new spell_dru_survival_instincts_AuraScript();
        }
};

void AddSC_druid_spell_scripts()
{
    new spell_dru_glyph_of_starfire();
    new spell_dru_moonkin_form_passive();
    new spell_dru_primal_tenacity();
    new spell_dru_savage_defense();
    new spell_dru_t10_restoration_4p_bonus();
    new spell_dru_starfall_aoe();
    new spell_dru_swift_flight_passive();
    new spell_dru_starfall_dummy();
    new spell_dru_lifebloom();
    new spell_dru_predatory_strikes();
    new spell_dru_savage_roar();
    new spell_dru_survival_instincts();
}<|MERGE_RESOLUTION|>--- conflicted
+++ resolved
@@ -241,11 +241,7 @@
                 }
                 else
                 {
-<<<<<<< HEAD
-                    unitList.remove(GetExplTargetUnit());
-=======
                     targets.remove(GetExplTargetUnit());
->>>>>>> c3cb82b9
                     std::list<Unit*> tempTargets;
                     for (std::list<WorldObject*>::const_iterator itr = targets.begin(); itr != targets.end(); ++itr)
                         if ((*itr)->GetTypeId() == TYPEID_PLAYER && GetCaster()->IsInRaidWith((*itr)->ToUnit()))
@@ -259,13 +255,8 @@
                     }
 
                     Unit* target = Trinity::Containers::SelectRandomContainerElement(tempTargets);
-<<<<<<< HEAD
-                    unitList.clear();
-                    unitList.push_back(target);
-=======
                     targets.clear();
                     targets.push_back(target);
->>>>>>> c3cb82b9
                 }
             }
 
@@ -292,11 +283,7 @@
 
             void FilterTargets(std::list<WorldObject*>& targets)
             {
-<<<<<<< HEAD
-                unitList.remove(GetExplTargetUnit());
-=======
                 targets.remove(GetExplTargetUnit());
->>>>>>> c3cb82b9
             }
 
             void Register()
