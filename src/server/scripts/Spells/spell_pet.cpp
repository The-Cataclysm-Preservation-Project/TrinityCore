--- conflicted
+++ resolved
@@ -1347,27 +1347,6 @@
                 return;
             if (GetCaster()->GetOwner()->ToPlayer())
             {
-<<<<<<< HEAD
-=======
-                //  Pet's base damage changes depending on happiness
-                if (GetCaster()->IsPet() && GetCaster()->ToPet()->IsHunterPet())
-                {
-                    switch (GetCaster()->ToPet()->GetHappinessState())
-                    {
-                    case HAPPY:
-                        // 125% of normal damage
-                        amount += 25.0f;
-                        break;
-                    case CONTENT:
-                        // 100% of normal damage, nothing to modify
-                        break;
-                    case UNHAPPY:
-                        // 75% of normal damage
-                        amount += -25.0f;
-                        break;
-                    }
-                }
->>>>>>> 1c9a3d56
                 // Cobra Reflexes
                 if (AuraEffect* cobraReflexes = GetCaster()->GetAuraEffectOfRankedSpell(61682, EFFECT_0))
                     amount -= cobraReflexes->GetAmount();
