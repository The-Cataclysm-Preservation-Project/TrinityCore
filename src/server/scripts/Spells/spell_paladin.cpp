/*
 * This file is part of the TrinityCore Project. See AUTHORS file for Copyright information
 *
 * This program is free software; you can redistribute it and/or modify it
 * under the terms of the GNU General Public License as published by the
 * Free Software Foundation; either version 2 of the License, or (at your
 * option) any later version.
 *
 * This program is distributed in the hope that it will be useful, but WITHOUT
 * ANY WARRANTY; without even the implied warranty of MERCHANTABILITY or
 * FITNESS FOR A PARTICULAR PURPOSE. See the GNU General Public License for
 * more details.
 *
 * You should have received a copy of the GNU General Public License along
 * with this program. If not, see <http://www.gnu.org/licenses/>.
 */

/*
 * Scripts for spells with SPELLFAMILY_PALADIN and SPELLFAMILY_GENERIC spells used by paladin players.
 * Ordered alphabetically using scriptname.
 * Scriptnames of files in this file should be prefixed with "spell_pal_".
 */

#include "ScriptMgr.h"
#include "Group.h"
#include "Player.h"
#include "SpellAuraEffects.h"
#include "SpellScript.h"
#include "SpellHistory.h"
#include "SpellMgr.h"
#include "Spell.h"
#include "TemporarySummon.h"

enum PaladinSpells
{
    SPELL_PALADIN_ANCIENT_HEALER                        = 86674,
    SPELL_PALADIN_ANCIENT_CRUSADER                      = 86701,
    SPELL_PALADIN_ANCIENT_CRUSADER_GUARDIAN             = 86703,
    SPELL_PALADIN_ANCIENT_FURY                          = 86704,
    SPELL_PALADIN_ANCIENT_POWER                         = 86700,
    SPELL_PALADIN_ARDENT_DEFENDER_HEAL                  = 66235,
    SPELL_PALADIN_AVENGERS_SHIELD                       = 31935,
    SPELL_PALADIN_AURA_MASTERY_IMMUNE                   = 64364,
    SPELL_PALADIN_BEACON_OF_LIGHT                       = 53563,
    SPELL_PALADIN_BEACON_OF_LIGHT_HEAL                  = 53652,
    SPELL_PALADIN_BLESSING_OF_LOWER_CITY_DRUID          = 37878,
    SPELL_PALADIN_BLESSING_OF_LOWER_CITY_PALADIN        = 37879,
    SPELL_PALADIN_BLESSING_OF_LOWER_CITY_PRIEST         = 37880,
    SPELL_PALADIN_BLESSING_OF_LOWER_CITY_SHAMAN         = 37881,
    SPELL_PALADIN_CENSURE                               = 31803,
    SPELL_PALADIN_CONCENTRACTION_AURA                   = 19746,
    SPELL_PALADIN_CONSECRATION_TRIGGERED                = 81297,
    SPELL_PALADIN_CRUSADER_STRIKE                       = 35395,
    SPELL_PALADIN_DIVINE_PURPOSE_PROC                   = 90174,
    SPELL_PALADIN_DIVINE_SACRIFICE                      = 64205,
    SPELL_PALADIN_DIVINE_STORM                          = 53385,
    SPELL_PALADIN_DIVINE_STORM_DUMMY                    = 54171,
    SPELL_PALADIN_DIVINE_STORM_HEAL                     = 54172,
    SPELL_PALADIN_ETERNAL_GLORY_PROC                    = 88676,
    SPELL_PALADIN_EYE_FOR_AN_EYE_RANK_1                 = 9799,
    SPELL_PALADIN_EYE_FOR_AN_EYE_DAMAGE                 = 25997,
    SPELL_PALADIN_FORBEARANCE                           = 25771,
    SPELL_PALADIN_GLYPH_OF_DIVINITY                     = 54986,
    SPELL_PALADIN_GLYPH_OF_SALVATION                    = 63225,
    SPELL_PALADIN_GUARDIAN_OF_ANCIENT_KINGS_HOLY        = 86669,
    SPELL_PALADIN_GUARDIAN_OF_ANCIENT_KINGS_PROTECTION  = 86659,
    SPELL_PALADIN_GUARDIAN_OF_ANCIENT_KINGS_RETRIBUTION = 86698,
    SPELL_PALADIN_HAND_OF_LIGHT                         = 96172,
    SPELL_PALADIN_HAND_OF_SACRIFICE                     = 6940,
    SPELL_PALADIN_HOLY_LIGHT                            = 635,
    SPELL_PALADIN_HOLY_RADIANCE_TRIGGERED               = 86452,
    SPELL_PALADIN_HOLY_SHOCK_R1                         = 20473,
    SPELL_PALADIN_HOLY_SHOCK_R1_DAMAGE                  = 25912,
    SPELL_PALADIN_HOLY_SHOCK_R1_HEALING                 = 25914,
    SPELL_PALADIN_ILLUMINATED_HEALING                   = 86273,
    SPELL_PALADIN_IMMUNE_SHIELD_MARKER                  = 61988,
    SPELL_PALADIN_IMPROVED_CONCENTRACTION_AURA          = 63510,
    SPELL_PALADIN_IMPROVED_DEVOTION_AURA                = 63514,
    SPELL_PALADIN_ITEM_HEALING_TRANCE                   = 37706,
    SPELL_PALADIN_ITEM_T11_RETRIBUTION_4P_BONUS         = 90299,
    SPELL_PALADIN_JUDGEMENT_DAMAGE                      = 54158,
    SPELL_PALADIN_JUDGEMENTS_OF_THE_BOLD                = 89906,
    SPELL_PALADIN_JUDGEMENTS_OF_THE_WISE_PASSIVE        = 31878,
    SPELL_PALADIN_JUDGEMENTS_OF_THE_WISE                = 31930,
    SPELL_PALADIN_JUDGEEMENT_OF_TRUTH                   = 31804,
    SPELL_PALADIN_LIGHT_OF_THE_ANCIENT_KINGS            = 86678,
    SPELL_PALADIN_LONG_ARM_OF_THE_LAW                   = 87173,
    SPELL_PALADIN_RIGHTEOUS_DEFENSE_TAUNT               = 31790,
    SPELL_PALADIN_SANCTIFIED_RETRIBUTION_AURA           = 63531,
    SPELL_PALADIN_SANCTIFIED_RETRIBUTION_R1             = 31869,
    SPELL_PALADIN_SANCTIFIED_WRATH                      = 57318,
    SPELL_PALADIN_SANCTIFIED_WRATH_TALENT_R1            = 53375,
    SPELL_PALADIN_SEAL_OF_RIGHTEOUSNESS                 = 20154,
    SPELL_PALADIN_SEAL_OF_RIGHTEOUSNESS_DAMAGE          = 25742,
    SPELL_PALADIN_SEAL_OF_RIGHTEOUSNESS_DAMAGE_AOE      = 101423,
    SPELL_PALADIN_SEAL_OF_TRUTH                         = 31801,
    SPELL_PALADIN_SEAL_OF_TRUTH_DAMAGE                  = 42463,
    SPELL_PALADIN_SEAL_OF_JUSTICE                       = 20164,
    SPELL_PALADIN_SWIFT_RETRIBUTION_R1                  = 53379,
    SPELL_PALADIN_TEMPLARS_VERDICT                      = 85256
};

enum MiscSpells
{
    SPELL_GENERIC_ARENA_DAMPENING                = 74410,
    SPELL_GENERIC_BATTLEGROUND_DAMPENING         = 74411,
    SPELL_GENERIC_REPLENISHMENT                  = 57669
};

enum PaladinSpellIcons
{
    PALADIN_ICON_ID_RETRIBUTION_AURA             = 555,
    PALADIN_ICOM_ID_SELFLESS_HEALER              = 3924,
    PALADIN_ICON_ID_ETERNAL_GLORY                = 2944,
    PALADIN_ICON_ID_GLYPH_OF_DIVINITY            = 79,
    PALADIN_ICON_ID_GLYPH_OF_THE_LONG_WORD       = 4127,
    PALADIN_ICON_ID_GLYPH_OF_LIGHT_OF_DAWN       = 5154,
    PALADIN_ICON_ID_GLYPH_OF_EXORCISM            = 292,
    PALADIN_ICON_ID_SEALS_OF_COMMAND             = 561
};

enum PaladinCreatures
{
    NPC_PALADIN_CONSECRATION                     = 43499
};

class spell_pal_ardent_defender : public AuraScript
{
    bool Validate(SpellInfo const* /*spellInfo*/) override
    {
        return ValidateSpellInfo({ SPELL_PALADIN_ARDENT_DEFENDER_HEAL });
    }

    void CalculateAmount(AuraEffect const* /*aurEff*/, int32& amount, bool& /*canBeRecalculated*/)
    {
        amount = -1;
    }

    void Absorb(AuraEffect* aurEff, DamageInfo& dmgInfo, uint32& /*absorbAmount*/)
    {
        Unit* target = GetTarget();
        if (dmgInfo.GetDamage() >= target->GetHealth())
        {
            int32 health = target->CountPctFromMaxHealth(15);
            target->CastCustomSpell(SPELL_PALADIN_ARDENT_DEFENDER_HEAL, SPELLVALUE_BASE_POINT0, health, target, true, nullptr, aurEff);
            Remove();
        }
    }

    void Register() override
    {
        DoEffectCalcAmount.Register(this, &spell_pal_ardent_defender::CalculateAmount, EFFECT_0, SPELL_AURA_SCHOOL_ABSORB);
        OnEffectAbsorb.Register(this, &spell_pal_ardent_defender::Absorb, EFFECT_0);
    }
};

// 31821 - Aura Mastery
class spell_pal_aura_mastery : public SpellScriptLoader
{
    public:
        spell_pal_aura_mastery() : SpellScriptLoader("spell_pal_aura_mastery") { }

        class spell_pal_aura_mastery_AuraScript : public AuraScript
        {
            bool Validate(SpellInfo const* /*spellInfo*/) override
            {
                return ValidateSpellInfo({ SPELL_PALADIN_AURA_MASTERY_IMMUNE });
            }

            void HandleEffectApply(AuraEffect const* /*aurEff*/, AuraEffectHandleModes /*mode*/)
            {
                GetTarget()->CastSpell(GetTarget(), SPELL_PALADIN_AURA_MASTERY_IMMUNE, true);
            }

            void HandleEffectRemove(AuraEffect const* /*aurEff*/, AuraEffectHandleModes /*mode*/)
            {
                GetTarget()->RemoveOwnedAura(SPELL_PALADIN_AURA_MASTERY_IMMUNE, GetCasterGUID());
            }

            void Register() override
            {
                AfterEffectApply.Register(this, &spell_pal_aura_mastery_AuraScript::HandleEffectApply, EFFECT_0, SPELL_AURA_ADD_PCT_MODIFIER, AURA_EFFECT_HANDLE_REAL);
                AfterEffectRemove.Register(this, &spell_pal_aura_mastery_AuraScript::HandleEffectRemove, EFFECT_0, SPELL_AURA_ADD_PCT_MODIFIER, AURA_EFFECT_HANDLE_REAL);
            }
        };

        AuraScript* GetAuraScript() const override
        {
            return new spell_pal_aura_mastery_AuraScript();
        }
};

// 64364 - Aura Mastery Immune
class spell_pal_aura_mastery_immune : public SpellScriptLoader
{
    public:
        spell_pal_aura_mastery_immune() : SpellScriptLoader("spell_pal_aura_mastery_immune") { }

        class spell_pal_aura_mastery_immune_AuraScript : public AuraScript
        {
            bool Validate(SpellInfo const* /*spellInfo*/) override
            {
                return ValidateSpellInfo({ SPELL_PALADIN_CONCENTRACTION_AURA });
            }

            bool CheckAreaTarget(Unit* target)
            {
                return target->HasAura(SPELL_PALADIN_CONCENTRACTION_AURA, GetCasterGUID());
            }

            void Register() override
            {
                DoCheckAreaTarget.Register(this, &spell_pal_aura_mastery_immune_AuraScript::CheckAreaTarget);
            }
        };

        AuraScript* GetAuraScript() const override
        {
            return new spell_pal_aura_mastery_immune_AuraScript();
        }
};

// 31884 - Avenging Wrath
class spell_pal_avenging_wrath : public AuraScript
{
    bool Validate(SpellInfo const* /*spellInfo*/) override
    {
        return ValidateSpellInfo(
            {
                SPELL_PALADIN_SANCTIFIED_WRATH,
                SPELL_PALADIN_SANCTIFIED_WRATH_TALENT_R1
            });
    }

    void HandleApply(AuraEffect const* aurEff, AuraEffectHandleModes /*mode*/)
    {
        Unit* target = GetTarget();
        if (target->GetAuraOfRankedSpell(SPELL_PALADIN_SANCTIFIED_WRATH_TALENT_R1))
            target->CastSpell(target, SPELL_PALADIN_SANCTIFIED_WRATH, true, nullptr, aurEff);
    }

    void HandleRemove(AuraEffect const* /*aurEff*/, AuraEffectHandleModes /*mode*/)
    {
        GetTarget()->RemoveAurasDueToSpell(SPELL_PALADIN_SANCTIFIED_WRATH);
    }

    void Register() override
    {
        OnEffectApply.Register(this, &spell_pal_avenging_wrath::HandleApply, EFFECT_0, SPELL_AURA_MOD_DAMAGE_PERCENT_DONE, AURA_EFFECT_HANDLE_REAL);
        AfterEffectRemove.Register(this, &spell_pal_avenging_wrath::HandleRemove, EFFECT_0, SPELL_AURA_MOD_DAMAGE_PERCENT_DONE, AURA_EFFECT_HANDLE_REAL);
    }
};

// 37877 - Blessing of Faith
class spell_pal_blessing_of_faith : public SpellScriptLoader
{
    public:
        spell_pal_blessing_of_faith() : SpellScriptLoader("spell_pal_blessing_of_faith") { }

        class spell_pal_blessing_of_faith_SpellScript : public SpellScript
        {
            bool Validate(SpellInfo const* /*spellInfo*/) override
            {
                return ValidateSpellInfo(
                {
                    SPELL_PALADIN_BLESSING_OF_LOWER_CITY_DRUID,
                    SPELL_PALADIN_BLESSING_OF_LOWER_CITY_PALADIN,
                    SPELL_PALADIN_BLESSING_OF_LOWER_CITY_PRIEST,
                    SPELL_PALADIN_BLESSING_OF_LOWER_CITY_SHAMAN
                });
            }

            void HandleDummy(SpellEffIndex /*effIndex*/)
            {
                if (Unit* unitTarget = GetHitUnit())
                {
                    uint32 spell_id = 0;
                    switch (unitTarget->getClass())
                    {
                        case CLASS_DRUID:
                            spell_id = SPELL_PALADIN_BLESSING_OF_LOWER_CITY_DRUID;
                            break;
                        case CLASS_PALADIN:
                            spell_id = SPELL_PALADIN_BLESSING_OF_LOWER_CITY_PALADIN;
                            break;
                        case CLASS_PRIEST:
                            spell_id = SPELL_PALADIN_BLESSING_OF_LOWER_CITY_PRIEST;
                            break;
                        case CLASS_SHAMAN:
                            spell_id = SPELL_PALADIN_BLESSING_OF_LOWER_CITY_SHAMAN;
                            break;
                        default:
                            return; // ignore for non-healing classes
                    }
                    Unit* caster = GetCaster();
                    caster->CastSpell(caster, spell_id, true);
                }
            }

            void Register() override
            {
                OnEffectHitTarget.Register(this, &spell_pal_blessing_of_faith_SpellScript::HandleDummy, EFFECT_0, SPELL_EFFECT_DUMMY);
            }
        };

        SpellScript* GetSpellScript() const override
        {
            return new spell_pal_blessing_of_faith_SpellScript();
        }
};

// 26573 - Consecration
class spell_pal_consecration : public SpellScriptLoader
{
    public:
        spell_pal_consecration() : SpellScriptLoader("spell_pal_consecration") { }

        class spell_pal_consecration_AuraScript : public AuraScript
        {
            bool Load() override
            {
                // Store the position of the initial Consecration cast for triggering the damage
                castPos = GetCaster()->GetPosition();
                return true;
            }

            bool Validate(SpellInfo const* /*spellInfo*/) override
            {
                return ValidateSpellInfo({ SPELL_PALADIN_CONSECRATION_TRIGGERED });
            }

            void HandleEffectPeriodic(AuraEffect const* aurEff)
            {
                // For some reason Consecration also applies on nearby enemies
                // In this case the following code should not happen
                if (GetTarget() != GetCaster())
                    return;

                if (Unit* caster = GetCaster())
                    caster->CastSpell(castPos.GetPositionX(), castPos.GetPositionY(), castPos.GetPositionZ(), SPELL_PALADIN_CONSECRATION_TRIGGERED, true, nullptr, aurEff);
            }

        private:
            Position castPos;

            void Register() override
            {
                OnEffectPeriodic.Register(this, &spell_pal_consecration_AuraScript::HandleEffectPeriodic, EFFECT_1, SPELL_AURA_PERIODIC_DUMMY);
            }
        };

        AuraScript* GetAuraScript() const override
        {
            return new spell_pal_consecration_AuraScript();
        }
};

// 64205 - Divine Sacrifice
class spell_pal_divine_sacrifice : public SpellScriptLoader
{
    public:
        spell_pal_divine_sacrifice() : SpellScriptLoader("spell_pal_divine_sacrifice") { }

        class spell_pal_divine_sacrifice_AuraScript : public AuraScript
        {
            uint32 groupSize, minHpPct;
            int32 remainingAmount;

            bool Load() override
            {

                if (Unit* caster = GetCaster())
                {
                    if (caster->GetTypeId() == TYPEID_PLAYER)
                    {
                        if (caster->ToPlayer()->GetGroup())
                            groupSize = caster->ToPlayer()->GetGroup()->GetMembersCount();
                        else
                            groupSize = 1;
                    }
                    else
                        return false;

                    remainingAmount = (caster->CountPctFromMaxHealth(GetSpellInfo()->Effects[EFFECT_2].CalcValue(caster)) * groupSize);
                    minHpPct = GetSpellInfo()->Effects[EFFECT_1].CalcValue(caster);
                    return true;
                }
                return false;
            }

            void Split(AuraEffect* /*aurEff*/, DamageInfo & /*dmgInfo*/, uint32 & splitAmount)
            {
                remainingAmount -= splitAmount;
                // break when absorbed everything it could, or if the casters hp drops below 20%
                if (Unit* caster = GetCaster())
                    if (remainingAmount <= 0 || (caster->GetHealthPct() < minHpPct))
                        caster->RemoveAura(SPELL_PALADIN_DIVINE_SACRIFICE);
            }

            void Register() override
            {
                OnEffectSplit.Register(this, &spell_pal_divine_sacrifice_AuraScript::Split, EFFECT_0);
            }
        };

        AuraScript* GetAuraScript() const override
        {
            return new spell_pal_divine_sacrifice_AuraScript();
        }
};

// 53385 - Divine Storm
class spell_pal_divine_storm : public SpellScript
{
    bool Validate(SpellInfo const* /*spellInfo*/) override
    {
        return ValidateSpellInfo({ SPELL_PALADIN_DIVINE_STORM_DUMMY });
    }

    void TriggerHeal()
    {
        if (Unit* caster = GetCaster())
        {
            int32 heal = CalculatePct(GetHitDamage(), GetSpellInfo()->Effects[EFFECT_1].CalcValue(GetCaster()));
            caster->CastCustomSpell(SPELL_PALADIN_DIVINE_STORM_DUMMY, SPELLVALUE_BASE_POINT0, heal, caster, true);
        }
    }

    void FilterTargets(std::list<WorldObject*>& targets)
    {
        _targetCount = targets.size();
    }

    void HandleEnergize(SpellEffIndex effIndex)
    {
        if (_targetCount < 4)
            PreventHitDefaultEffect(effIndex);
    }

    void Register() override
    {
        AfterHit.Register(this, &spell_pal_divine_storm::TriggerHeal);
        OnObjectAreaTargetSelect.Register(this, &spell_pal_divine_storm::FilterTargets, EFFECT_2, TARGET_UNIT_SRC_AREA_ENEMY);
        OnEffectHitTarget.Register(this, &spell_pal_divine_storm::HandleEnergize, EFFECT_0, SPELL_EFFECT_ENERGIZE);
    }

private:
    uint8 _targetCount = 0;
};

// 54171 - Divine Storm (Dummy)
class spell_pal_divine_storm_dummy : public SpellScript
{
    bool Validate(SpellInfo const* /*spellInfo*/) override
    {
        return ValidateSpellInfo({ SPELL_PALADIN_DIVINE_STORM_HEAL });
    }

    void CountTargets(std::list<WorldObject*>& targetList)
    {
        _targetCount = targetList.size();
    }

    void HandleDummy(SpellEffIndex /*effIndex*/)
    {
        if (!_targetCount || !GetHitUnit() || !GetEffectValue())
            return;

        int32 heal = GetEffectValue() / _targetCount;
        GetCaster()->CastCustomSpell(GetHitUnit(), SPELL_PALADIN_DIVINE_STORM_HEAL, &heal, nullptr, nullptr, true);
    }

    void Register() override
    {
        OnEffectHitTarget.Register(this, &spell_pal_divine_storm_dummy::HandleDummy, EFFECT_0, SPELL_EFFECT_DUMMY);
        OnObjectAreaTargetSelect.Register(this, &spell_pal_divine_storm_dummy::CountTargets, EFFECT_0, TARGET_UNIT_CASTER_AREA_RAID);
    }

private:
    uint32 _targetCount = 0;
};

// 33695 - Exorcism and Holy Wrath Damage
class spell_pal_exorcism_and_holy_wrath_damage : public SpellScriptLoader
{
    public:
        spell_pal_exorcism_and_holy_wrath_damage() : SpellScriptLoader("spell_pal_exorcism_and_holy_wrath_damage") { }

        class spell_pal_exorcism_and_holy_wrath_damage_AuraScript : public AuraScript
        {
            void HandleEffectCalcSpellMod(AuraEffect const* aurEff, SpellModifier*& spellMod)
            {
                if (!spellMod)
                {
                    spellMod = new SpellModifier(aurEff->GetBase());
                    spellMod->op = SPELLMOD_DAMAGE;
                    spellMod->type = SPELLMOD_FLAT;
                    spellMod->spellId = GetId();
                    spellMod->mask[1] = 0x200002;
                }

                spellMod->value = aurEff->GetAmount();
            }

            void Register() override
            {
                DoEffectCalcSpellMod.Register(this, &spell_pal_exorcism_and_holy_wrath_damage_AuraScript::HandleEffectCalcSpellMod, EFFECT_0, SPELL_AURA_DUMMY);
            }
        };

        AuraScript* GetAuraScript() const override
        {
            return new spell_pal_exorcism_and_holy_wrath_damage_AuraScript();
        }
};

// -9799 - Eye for an Eye
class spell_pal_eye_for_an_eye : public SpellScriptLoader
{
    public:
        spell_pal_eye_for_an_eye() : SpellScriptLoader("spell_pal_eye_for_an_eye") { }

        class spell_pal_eye_for_an_eye_AuraScript : public AuraScript
        {
            bool Validate(SpellInfo const* /*spellInfo*/) override
            {
                return ValidateSpellInfo({ SPELL_PALADIN_EYE_FOR_AN_EYE_DAMAGE });
            }

            void HandleEffectProc(AuraEffect const* aurEff, ProcEventInfo& eventInfo)
            {
                PreventDefaultAction();
                int32 damage = CalculatePct(eventInfo.GetDamageInfo()->GetDamage(), aurEff->GetAmount());
                GetTarget()->CastCustomSpell(SPELL_PALADIN_EYE_FOR_AN_EYE_DAMAGE, SPELLVALUE_BASE_POINT0, damage, eventInfo.GetProcTarget(), true, nullptr, aurEff);
            }

            void Register() override
            {
                OnEffectProc.Register(this, &spell_pal_eye_for_an_eye_AuraScript::HandleEffectProc, EFFECT_0, m_scriptSpellId == SPELL_PALADIN_EYE_FOR_AN_EYE_RANK_1 ? SPELL_AURA_DUMMY : SPELL_AURA_PROC_TRIGGER_SPELL);
            }
        };

        AuraScript* GetAuraScript() const override
        {
            return new spell_pal_eye_for_an_eye_AuraScript();
        }
};

// -75806 - Grand Crusader
class spell_pal_grand_crusader : public SpellScriptLoader
{
    public:
        spell_pal_grand_crusader() : SpellScriptLoader("spell_pal_grand_crusader") { }

        class spell_pal_grand_crusader_AuraScript : public AuraScript
        {
            bool Validate(SpellInfo const* /*spellInfo*/) override
            {
                return ValidateSpellInfo({ SPELL_PALADIN_AVENGERS_SHIELD });
            }

            bool CheckProc(ProcEventInfo& /*eventInfo*/)
            {
                return GetTarget()->GetTypeId() == TYPEID_PLAYER;
            }

            void HandleEffectProc(AuraEffect const* /*aurEff*/, ProcEventInfo& /*eventInfo*/)
            {
                GetTarget()->ToPlayer()->GetSpellHistory()->ResetCooldown(SPELL_PALADIN_AVENGERS_SHIELD, true);
            }

            void Register() override
            {
                DoCheckProc.Register(this, &spell_pal_grand_crusader_AuraScript::CheckProc);
                OnEffectProc.Register(this, &spell_pal_grand_crusader_AuraScript::HandleEffectProc, EFFECT_0, SPELL_AURA_PROC_TRIGGER_SPELL);
            }
        };

        AuraScript* GetAuraScript() const override
        {
            return new spell_pal_grand_crusader_AuraScript();
        }
};

// 54968 - Glyph of Holy Light
class spell_pal_glyph_of_holy_light : public SpellScriptLoader
{
    public:
        spell_pal_glyph_of_holy_light() : SpellScriptLoader("spell_pal_glyph_of_holy_light") { }

        class spell_pal_glyph_of_holy_light_SpellScript : public SpellScript
        {
            void FilterTargets(std::list<WorldObject*>& targets)
            {
                uint32 const maxTargets = GetSpellInfo()->MaxAffectedTargets;

                if (targets.size() > maxTargets)
                {
                    targets.sort(Trinity::HealthPctOrderPred());
                    targets.resize(maxTargets);
                }
            }

            void Register() override
            {
                OnObjectAreaTargetSelect.Register(this, &spell_pal_glyph_of_holy_light_SpellScript::FilterTargets, EFFECT_0, TARGET_UNIT_DEST_AREA_ALLY);
            }
        };

        SpellScript* GetSpellScript() const override
        {
            return new spell_pal_glyph_of_holy_light_SpellScript();
        }
};

// 6940 - Hand of Sacrifice
class spell_pal_hand_of_sacrifice : public SpellScriptLoader
{
    public:
        spell_pal_hand_of_sacrifice() : SpellScriptLoader("spell_pal_hand_of_sacrifice") { }

        class spell_pal_hand_of_sacrifice_AuraScript : public AuraScript
        {
        public:
            spell_pal_hand_of_sacrifice_AuraScript()
            {
                remainingAmount = 0;
            }

        private:
            int32 remainingAmount;

            bool Load() override
            {
                if (Unit* caster = GetCaster())
                {
                    remainingAmount = caster->GetMaxHealth();
                    return true;
                }
                return false;
            }

            void Split(AuraEffect* /*aurEff*/, DamageInfo & /*dmgInfo*/, uint32 & splitAmount)
            {
                remainingAmount -= splitAmount;

                if (remainingAmount <= 0)
                {
                    GetTarget()->RemoveAura(SPELL_PALADIN_HAND_OF_SACRIFICE);
                }
            }

            void Register() override
            {
                OnEffectSplit.Register(this, &spell_pal_hand_of_sacrifice_AuraScript::Split, EFFECT_0);
            }
        };

        AuraScript* GetAuraScript() const override
        {
            return new spell_pal_hand_of_sacrifice_AuraScript();
        }
};

// 20473 - Holy Shock
class spell_pal_holy_shock : public SpellScriptLoader
{
    public:
        spell_pal_holy_shock() : SpellScriptLoader("spell_pal_holy_shock") { }

        class spell_pal_holy_shock_SpellScript : public SpellScript
        {
            bool Validate(SpellInfo const* spellInfo) override
            {
                SpellInfo const* firstRankSpellInfo = sSpellMgr->GetSpellInfo(SPELL_PALADIN_HOLY_SHOCK_R1);
                if (!firstRankSpellInfo)
                    return false;

                // can't use other spell than holy shock due to spell_ranks dependency
                if (!spellInfo->IsRankOf(firstRankSpellInfo))
                    return false;

                uint8 rank = spellInfo->GetRank();
                if (!sSpellMgr->GetSpellWithRank(SPELL_PALADIN_HOLY_SHOCK_R1_DAMAGE, rank, true) || !sSpellMgr->GetSpellWithRank(SPELL_PALADIN_HOLY_SHOCK_R1_HEALING, rank, true))
                    return false;

                return true;
            }

            void HandleDummy(SpellEffIndex /*effIndex*/)
            {
                Unit* caster = GetCaster();
                if (Unit* unitTarget = GetHitUnit())
                {
                    uint8 rank = GetSpellInfo()->GetRank();
                    if (caster->IsFriendlyTo(unitTarget))
                        caster->CastSpell(unitTarget, sSpellMgr->GetSpellWithRank(SPELL_PALADIN_HOLY_SHOCK_R1_HEALING, rank), true);
                    else
                        caster->CastSpell(unitTarget, sSpellMgr->GetSpellWithRank(SPELL_PALADIN_HOLY_SHOCK_R1_DAMAGE, rank), true);
                }
            }

            SpellCastResult CheckCast()
            {
                Unit* caster = GetCaster();
                if (Unit* target = GetExplTargetUnit())
                {
                    if (!caster->IsFriendlyTo(target))
                    {
                        if (!caster->IsValidAttackTarget(target))
                            return SPELL_FAILED_BAD_TARGETS;

                        if (!caster->isInFront(target))
                            return SPELL_FAILED_UNIT_NOT_INFRONT;
                    }
                }
                else
                    return SPELL_FAILED_BAD_TARGETS;
                return SPELL_CAST_OK;
            }

            void Register() override
            {
                OnCheckCast.Register(this, &spell_pal_holy_shock_SpellScript::CheckCast);
                OnEffectHitTarget.Register(this, &spell_pal_holy_shock_SpellScript::HandleDummy, EFFECT_0, SPELL_EFFECT_DUMMY);
            }
        };

        SpellScript* GetSpellScript() const override
        {
            return new spell_pal_holy_shock_SpellScript();
        }
};

// 63510 - Improved Concentraction Aura (Area Aura)
// 63514 - Improved Devotion Aura (Area Aura)
// 63531 - Sanctified Retribution (Area Aura)
class spell_pal_improved_aura_effect : public SpellScriptLoader
{
    public:
        spell_pal_improved_aura_effect(char const* name) : SpellScriptLoader(name) { }

        class spell_pal_improved_aura_effect_AuraScript : public AuraScript
        {
            bool CheckAreaTarget(Unit* target)
            {
                Unit::AuraApplicationMap& appliedAuras = target->GetAppliedAuras();
                for (Unit::AuraApplicationMap::iterator itr = appliedAuras.begin(); itr != appliedAuras.end(); ++itr)
                {
                    Aura const* aura = itr->second->GetBase();
                    if (aura->GetSpellInfo()->GetSpellSpecific() == SPELL_SPECIFIC_AURA && aura->GetCasterGUID() == GetCasterGUID())
                    {
                        // Not allow for Retribution Aura (prevent stacking) - Retribution Aura Overflow and Retribution Aura has same spell effects
                        if (GetSpellInfo()->Id == SPELL_PALADIN_SANCTIFIED_RETRIBUTION_AURA && aura->GetSpellInfo()->SpellIconID == PALADIN_ICON_ID_RETRIBUTION_AURA)
                            return false;
                        return true;
                    }
                }

                return false;
            }

            void Register() override
            {
                DoCheckAreaTarget.Register(this, &spell_pal_improved_aura_effect_AuraScript::CheckAreaTarget);
            }
        };

        AuraScript* GetAuraScript() const override
        {
            return new spell_pal_improved_aura_effect_AuraScript();
        }
};

// 37705 - Healing Discount
class spell_pal_item_healing_discount : public SpellScriptLoader
{
    public:
        spell_pal_item_healing_discount() : SpellScriptLoader("spell_pal_item_healing_discount") { }

        class spell_pal_item_healing_discount_AuraScript : public AuraScript
        {
            bool Validate(SpellInfo const* /*spellInfo*/) override
            {
                return ValidateSpellInfo({ SPELL_PALADIN_ITEM_HEALING_TRANCE });
            }

            void HandleProc(AuraEffect const* aurEff, ProcEventInfo& /*eventInfo*/)
            {
                PreventDefaultAction();
                GetTarget()->CastSpell(GetTarget(), SPELL_PALADIN_ITEM_HEALING_TRANCE, true, nullptr, aurEff);
            }

            void Register() override
            {
                OnEffectProc.Register(this, &spell_pal_item_healing_discount_AuraScript::HandleProc, EFFECT_0, SPELL_AURA_PROC_TRIGGER_SPELL);
            }
        };

        AuraScript* GetAuraScript() const override
        {
            return new spell_pal_item_healing_discount_AuraScript();
        }
};

// 20271 - Judgement
/// Updated 4.3.4
class spell_pal_judgement : public SpellScript
{
    bool Validate(SpellInfo const* /*spellInfo*/) override
    {
        return ValidateSpellInfo(
            {
                SPELL_PALADIN_JUDGEMENT_DAMAGE,
                SPELL_PALADIN_SEAL_OF_RIGHTEOUSNESS,
                SPELL_PALADIN_SEAL_OF_TRUTH,
                SPELL_PALADIN_CENSURE
            });
    }

    void HandleScriptEffect(SpellEffIndex /*effIndex*/)
    {
        Unit* caster = GetCaster();
        if (!caster)
            return;

        Unit* target = GetHitUnit();
        uint32 spellId = SPELL_PALADIN_JUDGEMENT_DAMAGE;
        int32 bp = 0;
        float ap = caster->GetTotalAttackPowerValue(BASE_ATTACK);
        int32 holy = caster->SpellBaseDamageBonusDone(SPELL_SCHOOL_MASK_HOLY);

        // some seals have SPELL_AURA_DUMMY in EFFECT_2
        Unit::AuraEffectList const& auras = caster->GetAuraEffectsByType(SPELL_AURA_DUMMY);
        for (Unit::AuraEffectList::const_iterator i = auras.begin(); i != auras.end(); ++i)
        {
            if ((*i)->GetSpellInfo()->GetSpellSpecific() == SPELL_SPECIFIC_SEAL && (*i)->GetEffIndex() == EFFECT_2)
            {
                if (sSpellMgr->GetSpellInfo((*i)->GetAmount()))
                {
                    spellId = (*i)->GetAmount();
                    break;
                }
            }
        }

        if (caster->HasAura(SPELL_PALADIN_SEAL_OF_RIGHTEOUSNESS))
            bp = 1 + int32(1 + ap * 0.2f + 0.32f * holy);
        else if (caster->HasAura(SPELL_PALADIN_SEAL_OF_TRUTH))
        {
            bp = 1 + int32(ap * 0.142f + 0.223f * holy);
            if (Aura const* censure = target->GetAura(SPELL_PALADIN_CENSURE, caster->GetGUID()))
                AddPct(bp, censure->GetStackAmount() * 20);
        }
        else
            bp = 1 + int32(1 + ap * 0.16f + 0.25f * holy);

        caster->CastCustomSpell(spellId, SPELLVALUE_BASE_POINT0, bp, target, true, nullptr);
    }

    void Register() override
    {
        OnEffectHitTarget.Register(this, &spell_pal_judgement::HandleScriptEffect, EFFECT_0, SPELL_EFFECT_DUMMY);
    }
};

// 633 - Lay on Hands
class spell_pal_lay_on_hands : public SpellScript
{
<<<<<<< HEAD
    public:
        spell_pal_lay_on_hands() : SpellScriptLoader("spell_pal_lay_on_hands") { }

        class spell_pal_lay_on_hands_SpellScript : public SpellScript
        {
            bool Validate(SpellInfo const* /*spell*/) override
            {
                return ValidateSpellInfo({ SPELL_PALADIN_FORBEARANCE, SPELL_PALADIN_IMMUNE_SHIELD_MARKER });
            }
=======
    PrepareSpellScript(spell_pal_lay_on_hands);
>>>>>>> cc5914ee

    bool Validate(SpellInfo const* /*spell*/) override
    {
        return ValidateSpellInfo(
            {
                SPELL_PALADIN_FORBEARANCE,
                SPELL_PALADIN_IMMUNE_SHIELD_MARKER
            });
    }

    SpellCastResult CheckCast()
    {
        Unit* caster = GetCaster();
        if (Unit* target = GetExplTargetUnit())
            if (caster == target)
                if (target->HasAura(SPELL_PALADIN_FORBEARANCE) || target->HasAura(SPELL_PALADIN_IMMUNE_SHIELD_MARKER))
                    return SPELL_FAILED_TARGET_AURASTATE;

        return SPELL_CAST_OK;
    }

<<<<<<< HEAD
            void Register() override
            {
                OnCheckCast.Register(this, &spell_pal_lay_on_hands_SpellScript::CheckCast);
                AfterHit.Register(this, &spell_pal_lay_on_hands_SpellScript::HandleScript);
            }
        };
=======
    void HandleExtraEffects(SpellEffIndex /*effIndex*/)
    {
        Unit* caster = GetCaster();
        if (!caster)
            return;
>>>>>>> cc5914ee

        if (caster == GetHitUnit())
        {
            caster->CastSpell(caster, SPELL_PALADIN_FORBEARANCE, true);
            caster->CastSpell(caster, SPELL_PALADIN_IMMUNE_SHIELD_MARKER, true);
        }

        // Glyph of Divinity
        if (AuraEffect const* aurEff = caster->GetDummyAuraEffect(SPELLFAMILY_PALADIN, PALADIN_ICON_ID_GLYPH_OF_DIVINITY, EFFECT_0))
            caster->CastSpell(caster, SPELL_PALADIN_GLYPH_OF_DIVINITY, true, nullptr, aurEff);
    }

    void Register() override
    {
        OnCheckCast += SpellCheckCastFn(spell_pal_lay_on_hands::CheckCast);
        OnEffectHitTarget += SpellEffectFn(spell_pal_lay_on_hands::HandleExtraEffects, EFFECT_0, SPELL_EFFECT_HEAL_MAX_HEALTH);
    }
};

// 31789 - Righteous Defense
class spell_pal_righteous_defense : public SpellScriptLoader
{
    public:
        spell_pal_righteous_defense() : SpellScriptLoader("spell_pal_righteous_defense") { }

        class spell_pal_righteous_defense_SpellScript : public SpellScript
        {
            bool Validate(SpellInfo const* /*spellInfo*/) override
            {
                return ValidateSpellInfo({ SPELL_PALADIN_RIGHTEOUS_DEFENSE_TAUNT });
            }

            SpellCastResult CheckCast()
            {
                Unit* caster = GetCaster();
                if (caster->GetTypeId() != TYPEID_PLAYER)
                    return SPELL_FAILED_DONT_REPORT;

                if (Unit* target = GetExplTargetUnit())
                {
                    if (!target->IsFriendlyTo(caster) || target->getAttackers().empty())
                        return SPELL_FAILED_BAD_TARGETS;
                }
                else
                    return SPELL_FAILED_BAD_TARGETS;

                return SPELL_CAST_OK;
            }

            void HandleTriggerSpellLaunch(SpellEffIndex effIndex)
            {
                PreventHitDefaultEffect(effIndex);
            }

            void HandleTriggerSpellHit(SpellEffIndex effIndex)
            {
                PreventHitDefaultEffect(effIndex);
                if (Unit* target = GetHitUnit())
                    GetCaster()->CastSpell(target, SPELL_PALADIN_RIGHTEOUS_DEFENSE_TAUNT, true);
            }

            void Register() override
            {
                OnCheckCast.Register(this, &spell_pal_righteous_defense_SpellScript::CheckCast);
                //! WORKAROUND
                //! target select will be executed in hitphase of effect 0
                //! so we must handle trigger spell also in hit phase (default execution in launch phase)
                //! see issue #3718
                OnEffectLaunchTarget.Register(this, &spell_pal_righteous_defense_SpellScript::HandleTriggerSpellLaunch, EFFECT_1, SPELL_EFFECT_TRIGGER_SPELL);
                OnEffectHitTarget.Register(this, &spell_pal_righteous_defense_SpellScript::HandleTriggerSpellHit, EFFECT_1, SPELL_EFFECT_TRIGGER_SPELL);
            }
        };

        SpellScript* GetSpellScript() const override
        {
            return new spell_pal_righteous_defense_SpellScript();
        }
};

// 53600 - Shield of the Righteous
/// Updated 4.3.4
class spell_pal_shield_of_the_righteous : public SpellScriptLoader
{
    public:
        spell_pal_shield_of_the_righteous() : SpellScriptLoader("spell_pal_shield_of_the_righteous") { }

        class spell_pal_shield_of_the_righteous_SpellScript : public SpellScript
        {
            bool Load() override
            {
                if (GetCaster()->GetTypeId() != TYPEID_PLAYER)
                    return false;

                if (GetCaster()->ToPlayer()->getClass() != CLASS_PALADIN)
                    return false;

                return true;
            }
            void ChangeDamage(SpellEffIndex /*effIndex*/)
            {
                int32 damage = GetHitDamage();

                // Because 1 Holy Power (HP) is consumed when casting spell,
                // GetPower(POWER_HOLY_POWER) will return 0 when player has 1 HP,
                // return 1 at 2 HP, and 2 at 3 HP
                int32 hp = GetCaster()->GetPower(POWER_HOLY_POWER);

                // Holy Power Scaling: 3 times damage at 2 HP, 6 times at 3 HP
                damage *= 0.5 * hp * hp + 1.5 * hp + 1;

                SetHitDamage(damage);
            }

            void Register() override
            {
                OnEffectHitTarget.Register(this, &spell_pal_shield_of_the_righteous_SpellScript::ChangeDamage, EFFECT_0, SPELL_EFFECT_SCHOOL_DAMAGE);
            }
        };

        SpellScript* GetSpellScript() const override
        {
            return new spell_pal_shield_of_the_righteous_SpellScript();
        }
};

// 85256 - Templar's Verdict
/// Updated 4.3.4
class spell_pal_templar_s_verdict : public SpellScript
{
    bool Validate(SpellInfo const* /*spellEntry*/) override
    {
        return ValidateSpellInfo({ SPELL_PALADIN_DIVINE_PURPOSE_PROC });
    }

    bool Load() override
    {
        if (GetCaster()->GetTypeId() != TYPEID_PLAYER)
            return false;

        if (GetCaster()->ToPlayer()->getClass() != CLASS_PALADIN)
            return false;

        return true;
    }

    void HandleDamageBonus(SpellEffIndex /*effIndex*/)
    {
        Unit* caster = GetCaster();
        int32 damage = GetEffectValue();

        if (caster->HasAura(SPELL_PALADIN_DIVINE_PURPOSE_PROC))
            damage *= 7.5;  // 7.5*30% = 225%
        else
        {
            switch (caster->GetPower(POWER_HOLY_POWER))
            {
                case 0: // 1 Holy Power
                    // same damage
                    break;
                case 1: // 2 Holy Power
                    damage *= 3;    // 3*30 = 90%
                    break;
                case 2: // 3 Holy Power
                    damage *= 7.5;  // 7.5*30% = 225%
                    break;
            }
        }

        SetEffectValue(damage);
    }

    void Register() override
    {
        OnEffectLaunchTarget.Register(this, &spell_pal_templar_s_verdict::HandleDamageBonus, EFFECT_0, SPELL_EFFECT_WEAPON_PERCENT_DAMAGE);
    }
};

// 20154 - Seal of Righteousness - melee proc dummy (addition ${$MWS*(0.011*$AP+0.022*$SPH)} damage)
/// Updated 4.3.4
class spell_pal_seal_of_righteousness : public AuraScript
{
    bool Validate(SpellInfo const* /*spellInfo*/) override
    {
        return ValidateSpellInfo(
            {
                SPELL_PALADIN_SEAL_OF_RIGHTEOUSNESS_DAMAGE,
                SPELL_PALADIN_SEAL_OF_RIGHTEOUSNESS_DAMAGE_AOE
            });
    }

    bool CheckProc(ProcEventInfo& eventInfo)
    {
        return eventInfo.GetProcTarget() != nullptr;
    }

    void HandleProc(AuraEffect const* aurEff, ProcEventInfo& eventInfo)
    {
        PreventDefaultAction();
        Unit* target = GetTarget();

        float ap = target->GetTotalAttackPowerValue(BASE_ATTACK);
        int32 holy = target->SpellBaseDamageBonusDone(SPELL_SCHOOL_MASK_HOLY);
        int32 bp = int32((ap * 0.011f + 0.022f * holy) * target->GetAttackTime(BASE_ATTACK) / 1000);

        if (target->GetDummyAuraEffect(SPELLFAMILY_PALADIN, PALADIN_ICON_ID_SEALS_OF_COMMAND, EFFECT_1))
            target->CastCustomSpell(SPELL_PALADIN_SEAL_OF_RIGHTEOUSNESS_DAMAGE_AOE, SPELLVALUE_BASE_POINT0, bp, target, true, nullptr, aurEff);
        else
            target->CastCustomSpell(SPELL_PALADIN_SEAL_OF_RIGHTEOUSNESS_DAMAGE, SPELLVALUE_BASE_POINT0, bp, eventInfo.GetProcTarget(), true, nullptr, aurEff);
    }

    void Register() override
    {
        DoCheckProc.Register(this, &spell_pal_seal_of_righteousness::CheckProc);
        OnEffectProc.Register(this, &spell_pal_seal_of_righteousness::HandleProc, EFFECT_0, SPELL_AURA_DUMMY);
    }
};

// 76669 - Illuminated Healing
class spell_pal_illuminated_healing : public AuraScript
{
    bool Validate(SpellInfo const* /*spellInfo*/) override
    {
        return ValidateSpellInfo({ SPELL_PALADIN_ILLUMINATED_HEALING });
    }

    void HandleProc(AuraEffect const* aurEff, ProcEventInfo& eventInfo)
    {
        PreventDefaultAction();
        if (Unit* caster = GetCaster())
        {
            if (Unit* target = eventInfo.GetProcTarget())
            {

                uint32 shieldAmount = CalculatePct(eventInfo.GetHealInfo()->GetHeal(), aurEff->GetAmount());
                if (Aura* aura = target->GetAura(SPELL_PALADIN_ILLUMINATED_HEALING, caster->GetGUID()))
                {
                    if (AuraEffect* eff = aura->GetEffect(EFFECT_0))
                        eff->SetAmount(std::min<int32>(CalculatePct(caster->GetMaxHealth(), 33), eff->GetAmount() + shieldAmount));

                    aura->RefreshDuration();
                }
                else
                    caster->CastCustomSpell(SPELL_PALADIN_ILLUMINATED_HEALING, SPELLVALUE_BASE_POINT0, shieldAmount, target, true, nullptr, aurEff);
            }
        }
    }

    void Register() override
    {
        OnEffectProc.Register(this, &spell_pal_illuminated_healing::HandleProc, EFFECT_0, SPELL_AURA_DUMMY);
    }
};

// 76672 - Hand of Light
class spell_pal_hand_of_light : public SpellScriptLoader
{
    public:
        spell_pal_hand_of_light() : SpellScriptLoader("spell_pal_hand_of_light") { }

        class spell_pal_hand_of_light_AuraScript : public AuraScript
        {
            bool Validate(SpellInfo const* /*spellInfo*/) override
            {
                return ValidateSpellInfo(
                {
                    SPELL_PALADIN_TEMPLARS_VERDICT,
                    SPELL_PALADIN_CRUSADER_STRIKE,
                    SPELL_PALADIN_DIVINE_STORM
                });
            }

            bool CheckProc(ProcEventInfo& eventInfo)
            {
                SpellInfo const* spellInfo = eventInfo.GetSpellInfo();
                return spellInfo &&
                    (spellInfo->Id == SPELL_PALADIN_TEMPLARS_VERDICT ||
                        spellInfo->Id == SPELL_PALADIN_CRUSADER_STRIKE ||
                        spellInfo->Id == SPELL_PALADIN_DIVINE_STORM);
            }

            void HandleProc(AuraEffect const* aurEff, ProcEventInfo& eventInfo)
            {
                PreventDefaultAction();
                if (Unit* caster = GetCaster())
                {
                    if (Unit* target = eventInfo.GetProcTarget())
                    {
                        uint32 damageAmount = CalculatePct(eventInfo.GetDamageInfo()->GetDamage(), aurEff->GetAmount());
                        caster->CastCustomSpell(SPELL_PALADIN_HAND_OF_LIGHT, SPELLVALUE_BASE_POINT0, damageAmount, target, true, nullptr, aurEff);
                    }
                }
            }

            void Register() override
            {
                DoCheckProc.Register(this, &spell_pal_hand_of_light_AuraScript::CheckProc);
                OnEffectProc.Register(this, &spell_pal_hand_of_light_AuraScript::HandleProc, EFFECT_0, SPELL_AURA_PROC_TRIGGER_SPELL);
            }
        };

        AuraScript* GetAuraScript() const override
        {
            return new spell_pal_hand_of_light_AuraScript();
        }
};

// 31878 - Judgements of the Wise (Passive)
// 89901 - Judgements of the Bold (Passive)
class spell_pal_judgements : public AuraScript
{
    bool Validate(SpellInfo const* /*spellInfo*/) override
    {
        return ValidateSpellInfo(
            {
                SPELL_PALADIN_JUDGEMENTS_OF_THE_WISE,
                SPELL_PALADIN_JUDGEMENTS_OF_THE_WISE_PASSIVE,
                SPELL_PALADIN_JUDGEMENTS_OF_THE_BOLD
            });
    }

    void HandleProc(AuraEffect const* aurEff, ProcEventInfo& eventInfo)
    {
        PreventDefaultAction();
        uint32 spellId = GetSpellInfo()->Id == SPELL_PALADIN_JUDGEMENTS_OF_THE_WISE_PASSIVE ?
            SPELL_PALADIN_JUDGEMENTS_OF_THE_WISE : SPELL_PALADIN_JUDGEMENTS_OF_THE_BOLD;

        Unit* actor = eventInfo.GetActor();

        if (SpellInfo const* spell = sSpellMgr->GetSpellInfo(spellId))
        {
            int32 bp = 0;
            if (uint32 mana = actor->GetCreateMana())
                bp = CalculatePct(CalculatePct(mana, spell->Effects[EFFECT_0].BasePoints), spell->GetMaxTicks());

            actor->CastCustomSpell(actor, spellId, &bp, nullptr, nullptr, true, nullptr, aurEff);
        }
    }

    void Register() override
    {
        OnEffectProc.Register(this, &spell_pal_judgements::HandleProc, EFFECT_0, SPELL_AURA_DUMMY);
    }
};

// 879 - Exorcism
class spell_pal_exorcism : public SpellScript
{
    void HandleDamage(SpellEffIndex /*effIndex*/)
    {
        Unit* caster = GetCaster();
        if (!caster)
            return;

        int32 baseValue = GetEffectValue();
        int32 bonus = std::max<int32>(caster->GetTotalAttackPowerValue(BASE_ATTACK), caster->SpellBaseDamageBonusDone(SPELL_SCHOOL_MASK_HOLY)) * 0.344f;
        SetEffectValue(baseValue + bonus);
    }

    void ApplyDotBonus()
    {
        Unit* target = GetHitUnit();
        Unit* caster = GetCaster();

        if (!target || !caster)
            return;

        if (AuraEffect* exorcismAuraEff = target->GetAuraEffect(GetSpellInfo()->Id, EFFECT_1, caster->GetGUID()))
            exorcismAuraEff->SetAmount(GetHitDamage() * 0.0688f);
    }

    void Register() override
    {
        OnEffectLaunchTarget.Register(this, &spell_pal_exorcism::HandleDamage, EFFECT_0, SPELL_EFFECT_SCHOOL_DAMAGE);
        AfterHit.Register(this, &spell_pal_exorcism::ApplyDotBonus);
    }
};

class spell_pal_exorcism_AuraScript : public AuraScript
{
    void HandleGlyph(AuraEffect const* /*aurEff*/, AuraEffectHandleModes /*mode*/)
    {
        if (Unit* caster = GetCaster())
            if (!caster->GetDummyAuraEffect(SPELLFAMILY_PALADIN, PALADIN_ICON_ID_GLYPH_OF_EXORCISM, EFFECT_0))
                Remove();
    }

    void Register() override
    {
        OnEffectApply.Register(this, &spell_pal_exorcism_AuraScript::HandleGlyph, EFFECT_1, SPELL_AURA_PERIODIC_DAMAGE, AURA_EFFECT_HANDLE_REAL);
    }
};

// 31801 - Seal of Truth
class spell_pal_seal_of_truth : public AuraScript
{
    bool Validate(SpellInfo const* /*spellInfo*/) override
    {
        return ValidateSpellInfo(
            {
                SPELL_PALADIN_CENSURE,
                SPELL_PALADIN_SEAL_OF_TRUTH_DAMAGE,
            });
    }

    void HandleProc(AuraEffect const* aurEff, ProcEventInfo& eventInfo)
    {
        PreventDefaultAction();
        Unit* caster = GetTarget();
        Unit* target = eventInfo.GetProcTarget();

        if (Aura* aura = target->GetAura(SPELL_PALADIN_CENSURE, caster->GetGUID()))
            if (aura->GetStackAmount() == aura->GetSpellInfo()->StackAmount)
                caster->CastSpell(target, SPELL_PALADIN_SEAL_OF_TRUTH_DAMAGE, true, nullptr, aurEff);

        float ap = caster->GetTotalAttackPowerValue(BASE_ATTACK) * 0.0270f;
        float holy = caster->SpellBaseDamageBonusDone(SPELL_SCHOOL_MASK_HOLY) * 0.01f;
        caster->CastCustomSpell(SPELL_PALADIN_CENSURE, SPELLVALUE_BASE_POINT0, int32(ap + holy), target, true, nullptr, aurEff);
    }

    void Register() override
    {
        OnEffectProc.Register(this, &spell_pal_seal_of_truth::HandleProc, EFFECT_0, SPELL_AURA_DUMMY);
    }
};

// -87168 - Long Arm of the Law
class spell_pal_long_arm_of_the_law : public AuraScript
{
    bool Validate(SpellInfo const* /*spellInfo*/) override
    {
        return ValidateSpellInfo({ SPELL_PALADIN_LONG_ARM_OF_THE_LAW });
    }

    bool CheckProc(ProcEventInfo& eventInfo)
    {
        if (roll_chance_i(GetEffect(EFFECT_0)->GetAmount()))
            if (Spell const* spell = eventInfo.GetProcSpell())
                if (Unit* target = spell->m_targets.GetUnitTarget())
                    return (eventInfo.GetActor()->GetDistance2d(target) > 15.0f);

        return false;
    }

    void HandleProc(AuraEffect const* aurEff, ProcEventInfo& /*eventInfo*/)
    {
        PreventDefaultAction();
        GetTarget()->CastSpell(GetTarget(), SPELL_PALADIN_LONG_ARM_OF_THE_LAW, true, nullptr, aurEff);
    }

    void Register() override
    {
        DoCheckProc.Register(this, &spell_pal_long_arm_of_the_law::CheckProc);
        OnEffectProc.Register(this, &spell_pal_long_arm_of_the_law::HandleProc, EFFECT_0, SPELL_AURA_DUMMY);
    }
};

// 31876 - Communion
class spell_pal_communion : public AuraScript
{
    bool Validate(SpellInfo const* /*spellInfo*/) override
    {
        return ValidateSpellInfo({ SPELL_GENERIC_REPLENISHMENT });
    }

    void HandleProc(AuraEffect const* aurEff, ProcEventInfo& /*eventInfo*/)
    {
        PreventDefaultAction();
        GetTarget()->CastSpell(GetTarget(), SPELL_GENERIC_REPLENISHMENT, true, nullptr, aurEff);
    }

    void Register() override
    {
        OnEffectProc.Register(this, &spell_pal_communion::HandleProc, EFFECT_1, SPELL_AURA_ADD_FLAT_MODIFIER);
    }
};

// 85285  - Sacred Shield
class spell_pal_sacred_shield : public AuraScript
{
    bool CheckProc(ProcEventInfo& eventInfo)
    {
        if (DamageInfo* damage = eventInfo.GetDamageInfo())
            return (GetTarget()->HealthBelowPctDamaged(30, damage->GetDamage()));

        return false;
    }

    void HandleProc(AuraEffect const* aurEff, ProcEventInfo& /*eventInfo*/)
    {
        PreventDefaultAction();

        Unit* target = GetTarget();
        SpellInfo const* spell = sSpellMgr->AssertSpellInfo(GetSpellInfo()->Effects[aurEff->GetEffIndex()].TriggerSpell);
        int32 absorb = (spell->Effects[EFFECT_0].CalcValue() * 2) + target->GetTotalAttackPowerValue(BASE_ATTACK) * 2.8f;
        target->CastCustomSpell(spell->Id, SPELLVALUE_BASE_POINT0, absorb, target, true, nullptr, aurEff);
    }

    void Register() override
    {
        DoCheckProc.Register(this, &spell_pal_sacred_shield::CheckProc);
        OnEffectProc.Register(this, &spell_pal_sacred_shield::HandleProc, EFFECT_0, SPELL_AURA_PROC_TRIGGER_SPELL);
    }
};

// 85673 - Word of Glory
class spell_pal_word_of_glory: public SpellScript
{
    bool Load() override
    {
        if (GetCaster()->GetTypeId() != TYPEID_PLAYER)
            return false;

        if (GetCaster()->ToPlayer()->getClass() != CLASS_PALADIN)
            return false;

        return true;
    }

    bool Validate(SpellInfo const* /*spellInfo*/) override
    {
        return ValidateSpellInfo(
            {
                SPELL_PALADIN_DIVINE_PURPOSE_PROC,
                SPELL_PALADIN_ETERNAL_GLORY_PROC
            });
    }

    void HandleHeal(SpellEffIndex /*effIndex*/)
    {
        Unit* caster = GetCaster();
        Unit* target = GetHitUnit();
        if (!caster || !target)
            return;

        int32 heal = GetEffectValue() + caster->GetTotalAttackPowerValue(BASE_ATTACK) * 0.198;
        uint8 power = caster->HasAura(SPELL_PALADIN_DIVINE_PURPOSE_PROC) ? 3 : (caster->GetPower(POWER_HOLY_POWER) + 1);
        heal *= power;

        if (caster != target)
            if (AuraEffect* aurEff = caster->GetDummyAuraEffect(SPELLFAMILY_PALADIN, PALADIN_ICOM_ID_SELFLESS_HEALER, EFFECT_0))
                AddPct(heal, aurEff->GetAmount());

        SetEffectValue(heal);
    }

    void HandleEternalGlory()
    {
        Unit* caster = GetCaster();
        if (!caster)
            return;

        if (AuraEffect* aurEff = caster->GetDummyAuraEffect(SPELLFAMILY_PALADIN, PALADIN_ICON_ID_ETERNAL_GLORY, EFFECT_0))
        {
            if (roll_chance_i(aurEff->GetAmount()))
            {
                uint8 powerCost = 1 + GetSpell()->GetPowerCost();
                caster->CastCustomSpell(SPELL_PALADIN_ETERNAL_GLORY_PROC, SPELLVALUE_BASE_POINT0, powerCost, caster, true, nullptr, aurEff);
            }
        }
    }

    void Register() override
    {
        OnEffectLaunchTarget.Register(this, &spell_pal_word_of_glory::HandleHeal, EFFECT_0, SPELL_EFFECT_HEAL);
        AfterCast.Register(this, &spell_pal_word_of_glory::HandleEternalGlory);
    }
};

class spell_pal_word_of_glory_AuraScript : public AuraScript
{
    bool Validate(SpellInfo const* /*spellInfo*/) override
    {
        return ValidateSpellInfo({ SPELL_PALADIN_DIVINE_PURPOSE_PROC });
    }

    void HandleApply(AuraEffect const* /*aurEff*/, AuraEffectHandleModes /*mode*/)
    {
        if (!GetTarget()->GetDummyAuraEffect(SPELLFAMILY_PALADIN, PALADIN_ICON_ID_GLYPH_OF_THE_LONG_WORD, EFFECT_1))
            Remove();
    }

    void CalculateAmount(AuraEffect const* /*aurEff*/, int32& amount, bool& /*canBeRecalculated*/)
    {
        Unit* caster = GetCaster();
        if (!caster)
            return;

        uint8 power = caster->HasAura(SPELL_PALADIN_DIVINE_PURPOSE_PROC) ? 3 : (caster->GetPower(POWER_HOLY_POWER) + 1);
        amount *= power;

        if (caster != GetUnitOwner())
            if (AuraEffect* aurEff = caster->GetDummyAuraEffect(SPELLFAMILY_PALADIN, PALADIN_ICOM_ID_SELFLESS_HEALER, EFFECT_0))
                AddPct(amount, aurEff->GetAmount());
    }

    void Register() override
    {
        OnEffectApply.Register(this, &spell_pal_word_of_glory_AuraScript::HandleApply, EFFECT_1, SPELL_AURA_PERIODIC_HEAL, AURA_EFFECT_HANDLE_REAL);
        DoEffectCalcAmount.Register(this, &spell_pal_word_of_glory_AuraScript::CalculateAmount, EFFECT_1, SPELL_AURA_PERIODIC_HEAL);
    }
};

// -85803 - Selfless Healer
class spell_pal_selfless_healer : public AuraScript
{
    bool CheckProc(ProcEventInfo& eventInfo)
    {
        if (HealInfo* heal = eventInfo.GetHealInfo())
            return (heal->GetTarget() != GetTarget());

        return false;
    }

    void HandleProc(AuraEffect const* aurEff, ProcEventInfo& /*eventInfo*/)
    {
        PreventDefaultAction();

        Unit* target = GetTarget();
        SpellInfo const* spell = sSpellMgr->AssertSpellInfo(GetSpellInfo()->Effects[aurEff->GetEffIndex()].TriggerSpell);
        target->CastCustomSpell(spell->Id, SPELLVALUE_BASE_POINT0, aurEff->GetAmount(), target, true, nullptr, aurEff);
    }

    void Register() override
    {
        DoCheckProc.Register(this, &spell_pal_selfless_healer::CheckProc);
        OnEffectProc.Register(this, &spell_pal_selfless_healer::HandleProc, EFFECT_1, SPELL_AURA_DUMMY);
    }
};

// -85117 - Divine Purpose
class spell_pal_divine_purpose : public AuraScript
{
    bool Validate(SpellInfo const* /*spellInfo*/) override
    {
        return ValidateSpellInfo({ SPELL_PALADIN_DIVINE_PURPOSE_PROC });
    }

    bool CheckProc(ProcEventInfo& eventInfo)
    {
        if (AuraEffect* divineEff = GetTarget()->GetAuraEffect(SPELL_PALADIN_DIVINE_PURPOSE_PROC, EFFECT_0))
            if (divineEff->IsAffectingSpell(eventInfo.GetSpellInfo()))
                return false;

        if (AuraEffect* aurEff = GetEffect(EFFECT_0))
            return roll_chance_i(aurEff->GetAmount());

        return false;
    }

    void HandleProc(AuraEffect const* aurEff, ProcEventInfo& /*eventInfo*/)
    {
        PreventDefaultAction();
        GetTarget()->CastSpell(GetTarget(), SPELL_PALADIN_DIVINE_PURPOSE_PROC, true, nullptr, aurEff);
    }

    void Register() override
    {
        DoCheckProc.Register(this, &spell_pal_divine_purpose::CheckProc);
        OnEffectProc.Register(this, &spell_pal_divine_purpose::HandleProc, EFFECT_0, SPELL_AURA_DUMMY);
    }
};

class spell_pal_inquisition : public SpellScript
{
    bool Validate(SpellInfo const* /*spellInfo*/) override
    {
        return ValidateSpellInfo(
            {
                SPELL_PALADIN_DIVINE_PURPOSE_PROC,
                SPELL_PALADIN_ITEM_T11_RETRIBUTION_4P_BONUS
            });
    }

    void ChangeDuration()
    {
        Unit* caster = GetCaster();
        if (!caster)
            return;

        if (Aura* aura = caster->GetAura(GetSpellInfo()->Id))
        {
            uint8 power = caster->HasAura(SPELL_PALADIN_DIVINE_PURPOSE_PROC) ? 2 : caster->GetPower(POWER_HOLY_POWER);

            // T11 bonus
            if (caster->GetAuraEffect(SPELL_PALADIN_ITEM_T11_RETRIBUTION_4P_BONUS, EFFECT_0, caster->GetGUID()))
                power = std::min<uint8>(caster->GetPower(POWER_HOLY_POWER) + 1, caster->GetMaxPower(POWER_HOLY_POWER));

            int32 duration = aura->GetDuration();
            duration += duration * power;
            aura->SetDuration(duration);
        }

    }

    void Register() override
    {
        AfterHit.Register(this, &spell_pal_inquisition::ChangeDuration);
    }
};

class spell_pal_guardian_of_ancient_kings : public SpellScript
{
    bool Validate(SpellInfo const* /*spell*/) override
    {
        return ValidateSpellInfo(
            {
                SPELL_PALADIN_GUARDIAN_OF_ANCIENT_KINGS_HOLY,
                SPELL_PALADIN_GUARDIAN_OF_ANCIENT_KINGS_PROTECTION,
                SPELL_PALADIN_GUARDIAN_OF_ANCIENT_KINGS_RETRIBUTION,
                SPELL_PALADIN_ANCIENT_HEALER,
                SPELL_PALADIN_ANCIENT_CRUSADER
            });
    }

    void HandleDummyEffect()
    {
        Player* caster = GetCaster()->ToPlayer();
        if (!caster)
            return;

        switch (caster->GetPrimaryTalentTree(caster->GetActiveSpec()))
        {
            case TALENT_TREE_PALADIN_HOLY:
                caster->CastSpell(caster, SPELL_PALADIN_GUARDIAN_OF_ANCIENT_KINGS_HOLY, true);
                caster->CastSpell(caster, SPELL_PALADIN_ANCIENT_HEALER, true);
                break;
            case TALENT_TREE_PALADIN_PROTECTION:
                caster->CastSpell(caster, SPELL_PALADIN_GUARDIAN_OF_ANCIENT_KINGS_PROTECTION, true);
                break;
            case TALENT_TREE_PALADIN_RETRIBUTION:
                caster->CastSpell(caster, SPELL_PALADIN_GUARDIAN_OF_ANCIENT_KINGS_RETRIBUTION, true);
                caster->CastSpell(caster, SPELL_PALADIN_ANCIENT_CRUSADER, true);
                break;
            default:
                break;
        }
    }

    void Register() override
    {
        AfterCast.Register(this, &spell_pal_guardian_of_ancient_kings::HandleDummyEffect);
    }
};

class spell_pal_ancient_healer : public AuraScript
{
    bool Load() override
    {    
        _procCount = 0;
        return true;
    }

    bool Validate(SpellInfo const* /*spellInfo*/) override
    {
        return ValidateSpellInfo(
            {
                SPELL_PALADIN_LIGHT_OF_THE_ANCIENT_KINGS,
                SPELL_PALADIN_GUARDIAN_OF_ANCIENT_KINGS_HOLY
            });
    }

    bool CheckProc(ProcEventInfo& /*eventInfo*/)
    {
        return _procCount < 5;
    }

    void HandleProc(AuraEffect const* aurEff, ProcEventInfo& eventInfo)
    {
        PreventDefaultAction();
        HealInfo* heal = eventInfo.GetHealInfo();
        if (!heal)
            return;

        int32 bp0 = heal->GetHeal();
        int32 bp1 = CalculatePct(heal->GetHeal(), 10);


        for (Unit* guardian : GetTarget()->m_Controlled)
        {
            if (guardian->GetUInt32Value(UNIT_CREATED_BY_SPELL) == SPELL_PALADIN_GUARDIAN_OF_ANCIENT_KINGS_HOLY)
                guardian->CastCustomSpell(heal->GetTarget(), SPELL_PALADIN_LIGHT_OF_THE_ANCIENT_KINGS, &bp0, &bp1, nullptr, false, nullptr, aurEff);
        }

        _procCount++;
    }

    void Register() override
    {
        DoCheckProc.Register(this, &spell_pal_ancient_healer::CheckProc);
        OnEffectProc.Register(this, &spell_pal_ancient_healer::HandleProc, EFFECT_0, SPELL_AURA_DUMMY);
    }

private:
    uint8 _procCount;
};

class spell_pal_ancient_crusader : public AuraScript
{
    bool Validate(SpellInfo const* /*spellInfo*/) override
    {
        return ValidateSpellInfo(
            {
                SPELL_PALADIN_ANCIENT_POWER,
                SPELL_PALADIN_ANCIENT_CRUSADER_GUARDIAN,
                SPELL_PALADIN_ANCIENT_FURY
            });
    }

    void HandleProc(AuraEffect const* aurEff, ProcEventInfo& /*eventInfo*/)
    {
        PreventDefaultAction();
        if (m_scriptSpellId == SPELL_PALADIN_ANCIENT_CRUSADER_GUARDIAN)
        {
            if (TempSummon* summon = GetTarget()->ToTempSummon())
                if (Unit* summoner = summon->GetSummoner())
                    summoner->CastSpell(summoner, SPELL_PALADIN_ANCIENT_POWER, true, nullptr, aurEff);
        }
        else
            GetTarget()->CastSpell(GetTarget(), SPELL_PALADIN_ANCIENT_POWER, true, nullptr, aurEff);
    }

    void AfterRemove(AuraEffect const* aurEff, AuraEffectHandleModes /*mode*/)
    {
        if (m_scriptSpellId != SPELL_PALADIN_ANCIENT_CRUSADER)
            return;

        Unit* target = GetTarget();
        if (Aura* aura = target->GetAura(SPELL_PALADIN_ANCIENT_POWER))
        {
            target->CastSpell(target, SPELL_PALADIN_ANCIENT_FURY, true, nullptr, aurEff);
            aura->Remove();
        }
    }

    void Register() override
    {
        OnEffectProc.Register(this, &spell_pal_ancient_crusader::HandleProc, EFFECT_0, SPELL_AURA_DUMMY);
        AfterEffectRemove.Register(this, &spell_pal_ancient_crusader::AfterRemove, EFFECT_0, SPELL_AURA_DUMMY, AURA_EFFECT_HANDLE_REAL);
    }
};

class spell_pal_ancient_fury : public SpellScript
{
    bool Load() override
    {
        _targetCount = 0;
        return true;
    }

    void CountTargets(std::list<WorldObject*>& targets)
    {
        _targetCount = targets.size();
    }

    void CalculateDamage()
    {
        Unit* caster = GetCaster();
        if (!_targetCount || !caster)
            return;

        if (Aura* powerAura = caster->GetAura(SPELL_PALADIN_ANCIENT_POWER))
        {
            int32 damage = GetHitDamage() * powerAura->GetStackAmount();
            SetHitDamage(damage / _targetCount);
        }
    }

    void Register() override
    {
        OnObjectAreaTargetSelect.Register(this, &spell_pal_ancient_fury::CountTargets, EFFECT_0, TARGET_UNIT_SRC_AREA_ENEMY);
        OnHit.Register(this, &spell_pal_ancient_fury::CalculateDamage);
    }

private:
    uint32 _targetCount;
};

// 85222 - Light of Dawn
class spell_pal_light_of_dawn: public SpellScript
{
    bool Load() override
    {
        if (GetCaster()->GetTypeId() != TYPEID_PLAYER)
            return false;

        if (GetCaster()->ToPlayer()->getClass() != CLASS_PALADIN)
            return false;

        return true;
    }

    void FilterTargets(std::list<WorldObject*>& targets)
    {
        uint32 const maxTargets = GetCaster()->GetDummyAuraEffect(SPELLFAMILY_PALADIN, PALADIN_ICON_ID_GLYPH_OF_LIGHT_OF_DAWN, EFFECT_0) ? 6 : 4;

        if (targets.size() > maxTargets)
        {
            targets.sort(Trinity::HealthPctOrderPred());
            targets.resize(maxTargets);
        }
    }

    void HandleHeal(SpellEffIndex /*effIndex*/)
    {
        Unit* caster = GetCaster();
        if (!caster)
            return;

        int32 heal = GetHitHeal();
        heal += heal * caster->GetPower(POWER_HOLY_POWER);

        SetHitHeal(heal);
    }

    void BlockHeal(SpellEffIndex effIndex)
    {
        PreventHitDefaultEffect(effIndex);
    }

    void Register() override
    {
        OnEffectHitTarget.Register(this, &spell_pal_light_of_dawn::HandleHeal, EFFECT_0, SPELL_EFFECT_HEAL);
        OnEffectLaunchTarget.Register(this, &spell_pal_light_of_dawn::BlockHeal, EFFECT_1, SPELL_EFFECT_HEAL);
        OnObjectAreaTargetSelect.Register(this, &spell_pal_light_of_dawn::FilterTargets, EFFECT_0, TARGET_UNIT_CONE_ALLY);
    }
};

// 82327 - Holy Radiance
class spell_pal_holy_radiance: public SpellScript
{
    bool Load() override
    {
        if (GetCaster()->GetTypeId() != TYPEID_PLAYER)
            return false;

        if (GetCaster()->ToPlayer()->getClass() != CLASS_PALADIN)
            return false;

        _targetCount = 0;

        return true;
    }

    void FilterTargets(std::list<WorldObject*>& targets)
    {
        _targetCount = targets.size();
    }

    void HandleHeal(SpellEffIndex /*effIndex*/)
    {
        if (uint32 heal = GetHitHeal())
            if (_targetCount > 6)
                SetHitHeal((heal * 6) / _targetCount);
    }
private:
    uint8 _targetCount;

    void Register() override
    {
        OnEffectHitTarget.Register(this, &spell_pal_holy_radiance::HandleHeal, EFFECT_1, SPELL_EFFECT_HEAL);
        OnObjectAreaTargetSelect.Register(this, &spell_pal_holy_radiance::FilterTargets, EFFECT_1, TARGET_UNIT_DEST_AREA_ALLY);
    }
};

class spell_pal_holy_radiance_AuraScript : public AuraScript
{
    bool Validate(SpellInfo const* /*spellInfo*/) override
    {
        return ValidateSpellInfo({ SPELL_PALADIN_HOLY_RADIANCE_TRIGGERED });
    }

    void HandleEffectPeriodic(AuraEffect const* aurEff)
    {
        if (Unit* caster = GetCaster())
            caster->CastSpell(GetTarget(), SPELL_PALADIN_HOLY_RADIANCE_TRIGGERED, true, nullptr, aurEff);
    }

private:
    Position castPos;

    void Register() override
    {
        OnEffectPeriodic.Register(this, &spell_pal_holy_radiance_AuraScript::HandleEffectPeriodic, EFFECT_0, SPELL_AURA_PERIODIC_DUMMY);
    }
};

// 53651 - Light's Beacon
class spell_pal_lights_beacon : public AuraScript
{
    bool Validate(SpellInfo const* /*spellInfo*/) override
    {
        return ValidateSpellInfo(
            {
                SPELL_PALADIN_BEACON_OF_LIGHT_HEAL,
                SPELL_PALADIN_BEACON_OF_LIGHT,
                SPELL_PALADIN_HOLY_LIGHT
            });
    }

    bool CheckProc(ProcEventInfo& eventInfo)
    {
        return eventInfo.GetHealInfo();
    }

    void HandleProc(AuraEffect const* aurEff, ProcEventInfo& eventInfo)
    {
        PreventDefaultAction();

        // Affected healing spells heal for 50% of the amount
        HealInfo* heal = eventInfo.GetHealInfo();
        int32 bp = CalculatePct(heal->GetHeal(), aurEff->GetAmount());

        // Holy Light heals for 100% of the amount
        if (heal->GetSpellInfo()->Id == SPELL_PALADIN_HOLY_LIGHT)
            bp *= 2;

        if (Unit* caster = GetCaster())
            if (Aura* aura = caster->GetAura(SPELL_PALADIN_BEACON_OF_LIGHT))
                if (Unit* originalCaster = aura->GetCaster())
                    originalCaster->CastCustomSpell(SPELL_PALADIN_BEACON_OF_LIGHT_HEAL, SPELLVALUE_BASE_POINT0, bp, caster, true, nullptr, aurEff);
    }

    void Register() override
    {
        DoCheckProc.Register(this, &spell_pal_lights_beacon::CheckProc);
        OnEffectProc.Register(this, &spell_pal_lights_beacon::HandleProc, EFFECT_0, SPELL_AURA_DUMMY);
    }
};

// 1022 - Hand of Protection
class spell_pal_hand_of_protection : public SpellScript
{
    void HandleForbearance(SpellEffIndex /*effIndex*/)
    {
        // Serverside spell, so it's not sent in spell cast packets which gives us freedom of choice here
        GetHitUnit()->AddAura(SPELL_PALADIN_IMMUNE_SHIELD_MARKER, GetHitUnit());
        if (Unit* caster = GetCaster())
            caster->CastSpell(GetHitUnit(), SPELL_PALADIN_FORBEARANCE, true);
    }

    void Register() override
    {
        OnEffectHitTarget.Register(this, &spell_pal_hand_of_protection::HandleForbearance, EFFECT_0, SPELL_EFFECT_APPLY_AURA);
    }
};

// 642 -  Divine Shield
class spell_pal_divine_shield : public SpellScript
{
    void HandleForbearance(SpellEffIndex /*effIndex*/)
    {
        // Serverside spell, so it's not sent in spell cast packets which gives us freedom of choice here
        GetHitUnit()->AddAura(SPELL_PALADIN_IMMUNE_SHIELD_MARKER, GetHitUnit());
        if (Unit* caster = GetCaster())
            caster->CastSpell(GetHitUnit(), SPELL_PALADIN_FORBEARANCE, true);
    }

    void Register() override
    {
        OnEffectHitTarget.Register(this, &spell_pal_divine_shield::HandleForbearance, EFFECT_0, SPELL_EFFECT_APPLY_AURA);
    }
};

void AddSC_paladin_spell_scripts()
{
    RegisterSpellScript(spell_pal_ardent_defender);
    RegisterSpellScript(spell_pal_ancient_healer);
    RegisterSpellScript(spell_pal_ancient_crusader);
    RegisterSpellScript(spell_pal_ancient_fury);
    new spell_pal_aura_mastery();
    new spell_pal_aura_mastery_immune();
    RegisterSpellScript(spell_pal_avenging_wrath);
    new spell_pal_blessing_of_faith();
    RegisterSpellScript(spell_pal_communion);
    new spell_pal_consecration();
    RegisterSpellScript(spell_pal_divine_purpose);
    new spell_pal_divine_sacrifice();
    RegisterSpellScript(spell_pal_divine_shield);
    RegisterSpellScript(spell_pal_divine_storm);
    RegisterSpellScript(spell_pal_divine_storm_dummy);
    RegisterSpellAndAuraScriptPair(spell_pal_exorcism, spell_pal_exorcism_AuraScript);
    new spell_pal_exorcism_and_holy_wrath_damage();
    new spell_pal_eye_for_an_eye();
    new spell_pal_glyph_of_holy_light();
    new spell_pal_grand_crusader();
    RegisterSpellScript(spell_pal_guardian_of_ancient_kings);
    new spell_pal_hand_of_light();
    RegisterSpellAndAuraScriptPair(spell_pal_holy_radiance, spell_pal_holy_radiance_AuraScript);
    RegisterSpellScript(spell_pal_hand_of_protection);
    new spell_pal_hand_of_sacrifice();
    new spell_pal_holy_shock();
    RegisterSpellScript(spell_pal_illuminated_healing);
    new spell_pal_improved_aura_effect("spell_pal_improved_concentraction_aura_effect");
    new spell_pal_improved_aura_effect("spell_pal_improved_devotion_aura_effect");
    new spell_pal_improved_aura_effect("spell_pal_sanctified_retribution_effect");
    RegisterSpellScript(spell_pal_inquisition);
    new spell_pal_item_healing_discount();
    RegisterSpellScript(spell_pal_judgement);
    RegisterSpellScript(spell_pal_judgements);
    RegisterSpellScript(spell_pal_lay_on_hands);
    RegisterSpellScript(spell_pal_lights_beacon);
    RegisterSpellScript(spell_pal_light_of_dawn);
    RegisterSpellScript(spell_pal_long_arm_of_the_law);
    new spell_pal_righteous_defense();
    RegisterSpellScript(spell_pal_sacred_shield);
    RegisterSpellScript(spell_pal_seal_of_righteousness);
    RegisterSpellScript(spell_pal_seal_of_truth);
    new spell_pal_shield_of_the_righteous();
    RegisterSpellScript(spell_pal_selfless_healer);
    RegisterSpellScript(spell_pal_templar_s_verdict);
    RegisterSpellAndAuraScriptPair(spell_pal_word_of_glory, spell_pal_word_of_glory_AuraScript);
}<|MERGE_RESOLUTION|>--- conflicted
+++ resolved
@@ -867,20 +867,6 @@
 // 633 - Lay on Hands
 class spell_pal_lay_on_hands : public SpellScript
 {
-<<<<<<< HEAD
-    public:
-        spell_pal_lay_on_hands() : SpellScriptLoader("spell_pal_lay_on_hands") { }
-
-        class spell_pal_lay_on_hands_SpellScript : public SpellScript
-        {
-            bool Validate(SpellInfo const* /*spell*/) override
-            {
-                return ValidateSpellInfo({ SPELL_PALADIN_FORBEARANCE, SPELL_PALADIN_IMMUNE_SHIELD_MARKER });
-            }
-=======
-    PrepareSpellScript(spell_pal_lay_on_hands);
->>>>>>> cc5914ee
-
     bool Validate(SpellInfo const* /*spell*/) override
     {
         return ValidateSpellInfo(
@@ -901,20 +887,11 @@
         return SPELL_CAST_OK;
     }
 
-<<<<<<< HEAD
-            void Register() override
-            {
-                OnCheckCast.Register(this, &spell_pal_lay_on_hands_SpellScript::CheckCast);
-                AfterHit.Register(this, &spell_pal_lay_on_hands_SpellScript::HandleScript);
-            }
-        };
-=======
     void HandleExtraEffects(SpellEffIndex /*effIndex*/)
     {
         Unit* caster = GetCaster();
         if (!caster)
             return;
->>>>>>> cc5914ee
 
         if (caster == GetHitUnit())
         {
@@ -929,8 +906,8 @@
 
     void Register() override
     {
-        OnCheckCast += SpellCheckCastFn(spell_pal_lay_on_hands::CheckCast);
-        OnEffectHitTarget += SpellEffectFn(spell_pal_lay_on_hands::HandleExtraEffects, EFFECT_0, SPELL_EFFECT_HEAL_MAX_HEALTH);
+        OnCheckCast.Register(this, &spell_pal_lay_on_hands::CheckCast);
+        OnEffectHitTarget.Register(this, &spell_pal_lay_on_hands::HandleExtraEffects, EFFECT_0, SPELL_EFFECT_HEAL_MAX_HEALTH);
     }
 };
 
