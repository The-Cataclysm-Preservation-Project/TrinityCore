--- conflicted
+++ resolved
@@ -905,11 +905,7 @@
             }
         };
 
-<<<<<<< HEAD
-        SpellScript* GetSpellScript() const
-=======
-        AuraScript* GetAuraScript() const OVERRIDE
->>>>>>> bedb2e56
+        SpellScript* GetSpellScript() const OVERRIDE
         {
             return new spell_pal_templar_s_verdict_SpellScript();
         }
