/*
 * Copyright (C) 2008-2012 TrinityCore <http://www.trinitycore.org/>
 *
 * This program is free software; you can redistribute it and/or modify it
 * under the terms of the GNU General Public License as published by the
 * Free Software Foundation; either version 2 of the License, or (at your
 * option) any later version.
 *
 * This program is distributed in the hope that it will be useful, but WITHOUT
 * ANY WARRANTY; without even the implied warranty of MERCHANTABILITY or
 * FITNESS FOR A PARTICULAR PURPOSE. See the GNU General Public License for
 * more details.
 *
 * You should have received a copy of the GNU General Public License along
 * with this program. If not, see <http://www.gnu.org/licenses/>.
 */

/*
 * Scripts for spells with SPELLFAMILY_GENERIC which cannot be included in AI script file
 * of creature using it or can't be bound to any player class.
 * Ordered alphabetically using scriptname.
 * Scriptnames of files in this file should be prefixed with "spell_gen_"
 */

#include "ScriptMgr.h"
#include "Battleground.h"
#include "Cell.h"
#include "CellImpl.h"
#include "GridNotifiers.h"
#include "GridNotifiersImpl.h"
#include "Group.h"
#include "InstanceScript.h"
#include "LFGMgr.h"
#include "Pet.h"
#include "ReputationMgr.h"
#include "SkillDiscovery.h"
#include "SpellScript.h"
#include "SpellAuraEffects.h"

class spell_gen_absorb0_hitlimit1 : public SpellScriptLoader
{
    public:
        spell_gen_absorb0_hitlimit1() : SpellScriptLoader("spell_gen_absorb0_hitlimit1") { }

        class spell_gen_absorb0_hitlimit1_AuraScript : public AuraScript
        {
            PrepareAuraScript(spell_gen_absorb0_hitlimit1_AuraScript);

            uint32 limit;

            bool Load()
            {
                // Max absorb stored in 1 dummy effect
                limit = GetSpellInfo()->Effects[EFFECT_1].CalcValue();
                return true;
            }

            void Absorb(AuraEffect* /*aurEff*/, DamageInfo& /*dmgInfo*/, uint32& absorbAmount)
            {
                absorbAmount = std::min(limit, absorbAmount);
            }

            void Register()
            {
                 OnEffectAbsorb += AuraEffectAbsorbFn(spell_gen_absorb0_hitlimit1_AuraScript::Absorb, EFFECT_0);
            }
        };

        AuraScript* GetAuraScript() const
        {
            return new spell_gen_absorb0_hitlimit1_AuraScript();
        }
};

// 41337 Aura of Anger
class spell_gen_aura_of_anger : public SpellScriptLoader
{
    public:
        spell_gen_aura_of_anger() : SpellScriptLoader("spell_gen_aura_of_anger") { }

        class spell_gen_aura_of_anger_AuraScript : public AuraScript
        {
            PrepareAuraScript(spell_gen_aura_of_anger_AuraScript);

            void HandleEffectPeriodicUpdate(AuraEffect* aurEff)
            {
                if (AuraEffect* aurEff1 = aurEff->GetBase()->GetEffect(EFFECT_1))
                    aurEff1->ChangeAmount(aurEff1->GetAmount() + 5);
                aurEff->SetAmount(100 * aurEff->GetTickNumber());
            }

            void Register()
            {
                OnEffectUpdatePeriodic += AuraEffectUpdatePeriodicFn(spell_gen_aura_of_anger_AuraScript::HandleEffectPeriodicUpdate, EFFECT_0, SPELL_AURA_PERIODIC_DAMAGE);
            }
        };

        AuraScript* GetAuraScript() const
        {
            return new spell_gen_aura_of_anger_AuraScript();
        }
};

class spell_gen_av_drekthar_presence : public SpellScriptLoader
{
    public:
        spell_gen_av_drekthar_presence() : SpellScriptLoader("spell_gen_av_drekthar_presence") { }

        class spell_gen_av_drekthar_presence_AuraScript : public AuraScript
        {
            PrepareAuraScript(spell_gen_av_drekthar_presence_AuraScript);

            bool CheckAreaTarget(Unit* target)
            {
                switch (target->GetEntry())
                {
                    // alliance
                    case 14762: // Dun Baldar North Marshal
                    case 14763: // Dun Baldar South Marshal
                    case 14764: // Icewing Marshal
                    case 14765: // Stonehearth Marshal
                    case 11948: // Vandar Stormspike
                    // horde
                    case 14772: // East Frostwolf Warmaster
                    case 14776: // Tower Point Warmaster
                    case 14773: // Iceblood Warmaster
                    case 14777: // West Frostwolf Warmaster
                    case 11946: // Drek'thar
                        return true;
                    default:
                        return false;
                        break;
                }
            }
            void Register()
            {
                DoCheckAreaTarget += AuraCheckAreaTargetFn(spell_gen_av_drekthar_presence_AuraScript::CheckAreaTarget);
            }
        };

        AuraScript* GetAuraScript() const
        {
            return new spell_gen_av_drekthar_presence_AuraScript();
        }
};

// 46394 Brutallus Burn
class spell_gen_burn_brutallus : public SpellScriptLoader
{
    public:
        spell_gen_burn_brutallus() : SpellScriptLoader("spell_gen_burn_brutallus") { }

        class spell_gen_burn_brutallus_AuraScript : public AuraScript
        {
            PrepareAuraScript(spell_gen_burn_brutallus_AuraScript);

            void HandleEffectPeriodicUpdate(AuraEffect* aurEff)
            {
                if (aurEff->GetTickNumber() % 11 == 0)
                    aurEff->SetAmount(aurEff->GetAmount() * 2);
            }

            void Register()
            {
                OnEffectUpdatePeriodic += AuraEffectUpdatePeriodicFn(spell_gen_burn_brutallus_AuraScript::HandleEffectPeriodicUpdate, EFFECT_0, SPELL_AURA_PERIODIC_DAMAGE);
            }
        };

        AuraScript* GetAuraScript() const
        {
            return new spell_gen_burn_brutallus_AuraScript();
        }
};

enum CannibalizeSpells
{
    SPELL_CANNIBALIZE_TRIGGERED = 20578,
};

class spell_gen_cannibalize : public SpellScriptLoader
{
    public:
        spell_gen_cannibalize() : SpellScriptLoader("spell_gen_cannibalize") { }

        class spell_gen_cannibalize_SpellScript : public SpellScript
        {
            PrepareSpellScript(spell_gen_cannibalize_SpellScript);

            bool Validate(SpellInfo const* /*spellEntry*/)
            {
                if (!sSpellMgr->GetSpellInfo(SPELL_CANNIBALIZE_TRIGGERED))
                    return false;
                return true;
            }

            SpellCastResult CheckIfCorpseNear()
            {
                Unit* caster = GetCaster();
                float max_range = GetSpellInfo()->GetMaxRange(false);
                WorldObject* result = NULL;
                // search for nearby enemy corpse in range
                Trinity::AnyDeadUnitSpellTargetInRangeCheck check(caster, max_range, GetSpellInfo(), TARGET_CHECK_ENEMY);
                Trinity::WorldObjectSearcher<Trinity::AnyDeadUnitSpellTargetInRangeCheck> searcher(caster, result, check);
                caster->GetMap()->VisitFirstFound(caster->m_positionX, caster->m_positionY, max_range, searcher);
                if (!result)
                    return SPELL_FAILED_NO_EDIBLE_CORPSES;
                return SPELL_CAST_OK;
            }

            void HandleDummy(SpellEffIndex /*effIndex*/)
            {
                Unit* caster = GetCaster();
                caster->CastSpell(caster, SPELL_CANNIBALIZE_TRIGGERED, false);
            }

            void Register()
            {
                OnEffectHit += SpellEffectFn(spell_gen_cannibalize_SpellScript::HandleDummy, EFFECT_0, SPELL_EFFECT_DUMMY);
                OnCheckCast += SpellCheckCastFn(spell_gen_cannibalize_SpellScript::CheckIfCorpseNear);
            }
        };

        SpellScript* GetSpellScript() const
        {
            return new spell_gen_cannibalize_SpellScript();
        }
};

// 45472 Parachute
enum ParachuteSpells
{
    SPELL_PARACHUTE         = 45472,
    SPELL_PARACHUTE_BUFF    = 44795,
};

class spell_gen_parachute : public SpellScriptLoader
{
    public:
        spell_gen_parachute() : SpellScriptLoader("spell_gen_parachute") { }

        class spell_gen_parachute_AuraScript : public AuraScript
        {
            PrepareAuraScript(spell_gen_parachute_AuraScript);

            bool Validate(SpellInfo const* /*spell*/)
            {
                if (!sSpellMgr->GetSpellInfo(SPELL_PARACHUTE) || !sSpellMgr->GetSpellInfo(SPELL_PARACHUTE_BUFF))
                    return false;
                return true;
            }

            void HandleEffectPeriodic(AuraEffect const* /*aurEff*/)
            {
                if (Player* target = GetTarget()->ToPlayer())
                    if (target->IsFalling())
                    {
                        target->RemoveAurasDueToSpell(SPELL_PARACHUTE);
                        target->CastSpell(target, SPELL_PARACHUTE_BUFF, true);
                    }
            }

            void Register()
            {
                OnEffectPeriodic += AuraEffectPeriodicFn(spell_gen_parachute_AuraScript::HandleEffectPeriodic, EFFECT_0, SPELL_AURA_PERIODIC_DUMMY);
            }
        };

        AuraScript* GetAuraScript() const
        {
            return new spell_gen_parachute_AuraScript();
        }
};

enum NPCEntries
{
    NPC_DOOMGUARD   = 11859,
    NPC_INFERNAL    = 89,
    NPC_IMP         = 416,
};

class spell_gen_pet_summoned : public SpellScriptLoader
{
    public:
        spell_gen_pet_summoned() : SpellScriptLoader("spell_gen_pet_summoned") { }

        class spell_gen_pet_summoned_SpellScript : public SpellScript
        {
            PrepareSpellScript(spell_gen_pet_summoned_SpellScript);

            bool Load()
            {
                return GetCaster()->GetTypeId() == TYPEID_PLAYER;
            }

            void HandleScript(SpellEffIndex /*effIndex*/)
            {
                Player* player = GetCaster()->ToPlayer();
                if (player->GetLastPetNumber())
                {
                    PetType newPetType = (player->getClass() == CLASS_HUNTER) ? HUNTER_PET : SUMMON_PET;
                    if (Pet* newPet = new Pet(player, newPetType))
                    {
                        if (newPet->LoadPetFromDB(player, 0, player->GetLastPetNumber(), true))
                        {
                            // revive the pet if it is dead
                            if (newPet->getDeathState() == DEAD)
                                newPet->setDeathState(ALIVE);

                            newPet->SetFullHealth();
                            newPet->SetPower(newPet->getPowerType(), newPet->GetMaxPower(newPet->getPowerType()));

                            switch (newPet->GetEntry())
                            {
                                case NPC_DOOMGUARD:
                                case NPC_INFERNAL:
                                    newPet->SetEntry(NPC_IMP);
                                    break;
                                default:
                                    break;
                            }
                        }
                        else
                            delete newPet;
                    }
                }
            }

            void Register()
            {
                OnEffectHitTarget += SpellEffectFn(spell_gen_pet_summoned_SpellScript::HandleScript, EFFECT_0, SPELL_EFFECT_SCRIPT_EFFECT);
            }
        };

        SpellScript* GetSpellScript() const
        {
            return new spell_gen_pet_summoned_SpellScript();
        }
};

class spell_gen_remove_flight_auras : public SpellScriptLoader
{
    public:
        spell_gen_remove_flight_auras() : SpellScriptLoader("spell_gen_remove_flight_auras") {}

        class spell_gen_remove_flight_auras_SpellScript : public SpellScript
        {
            PrepareSpellScript(spell_gen_remove_flight_auras_SpellScript);

            void HandleScript(SpellEffIndex /*effIndex*/)
            {
                if (Unit* target = GetHitUnit())
                {
                    target->RemoveAurasByType(SPELL_AURA_FLY);
                    target->RemoveAurasByType(SPELL_AURA_MOD_INCREASE_MOUNTED_FLIGHT_SPEED);
                }
            }

            void Register()
            {
                OnEffectHitTarget += SpellEffectFn(spell_gen_remove_flight_auras_SpellScript::HandleScript, EFFECT_1, SPELL_EFFECT_SCRIPT_EFFECT);
            }
        };

        SpellScript* GetSpellScript() const
        {
            return new spell_gen_remove_flight_auras_SpellScript();
        }
};

// 66118 Leeching Swarm
enum LeechingSwarmSpells
{
    SPELL_LEECHING_SWARM_DMG    = 66240,
    SPELL_LEECHING_SWARM_HEAL   = 66125,
};

class spell_gen_leeching_swarm : public SpellScriptLoader
{
    public:
        spell_gen_leeching_swarm() : SpellScriptLoader("spell_gen_leeching_swarm") { }

        class spell_gen_leeching_swarm_AuraScript : public AuraScript
        {
            PrepareAuraScript(spell_gen_leeching_swarm_AuraScript);

            bool Validate(SpellInfo const* /*spellEntry*/)
            {
                if (!sSpellMgr->GetSpellInfo(SPELL_LEECHING_SWARM_DMG) || !sSpellMgr->GetSpellInfo(SPELL_LEECHING_SWARM_HEAL))
                    return false;
                return true;
            }

            void HandleEffectPeriodic(AuraEffect const* aurEff)
            {
                Unit* caster = GetCaster();
                if (Unit* target = GetTarget())
                {
                    int32 lifeLeeched = target->CountPctFromCurHealth(aurEff->GetAmount());
                    if (lifeLeeched < 250)
                        lifeLeeched = 250;
                    // Damage
                    caster->CastCustomSpell(target, SPELL_LEECHING_SWARM_DMG, &lifeLeeched, 0, 0, false);
                    // Heal
                    caster->CastCustomSpell(caster, SPELL_LEECHING_SWARM_HEAL, &lifeLeeched, 0, 0, false);
                }
            }

            void Register()
            {
                OnEffectPeriodic += AuraEffectPeriodicFn(spell_gen_leeching_swarm_AuraScript::HandleEffectPeriodic, EFFECT_0, SPELL_AURA_PERIODIC_DUMMY);
            }
        };

        AuraScript* GetAuraScript() const
        {
            return new spell_gen_leeching_swarm_AuraScript();
        }
};

enum EluneCandle
{
    NPC_OMEN = 15467,

    SPELL_ELUNE_CANDLE_OMEN_HEAD   = 26622,
    SPELL_ELUNE_CANDLE_OMEN_CHEST  = 26624,
    SPELL_ELUNE_CANDLE_OMEN_HAND_R = 26625,
    SPELL_ELUNE_CANDLE_OMEN_HAND_L = 26649,
    SPELL_ELUNE_CANDLE_NORMAL      = 26636,
};

class spell_gen_elune_candle : public SpellScriptLoader
{
    public:
        spell_gen_elune_candle() : SpellScriptLoader("spell_gen_elune_candle") {}

        class spell_gen_elune_candle_SpellScript : public SpellScript
        {
            PrepareSpellScript(spell_gen_elune_candle_SpellScript);
            bool Validate(SpellInfo const* /*spellEntry*/)
            {
                if (!sSpellMgr->GetSpellInfo(SPELL_ELUNE_CANDLE_OMEN_HEAD))
                    return false;
                if (!sSpellMgr->GetSpellInfo(SPELL_ELUNE_CANDLE_OMEN_CHEST))
                    return false;
                if (!sSpellMgr->GetSpellInfo(SPELL_ELUNE_CANDLE_OMEN_HAND_R))
                    return false;
                if (!sSpellMgr->GetSpellInfo(SPELL_ELUNE_CANDLE_OMEN_HAND_L))
                    return false;
                if (!sSpellMgr->GetSpellInfo(SPELL_ELUNE_CANDLE_NORMAL))
                    return false;
                return true;
            }

            void HandleScript(SpellEffIndex /*effIndex*/)
            {
                uint32 spellId = 0;

                if (GetHitUnit()->GetEntry() == NPC_OMEN)
                {
                    switch (urand(0, 3))
                    {
                        case 0: spellId = SPELL_ELUNE_CANDLE_OMEN_HEAD; break;
                        case 1: spellId = SPELL_ELUNE_CANDLE_OMEN_CHEST; break;
                        case 2: spellId = SPELL_ELUNE_CANDLE_OMEN_HAND_R; break;
                        case 3: spellId = SPELL_ELUNE_CANDLE_OMEN_HAND_L; break;
                    }
                }
                else
                    spellId = SPELL_ELUNE_CANDLE_NORMAL;

                GetCaster()->CastSpell(GetHitUnit(), spellId, true, NULL);
            }

            void Register()
            {
                OnEffectHitTarget += SpellEffectFn(spell_gen_elune_candle_SpellScript::HandleScript, EFFECT_0, SPELL_EFFECT_DUMMY);
            }
        };

        SpellScript* GetSpellScript() const
        {
            return new spell_gen_elune_candle_SpellScript();
        }
};

// 24750 Trick
enum TrickSpells
{
    SPELL_PIRATE_COSTUME_MALE           = 24708,
    SPELL_PIRATE_COSTUME_FEMALE         = 24709,
    SPELL_NINJA_COSTUME_MALE            = 24710,
    SPELL_NINJA_COSTUME_FEMALE          = 24711,
    SPELL_LEPER_GNOME_COSTUME_MALE      = 24712,
    SPELL_LEPER_GNOME_COSTUME_FEMALE    = 24713,
    SPELL_SKELETON_COSTUME              = 24723,
    SPELL_GHOST_COSTUME_MALE            = 24735,
    SPELL_GHOST_COSTUME_FEMALE          = 24736,
    SPELL_TRICK_BUFF                    = 24753,
};

class spell_gen_trick : public SpellScriptLoader
{
    public:
        spell_gen_trick() : SpellScriptLoader("spell_gen_trick") {}

        class spell_gen_trick_SpellScript : public SpellScript
        {
            PrepareSpellScript(spell_gen_trick_SpellScript);
            bool Validate(SpellInfo const* /*spellEntry*/)
            {
                if (!sSpellMgr->GetSpellInfo(SPELL_PIRATE_COSTUME_MALE) || !sSpellMgr->GetSpellInfo(SPELL_PIRATE_COSTUME_FEMALE) || !sSpellMgr->GetSpellInfo(SPELL_NINJA_COSTUME_MALE)
                    || !sSpellMgr->GetSpellInfo(SPELL_NINJA_COSTUME_FEMALE) || !sSpellMgr->GetSpellInfo(SPELL_LEPER_GNOME_COSTUME_MALE) || !sSpellMgr->GetSpellInfo(SPELL_LEPER_GNOME_COSTUME_FEMALE)
                    || !sSpellMgr->GetSpellInfo(SPELL_SKELETON_COSTUME) || !sSpellMgr->GetSpellInfo(SPELL_GHOST_COSTUME_MALE) || !sSpellMgr->GetSpellInfo(SPELL_GHOST_COSTUME_FEMALE) || !sSpellMgr->GetSpellInfo(SPELL_TRICK_BUFF))
                    return false;
                return true;
            }

            void HandleScript(SpellEffIndex /*effIndex*/)
            {
                Unit* caster = GetCaster();
                if (Player* target = GetHitPlayer())
                {
                    uint8 gender = target->getGender();
                    uint32 spellId = SPELL_TRICK_BUFF;
                    switch (urand(0, 5))
                    {
                        case 1:
                            spellId = gender ? SPELL_LEPER_GNOME_COSTUME_FEMALE : SPELL_LEPER_GNOME_COSTUME_MALE;
                            break;
                        case 2:
                            spellId = gender ? SPELL_PIRATE_COSTUME_FEMALE : SPELL_PIRATE_COSTUME_MALE;
                            break;
                        case 3:
                            spellId = gender ? SPELL_GHOST_COSTUME_FEMALE : SPELL_GHOST_COSTUME_MALE;
                            break;
                        case 4:
                            spellId = gender ? SPELL_NINJA_COSTUME_FEMALE : SPELL_NINJA_COSTUME_MALE;
                            break;
                        case 5:
                            spellId = SPELL_SKELETON_COSTUME;
                            break;
                        default:
                            break;
                    }

                    caster->CastSpell(target, spellId, true, NULL);
                }
            }

            void Register()
            {
                OnEffectHitTarget += SpellEffectFn(spell_gen_trick_SpellScript::HandleScript, EFFECT_0, SPELL_EFFECT_SCRIPT_EFFECT);
            }
        };

        SpellScript* GetSpellScript() const
        {
            return new spell_gen_trick_SpellScript();
        }
};

// 24751 Trick or Treat
enum TrickOrTreatSpells
{
    SPELL_TRICK                 = 24714,
    SPELL_TREAT                 = 24715,
    SPELL_TRICKED_OR_TREATED    = 24755
};

class spell_gen_trick_or_treat : public SpellScriptLoader
{
    public:
        spell_gen_trick_or_treat() : SpellScriptLoader("spell_gen_trick_or_treat") {}

        class spell_gen_trick_or_treat_SpellScript : public SpellScript
        {
            PrepareSpellScript(spell_gen_trick_or_treat_SpellScript);

            bool Validate(SpellInfo const* /*spellEntry*/)
            {
                if (!sSpellMgr->GetSpellInfo(SPELL_TRICK) || !sSpellMgr->GetSpellInfo(SPELL_TREAT) || !sSpellMgr->GetSpellInfo(SPELL_TRICKED_OR_TREATED))
                    return false;
                return true;
            }

            void HandleScript(SpellEffIndex /*effIndex*/)
            {
                Unit* caster = GetCaster();
                if (Player* target = GetHitPlayer())
                {
                    caster->CastSpell(target, roll_chance_i(50) ? SPELL_TRICK : SPELL_TREAT, true, NULL);
                    caster->CastSpell(target, SPELL_TRICKED_OR_TREATED, true, NULL);
                }
            }

            void Register()
            {
                OnEffectHitTarget += SpellEffectFn(spell_gen_trick_or_treat_SpellScript::HandleScript, EFFECT_0, SPELL_EFFECT_SCRIPT_EFFECT);
            }
        };

        SpellScript* GetSpellScript() const
        {
            return new spell_gen_trick_or_treat_SpellScript();
        }
};

class spell_creature_permanent_feign_death : public SpellScriptLoader
{
    public:
        spell_creature_permanent_feign_death() : SpellScriptLoader("spell_creature_permanent_feign_death") { }

        class spell_creature_permanent_feign_death_AuraScript : public AuraScript
        {
            PrepareAuraScript(spell_creature_permanent_feign_death_AuraScript);

            void HandleEffectApply(AuraEffect const* /*aurEff*/, AuraEffectHandleModes /*mode*/)
            {
                Unit* target = GetTarget();
                target->SetFlag(UNIT_DYNAMIC_FLAGS, UNIT_DYNFLAG_DEAD);
                target->SetFlag(UNIT_FIELD_FLAGS_2, UNIT_FLAG2_FEIGN_DEATH);

                if (target->GetTypeId() == TYPEID_UNIT)
                    target->ToCreature()->SetReactState(REACT_PASSIVE);
            }

            void Register()
            {
                OnEffectApply += AuraEffectApplyFn(spell_creature_permanent_feign_death_AuraScript::HandleEffectApply, EFFECT_0, SPELL_AURA_DUMMY, AURA_EFFECT_HANDLE_REAL);
            }
        };

        AuraScript* GetAuraScript() const
        {
            return new spell_creature_permanent_feign_death_AuraScript();
        }
};

enum PvPTrinketTriggeredSpells
{
    SPELL_WILL_OF_THE_FORSAKEN_COOLDOWN_TRIGGER         = 72752,
    SPELL_WILL_OF_THE_FORSAKEN_COOLDOWN_TRIGGER_WOTF    = 72757,
};

class spell_pvp_trinket_wotf_shared_cd : public SpellScriptLoader
{
    public:
        spell_pvp_trinket_wotf_shared_cd() : SpellScriptLoader("spell_pvp_trinket_wotf_shared_cd") {}

        class spell_pvp_trinket_wotf_shared_cd_SpellScript : public SpellScript
        {
            PrepareSpellScript(spell_pvp_trinket_wotf_shared_cd_SpellScript);

            bool Load()
            {
                return GetCaster()->GetTypeId() == TYPEID_PLAYER;
            }

            bool Validate(SpellInfo const* /*spellEntry*/)
            {
                if (!sSpellMgr->GetSpellInfo(SPELL_WILL_OF_THE_FORSAKEN_COOLDOWN_TRIGGER) || !sSpellMgr->GetSpellInfo(SPELL_WILL_OF_THE_FORSAKEN_COOLDOWN_TRIGGER_WOTF))
                    return false;
                return true;
            }

            void HandleScript()
            {
                // This is only needed because spells cast from spell_linked_spell are triggered by default
                // Spell::SendSpellCooldown() skips all spells with TRIGGERED_IGNORE_SPELL_AND_CATEGORY_CD
                GetCaster()->ToPlayer()->AddSpellAndCategoryCooldowns(GetSpellInfo(), GetCastItem() ? GetCastItem()->GetEntry() : 0, GetSpell());
            }

            void Register()
            {
                AfterCast += SpellCastFn(spell_pvp_trinket_wotf_shared_cd_SpellScript::HandleScript);
            }
        };

        SpellScript* GetSpellScript() const
        {
            return new spell_pvp_trinket_wotf_shared_cd_SpellScript();
        }
};

enum AnimalBloodPoolSpell
{
    SPELL_ANIMAL_BLOOD      = 46221,
    SPELL_SPAWN_BLOOD_POOL  = 63471,
};

class spell_gen_animal_blood : public SpellScriptLoader
{
    public:
        spell_gen_animal_blood() : SpellScriptLoader("spell_gen_animal_blood") { }

        class spell_gen_animal_blood_AuraScript : public AuraScript
        {
            PrepareAuraScript(spell_gen_animal_blood_AuraScript);

            bool Validate(SpellInfo const* /*spell*/)
            {
                if (!sSpellMgr->GetSpellInfo(SPELL_SPAWN_BLOOD_POOL))
                    return false;
                return true;
            }

            void OnApply(AuraEffect const* /*aurEff*/, AuraEffectHandleModes /*mode*/)
            {
                // Remove all auras with spell id 46221, except the one currently being applied
                while (Aura* aur = GetUnitOwner()->GetOwnedAura(SPELL_ANIMAL_BLOOD, 0, 0, 0, GetAura()))
                    GetUnitOwner()->RemoveOwnedAura(aur);
            }

            void OnRemove(AuraEffect const* /*aurEff*/, AuraEffectHandleModes /*mode*/)
            {
                if (Unit* owner = GetUnitOwner())
                    if (owner->IsInWater())
                        owner->CastSpell(owner, SPELL_SPAWN_BLOOD_POOL, true);
            }

            void Register()
            {
                AfterEffectApply += AuraEffectRemoveFn(spell_gen_animal_blood_AuraScript::OnApply, EFFECT_0, SPELL_AURA_PERIODIC_TRIGGER_SPELL, AURA_EFFECT_HANDLE_REAL);
                AfterEffectRemove += AuraEffectRemoveFn(spell_gen_animal_blood_AuraScript::OnRemove, EFFECT_0, SPELL_AURA_PERIODIC_TRIGGER_SPELL, AURA_EFFECT_HANDLE_REAL);
            }
        };

        AuraScript* GetAuraScript() const
        {
            return new spell_gen_animal_blood_AuraScript();
        }
};

enum DivineStormSpell
{
    SPELL_DIVINE_STORM  = 53385,
};

// 70769 Divine Storm!
class spell_gen_divine_storm_cd_reset : public SpellScriptLoader
{
    public:
        spell_gen_divine_storm_cd_reset() : SpellScriptLoader("spell_gen_divine_storm_cd_reset") {}

        class spell_gen_divine_storm_cd_reset_SpellScript : public SpellScript
        {
            PrepareSpellScript(spell_gen_divine_storm_cd_reset_SpellScript);

            bool Load()
            {
                return GetCaster()->GetTypeId() == TYPEID_PLAYER;
            }

            bool Validate(SpellInfo const* /*spellEntry*/)
            {
                if (!sSpellMgr->GetSpellInfo(SPELL_DIVINE_STORM))
                    return false;
                return true;
            }

            void HandleScript(SpellEffIndex /*effIndex*/)
            {
                Player* caster = GetCaster()->ToPlayer();
                if (caster->HasSpellCooldown(SPELL_DIVINE_STORM))
                    caster->RemoveSpellCooldown(SPELL_DIVINE_STORM, true);
            }

            void Register()
            {
                OnEffectHitTarget += SpellEffectFn(spell_gen_divine_storm_cd_reset_SpellScript::HandleScript, EFFECT_0, SPELL_EFFECT_DUMMY);
            }
        };

        SpellScript* GetSpellScript() const
        {
            return new spell_gen_divine_storm_cd_reset_SpellScript();
        }
};

class spell_gen_gunship_portal : public SpellScriptLoader
{
    public:
        spell_gen_gunship_portal() : SpellScriptLoader("spell_gen_gunship_portal") { }

        class spell_gen_gunship_portal_SpellScript : public SpellScript
        {
            PrepareSpellScript(spell_gen_gunship_portal_SpellScript);

            bool Load()
            {
                return GetCaster()->GetTypeId() == TYPEID_PLAYER;
            }

            void HandleScript(SpellEffIndex /*effIndex*/)
            {
                Player* caster = GetCaster()->ToPlayer();
                if (Battleground* bg = caster->GetBattleground())
                    if (bg->GetTypeID(true) == BATTLEGROUND_IC)
                        bg->DoAction(1, caster->GetGUID());
            }

            void Register()
            {
                OnEffectHitTarget += SpellEffectFn(spell_gen_gunship_portal_SpellScript::HandleScript, EFFECT_0, SPELL_EFFECT_SCRIPT_EFFECT);
            }
        };

        SpellScript* GetSpellScript() const
        {
            return new spell_gen_gunship_portal_SpellScript();
        }
};

enum parachuteIC
{
    SPELL_PARACHUTE_IC = 66657,
};

class spell_gen_parachute_ic : public SpellScriptLoader
{
    public:
        spell_gen_parachute_ic() : SpellScriptLoader("spell_gen_parachute_ic") { }

        class spell_gen_parachute_ic_AuraScript : public AuraScript
        {
            PrepareAuraScript(spell_gen_parachute_ic_AuraScript)

            void HandleTriggerSpell(AuraEffect const* /*aurEff*/)
            {
                if (Player* target = GetTarget()->ToPlayer())
                    if (target->m_movementInfo.fallTime > 2000)
                        target->CastSpell(target, SPELL_PARACHUTE_IC, true);
            }

            void Register()
            {
                OnEffectPeriodic += AuraEffectPeriodicFn(spell_gen_parachute_ic_AuraScript::HandleTriggerSpell, EFFECT_0, SPELL_AURA_PERIODIC_TRIGGER_SPELL);
            }
        };

        AuraScript* GetAuraScript() const
        {
            return new spell_gen_parachute_ic_AuraScript();
        }
};

class spell_gen_dungeon_credit : public SpellScriptLoader
{
    public:
        spell_gen_dungeon_credit() : SpellScriptLoader("spell_gen_dungeon_credit") { }

        class spell_gen_dungeon_credit_SpellScript : public SpellScript
        {
            PrepareSpellScript(spell_gen_dungeon_credit_SpellScript);

            bool Load()
            {
                _handled = false;
                return GetCaster()->GetTypeId() == TYPEID_UNIT;
            }

            void CreditEncounter()
            {
                // This hook is executed for every target, make sure we only credit instance once
                if (_handled)
                    return;

                _handled = true;
                Unit* caster = GetCaster();
                if (InstanceScript* instance = caster->GetInstanceScript())
                    instance->UpdateEncounterState(ENCOUNTER_CREDIT_CAST_SPELL, GetSpellInfo()->Id, caster);
            }

            void Register()
            {
                AfterHit += SpellHitFn(spell_gen_dungeon_credit_SpellScript::CreditEncounter);
            }

            bool _handled;
        };

        SpellScript* GetSpellScript() const
        {
            return new spell_gen_dungeon_credit_SpellScript();
        }
};

class spell_gen_profession_research : public SpellScriptLoader
{
    public:
        spell_gen_profession_research() : SpellScriptLoader("spell_gen_profession_research") {}

        class spell_gen_profession_research_SpellScript : public SpellScript
        {
            PrepareSpellScript(spell_gen_profession_research_SpellScript);

            bool Load()
            {
                return GetCaster()->GetTypeId() == TYPEID_PLAYER;
            }

            SpellCastResult CheckRequirement()
            {
                if (HasDiscoveredAllSpells(GetSpellInfo()->Id, GetCaster()->ToPlayer()))
                {
                    SetCustomCastResultMessage(SPELL_CUSTOM_ERROR_NOTHING_TO_DISCOVER);
                    return SPELL_FAILED_CUSTOM_ERROR;
                }

                return SPELL_CAST_OK;
            }

            void HandleScript(SpellEffIndex /*effIndex*/)
            {
                Player* caster = GetCaster()->ToPlayer();
                uint32 spellId = GetSpellInfo()->Id;

                // learn random explicit discovery recipe (if any)
                if (uint32 discoveredSpellId = GetExplicitDiscoverySpell(spellId, caster))
                    caster->learnSpell(discoveredSpellId, false);

                caster->UpdateCraftSkill(spellId);
            }

            void Register()
            {
                OnCheckCast += SpellCheckCastFn(spell_gen_profession_research_SpellScript::CheckRequirement);
                OnEffectHitTarget += SpellEffectFn(spell_gen_profession_research_SpellScript::HandleScript, EFFECT_1, SPELL_EFFECT_SCRIPT_EFFECT);
            }
        };

        SpellScript* GetSpellScript() const
        {
            return new spell_gen_profession_research_SpellScript();
        }
};

class spell_generic_clone : public SpellScriptLoader
{
    public:
        spell_generic_clone() : SpellScriptLoader("spell_generic_clone") { }

        class spell_generic_clone_SpellScript : public SpellScript
        {
            PrepareSpellScript(spell_generic_clone_SpellScript);

            void HandleScriptEffect(SpellEffIndex effIndex)
            {
                PreventHitDefaultEffect(effIndex);
                uint32 spellId = uint32(GetSpellInfo()->Effects[effIndex].CalcValue());
                GetHitUnit()->CastSpell(GetCaster(), spellId, true);
            }

            void Register()
            {
                OnEffectHitTarget += SpellEffectFn(spell_generic_clone_SpellScript::HandleScriptEffect, EFFECT_1, SPELL_EFFECT_SCRIPT_EFFECT);
                OnEffectHitTarget += SpellEffectFn(spell_generic_clone_SpellScript::HandleScriptEffect, EFFECT_2, SPELL_EFFECT_SCRIPT_EFFECT);
            }
        };

        SpellScript* GetSpellScript() const
        {
            return new spell_generic_clone_SpellScript();
        }
};

enum CloneWeaponSpells
{
    SPELL_COPY_WEAPON_AURA       = 41054,
    SPELL_COPY_WEAPON_2_AURA     = 63418,
    SPELL_COPY_WEAPON_3_AURA     = 69893,

    SPELL_COPY_OFFHAND_AURA      = 45205,
    SPELL_COPY_OFFHAND_2_AURA    = 69896,

    SPELL_COPY_RANGED_AURA       = 57594
};

class spell_generic_clone_weapon : public SpellScriptLoader
{
    public:
        spell_generic_clone_weapon() : SpellScriptLoader("spell_generic_clone_weapon") { }

        class spell_generic_clone_weapon_SpellScript : public SpellScript
        {
            PrepareSpellScript(spell_generic_clone_weapon_SpellScript);

            void HandleScriptEffect(SpellEffIndex effIndex)
            {
                PreventHitDefaultEffect(effIndex);
                Unit* caster = GetCaster();

                if (Unit* target = GetHitUnit())
                {

                    uint32 spellId = uint32(GetSpellInfo()->Effects[EFFECT_0].CalcValue());
                    caster->CastSpell(target, spellId, true);
                }
            }

            void Register()
            {
                OnEffectHitTarget += SpellEffectFn(spell_generic_clone_weapon_SpellScript::HandleScriptEffect, EFFECT_0, SPELL_EFFECT_SCRIPT_EFFECT);
            }
        };

        SpellScript* GetSpellScript() const
        {
            return new spell_generic_clone_weapon_SpellScript();
        }
};

class spell_gen_clone_weapon_aura : public SpellScriptLoader
{
    public:
        spell_gen_clone_weapon_aura() : SpellScriptLoader("spell_gen_clone_weapon_aura") { }

        class spell_gen_clone_weapon_auraScript : public AuraScript
        {
            PrepareAuraScript(spell_gen_clone_weapon_auraScript);

            uint32 prevItem;

            bool Validate(SpellInfo const* /*spellEntry*/)
            {
                if (!sSpellMgr->GetSpellInfo(SPELL_COPY_WEAPON_AURA) || !sSpellMgr->GetSpellInfo(SPELL_COPY_WEAPON_2_AURA) || !sSpellMgr->GetSpellInfo(SPELL_COPY_WEAPON_3_AURA)
                    || !sSpellMgr->GetSpellInfo(SPELL_COPY_OFFHAND_AURA) || !sSpellMgr->GetSpellInfo(SPELL_COPY_OFFHAND_2_AURA) || !sSpellMgr->GetSpellInfo(SPELL_COPY_RANGED_AURA))
                    return false;
                return true;
            }

            void OnApply(AuraEffect const* /*aurEff*/, AuraEffectHandleModes /*mode*/)
            {
                Unit* caster = GetCaster();
                Unit* target = GetTarget();

                if (!caster)
                    return;

                switch (GetSpellInfo()->Id)
                {
                    case SPELL_COPY_WEAPON_AURA:
                    case SPELL_COPY_WEAPON_2_AURA:
                    case SPELL_COPY_WEAPON_3_AURA:
                    {
                        prevItem = target->GetUInt32Value(UNIT_VIRTUAL_ITEM_SLOT_ID);

                        if (Player* player = caster->ToPlayer())
                        {
                            if (Item* mainItem = player->GetItemByPos(INVENTORY_SLOT_BAG_0, EQUIPMENT_SLOT_MAINHAND))
                                target->SetUInt32Value(UNIT_VIRTUAL_ITEM_SLOT_ID, mainItem->GetEntry());
                        }
                        else
                            target->SetUInt32Value(UNIT_VIRTUAL_ITEM_SLOT_ID, caster->GetUInt32Value(UNIT_VIRTUAL_ITEM_SLOT_ID));
                        break;
                    }
                    case SPELL_COPY_OFFHAND_AURA:
                    case SPELL_COPY_OFFHAND_2_AURA:
                    {
                        prevItem = target->GetUInt32Value(UNIT_VIRTUAL_ITEM_SLOT_ID) + 1;

                        if (Player* player = caster->ToPlayer())
                        {
                            if (Item* offItem = player->GetItemByPos(INVENTORY_SLOT_BAG_0, EQUIPMENT_SLOT_OFFHAND))
                                target->SetUInt32Value(UNIT_VIRTUAL_ITEM_SLOT_ID + 1, offItem->GetEntry());
                        }
                        else
                            target->SetUInt32Value(UNIT_VIRTUAL_ITEM_SLOT_ID + 1, caster->GetUInt32Value(UNIT_VIRTUAL_ITEM_SLOT_ID + 1));
                        break;
                    }
                    case SPELL_COPY_RANGED_AURA:
                    {
                        prevItem = target->GetUInt32Value(UNIT_VIRTUAL_ITEM_SLOT_ID) + 2;

                        if (Player* player = caster->ToPlayer())
                        {
                            if (Item* rangedItem = player->GetItemByPos(INVENTORY_SLOT_BAG_0, EQUIPMENT_SLOT_RANGED))
                                target->SetUInt32Value(UNIT_VIRTUAL_ITEM_SLOT_ID + 2, rangedItem->GetEntry());
                        }
                        else
                            target->SetUInt32Value(UNIT_VIRTUAL_ITEM_SLOT_ID + 2, caster->GetUInt32Value(UNIT_VIRTUAL_ITEM_SLOT_ID + 2));
                        break;
                    }
                    default:
                        break;
                }
            }

            void OnRemove(AuraEffect const* /*aurEff*/, AuraEffectHandleModes /*mode*/)
            {
                Unit* target = GetTarget();

                switch (GetSpellInfo()->Id)
                {
                    case SPELL_COPY_WEAPON_AURA:
                    case SPELL_COPY_WEAPON_2_AURA:
                    case SPELL_COPY_WEAPON_3_AURA:
                    {
                        target->SetUInt32Value(UNIT_VIRTUAL_ITEM_SLOT_ID, prevItem);
                        break;
                    }
                    case SPELL_COPY_OFFHAND_AURA:
                    case SPELL_COPY_OFFHAND_2_AURA:
                    {
                        target->SetUInt32Value(UNIT_VIRTUAL_ITEM_SLOT_ID + 1, prevItem);
                        break;
                    }
                    case SPELL_COPY_RANGED_AURA:
                    {
                        target->SetUInt32Value(UNIT_VIRTUAL_ITEM_SLOT_ID + 2, prevItem);
                        break;
                    }
                    default:
                        break;
                }
            }

            void Register()
            {
                OnEffectApply += AuraEffectApplyFn(spell_gen_clone_weapon_auraScript::OnApply, EFFECT_0, SPELL_AURA_PERIODIC_DUMMY, AURA_EFFECT_HANDLE_REAL_OR_REAPPLY_MASK);
                OnEffectRemove += AuraEffectRemoveFn(spell_gen_clone_weapon_auraScript::OnRemove, EFFECT_0, SPELL_AURA_PERIODIC_DUMMY, AURA_EFFECT_HANDLE_REAL_OR_REAPPLY_MASK);
            }

        };

        AuraScript* GetAuraScript() const
        {
            return new spell_gen_clone_weapon_auraScript();
        }
};

enum SeaforiumSpells
{
    SPELL_PLANT_CHARGES_CREDIT_ACHIEVEMENT = 60937,
};

class spell_gen_seaforium_blast : public SpellScriptLoader
{
    public:
        spell_gen_seaforium_blast() : SpellScriptLoader("spell_gen_seaforium_blast") {}

        class spell_gen_seaforium_blast_SpellScript : public SpellScript
        {
            PrepareSpellScript(spell_gen_seaforium_blast_SpellScript);

            bool Validate(SpellInfo const* /*spell*/)
            {
                if (!sSpellMgr->GetSpellInfo(SPELL_PLANT_CHARGES_CREDIT_ACHIEVEMENT))
                    return false;
                return true;
            }

            bool Load()
            {
                // OriginalCaster is always available in Spell::prepare
                return GetOriginalCaster()->GetTypeId() == TYPEID_PLAYER;
            }

            void AchievementCredit(SpellEffIndex /*effIndex*/)
            {
                // but in effect handling OriginalCaster can become NULL
                if (Unit* originalCaster = GetOriginalCaster())
                    if (GameObject* go = GetHitGObj())
                        if (go->GetGOInfo()->type == GAMEOBJECT_TYPE_DESTRUCTIBLE_BUILDING)
                            originalCaster->CastSpell(originalCaster, SPELL_PLANT_CHARGES_CREDIT_ACHIEVEMENT, true);
            }

            void Register()
            {
                OnEffectHitTarget += SpellEffectFn(spell_gen_seaforium_blast_SpellScript::AchievementCredit, EFFECT_1, SPELL_EFFECT_GAMEOBJECT_DAMAGE);
            }
        };

        SpellScript* GetSpellScript() const
        {
            return new spell_gen_seaforium_blast_SpellScript();
        }
};

enum FriendOrFowl
{
    SPELL_TURKEY_VENGEANCE  = 25285,
};

class spell_gen_turkey_marker : public SpellScriptLoader
{
    public:
        spell_gen_turkey_marker() : SpellScriptLoader("spell_gen_turkey_marker") { }

        class spell_gen_turkey_marker_AuraScript : public AuraScript
        {
            PrepareAuraScript(spell_gen_turkey_marker_AuraScript);

            void OnApply(AuraEffect const* aurEff, AuraEffectHandleModes /*mode*/)
            {
                // store stack apply times, so we can pop them while they expire
                _applyTimes.push_back(getMSTime());
                Unit* target = GetTarget();

                // on stack 15 cast the achievement crediting spell
                if (GetStackAmount() >= 15)
                    target->CastSpell(target, SPELL_TURKEY_VENGEANCE, true, NULL, aurEff, GetCasterGUID());
            }

            void OnPeriodic(AuraEffect const* /*aurEff*/)
            {
                if (_applyTimes.empty())
                    return;

                // pop stack if it expired for us
                if (_applyTimes.front() + GetMaxDuration() < getMSTime())
                    ModStackAmount(-1, AURA_REMOVE_BY_EXPIRE);
            }

            void Register()
            {
                AfterEffectApply += AuraEffectApplyFn(spell_gen_turkey_marker_AuraScript::OnApply, EFFECT_0, SPELL_AURA_PERIODIC_DUMMY, AURA_EFFECT_HANDLE_REAL);
                OnEffectPeriodic += AuraEffectPeriodicFn(spell_gen_turkey_marker_AuraScript::OnPeriodic, EFFECT_0, SPELL_AURA_PERIODIC_DUMMY);
            }

            std::list<uint32> _applyTimes;
        };

        AuraScript* GetAuraScript() const
        {
            return new spell_gen_turkey_marker_AuraScript();
        }
};

class spell_gen_lifeblood : public SpellScriptLoader
{
    public:
        spell_gen_lifeblood() : SpellScriptLoader("spell_gen_lifeblood") { }

        class spell_gen_lifeblood_AuraScript : public AuraScript
        {
            PrepareAuraScript(spell_gen_lifeblood_AuraScript);

            void CalculateAmount(AuraEffect const* aurEff, int32& amount, bool& /*canBeRecalculated*/)
            {
                if (Unit* owner = GetUnitOwner())
                    amount += int32(CalculatePct(owner->GetMaxHealth(), 1.5f / aurEff->GetTotalTicks()));
            }

            void Register()
            {
                DoEffectCalcAmount += AuraEffectCalcAmountFn(spell_gen_lifeblood_AuraScript::CalculateAmount, EFFECT_0, SPELL_AURA_PERIODIC_HEAL);
            }
        };

        AuraScript* GetAuraScript() const
        {
            return new spell_gen_lifeblood_AuraScript();
        }
};

enum MagicRoosterSpells
{
    SPELL_MAGIC_ROOSTER_NORMAL          = 66122,
    SPELL_MAGIC_ROOSTER_DRAENEI_MALE    = 66123,
    SPELL_MAGIC_ROOSTER_TAUREN_MALE     = 66124,
};

class spell_gen_magic_rooster : public SpellScriptLoader
{
    public:
        spell_gen_magic_rooster() : SpellScriptLoader("spell_gen_magic_rooster") { }

        class spell_gen_magic_rooster_SpellScript : public SpellScript
        {
            PrepareSpellScript(spell_gen_magic_rooster_SpellScript);

            void HandleScript(SpellEffIndex effIndex)
            {
                PreventHitDefaultEffect(effIndex);
                if (Player* target = GetHitPlayer())
                {
                    // prevent client crashes from stacking mounts
                    target->RemoveAurasByType(SPELL_AURA_MOUNTED);

                    uint32 spellId = SPELL_MAGIC_ROOSTER_NORMAL;
                    switch (target->getRace())
                    {
                        case RACE_DRAENEI:
                            if (target->getGender() == GENDER_MALE)
                                spellId = SPELL_MAGIC_ROOSTER_DRAENEI_MALE;
                            break;
                        case RACE_TAUREN:
                            if (target->getGender() == GENDER_MALE)
                                spellId = SPELL_MAGIC_ROOSTER_TAUREN_MALE;
                            break;
                        default:
                            break;
                    }

                    target->CastSpell(target, spellId, true);
                }
            }

            void Register()
            {
                OnEffectHitTarget += SpellEffectFn(spell_gen_magic_rooster_SpellScript::HandleScript, EFFECT_2, SPELL_EFFECT_SCRIPT_EFFECT);
            }
        };

        SpellScript* GetSpellScript() const
        {
            return new spell_gen_magic_rooster_SpellScript();
        }
};

class spell_gen_allow_cast_from_item_only : public SpellScriptLoader
{
    public:
        spell_gen_allow_cast_from_item_only() : SpellScriptLoader("spell_gen_allow_cast_from_item_only") { }

        class spell_gen_allow_cast_from_item_only_SpellScript : public SpellScript
        {
            PrepareSpellScript(spell_gen_allow_cast_from_item_only_SpellScript);

            SpellCastResult CheckRequirement()
            {
                if (!GetCastItem())
                    return SPELL_FAILED_CANT_DO_THAT_RIGHT_NOW;
                return SPELL_CAST_OK;
            }

            void Register()
            {
                OnCheckCast += SpellCheckCastFn(spell_gen_allow_cast_from_item_only_SpellScript::CheckRequirement);
            }
        };

        SpellScript* GetSpellScript() const
        {
            return new spell_gen_allow_cast_from_item_only_SpellScript();
        }
};

enum Launch
{
    SPELL_LAUNCH_NO_FALLING_DAMAGE = 66251
};

class spell_gen_launch : public SpellScriptLoader
{
    public:
        spell_gen_launch() : SpellScriptLoader("spell_gen_launch") {}

        class spell_gen_launch_SpellScript : public SpellScript
        {
            PrepareSpellScript(spell_gen_launch_SpellScript);

            void HandleScript(SpellEffIndex /*effIndex*/)
            {
                if (Player* player = GetHitPlayer())
                    player->AddAura(SPELL_LAUNCH_NO_FALLING_DAMAGE, player); // prevents falling damage
            }

            void Launch()
            {
                WorldLocation const* const position = GetExplTargetDest();

                if (Player* player = GetHitPlayer())
                {
                    player->ExitVehicle();

                    // A better research is needed
                    // There is no spell for this, the following calculation was based on void Spell::CalculateJumpSpeeds

                    float speedZ = 10.0f;
                    float dist = position->GetExactDist2d(player->GetPositionX(), player->GetPositionY());
                    float speedXY = dist;

                    player->GetMotionMaster()->MoveJump(position->GetPositionX(), position->GetPositionY(), position->GetPositionZ(), speedXY, speedZ);
                }
            }

            void Register()
            {
                OnEffectHitTarget += SpellEffectFn(spell_gen_launch_SpellScript::HandleScript, EFFECT_1, SPELL_EFFECT_FORCE_CAST);
                AfterHit += SpellHitFn(spell_gen_launch_SpellScript::Launch);
            }
        };

        SpellScript* GetSpellScript() const
        {
            return new spell_gen_launch_SpellScript();
        }
};

enum VehicleScaling
{
    SPELL_GEAR_SCALING      = 66668,
};

class spell_gen_vehicle_scaling : public SpellScriptLoader
{
    public:
        spell_gen_vehicle_scaling() : SpellScriptLoader("spell_gen_vehicle_scaling") { }

        class spell_gen_vehicle_scaling_AuraScript : public AuraScript
        {
            PrepareAuraScript(spell_gen_vehicle_scaling_AuraScript);

            bool Load()
            {
                return GetCaster() && GetCaster()->GetTypeId() == TYPEID_PLAYER;
            }

            void CalculateAmount(AuraEffect const* /*aurEff*/, int32& amount, bool& /*canBeRecalculated*/)
            {
                Unit* caster = GetCaster();
                float factor;
                uint16 baseItemLevel;

                // TODO: Reserach coeffs for different vehicles
                switch (GetId())
                {
                    case SPELL_GEAR_SCALING:
                        factor = 1.0f;
                        baseItemLevel = 205;
                        break;
                    default:
                        factor = 1.0f;
                        baseItemLevel = 170;
                        break;
                }

                float avgILvl = caster->ToPlayer()->GetAverageItemLevel();
                if (avgILvl < baseItemLevel)
                    return;                     // TODO: Research possibility of scaling down

                amount = uint16((avgILvl - baseItemLevel) * factor);
            }

            void Register()
            {
                DoEffectCalcAmount += AuraEffectCalcAmountFn(spell_gen_vehicle_scaling_AuraScript::CalculateAmount, EFFECT_0, SPELL_AURA_MOD_HEALING_PCT);
                DoEffectCalcAmount += AuraEffectCalcAmountFn(spell_gen_vehicle_scaling_AuraScript::CalculateAmount, EFFECT_1, SPELL_AURA_MOD_DAMAGE_PERCENT_DONE);
                DoEffectCalcAmount += AuraEffectCalcAmountFn(spell_gen_vehicle_scaling_AuraScript::CalculateAmount, EFFECT_2, SPELL_AURA_MOD_INCREASE_HEALTH_PERCENT);
            }
        };

        AuraScript* GetAuraScript() const
        {
            return new spell_gen_vehicle_scaling_AuraScript();
        }
};


class spell_gen_oracle_wolvar_reputation : public SpellScriptLoader
{
    public:
        spell_gen_oracle_wolvar_reputation() : SpellScriptLoader("spell_gen_oracle_wolvar_reputation") { }

        class spell_gen_oracle_wolvar_reputation_SpellScript : public SpellScript
        {
            PrepareSpellScript(spell_gen_oracle_wolvar_reputation_SpellScript);

            bool Load()
            {
                return GetCaster()->GetTypeId() == TYPEID_PLAYER;
            }

            void HandleDummy(SpellEffIndex effIndex)
            {
                Player* player = GetCaster()->ToPlayer();
                uint32 factionId = GetSpellInfo()->Effects[effIndex].CalcValue();
                int32  repChange =  GetSpellInfo()->Effects[EFFECT_1].CalcValue();

                FactionEntry const* factionEntry = sFactionStore.LookupEntry(factionId);

                if (!factionEntry)
                    return;

                // Set rep to baserep + basepoints (expecting spillover for oposite faction -> become hated)
                // Not when player already has equal or higher rep with this faction
                if (player->GetReputationMgr().GetBaseReputation(factionEntry) < repChange)
                    player->GetReputationMgr().SetReputation(factionEntry, repChange);

                // EFFECT_INDEX_2 most likely update at war state, we already handle this in SetReputation
            }

            void Register()
            {
                OnEffectHit += SpellEffectFn(spell_gen_oracle_wolvar_reputation_SpellScript::HandleDummy, EFFECT_0, SPELL_EFFECT_DUMMY);
            }
        };

        SpellScript* GetSpellScript() const
        {
            return new spell_gen_oracle_wolvar_reputation_SpellScript();
        }
};

enum DamageReductionAura
{
    SPELL_BLESSING_OF_SANCTUARY         = 20911,
    SPELL_GREATER_BLESSING_OF_SANCTUARY = 25899,
    SPELL_RENEWED_HOPE                  = 63944,
    SPELL_VIGILANCE                     = 50720,
    SPELL_DAMAGE_REDUCTION_AURA         = 68066,
};

class spell_gen_damage_reduction_aura : public SpellScriptLoader
{
    public:
        spell_gen_damage_reduction_aura() : SpellScriptLoader("spell_gen_damage_reduction_aura") { }

        class spell_gen_damage_reduction_AuraScript : public AuraScript
        {
            PrepareAuraScript(spell_gen_damage_reduction_AuraScript);

            bool Validate(SpellInfo const* /*SpellEntry*/)
            {
                if (!sSpellMgr->GetSpellInfo(SPELL_DAMAGE_REDUCTION_AURA))
                    return false;
                return true;
            }

            void OnApply(AuraEffect const* /*aurEff*/, AuraEffectHandleModes /*mode*/)
            {
                Unit* target = GetTarget();
                target->CastSpell(target, SPELL_DAMAGE_REDUCTION_AURA, true);
            }

            void OnRemove(AuraEffect const* /*aurEff*/, AuraEffectHandleModes /*mode*/)
            {
                Unit* target = GetTarget();
                if (target->HasAura(SPELL_DAMAGE_REDUCTION_AURA) && !(target->HasAura(SPELL_BLESSING_OF_SANCTUARY) ||
                    target->HasAura(SPELL_GREATER_BLESSING_OF_SANCTUARY) ||
                    target->HasAura(SPELL_RENEWED_HOPE) ||
                    target->HasAura(SPELL_VIGILANCE)))
                        target->RemoveAurasDueToSpell(SPELL_DAMAGE_REDUCTION_AURA);
            }

            void Register()
            {
                OnEffectApply += AuraEffectApplyFn(spell_gen_damage_reduction_AuraScript::OnApply, EFFECT_0, SPELL_AURA_DUMMY, AURA_EFFECT_HANDLE_REAL_OR_REAPPLY_MASK);
                OnEffectRemove += AuraEffectRemoveFn(spell_gen_damage_reduction_AuraScript::OnRemove, EFFECT_0, SPELL_AURA_DUMMY, AURA_EFFECT_HANDLE_REAL_OR_REAPPLY_MASK);
            }

        };

        AuraScript* GetAuraScript() const
        {
            return new spell_gen_damage_reduction_AuraScript();
        }
};

class spell_gen_luck_of_the_draw : public SpellScriptLoader
{
    public:
        spell_gen_luck_of_the_draw() : SpellScriptLoader("spell_gen_luck_of_the_draw") { }

        class spell_gen_luck_of_the_draw_AuraScript : public AuraScript
        {
            PrepareAuraScript(spell_gen_luck_of_the_draw_AuraScript);

            bool Load()
            {
                return GetUnitOwner()->GetTypeId() == TYPEID_PLAYER;
            }

            // cheap hax to make it have update calls
            void CalcPeriodic(AuraEffect const* /*effect*/, bool& isPeriodic, int32& amplitude)
            {
                isPeriodic = true;
                amplitude = 5 * IN_MILLISECONDS;
            }

            void Update(AuraEffect* /*effect*/)
            {
                if (Player* owner = GetUnitOwner()->ToPlayer())
                {
                    const LfgDungeonSet dungeons = sLFGMgr->GetSelectedDungeons(owner->GetGUID());
                    LfgDungeonSet::const_iterator itr = dungeons.begin();

                    if (itr == dungeons.end())
                    {
                        Remove(AURA_REMOVE_BY_DEFAULT);
                        return;
                    }


                    LFGDungeonData const* randomDungeon = sLFGMgr->GetLFGDungeon(*itr);
                    if (Group* group = owner->GetGroup())
                        if (Map const* map = owner->GetMap())
                            if (group->isLFGGroup())
                                if (uint32 dungeonId = sLFGMgr->GetDungeon(group->GetGUID(), true))
                                    if (LFGDungeonData const* dungeon = sLFGMgr->GetLFGDungeon(dungeonId))
                                        if (uint32(dungeon->map) == map->GetId() && dungeon->difficulty == uint32(map->GetDifficulty()))
                                            if (randomDungeon && randomDungeon->type == LFG_TYPE_RANDOM)
                                                return; // in correct dungeon

                    Remove(AURA_REMOVE_BY_DEFAULT);
                }
            }

            void Register()
            {
                DoEffectCalcPeriodic += AuraEffectCalcPeriodicFn(spell_gen_luck_of_the_draw_AuraScript::CalcPeriodic, EFFECT_0, SPELL_AURA_MOD_DAMAGE_PERCENT_DONE);
                OnEffectUpdatePeriodic += AuraEffectUpdatePeriodicFn(spell_gen_luck_of_the_draw_AuraScript::Update, EFFECT_0, SPELL_AURA_MOD_DAMAGE_PERCENT_DONE);
            }
        };

        AuraScript* GetAuraScript() const
        {
            return new spell_gen_luck_of_the_draw_AuraScript();
        }
};

enum DummyTrigger
{
    SPELL_PERSISTANT_SHIELD_TRIGGERED       = 26470,
    SPELL_PERSISTANT_SHIELD                 = 26467,
};

class spell_gen_dummy_trigger : public SpellScriptLoader
{
    public:
        spell_gen_dummy_trigger() : SpellScriptLoader("spell_gen_dummy_trigger") { }

        class spell_gen_dummy_trigger_SpellScript : public SpellScript
        {
            PrepareSpellScript(spell_gen_dummy_trigger_SpellScript);

            bool Validate(SpellInfo const* /*SpellEntry*/)
            {
                if (!sSpellMgr->GetSpellInfo(SPELL_PERSISTANT_SHIELD_TRIGGERED) || !sSpellMgr->GetSpellInfo(SPELL_PERSISTANT_SHIELD))
                    return false;
                return true;
            }

            void HandleDummy(SpellEffIndex /* effIndex */)
            {
                int32 damage = GetEffectValue();
                Unit* caster = GetCaster();
                if (Unit* target = GetHitUnit())
                    if (SpellInfo const* triggeredByAuraSpell = GetTriggeringSpell())
                        if (triggeredByAuraSpell->Id == SPELL_PERSISTANT_SHIELD_TRIGGERED)
                            caster->CastCustomSpell(target, SPELL_PERSISTANT_SHIELD_TRIGGERED, &damage, NULL, NULL, true);
            }

            void Register()
            {
                OnEffectHitTarget += SpellEffectFn(spell_gen_dummy_trigger_SpellScript::HandleDummy, EFFECT_0, SPELL_EFFECT_DUMMY);
            }
        };

        SpellScript* GetSpellScript() const
        {
            return new spell_gen_dummy_trigger_SpellScript();
        }

};

class spell_gen_spirit_healer_res : public SpellScriptLoader
{
    public:
        spell_gen_spirit_healer_res(): SpellScriptLoader("spell_gen_spirit_healer_res") { }

        class spell_gen_spirit_healer_res_SpellScript : public SpellScript
        {
            PrepareSpellScript(spell_gen_spirit_healer_res_SpellScript);

            bool Load()
            {
                return GetOriginalCaster() && GetOriginalCaster()->GetTypeId() == TYPEID_PLAYER;
            }

            void HandleDummy(SpellEffIndex /* effIndex */)
            {
                Player* originalCaster = GetOriginalCaster()->ToPlayer();
                if (Unit* target = GetHitUnit())
                {
                    WorldPacket data(SMSG_SPIRIT_HEALER_CONFIRM, 8);
                    data << uint64(target->GetGUID());
                    originalCaster->GetSession()->SendPacket(&data);
                }
            }

            void Register()
            {
                OnEffectHitTarget += SpellEffectFn(spell_gen_spirit_healer_res_SpellScript::HandleDummy, EFFECT_0, SPELL_EFFECT_DUMMY);
            }
        };

        SpellScript* GetSpellScript() const
        {
            return new spell_gen_spirit_healer_res_SpellScript();
        }
};

enum TransporterBackfires
{
    SPELL_TRANSPORTER_MALFUNCTION_POLYMORPH     = 23444,
    SPELL_TRANSPORTER_EVIL_TWIN                 = 23445,
    SPELL_TRANSPORTER_MALFUNCTION_MISS          = 36902,
};

class spell_gen_gadgetzan_transporter_backfire : public SpellScriptLoader
{
    public:
        spell_gen_gadgetzan_transporter_backfire() : SpellScriptLoader("spell_gen_gadgetzan_transporter_backfire") { }

        class spell_gen_gadgetzan_transporter_backfire_SpellScript : public SpellScript
        {
            PrepareSpellScript(spell_gen_gadgetzan_transporter_backfire_SpellScript)

            bool Validate(SpellInfo const* /*SpellEntry*/)
            {
                if (!sSpellMgr->GetSpellInfo(SPELL_TRANSPORTER_MALFUNCTION_POLYMORPH) || !sSpellMgr->GetSpellInfo(SPELL_TRANSPORTER_EVIL_TWIN)
                    || !sSpellMgr->GetSpellInfo(SPELL_TRANSPORTER_MALFUNCTION_MISS))
                    return false;
                return true;
            }

            void HandleDummy(SpellEffIndex /* effIndex */)
            {
                Unit* caster = GetCaster();
                int32 r = irand(0, 119);
                if (r < 20)                           // Transporter Malfunction - 1/6 polymorph
                    caster->CastSpell(caster, SPELL_TRANSPORTER_MALFUNCTION_POLYMORPH, true);
                else if (r < 100)                     // Evil Twin               - 4/6 evil twin
                    caster->CastSpell(caster, SPELL_TRANSPORTER_EVIL_TWIN, true);
                else                                    // Transporter Malfunction - 1/6 miss the target
                    caster->CastSpell(caster, SPELL_TRANSPORTER_MALFUNCTION_MISS, true);
            }

            void Register()
            {
                OnEffectHitTarget += SpellEffectFn(spell_gen_gadgetzan_transporter_backfire_SpellScript::HandleDummy, EFFECT_0, SPELL_EFFECT_DUMMY);
            }
        };

        SpellScript* GetSpellScript() const
        {
            return new spell_gen_gadgetzan_transporter_backfire_SpellScript();
        }
};

enum GnomishTransporter
{
    SPELL_TRANSPORTER_SUCCESS                   = 23441,
    SPELL_TRANSPORTER_FAILURE                   = 23446,
};

class spell_gen_gnomish_transporter : public SpellScriptLoader
{
    public:
        spell_gen_gnomish_transporter() : SpellScriptLoader("spell_gen_gnomish_transporter") { }

        class spell_gen_gnomish_transporter_SpellScript : public SpellScript
        {
            PrepareSpellScript(spell_gen_gnomish_transporter_SpellScript)

            bool Validate(SpellInfo const* /*SpellEntry*/)
            {
                if (!sSpellMgr->GetSpellInfo(SPELL_TRANSPORTER_SUCCESS) || !sSpellMgr->GetSpellInfo(SPELL_TRANSPORTER_FAILURE))
                    return false;
                return true;
            }

            void HandleDummy(SpellEffIndex /* effIndex */)
            {
                Unit* caster = GetCaster();
                caster->CastSpell(caster, roll_chance_i(50) ? SPELL_TRANSPORTER_SUCCESS : SPELL_TRANSPORTER_FAILURE , true);
            }

            void Register()
            {
                OnEffectHitTarget += SpellEffectFn(spell_gen_gnomish_transporter_SpellScript::HandleDummy, EFFECT_0, SPELL_EFFECT_DUMMY);
            }
        };

        SpellScript* GetSpellScript() const
        {
            return new spell_gen_gnomish_transporter_SpellScript();
        }
};

enum DalaranDisguiseSpells
{
    SPELL_SUNREAVER_DISGUISE_TRIGGER       = 69672,
    SPELL_SUNREAVER_DISGUISE_FEMALE        = 70973,
    SPELL_SUNREAVER_DISGUISE_MALE          = 70974,

    SPELL_SILVER_COVENANT_DISGUISE_TRIGGER = 69673,
    SPELL_SILVER_COVENANT_DISGUISE_FEMALE  = 70971,
    SPELL_SILVER_COVENANT_DISGUISE_MALE    = 70972,
};

class spell_gen_dalaran_disguise : public SpellScriptLoader
{
    public:
        spell_gen_dalaran_disguise(const char* name) : SpellScriptLoader(name) {}

        class spell_gen_dalaran_disguise_SpellScript : public SpellScript
        {
            PrepareSpellScript(spell_gen_dalaran_disguise_SpellScript);
            bool Validate(SpellInfo const* spellEntry)
            {
                switch (spellEntry->Id)
                {
                    case SPELL_SUNREAVER_DISGUISE_TRIGGER:
                        if (!sSpellMgr->GetSpellInfo(SPELL_SUNREAVER_DISGUISE_FEMALE) || !sSpellMgr->GetSpellInfo(SPELL_SUNREAVER_DISGUISE_MALE))
                            return false;
                        break;
                    case SPELL_SILVER_COVENANT_DISGUISE_TRIGGER:
                        if (!sSpellMgr->GetSpellInfo(SPELL_SILVER_COVENANT_DISGUISE_FEMALE) || !sSpellMgr->GetSpellInfo(SPELL_SILVER_COVENANT_DISGUISE_MALE))
                            return false;
                        break;
                }
                return true;
            }

            void HandleScript(SpellEffIndex /*effIndex*/)
            {
                if (Player* player = GetHitPlayer())
                {
                    uint8 gender = player->getGender();

                    uint32 spellId = GetSpellInfo()->Id;

                    switch (spellId)
                    {
                        case SPELL_SUNREAVER_DISGUISE_TRIGGER:
                            spellId = gender ? SPELL_SUNREAVER_DISGUISE_FEMALE : SPELL_SUNREAVER_DISGUISE_MALE;
                            break;
                        case SPELL_SILVER_COVENANT_DISGUISE_TRIGGER:
                            spellId = gender ? SPELL_SILVER_COVENANT_DISGUISE_FEMALE : SPELL_SILVER_COVENANT_DISGUISE_MALE;
                            break;
                        default:
                            break;
                    }
                    GetCaster()->CastSpell(player, spellId, true);
                }
            }

            void Register()
            {
                OnEffectHitTarget += SpellEffectFn(spell_gen_dalaran_disguise_SpellScript::HandleScript, EFFECT_0, SPELL_EFFECT_SCRIPT_EFFECT);
            }
        };

        SpellScript* GetSpellScript() const
        {
            return new spell_gen_dalaran_disguise_SpellScript();
        }
};

/* DOCUMENTATION: Break-Shield spells
    Break-Shield spells can be classified in three groups:

        - Spells on vehicle bar used by players:
            + EFFECT_0: SCRIPT_EFFECT
            + EFFECT_1: NONE
            + EFFECT_2: NONE
        - Spells casted by players triggered by script:
            + EFFECT_0: SCHOOL_DAMAGE
            + EFFECT_1: SCRIPT_EFFECT
            + EFFECT_2: FORCE_CAST
        - Spells casted by NPCs on players:
            + EFFECT_0: SCHOOL_DAMAGE
            + EFFECT_1: SCRIPT_EFFECT
            + EFFECT_2: NONE

    In the following script we handle the SCRIPT_EFFECT for effIndex EFFECT_0 and EFFECT_1.
        - When handling EFFECT_0 we're in the "Spells on vehicle bar used by players" case
          and we'll trigger "Spells casted by players triggered by script"
        - When handling EFFECT_1 we're in the "Spells casted by players triggered by script"
          or "Spells casted by NPCs on players" so we'll search for the first defend layer and drop it.
*/

enum BreakShieldSpells
{
    SPELL_BREAK_SHIELD_DAMAGE_2K                 = 62626,
    SPELL_BREAK_SHIELD_DAMAGE_10K                = 64590,

    SPELL_BREAK_SHIELD_TRIGGER_FACTION_MOUNTS    = 62575, // Also on ToC5 mounts
    SPELL_BREAK_SHIELD_TRIGGER_CAMPAING_WARHORSE = 64595,
    SPELL_BREAK_SHIELD_TRIGGER_UNK               = 66480,
};

class spell_gen_break_shield: public SpellScriptLoader
{
    public:
        spell_gen_break_shield(const char* name) : SpellScriptLoader(name) {}

        class spell_gen_break_shield_SpellScript : public SpellScript
        {
            PrepareSpellScript(spell_gen_break_shield_SpellScript)

            void HandleScriptEffect(SpellEffIndex effIndex)
            {
                Unit* target = GetHitUnit();

                switch (effIndex)
                {
                    case EFFECT_0: // On spells wich trigger the damaging spell (and also the visual)
                    {
                        uint32 spellId;

                        switch (GetSpellInfo()->Id)
                        {
                            case SPELL_BREAK_SHIELD_TRIGGER_UNK:
                            case SPELL_BREAK_SHIELD_TRIGGER_CAMPAING_WARHORSE:
                                spellId = SPELL_BREAK_SHIELD_DAMAGE_10K;
                                break;
                            case SPELL_BREAK_SHIELD_TRIGGER_FACTION_MOUNTS:
                                spellId = SPELL_BREAK_SHIELD_DAMAGE_2K;
                                break;
                            default:
                                return;
                        }

                        if (Unit* rider = GetCaster()->GetCharmer())
                            rider->CastSpell(target, spellId, false);
                        else
                            GetCaster()->CastSpell(target, spellId, false);
                        break;
                    }
                    case EFFECT_1: // On damaging spells, for removing a defend layer
                    {
                        Unit::AuraApplicationMap const& auras = target->GetAppliedAuras();
                        for (Unit::AuraApplicationMap::const_iterator itr = auras.begin(); itr != auras.end(); ++itr)
                        {
                            if (Aura* aura = itr->second->GetBase())
                            {
                                SpellInfo const* auraInfo = aura->GetSpellInfo();
                                if (auraInfo && auraInfo->SpellIconID == 2007 && aura->HasEffectType(SPELL_AURA_MOD_DAMAGE_PERCENT_TAKEN))
                                {
                                    aura->ModStackAmount(-1, AURA_REMOVE_BY_ENEMY_SPELL);
                                    // Remove dummys from rider (Necessary for updating visual shields)
                                    if (Unit* rider = target->GetCharmer())
                                        if (Aura* defend = rider->GetAura(aura->GetId()))
                                            defend->ModStackAmount(-1, AURA_REMOVE_BY_ENEMY_SPELL);
                                    break;
                                }
                            }
                        }
                        break;
                    }
                    default:
                        break;
                }
            }

            void Register()
            {
                OnEffectHitTarget += SpellEffectFn(spell_gen_break_shield_SpellScript::HandleScriptEffect, EFFECT_FIRST_FOUND, SPELL_EFFECT_SCRIPT_EFFECT);
            }
        };

        SpellScript* GetSpellScript() const
        {
            return new spell_gen_break_shield_SpellScript();
        }
};

/* DOCUMENTATION: Charge spells
    Charge spells can be classified in four groups:

        - Spells on vehicle bar used by players:
            + EFFECT_0: SCRIPT_EFFECT
            + EFFECT_1: TRIGGER_SPELL
            + EFFECT_2: NONE
        - Spells casted by player's mounts triggered by script:
            + EFFECT_0: CHARGE
            + EFFECT_1: TRIGGER_SPELL
            + EFFECT_2: APPLY_AURA
        - Spells casted by players on the target triggered by script:
            + EFFECT_0: SCHOOL_DAMAGE
            + EFFECT_1: SCRIPT_EFFECT
            + EFFECT_2: NONE
        - Spells casted by NPCs on players:
            + EFFECT_0: SCHOOL_DAMAGE
            + EFFECT_1: CHARGE
            + EFFECT_2: SCRIPT_EFFECT

    In the following script we handle the SCRIPT_EFFECT and CHARGE
        - When handling SCRIPT_EFFECT:
            + EFFECT_0: Corresponds to "Spells on vehicle bar used by players" and we make player's mount cast
              the charge effect on the current target ("Spells casted by player's mounts triggered by script").
            + EFFECT_1 and EFFECT_2: Triggered when "Spells casted by player's mounts triggered by script" hits target,
              corresponding to "Spells casted by players on the target triggered by script" and "Spells casted by
              NPCs on players" and we check Defend layers and drop a charge of the first found.
        - When handling CHARGE:
            + Only launched for "Spells casted by player's mounts triggered by script", makes the player cast the
              damaging spell on target with a small chance of failing it.
*/

enum ChargeSpells
{
    SPELL_CHARGE_DAMAGE_8K5             = 62874,
    SPELL_CHARGE_DAMAGE_20K             = 68498,
    SPELL_CHARGE_DAMAGE_45K             = 64591,

    SPELL_CHARGE_CHARGING_EFFECT_8K5    = 63661,
    SPELL_CHARGE_CHARGING_EFFECT_20K_1  = 68284,
    SPELL_CHARGE_CHARGING_EFFECT_20K_2  = 68501,
    SPELL_CHARGE_CHARGING_EFFECT_45K_1  = 62563,
    SPELL_CHARGE_CHARGING_EFFECT_45K_2  = 66481,

    SPELL_CHARGE_TRIGGER_FACTION_MOUNTS = 62960,
    SPELL_CHARGE_TRIGGER_TRIAL_CHAMPION = 68282,

    SPELL_CHARGE_MISS_EFFECT            = 62977,
};

class spell_gen_mounted_charge: public SpellScriptLoader
{
    public:
        spell_gen_mounted_charge() : SpellScriptLoader("spell_gen_mounted_charge") { }

        class spell_gen_mounted_charge_SpellScript : public SpellScript
        {
            PrepareSpellScript(spell_gen_mounted_charge_SpellScript)

            void HandleScriptEffect(SpellEffIndex effIndex)
            {
                Unit* target = GetHitUnit();

                switch (effIndex)
                {
                    case EFFECT_0: // On spells wich trigger the damaging spell (and also the visual)
                    {
                        uint32 spellId;

                        switch (GetSpellInfo()->Id)
                        {
                            case SPELL_CHARGE_TRIGGER_TRIAL_CHAMPION:
                                spellId = SPELL_CHARGE_CHARGING_EFFECT_20K_1;
                                break;
                            case SPELL_CHARGE_TRIGGER_FACTION_MOUNTS:
                                spellId = SPELL_CHARGE_CHARGING_EFFECT_8K5;
                                break;
                            default:
                                return;
                        }

                        // If target isn't a training dummy there's a chance of failing the charge
                        if (!target->HasFlag(UNIT_FIELD_FLAGS, UNIT_FLAG_DISABLE_MOVE) && roll_chance_f(12.5f))
                            spellId = SPELL_CHARGE_MISS_EFFECT;

                        if (Unit* vehicle = GetCaster()->GetVehicleBase())
                            vehicle->CastSpell(target, spellId, false);
                        else
                            GetCaster()->CastSpell(target, spellId, false);
                        break;
                    }
                    case EFFECT_1: // On damaging spells, for removing a defend layer
                    case EFFECT_2:
                    {
                        Unit::AuraApplicationMap const& auras = target->GetAppliedAuras();
                        for (Unit::AuraApplicationMap::const_iterator itr = auras.begin(); itr != auras.end(); ++itr)
                        {
                            if (Aura* aura = itr->second->GetBase())
                            {
                                SpellInfo const* auraInfo = aura->GetSpellInfo();
                                if (auraInfo && auraInfo->SpellIconID == 2007 && aura->HasEffectType(SPELL_AURA_MOD_DAMAGE_PERCENT_TAKEN))
                                {
                                    aura->ModStackAmount(-1, AURA_REMOVE_BY_ENEMY_SPELL);
                                    // Remove dummys from rider (Necessary for updating visual shields)
                                    if (Unit* rider = target->GetCharmer())
                                        if (Aura* defend = rider->GetAura(aura->GetId()))
                                            defend->ModStackAmount(-1, AURA_REMOVE_BY_ENEMY_SPELL);
                                    break;
                                }
                            }
                        }
                        break;
                    }
                }
            }

            void HandleChargeEffect(SpellEffIndex /*effIndex*/)
            {
                uint32 spellId;

                switch (GetSpellInfo()->Id)
                {
                    case SPELL_CHARGE_CHARGING_EFFECT_8K5:
                        spellId = SPELL_CHARGE_DAMAGE_8K5;
                        break;
                    case SPELL_CHARGE_CHARGING_EFFECT_20K_1:
                    case SPELL_CHARGE_CHARGING_EFFECT_20K_2:
                        spellId = SPELL_CHARGE_DAMAGE_20K;
                        break;
                    case SPELL_CHARGE_CHARGING_EFFECT_45K_1:
                    case SPELL_CHARGE_CHARGING_EFFECT_45K_2:
                        spellId = SPELL_CHARGE_DAMAGE_45K;
                        break;
                    default:
                        return;
                }

                if (Unit* rider = GetCaster()->GetCharmer())
                    rider->CastSpell(GetHitUnit(), spellId, false);
                else
                    GetCaster()->CastSpell(GetHitUnit(), spellId, false);
            }

            void Register()
            {
                SpellInfo const* spell = sSpellMgr->GetSpellInfo(m_scriptSpellId);

                if (spell->HasEffect(SPELL_EFFECT_SCRIPT_EFFECT))
                    OnEffectHitTarget += SpellEffectFn(spell_gen_mounted_charge_SpellScript::HandleScriptEffect, EFFECT_FIRST_FOUND, SPELL_EFFECT_SCRIPT_EFFECT);

                if (spell->Effects[EFFECT_0].Effect == SPELL_EFFECT_CHARGE)
                    OnEffectHitTarget += SpellEffectFn(spell_gen_mounted_charge_SpellScript::HandleChargeEffect, EFFECT_0, SPELL_EFFECT_CHARGE);
            }
        };

        SpellScript* GetSpellScript() const
        {
            return new spell_gen_mounted_charge_SpellScript();
        }
};

enum DefendVisuals
{
    SPELL_VISUAL_SHIELD_1 = 63130,
    SPELL_VISUAL_SHIELD_2 = 63131,
    SPELL_VISUAL_SHIELD_3 = 63132,
};

class spell_gen_defend : public SpellScriptLoader
{
    public:
        spell_gen_defend() : SpellScriptLoader("spell_gen_defend") { }

        class spell_gen_defend_AuraScript : public AuraScript
        {
            PrepareAuraScript(spell_gen_defend_AuraScript);

            bool Validate(SpellInfo const* /*spellEntry*/)
            {
                if (!sSpellMgr->GetSpellInfo(SPELL_VISUAL_SHIELD_1))
                    return false;
                if (!sSpellMgr->GetSpellInfo(SPELL_VISUAL_SHIELD_2))
                    return false;
                if (!sSpellMgr->GetSpellInfo(SPELL_VISUAL_SHIELD_3))
                    return false;
                return true;
            }

            void RefreshVisualShields(AuraEffect const* aurEff, AuraEffectHandleModes /*mode*/)
            {
                if (GetCaster())
                {
                    Unit* target = GetTarget();

                    for (uint8 i = 0; i < GetSpellInfo()->StackAmount; ++i)
                        target->RemoveAurasDueToSpell(SPELL_VISUAL_SHIELD_1 + i);

                    target->CastSpell(target, SPELL_VISUAL_SHIELD_1 + GetAura()->GetStackAmount() - 1, true, NULL, aurEff);
                }
                else
                    GetTarget()->RemoveAurasDueToSpell(GetId());
            }

            void RemoveVisualShields(AuraEffect const* /*aurEff*/, AuraEffectHandleModes /*mode*/)
            {
                for (uint8 i = 0; i < GetSpellInfo()->StackAmount; ++i)
                    GetTarget()->RemoveAurasDueToSpell(SPELL_VISUAL_SHIELD_1 + i);
            }

            void RemoveDummyFromDriver(AuraEffect const* /*aurEff*/, AuraEffectHandleModes /*mode*/)
            {
                if (Unit* caster = GetCaster())
                    if (TempSummon* vehicle = caster->ToTempSummon())
                        if (Unit* rider = vehicle->GetSummoner())
                            rider->RemoveAurasDueToSpell(GetId());
            }

            void Register()
            {
                SpellInfo const* spell = sSpellMgr->GetSpellInfo(m_scriptSpellId);

                // Defend spells casted by NPCs (add visuals)
                if (spell->Effects[EFFECT_0].ApplyAuraName == SPELL_AURA_MOD_DAMAGE_PERCENT_TAKEN)
                {
                    AfterEffectApply += AuraEffectApplyFn(spell_gen_defend_AuraScript::RefreshVisualShields, EFFECT_0, SPELL_AURA_MOD_DAMAGE_PERCENT_TAKEN, AURA_EFFECT_HANDLE_REAL_OR_REAPPLY_MASK);
                    OnEffectRemove += AuraEffectRemoveFn(spell_gen_defend_AuraScript::RemoveVisualShields, EFFECT_0, SPELL_AURA_MOD_DAMAGE_PERCENT_TAKEN, AURA_EFFECT_HANDLE_CHANGE_AMOUNT_MASK);
                }

                // Remove Defend spell from player when he dismounts
                if (spell->Effects[EFFECT_2].ApplyAuraName == SPELL_AURA_MOD_DAMAGE_PERCENT_TAKEN)
                    OnEffectRemove += AuraEffectRemoveFn(spell_gen_defend_AuraScript::RemoveDummyFromDriver, EFFECT_2, SPELL_AURA_MOD_DAMAGE_PERCENT_TAKEN, AURA_EFFECT_HANDLE_REAL);

                // Defend spells casted by players (add/remove visuals)
                if (spell->Effects[EFFECT_1].ApplyAuraName == SPELL_AURA_DUMMY)
                {
                    AfterEffectApply += AuraEffectApplyFn(spell_gen_defend_AuraScript::RefreshVisualShields, EFFECT_1, SPELL_AURA_DUMMY, AURA_EFFECT_HANDLE_REAL_OR_REAPPLY_MASK);
                    OnEffectRemove += AuraEffectRemoveFn(spell_gen_defend_AuraScript::RemoveVisualShields, EFFECT_1, SPELL_AURA_DUMMY, AURA_EFFECT_HANDLE_CHANGE_AMOUNT_MASK);
                }
            }
        };

        AuraScript* GetAuraScript() const
        {
            return new spell_gen_defend_AuraScript();
        }
};

enum MountedDuelSpells
{
    SPELL_ON_TOURNAMENT_MOUNT = 63034,
    SPELL_MOUNTED_DUEL        = 62875,
};

class spell_gen_tournament_duel : public SpellScriptLoader
{
    public:
        spell_gen_tournament_duel() : SpellScriptLoader("spell_gen_tournament_duel") { }

        class spell_gen_tournament_duel_SpellScript : public SpellScript
        {
            PrepareSpellScript(spell_gen_tournament_duel_SpellScript);

            bool Validate(SpellInfo const* /*spellEntry*/)
            {
                if (!sSpellMgr->GetSpellInfo(SPELL_ON_TOURNAMENT_MOUNT))
                    return false;
                if (!sSpellMgr->GetSpellInfo(SPELL_MOUNTED_DUEL))
                    return false;
                return true;
            }

            void HandleScriptEffect(SpellEffIndex /*effIndex*/)
            {
                if (Unit* rider = GetCaster()->GetCharmer())
                {
                    if (Player* plrTarget = GetHitPlayer())
                    {
                        if (plrTarget->HasAura(SPELL_ON_TOURNAMENT_MOUNT) && plrTarget->GetVehicleBase())
                            rider->CastSpell(plrTarget, SPELL_MOUNTED_DUEL, true);
                    }
                    else if (Unit* unitTarget = GetHitUnit())
                    {
                        if (unitTarget->GetCharmer() && unitTarget->GetCharmer()->GetTypeId() == TYPEID_PLAYER && unitTarget->GetCharmer()->HasAura(SPELL_ON_TOURNAMENT_MOUNT))
                            rider->CastSpell(unitTarget->GetCharmer(), SPELL_MOUNTED_DUEL, true);
                    }
                }
            }

            void Register()
            {
                OnEffectHitTarget += SpellEffectFn(spell_gen_tournament_duel_SpellScript::HandleScriptEffect, EFFECT_0, SPELL_EFFECT_SCRIPT_EFFECT);
            }
        };

        SpellScript* GetSpellScript() const
        {
            return new spell_gen_tournament_duel_SpellScript();
        }
};

enum TournamentMountsSpells
{
    SPELL_LANCE_EQUIPPED = 62853,
};

class spell_gen_summon_tournament_mount : public SpellScriptLoader
{
    public:
        spell_gen_summon_tournament_mount() : SpellScriptLoader("spell_gen_summon_tournament_mount") { }

        class spell_gen_summon_tournament_mount_SpellScript : public SpellScript
        {
            PrepareSpellScript(spell_gen_summon_tournament_mount_SpellScript);

            bool Validate(SpellInfo const* /*spellEntry*/)
            {
                if (!sSpellMgr->GetSpellInfo(SPELL_LANCE_EQUIPPED))
                    return false;
                return true;
            }

            SpellCastResult CheckIfLanceEquiped()
            {
                if (GetCaster()->IsInDisallowedMountForm())
                    GetCaster()->RemoveAurasByType(SPELL_AURA_MOD_SHAPESHIFT);

                if (!GetCaster()->HasAura(SPELL_LANCE_EQUIPPED))
                {
                    SetCustomCastResultMessage(SPELL_CUSTOM_ERROR_MUST_HAVE_LANCE_EQUIPPED);
                    return SPELL_FAILED_CUSTOM_ERROR;
                }

                return SPELL_CAST_OK;
            }

            void Register()
            {
                OnCheckCast += SpellCheckCastFn(spell_gen_summon_tournament_mount_SpellScript::CheckIfLanceEquiped);
            }
        };

        SpellScript* GetSpellScript() const
        {
            return new spell_gen_summon_tournament_mount_SpellScript();
        }
};

enum TournamentPennantSpells
{
    SPELL_PENNANT_STORMWIND_ASPIRANT      = 62595,
    SPELL_PENNANT_STORMWIND_VALIANT       = 62596,
    SPELL_PENNANT_STORMWIND_CHAMPION      = 62594,
    SPELL_PENNANT_GNOMEREGAN_ASPIRANT     = 63394,
    SPELL_PENNANT_GNOMEREGAN_VALIANT      = 63395,
    SPELL_PENNANT_GNOMEREGAN_CHAMPION     = 63396,
    SPELL_PENNANT_SEN_JIN_ASPIRANT        = 63397,
    SPELL_PENNANT_SEN_JIN_VALIANT         = 63398,
    SPELL_PENNANT_SEN_JIN_CHAMPION        = 63399,
    SPELL_PENNANT_SILVERMOON_ASPIRANT     = 63401,
    SPELL_PENNANT_SILVERMOON_VALIANT      = 63402,
    SPELL_PENNANT_SILVERMOON_CHAMPION     = 63403,
    SPELL_PENNANT_DARNASSUS_ASPIRANT      = 63404,
    SPELL_PENNANT_DARNASSUS_VALIANT       = 63405,
    SPELL_PENNANT_DARNASSUS_CHAMPION      = 63406,
    SPELL_PENNANT_EXODAR_ASPIRANT         = 63421,
    SPELL_PENNANT_EXODAR_VALIANT          = 63422,
    SPELL_PENNANT_EXODAR_CHAMPION         = 63423,
    SPELL_PENNANT_IRONFORGE_ASPIRANT      = 63425,
    SPELL_PENNANT_IRONFORGE_VALIANT       = 63426,
    SPELL_PENNANT_IRONFORGE_CHAMPION      = 63427,
    SPELL_PENNANT_UNDERCITY_ASPIRANT      = 63428,
    SPELL_PENNANT_UNDERCITY_VALIANT       = 63429,
    SPELL_PENNANT_UNDERCITY_CHAMPION      = 63430,
    SPELL_PENNANT_ORGRIMMAR_ASPIRANT      = 63431,
    SPELL_PENNANT_ORGRIMMAR_VALIANT       = 63432,
    SPELL_PENNANT_ORGRIMMAR_CHAMPION      = 63433,
    SPELL_PENNANT_THUNDER_BLUFF_ASPIRANT  = 63434,
    SPELL_PENNANT_THUNDER_BLUFF_VALIANT   = 63435,
    SPELL_PENNANT_THUNDER_BLUFF_CHAMPION  = 63436,
    SPELL_PENNANT_ARGENT_CRUSADE_ASPIRANT = 63606,
    SPELL_PENNANT_ARGENT_CRUSADE_VALIANT  = 63500,
    SPELL_PENNANT_ARGENT_CRUSADE_CHAMPION = 63501,
    SPELL_PENNANT_EBON_BLADE_ASPIRANT     = 63607,
    SPELL_PENNANT_EBON_BLADE_VALIANT      = 63608,
    SPELL_PENNANT_EBON_BLADE_CHAMPION     = 63609,
};

enum TournamentMounts
{
    NPC_STORMWIND_STEED             = 33217,
    NPC_IRONFORGE_RAM               = 33316,
    NPC_GNOMEREGAN_MECHANOSTRIDER   = 33317,
    NPC_EXODAR_ELEKK                = 33318,
    NPC_DARNASSIAN_NIGHTSABER       = 33319,
    NPC_ORGRIMMAR_WOLF              = 33320,
    NPC_DARK_SPEAR_RAPTOR           = 33321,
    NPC_THUNDER_BLUFF_KODO          = 33322,
    NPC_SILVERMOON_HAWKSTRIDER      = 33323,
    NPC_FORSAKEN_WARHORSE           = 33324,
    NPC_ARGENT_WARHORSE             = 33782,
    NPC_ARGENT_STEED_ASPIRANT       = 33845,
    NPC_ARGENT_HAWKSTRIDER_ASPIRANT = 33844,
};

enum TournamentQuestsAchievements
{
    ACHIEVEMENT_CHAMPION_STORMWIND     = 2781,
    ACHIEVEMENT_CHAMPION_DARNASSUS     = 2777,
    ACHIEVEMENT_CHAMPION_IRONFORGE     = 2780,
    ACHIEVEMENT_CHAMPION_GNOMEREGAN    = 2779,
    ACHIEVEMENT_CHAMPION_THE_EXODAR    = 2778,
    ACHIEVEMENT_CHAMPION_ORGRIMMAR     = 2783,
    ACHIEVEMENT_CHAMPION_SEN_JIN       = 2784,
    ACHIEVEMENT_CHAMPION_THUNDER_BLUFF = 2786,
    ACHIEVEMENT_CHAMPION_UNDERCITY     = 2787,
    ACHIEVEMENT_CHAMPION_SILVERMOON    = 2785,
    ACHIEVEMENT_ARGENT_VALOR           = 2758,
    ACHIEVEMENT_CHAMPION_ALLIANCE      = 2782,
    ACHIEVEMENT_CHAMPION_HORDE         = 2788,

    QUEST_VALIANT_OF_STORMWIND         = 13593,
    QUEST_A_VALIANT_OF_STORMWIND       = 13684,
    QUEST_VALIANT_OF_DARNASSUS         = 13706,
    QUEST_A_VALIANT_OF_DARNASSUS       = 13689,
    QUEST_VALIANT_OF_IRONFORGE         = 13703,
    QUEST_A_VALIANT_OF_IRONFORGE       = 13685,
    QUEST_VALIANT_OF_GNOMEREGAN        = 13704,
    QUEST_A_VALIANT_OF_GNOMEREGAN      = 13688,
    QUEST_VALIANT_OF_THE_EXODAR        = 13705,
    QUEST_A_VALIANT_OF_THE_EXODAR      = 13690,
    QUEST_VALIANT_OF_ORGRIMMAR         = 13707,
    QUEST_A_VALIANT_OF_ORGRIMMAR       = 13691,
    QUEST_VALIANT_OF_SEN_JIN           = 13708,
    QUEST_A_VALIANT_OF_SEN_JIN         = 13693,
    QUEST_VALIANT_OF_THUNDER_BLUFF     = 13709,
    QUEST_A_VALIANT_OF_THUNDER_BLUFF   = 13694,
    QUEST_VALIANT_OF_UNDERCITY         = 13710,
    QUEST_A_VALIANT_OF_UNDERCITY       = 13695,
    QUEST_VALIANT_OF_SILVERMOON        = 13711,
    QUEST_A_VALIANT_OF_SILVERMOON      = 13696,
};

class spell_gen_on_tournament_mount : public SpellScriptLoader
{
    public:
        spell_gen_on_tournament_mount() : SpellScriptLoader("spell_gen_on_tournament_mount") { }

        class spell_gen_on_tournament_mount_AuraScript : public AuraScript
        {
            PrepareAuraScript(spell_gen_on_tournament_mount_AuraScript);

            uint32 _pennantSpellId;

            bool Load()
            {
                _pennantSpellId = 0;
                return GetCaster() && GetCaster()->GetTypeId() == TYPEID_PLAYER;
            }

            void HandleApplyEffect(AuraEffect const* /*aurEff*/, AuraEffectHandleModes /*mode*/)
            {
                if (Unit* caster = GetCaster())
                {
                    if (Unit* vehicle = caster->GetVehicleBase())
                    {
                        _pennantSpellId = GetPennatSpellId(caster->ToPlayer(), vehicle);
                        caster->CastSpell(caster, _pennantSpellId, true);
                    }
                }
            }

            void HandleRemoveEffect(AuraEffect const* /*aurEff*/, AuraEffectHandleModes /*mode*/)
            {
                if (Unit* caster = GetCaster())
                    caster->RemoveAurasDueToSpell(_pennantSpellId);
            }

            uint32 GetPennatSpellId(Player* player, Unit* mount)
            {
                switch (mount->GetEntry())
                {
                    case NPC_ARGENT_STEED_ASPIRANT:
                    case NPC_STORMWIND_STEED:
                    {
                        if (player->HasAchieved(ACHIEVEMENT_CHAMPION_STORMWIND))
                            return SPELL_PENNANT_STORMWIND_CHAMPION;
                        else if (player->GetQuestRewardStatus(QUEST_VALIANT_OF_STORMWIND) || player->GetQuestRewardStatus(QUEST_A_VALIANT_OF_STORMWIND))
                            return SPELL_PENNANT_STORMWIND_VALIANT;
                        else
                            return SPELL_PENNANT_STORMWIND_ASPIRANT;
                    }
                    case NPC_GNOMEREGAN_MECHANOSTRIDER:
                    {
                        if (player->HasAchieved(ACHIEVEMENT_CHAMPION_GNOMEREGAN))
                            return SPELL_PENNANT_GNOMEREGAN_CHAMPION;
                        else if (player->GetQuestRewardStatus(QUEST_VALIANT_OF_GNOMEREGAN) || player->GetQuestRewardStatus(QUEST_A_VALIANT_OF_GNOMEREGAN))
                            return SPELL_PENNANT_GNOMEREGAN_VALIANT;
                        else
                            return SPELL_PENNANT_GNOMEREGAN_ASPIRANT;
                    }
                    case NPC_DARK_SPEAR_RAPTOR:
                    {
                        if (player->HasAchieved(ACHIEVEMENT_CHAMPION_SEN_JIN))
                            return SPELL_PENNANT_SEN_JIN_CHAMPION;
                        else if (player->GetQuestRewardStatus(QUEST_VALIANT_OF_SEN_JIN) || player->GetQuestRewardStatus(QUEST_A_VALIANT_OF_SEN_JIN))
                            return SPELL_PENNANT_SEN_JIN_VALIANT;
                        else
                            return SPELL_PENNANT_SEN_JIN_ASPIRANT;
                    }
                    case NPC_ARGENT_HAWKSTRIDER_ASPIRANT:
                    case NPC_SILVERMOON_HAWKSTRIDER:
                    {
                        if (player->HasAchieved(ACHIEVEMENT_CHAMPION_SILVERMOON))
                            return SPELL_PENNANT_SILVERMOON_CHAMPION;
                        else if (player->GetQuestRewardStatus(QUEST_VALIANT_OF_SILVERMOON) || player->GetQuestRewardStatus(QUEST_A_VALIANT_OF_SILVERMOON))
                            return SPELL_PENNANT_SILVERMOON_VALIANT;
                        else
                            return SPELL_PENNANT_SILVERMOON_ASPIRANT;
                    }
                    case NPC_DARNASSIAN_NIGHTSABER:
                    {
                        if (player->HasAchieved(ACHIEVEMENT_CHAMPION_DARNASSUS))
                            return SPELL_PENNANT_DARNASSUS_CHAMPION;
                        else if (player->GetQuestRewardStatus(QUEST_VALIANT_OF_DARNASSUS) || player->GetQuestRewardStatus(QUEST_A_VALIANT_OF_DARNASSUS))
                            return SPELL_PENNANT_DARNASSUS_VALIANT;
                        else
                            return SPELL_PENNANT_DARNASSUS_ASPIRANT;
                    }
                    case NPC_EXODAR_ELEKK:
                    {
                        if (player->HasAchieved(ACHIEVEMENT_CHAMPION_THE_EXODAR))
                            return SPELL_PENNANT_EXODAR_CHAMPION;
                        else if (player->GetQuestRewardStatus(QUEST_VALIANT_OF_THE_EXODAR) || player->GetQuestRewardStatus(QUEST_A_VALIANT_OF_THE_EXODAR))
                            return SPELL_PENNANT_EXODAR_VALIANT;
                        else
                            return SPELL_PENNANT_EXODAR_ASPIRANT;
                    }
                    case NPC_IRONFORGE_RAM:
                    {
                        if (player->HasAchieved(ACHIEVEMENT_CHAMPION_IRONFORGE))
                            return SPELL_PENNANT_IRONFORGE_CHAMPION;
                        else if (player->GetQuestRewardStatus(QUEST_VALIANT_OF_IRONFORGE) || player->GetQuestRewardStatus(QUEST_A_VALIANT_OF_IRONFORGE))
                            return SPELL_PENNANT_IRONFORGE_VALIANT;
                        else
                            return SPELL_PENNANT_IRONFORGE_ASPIRANT;
                    }
                    case NPC_FORSAKEN_WARHORSE:
                    {
                        if (player->HasAchieved(ACHIEVEMENT_CHAMPION_UNDERCITY))
                            return SPELL_PENNANT_UNDERCITY_CHAMPION;
                        else if (player->GetQuestRewardStatus(QUEST_VALIANT_OF_UNDERCITY) || player->GetQuestRewardStatus(QUEST_A_VALIANT_OF_UNDERCITY))
                            return SPELL_PENNANT_UNDERCITY_VALIANT;
                        else
                            return SPELL_PENNANT_UNDERCITY_ASPIRANT;
                    }
                    case NPC_ORGRIMMAR_WOLF:
                    {
                        if (player->HasAchieved(ACHIEVEMENT_CHAMPION_ORGRIMMAR))
                            return SPELL_PENNANT_ORGRIMMAR_CHAMPION;
                        else if (player->GetQuestRewardStatus(QUEST_VALIANT_OF_ORGRIMMAR) || player->GetQuestRewardStatus(QUEST_A_VALIANT_OF_ORGRIMMAR))
                            return SPELL_PENNANT_ORGRIMMAR_VALIANT;
                        else
                            return SPELL_PENNANT_ORGRIMMAR_ASPIRANT;
                    }
                    case NPC_THUNDER_BLUFF_KODO:
                    {
                        if (player->HasAchieved(ACHIEVEMENT_CHAMPION_THUNDER_BLUFF))
                            return SPELL_PENNANT_THUNDER_BLUFF_CHAMPION;
                        else if (player->GetQuestRewardStatus(QUEST_VALIANT_OF_THUNDER_BLUFF) || player->GetQuestRewardStatus(QUEST_A_VALIANT_OF_THUNDER_BLUFF))
                            return SPELL_PENNANT_THUNDER_BLUFF_VALIANT;
                        else
                            return SPELL_PENNANT_THUNDER_BLUFF_ASPIRANT;
                    }
                    case NPC_ARGENT_WARHORSE:
                    {
                        if (player->HasAchieved(ACHIEVEMENT_CHAMPION_ALLIANCE) || player->HasAchieved(ACHIEVEMENT_CHAMPION_HORDE))
                            return player->getClass() == CLASS_DEATH_KNIGHT ? SPELL_PENNANT_EBON_BLADE_CHAMPION : SPELL_PENNANT_ARGENT_CRUSADE_CHAMPION;
                        else if (player->HasAchieved(ACHIEVEMENT_ARGENT_VALOR))
                            return player->getClass() == CLASS_DEATH_KNIGHT ? SPELL_PENNANT_EBON_BLADE_VALIANT : SPELL_PENNANT_ARGENT_CRUSADE_VALIANT;
                        else
                            return player->getClass() == CLASS_DEATH_KNIGHT ? SPELL_PENNANT_EBON_BLADE_ASPIRANT : SPELL_PENNANT_ARGENT_CRUSADE_ASPIRANT;
                    }
                    default:
                        return 0;
                }
            }

            void Register()
            {
                AfterEffectApply += AuraEffectApplyFn(spell_gen_on_tournament_mount_AuraScript::HandleApplyEffect, EFFECT_0, SPELL_AURA_DUMMY, AURA_EFFECT_HANDLE_REAL_OR_REAPPLY_MASK);
                OnEffectRemove += AuraEffectRemoveFn(spell_gen_on_tournament_mount_AuraScript::HandleRemoveEffect, EFFECT_0, SPELL_AURA_DUMMY, AURA_EFFECT_HANDLE_REAL_OR_REAPPLY_MASK);
            }
        };

        AuraScript* GetAuraScript() const
        {
            return new spell_gen_on_tournament_mount_AuraScript();
        }
};

class spell_gen_tournament_pennant : public SpellScriptLoader
{
    public:
        spell_gen_tournament_pennant() : SpellScriptLoader("spell_gen_tournament_pennant") { }

        class spell_gen_tournament_pennant_AuraScript : public AuraScript
        {
            PrepareAuraScript(spell_gen_tournament_pennant_AuraScript);

            bool Load()
            {
                return GetCaster() && GetCaster()->GetTypeId() == TYPEID_PLAYER;
            }

            void HandleApplyEffect(AuraEffect const* /*aurEff*/, AuraEffectHandleModes /*mode*/)
            {
                if (Unit* caster = GetCaster())
                    if (!caster->GetVehicleBase())
                        caster->RemoveAurasDueToSpell(GetId());
            }

            void Register()
            {
                OnEffectApply += AuraEffectApplyFn(spell_gen_tournament_pennant_AuraScript::HandleApplyEffect, EFFECT_0, SPELL_AURA_DUMMY, AURA_EFFECT_HANDLE_REAL_OR_REAPPLY_MASK);
            }
        };

        AuraScript* GetAuraScript() const
        {
            return new spell_gen_tournament_pennant_AuraScript();
        }
};

enum ChaosBlast
{
    SPELL_CHAOS_BLAST   = 37675,
};

class spell_gen_chaos_blast : public SpellScriptLoader
{
    public:
        spell_gen_chaos_blast() : SpellScriptLoader("spell_gen_chaos_blast") { }

        class spell_gen_chaos_blast_SpellScript : public SpellScript
        {
            PrepareSpellScript(spell_gen_chaos_blast_SpellScript)

            bool Validate(SpellInfo const* /*SpellEntry*/)
            {
                if (!sSpellMgr->GetSpellInfo(SPELL_CHAOS_BLAST))
                    return false;
                return true;
            }
            void HandleDummy(SpellEffIndex /* effIndex */)
            {
                int32 basepoints0 = 100;
                Unit* caster = GetCaster();
                if (Unit* target = GetHitUnit())
                    caster->CastCustomSpell(target, SPELL_CHAOS_BLAST, &basepoints0, NULL, NULL, true);
            }

            void Register()
            {
                OnEffectHitTarget += SpellEffectFn(spell_gen_chaos_blast_SpellScript::HandleDummy, EFFECT_0, SPELL_EFFECT_DUMMY);
            }
        };

        SpellScript* GetSpellScript() const
        {
            return new spell_gen_chaos_blast_SpellScript();
        }

};

class spell_gen_ds_flush_knockback : public SpellScriptLoader
{
    public:
        spell_gen_ds_flush_knockback() : SpellScriptLoader("spell_gen_ds_flush_knockback") {}

        class spell_gen_ds_flush_knockback_SpellScript : public SpellScript
        {
            PrepareSpellScript(spell_gen_ds_flush_knockback_SpellScript);

            void HandleScript(SpellEffIndex /*effIndex*/)
            {
                // Here the target is the water spout and determines the position where the player is knocked from
                if (Unit* target = GetHitUnit())
                {
                    if (Player* player = GetCaster()->ToPlayer())
                    {
                        float horizontalSpeed = 20.0f + (40.0f - GetCaster()->GetDistance(target));
                        float verticalSpeed = 8.0f;
                        // This method relies on the Dalaran Sewer map disposition and Water Spout position
                        // What we do is knock the player from a position exactly behind him and at the end of the pipe
                        player->KnockbackFrom(target->GetPositionX(), player->GetPositionY(), horizontalSpeed, verticalSpeed);
                    }
                }
            }

            void Register()
            {
                OnEffectHitTarget += SpellEffectFn(spell_gen_ds_flush_knockback_SpellScript::HandleScript, EFFECT_0, SPELL_EFFECT_DUMMY);
            }
        };

        SpellScript* GetSpellScript() const
        {
            return new spell_gen_ds_flush_knockback_SpellScript();
        }
};

class spell_gen_wg_water : public SpellScriptLoader
{
    public:
        spell_gen_wg_water() : SpellScriptLoader("spell_gen_wg_water") {}

        class spell_gen_wg_water_SpellScript : public SpellScript
        {
            PrepareSpellScript(spell_gen_wg_water_SpellScript);

            SpellCastResult CheckCast()
            {
                if (!GetSpellInfo()->CheckTargetCreatureType(GetCaster()))
                    return SPELL_FAILED_DONT_REPORT;
                return SPELL_CAST_OK;
            }

            void Register()
            {
                OnCheckCast += SpellCheckCastFn(spell_gen_wg_water_SpellScript::CheckCast);
            }
        };

        SpellScript* GetSpellScript() const
        {
            return new spell_gen_wg_water_SpellScript();
        }
};

class spell_gen_count_pct_from_max_hp : public SpellScriptLoader
{
    public:
        spell_gen_count_pct_from_max_hp(char const* name, int32 damagePct = 0) : SpellScriptLoader(name), _damagePct(damagePct) { }

        class spell_gen_count_pct_from_max_hp_SpellScript : public SpellScript
        {
            PrepareSpellScript(spell_gen_count_pct_from_max_hp_SpellScript)

        public:
            spell_gen_count_pct_from_max_hp_SpellScript(int32 damagePct) : SpellScript(), _damagePct(damagePct) { }

            void RecalculateDamage()
            {
                if (!_damagePct)
                    _damagePct = GetHitDamage();

                SetHitDamage(GetHitUnit()->CountPctFromMaxHealth(_damagePct));
            }

            void Register()
            {
                OnHit += SpellHitFn(spell_gen_count_pct_from_max_hp_SpellScript::RecalculateDamage);
            }

        private:
            int32 _damagePct;
        };

        SpellScript* GetSpellScript() const
        {
            return new spell_gen_count_pct_from_max_hp_SpellScript(_damagePct);
        }

    private:
        int32 _damagePct;
};

class spell_gen_despawn_self : public SpellScriptLoader
{
public:
    spell_gen_despawn_self() : SpellScriptLoader("spell_gen_despawn_self") { }

    class spell_gen_despawn_self_SpellScript : public SpellScript
    {
        PrepareSpellScript(spell_gen_despawn_self_SpellScript);

        bool Load()
        {
            return GetCaster()->GetTypeId() == TYPEID_UNIT;
        }

        void HandleDummy(SpellEffIndex effIndex)
        {
            if (GetSpellInfo()->Effects[effIndex].Effect == SPELL_EFFECT_DUMMY || GetSpellInfo()->Effects[effIndex].Effect == SPELL_EFFECT_SCRIPT_EFFECT)
                GetCaster()->ToCreature()->DespawnOrUnsummon();
        }

        void Register()
        {
            OnEffectHitTarget += SpellEffectFn(spell_gen_despawn_self_SpellScript::HandleDummy, EFFECT_ALL, SPELL_EFFECT_ANY);
        }
    };

    SpellScript* GetSpellScript() const
    {
        return new spell_gen_despawn_self_SpellScript();
    }
};

class spell_gen_touch_the_nightmare : public SpellScriptLoader
{
public:
    spell_gen_touch_the_nightmare() : SpellScriptLoader("spell_gen_touch_the_nightmare") { }

    class spell_gen_touch_the_nightmare_SpellScript : public SpellScript
    {
        PrepareSpellScript(spell_gen_touch_the_nightmare_SpellScript);

        void HandleDamageCalc(SpellEffIndex /*effIndex*/)
        {
            uint32 bp = GetCaster()->GetMaxHealth() * 0.3f;
            SetHitDamage(bp);
        }

        void Register()
        {
            OnEffectHitTarget += SpellEffectFn(spell_gen_touch_the_nightmare_SpellScript::HandleDamageCalc, EFFECT_2, SPELL_EFFECT_SCHOOL_DAMAGE);
        }
    };

    SpellScript* GetSpellScript() const
    {
        return new spell_gen_touch_the_nightmare_SpellScript();
    }
};

class spell_gen_dream_funnel: public SpellScriptLoader
{
public:
    spell_gen_dream_funnel() : SpellScriptLoader("spell_gen_dream_funnel") { }

    class spell_gen_dream_funnel_AuraScript : public AuraScript
    {
        PrepareAuraScript(spell_gen_dream_funnel_AuraScript);

        void HandleEffectCalcAmount(AuraEffect const* /*aurEff*/, int32& amount, bool& canBeRecalculated)
        {
            if (GetCaster())
                amount = GetCaster()->GetMaxHealth() * 0.05f;

            canBeRecalculated = false;
        }

        void Register()
        {
            DoEffectCalcAmount += AuraEffectCalcAmountFn(spell_gen_dream_funnel_AuraScript::HandleEffectCalcAmount, EFFECT_0, SPELL_AURA_PERIODIC_HEAL);
            DoEffectCalcAmount += AuraEffectCalcAmountFn(spell_gen_dream_funnel_AuraScript::HandleEffectCalcAmount, EFFECT_2, SPELL_AURA_PERIODIC_DAMAGE);
        }
    };

    AuraScript* GetAuraScript() const
    {
        return new spell_gen_dream_funnel_AuraScript();
    }
};

enum GenericBandage
{
    SPELL_RECENTLY_BANDAGED = 11196,
};

class spell_gen_bandage : public SpellScriptLoader
{
    public:
        spell_gen_bandage() : SpellScriptLoader("spell_gen_bandage") { }

        class spell_gen_bandage_SpellScript : public SpellScript
        {
            PrepareSpellScript(spell_gen_bandage_SpellScript);

            bool Validate(SpellInfo const* /*spell*/)
            {
                if (!sSpellMgr->GetSpellInfo(SPELL_RECENTLY_BANDAGED))
                    return false;
                return true;
            }

            SpellCastResult CheckCast()
            {
                if (Unit* target = GetExplTargetUnit())
                {
                    if (target->HasAura(SPELL_RECENTLY_BANDAGED))
                        return SPELL_FAILED_TARGET_AURASTATE;
                }
                return SPELL_CAST_OK;
            }

            void HandleScript()
            {
                if (Unit* target = GetHitUnit())
                    GetCaster()->CastSpell(target, SPELL_RECENTLY_BANDAGED, true);
            }

            void Register()
            {
                OnCheckCast += SpellCheckCastFn(spell_gen_bandage_SpellScript::CheckCast);
                AfterHit += SpellHitFn(spell_gen_bandage_SpellScript::HandleScript);
            }
        };

        SpellScript* GetSpellScript() const
        {
            return new spell_gen_bandage_SpellScript();
        }
};

enum GenericLifebloom
{
    SPELL_HEXLORD_MALACRASS_LIFEBLOOM_FINAL_HEAL        = 43422,
    SPELL_TUR_RAGEPAW_LIFEBLOOM_FINAL_HEAL              = 52552,
    SPELL_CENARION_SCOUT_LIFEBLOOM_FINAL_HEAL           = 53692,
    SPELL_TWISTED_VISAGE_LIFEBLOOM_FINAL_HEAL           = 57763,
    SPELL_FACTION_CHAMPIONS_DRU_LIFEBLOOM_FINAL_HEAL    = 66094,
};

class spell_gen_lifebloom : public SpellScriptLoader
{
    public:
        spell_gen_lifebloom(const char* name, uint32 spellId) : SpellScriptLoader(name), _spellId(spellId) { }

        class spell_gen_lifebloom_AuraScript : public AuraScript
        {
            PrepareAuraScript(spell_gen_lifebloom_AuraScript);

        public:
            spell_gen_lifebloom_AuraScript(uint32 spellId) : AuraScript(), _spellId(spellId) { }

            bool Validate(SpellInfo const* /*spell*/)
            {
                if (!sSpellMgr->GetSpellInfo(_spellId))
                    return false;
                return true;
            }

            void AfterRemove(AuraEffect const* aurEff, AuraEffectHandleModes /*mode*/)
            {
                // Final heal only on duration end
                if (GetTargetApplication()->GetRemoveMode() != AURA_REMOVE_BY_EXPIRE && GetTargetApplication()->GetRemoveMode() != AURA_REMOVE_BY_ENEMY_SPELL)
                    return;

                // final heal
                GetTarget()->CastSpell(GetTarget(), _spellId, true, NULL, aurEff, GetCasterGUID());
            }

            void Register()
            {
                AfterEffectRemove += AuraEffectRemoveFn(spell_gen_lifebloom_AuraScript::AfterRemove, EFFECT_0, SPELL_AURA_PERIODIC_HEAL, AURA_EFFECT_HANDLE_REAL);
            }

        private:
            uint32 _spellId;
        };

        AuraScript* GetAuraScript() const
        {
            return new spell_gen_lifebloom_AuraScript(_spellId);
        }

    private:
        uint32 _spellId;
};

enum SummonElemental
{
    SPELL_SUMMON_FIRE_ELEMENTAL  = 8985,
    SPELL_SUMMON_EARTH_ELEMENTAL = 19704
};

class spell_gen_summon_elemental : public SpellScriptLoader
{
    public:
        spell_gen_summon_elemental(const char* name, uint32 spellId) : SpellScriptLoader(name), _spellId(spellId) { }

        class spell_gen_summon_elemental_AuraScript : public AuraScript
        {
            PrepareAuraScript(spell_gen_summon_elemental_AuraScript);

        public:
            spell_gen_summon_elemental_AuraScript(uint32 spellId) : AuraScript(), _spellId(spellId) { }

            bool Validate(SpellInfo const* /*spell*/)
            {
                if (!sSpellMgr->GetSpellInfo(_spellId))
                    return false;
                return true;
            }

            void AfterApply(AuraEffect const* /*aurEff*/, AuraEffectHandleModes /*mode*/)
            {
                if (GetCaster())
                    if (Unit* owner = GetCaster()->GetOwner())
                        owner->CastSpell(owner, _spellId, true);
            }

            void AfterRemove(AuraEffect const* /*aurEff*/, AuraEffectHandleModes /*mode*/)
            {
                if (GetCaster())
                    if (Unit* owner = GetCaster()->GetOwner())
                        if (owner->GetTypeId() == TYPEID_PLAYER) // todo: this check is maybe wrong
                            owner->ToPlayer()->RemovePet(NULL, PET_SAVE_NOT_IN_SLOT, true);
            }

            void Register()
            {
                 AfterEffectApply += AuraEffectApplyFn(spell_gen_summon_elemental_AuraScript::AfterApply, EFFECT_1, SPELL_AURA_DUMMY, AURA_EFFECT_HANDLE_REAL);
                 AfterEffectRemove += AuraEffectRemoveFn(spell_gen_summon_elemental_AuraScript::AfterRemove, EFFECT_1, SPELL_AURA_DUMMY, AURA_EFFECT_HANDLE_REAL);
            }

        private:
            uint32 _spellId;
        };

        AuraScript* GetAuraScript() const
        {
            return new spell_gen_summon_elemental_AuraScript(_spellId);
        }

    private:
        uint32 _spellId;
};

enum Mounts
{
    SPELL_COLD_WEATHER_FLYING           = 54197,

    // Magic Broom
    SPELL_MAGIC_BROOM_60                = 42680,
    SPELL_MAGIC_BROOM_100               = 42683,
    SPELL_MAGIC_BROOM_150               = 42667,
    SPELL_MAGIC_BROOM_280               = 42668,

    // Headless Horseman's Mount
    SPELL_HEADLESS_HORSEMAN_MOUNT_60    = 51621,
    SPELL_HEADLESS_HORSEMAN_MOUNT_100   = 48024,
    SPELL_HEADLESS_HORSEMAN_MOUNT_150   = 51617,
    SPELL_HEADLESS_HORSEMAN_MOUNT_280   = 48023,

    // Winged Steed of the Ebon Blade
    SPELL_WINGED_STEED_150              = 54726,
    SPELL_WINGED_STEED_280              = 54727,

    // Big Love Rocket
    SPELL_BIG_LOVE_ROCKET_0             = 71343,
    SPELL_BIG_LOVE_ROCKET_60            = 71344,
    SPELL_BIG_LOVE_ROCKET_100           = 71345,
    SPELL_BIG_LOVE_ROCKET_150           = 71346,
    SPELL_BIG_LOVE_ROCKET_310           = 71347,

    // Invincible
    SPELL_INVINCIBLE_60                 = 72281,
    SPELL_INVINCIBLE_100                = 72282,
    SPELL_INVINCIBLE_150                = 72283,
    SPELL_INVINCIBLE_310                = 72284,

    // Blazing Hippogryph
    SPELL_BLAZING_HIPPOGRYPH_150        = 74854,
    SPELL_BLAZING_HIPPOGRYPH_280        = 74855,

    // Celestial Steed
    SPELL_CELESTIAL_STEED_60            = 75619,
    SPELL_CELESTIAL_STEED_100           = 75620,
    SPELL_CELESTIAL_STEED_150           = 75617,
    SPELL_CELESTIAL_STEED_280           = 75618,
    SPELL_CELESTIAL_STEED_310           = 76153,

    // X-53 Touring Rocket
    SPELL_X53_TOURING_ROCKET_150        = 75957,
    SPELL_X53_TOURING_ROCKET_280        = 75972,
    SPELL_X53_TOURING_ROCKET_310        = 76154,
};

class spell_gen_mount : public SpellScriptLoader
{
    public:
        spell_gen_mount(const char* name, uint32 mount0 = 0, uint32 mount60 = 0, uint32 mount100 = 0, uint32 mount150 = 0, uint32 mount280 = 0, uint32 mount310 = 0) : SpellScriptLoader(name),
            _mount0(mount0), _mount60(mount60), _mount100(mount100), _mount150(mount150), _mount280(mount280), _mount310(mount310) { }

        class spell_gen_mount_SpellScript : public SpellScript
        {
            PrepareSpellScript(spell_gen_mount_SpellScript);

        public:
            spell_gen_mount_SpellScript(uint32 mount0, uint32 mount60, uint32 mount100, uint32 mount150, uint32 mount280, uint32 mount310) : SpellScript(),
                _mount0(mount0), _mount60(mount60), _mount100(mount100), _mount150(mount150), _mount280(mount280), _mount310(mount310) { }

            bool Validate(SpellInfo const* /*spell*/)
            {
                if (_mount0 && !sSpellMgr->GetSpellInfo(_mount0))
                    return false;
                if (_mount60 && !sSpellMgr->GetSpellInfo(_mount60))
                    return false;
                if (_mount100 && !sSpellMgr->GetSpellInfo(_mount100))
                    return false;
                if (_mount150 && !sSpellMgr->GetSpellInfo(_mount150))
                    return false;
                if (_mount280 && !sSpellMgr->GetSpellInfo(_mount280))
                    return false;
                if (_mount310 && !sSpellMgr->GetSpellInfo(_mount310))
                    return false;
                return true;
            }

            void HandleMount(SpellEffIndex effIndex)
            {
                PreventHitDefaultEffect(effIndex);

                if (Player* target = GetHitPlayer())
                {
                    // Prevent stacking of mounts and client crashes upon dismounting
                    target->RemoveAurasByType(SPELL_AURA_MOUNTED, 0, GetHitAura());

                    // Triggered spell id dependent on riding skill and zone
                    bool canFly = false;
                    uint32 map = GetVirtualMapForMapAndZone(target->GetMapId(), target->GetZoneId());
                    if (map == 530 || (map == 571 && target->HasSpell(SPELL_COLD_WEATHER_FLYING)))
                        canFly = true;

                    float x, y, z;
                    target->GetPosition(x, y, z);
                    uint32 areaFlag = target->GetBaseMap()->GetAreaFlag(x, y, z);
                    AreaTableEntry const* area = sAreaStore.LookupEntry(areaFlag);
                    if (!area || (canFly && (area->flags & AREA_FLAG_NO_FLY_ZONE)))
                        canFly = false;

                    uint32 mount = 0;
                    switch (target->GetBaseSkillValue(SKILL_RIDING))
                    {
                        case 0:
                            mount = _mount0;
                            break;
                        case 75:
                            mount = _mount60;
                            break;
                        case 150:
                            mount = _mount100;
                            break;
                        case 225:
                            if (canFly)
                                mount = _mount150;
                            else
                                mount = _mount100;
                            break;
                        case 300:
                            if (canFly)
                                mount = _mount280;
                            else
                                mount = _mount100;
                            break;
                        case 375:
                            if (canFly)
                                mount = _mount310;
                            else
                                mount = _mount100;
                            break;
                        default:
                            break;
                    }

                    if (mount)
                    {
                        PreventHitAura();
                        target->CastSpell(target, mount, true);
                    }
                }
            }

            void Register()
            {
                 OnEffectHitTarget += SpellEffectFn(spell_gen_mount_SpellScript::HandleMount, EFFECT_2, SPELL_EFFECT_SCRIPT_EFFECT);
            }

        private:
            uint32 _mount0;
            uint32 _mount60;
            uint32 _mount100;
            uint32 _mount150;
            uint32 _mount280;
            uint32 _mount310;
        };

        SpellScript* GetSpellScript() const
        {
            return new spell_gen_mount_SpellScript(_mount0, _mount60, _mount100, _mount150, _mount280, _mount310);
        }

    private:
        uint32 _mount0;
        uint32 _mount60;
        uint32 _mount100;
        uint32 _mount150;
        uint32 _mount280;
        uint32 _mount310;
};

enum FoamSword
{
    ITEM_FOAM_SWORD_GREEN   = 45061,
    ITEM_FOAM_SWORD_PINK    = 45176,
    ITEM_FOAM_SWORD_BLUE    = 45177,
    ITEM_FOAM_SWORD_RED     = 45178,
    ITEM_FOAM_SWORD_YELLOW  = 45179,

    SPELL_BONKED            = 62991,
    SPELL_FOAM_SWORD_DEFEAT = 62994,
    SPELL_ON_GUARD          = 62972,
};

class spell_gen_upper_deck_create_foam_sword : public SpellScriptLoader
{
    public:
        spell_gen_upper_deck_create_foam_sword() : SpellScriptLoader("spell_gen_upper_deck_create_foam_sword") { }

        class spell_gen_upper_deck_create_foam_sword_SpellScript : public SpellScript
        {
            PrepareSpellScript(spell_gen_upper_deck_create_foam_sword_SpellScript);

            void HandleScript(SpellEffIndex effIndex)
            {
                if (Player* player = GetHitPlayer())
                {
                    static uint32 const itemId[5] = { ITEM_FOAM_SWORD_GREEN, ITEM_FOAM_SWORD_PINK, ITEM_FOAM_SWORD_BLUE, ITEM_FOAM_SWORD_RED, ITEM_FOAM_SWORD_YELLOW };
                    // player can only have one of these items
                    for (uint8 i = 0; i < 5; ++i)
                    {
                        if (player->HasItemCount(itemId[i], 1, true))
                            return;
                    }

                    CreateItem(effIndex, itemId[urand(0, 4)]);
                }
            }

            void Register()
            {
                OnEffectHitTarget += SpellEffectFn(spell_gen_upper_deck_create_foam_sword_SpellScript::HandleScript, EFFECT_0, SPELL_EFFECT_SCRIPT_EFFECT);
            }
        };

        SpellScript* GetSpellScript() const
        {
            return new spell_gen_upper_deck_create_foam_sword_SpellScript();
        }
};

class spell_gen_bonked : public SpellScriptLoader
{
    public:
        spell_gen_bonked() : SpellScriptLoader("spell_gen_bonked") { }

        class spell_gen_bonked_SpellScript : public SpellScript
        {
            PrepareSpellScript(spell_gen_bonked_SpellScript);

            void HandleScript(SpellEffIndex /*effIndex*/)
            {
                if (Player* target = GetHitPlayer())
                {
                    Aura const* aura = GetHitAura();
                    if (!(aura && aura->GetStackAmount() == 3))
                        return;

                    target->CastSpell(target, SPELL_FOAM_SWORD_DEFEAT, true);
                    target->RemoveAurasDueToSpell(SPELL_BONKED);

                    if (Aura const* aura = target->GetAura(SPELL_ON_GUARD))
                    {
                        if (Item* item = target->GetItemByGuid(aura->GetCastItemGUID()))
                            target->DestroyItemCount(item->GetEntry(), 1, true);
                    }
                }
            }

            void Register()
            {
                OnEffectHitTarget += SpellEffectFn(spell_gen_bonked_SpellScript::HandleScript, EFFECT_1, SPELL_EFFECT_SCRIPT_EFFECT);
            }
        };

        SpellScript* GetSpellScript() const
        {
            return new spell_gen_bonked_SpellScript();
        }
};

class spell_gen_gift_of_naaru : public SpellScriptLoader
{
    public:
        spell_gen_gift_of_naaru() : SpellScriptLoader("spell_gen_gift_of_naaru") { }

        class spell_gen_gift_of_naaru_AuraScript : public AuraScript
        {
            PrepareAuraScript(spell_gen_gift_of_naaru_AuraScript);

            void CalculateAmount(AuraEffect const* aurEff, int32& amount, bool& /*canBeRecalculated*/)
            {
                if (!GetCaster())
                    return;

                float heal = 0.0f;
                switch (GetSpellInfo()->SpellFamilyName)
                {
                    case SPELLFAMILY_MAGE:
                    case SPELLFAMILY_WARLOCK:
                    case SPELLFAMILY_PRIEST:
                        heal = 1.885f * float(GetCaster()->SpellBaseDamageBonusDone(GetSpellInfo()->GetSchoolMask()));
                        break;
                    case SPELLFAMILY_PALADIN:
                    case SPELLFAMILY_SHAMAN:
                        heal = std::max(1.885f * float(GetCaster()->SpellBaseDamageBonusDone(GetSpellInfo()->GetSchoolMask())), 1.1f * float(GetCaster()->GetTotalAttackPowerValue(BASE_ATTACK)));
                        break;
                    case SPELLFAMILY_WARRIOR:
                    case SPELLFAMILY_HUNTER:
                    case SPELLFAMILY_DEATHKNIGHT:
                        heal = 1.1f * float(std::max(GetCaster()->GetTotalAttackPowerValue(BASE_ATTACK), GetCaster()->GetTotalAttackPowerValue(RANGED_ATTACK)));
                        break;
                    case SPELLFAMILY_GENERIC:
                    default:
                        break;
                }

                int32 healTick = floor(heal / aurEff->GetTotalTicks());
                amount += int32(std::max(healTick, 0));
            }

            void Register()
            {
                DoEffectCalcAmount += AuraEffectCalcAmountFn(spell_gen_gift_of_naaru_AuraScript::CalculateAmount, EFFECT_0, SPELL_AURA_PERIODIC_HEAL);
            }
        };

        AuraScript* GetAuraScript() const
        {
            return new spell_gen_gift_of_naaru_AuraScript();
        }
};

<<<<<<< HEAD
class spell_gen_increase_stats_buff : public SpellScriptLoader
{
    public:
        spell_gen_increase_stats_buff(char const* scriptName) : SpellScriptLoader(scriptName) { }

        class spell_gen_increase_stats_buff_SpellScript : public SpellScript
        {
            PrepareSpellScript(spell_gen_increase_stats_buff_SpellScript);

            void HandleDummy(SpellEffIndex /*effIndex*/)
            {
                if (GetHitUnit()->IsInRaidWith(GetCaster()))
                    GetCaster()->CastSpell(GetCaster(), GetEffectValue() + 1, true); // raid buff
                else
                    GetCaster()->CastSpell(GetHitUnit(), GetEffectValue(), true); // single-target buff
=======
enum Replenishment
{
    SPELL_REPLENISHMENT             = 57669,
    SPELL_INFINITE_REPLENISHMENT    = 61782
};

class spell_gen_replenishment : public SpellScriptLoader
{
    public:
        spell_gen_replenishment() : SpellScriptLoader("spell_gen_replenishment") { }

        class spell_gen_replenishment_AuraScript : public AuraScript
        {
            PrepareAuraScript(spell_gen_replenishment_AuraScript);

            bool Validate(SpellInfo const* /*spell*/)
            {
                if (!sSpellMgr->GetSpellInfo(SPELL_REPLENISHMENT) ||
                   !sSpellMgr->GetSpellInfo(SPELL_INFINITE_REPLENISHMENT))
                    return false;
                return true;
            }

            bool Load()
            {
                return GetUnitOwner()->GetPower(POWER_MANA);
            }

            void CalculateAmount(AuraEffect const* /*aurEff*/, int32& amount, bool& /*canBeRecalculated*/)
            {
                switch (GetSpellInfo()->Id)
                {
                    case SPELL_REPLENISHMENT:
                        amount = GetUnitOwner()->GetMaxPower(POWER_MANA) * 0.002f;
                        break;
                    case SPELL_INFINITE_REPLENISHMENT:
                        amount = GetUnitOwner()->GetMaxPower(POWER_MANA) * 0.0025f;
                        break;
                    default:
                        break;
                }
>>>>>>> 6ed36342
            }

            void Register()
            {
<<<<<<< HEAD
                OnEffectHitTarget += SpellEffectFn(spell_gen_increase_stats_buff_SpellScript::HandleDummy, EFFECT_0, SPELL_EFFECT_DUMMY);
            }
        };

        SpellScript* GetSpellScript() const
        {
            return new spell_gen_increase_stats_buff_SpellScript();
=======
                DoEffectCalcAmount += AuraEffectCalcAmountFn(spell_gen_replenishment_AuraScript::CalculateAmount, EFFECT_0, SPELL_AURA_PERIODIC_ENERGIZE);
            }
        };

        AuraScript* GetAuraScript() const
        {
            return new spell_gen_replenishment_AuraScript();
>>>>>>> 6ed36342
        }
};

void AddSC_generic_spell_scripts()
{
    new spell_gen_absorb0_hitlimit1();
    new spell_gen_aura_of_anger();
    new spell_gen_av_drekthar_presence();
    new spell_gen_burn_brutallus();
    new spell_gen_cannibalize();
    new spell_gen_leeching_swarm();
    new spell_gen_parachute();
    new spell_gen_pet_summoned();
    new spell_gen_remove_flight_auras();
    new spell_gen_trick();
    new spell_gen_trick_or_treat();
    new spell_creature_permanent_feign_death();
    new spell_pvp_trinket_wotf_shared_cd();
    new spell_gen_animal_blood();
    new spell_gen_divine_storm_cd_reset();
    new spell_gen_parachute_ic();
    new spell_gen_gunship_portal();
    new spell_gen_dungeon_credit();
    new spell_gen_profession_research();
    new spell_generic_clone();
    new spell_generic_clone_weapon();
    new spell_gen_clone_weapon_aura();
    new spell_gen_seaforium_blast();
    new spell_gen_turkey_marker();
    new spell_gen_lifeblood();
    new spell_gen_magic_rooster();
    new spell_gen_allow_cast_from_item_only();
    new spell_gen_launch();
    new spell_gen_vehicle_scaling();
    new spell_gen_oracle_wolvar_reputation();
    new spell_gen_damage_reduction_aura();
    new spell_gen_luck_of_the_draw();
    new spell_gen_dummy_trigger();
    new spell_gen_spirit_healer_res();
    new spell_gen_gadgetzan_transporter_backfire();
    new spell_gen_gnomish_transporter();
    new spell_gen_dalaran_disguise("spell_gen_sunreaver_disguise");
    new spell_gen_dalaran_disguise("spell_gen_silver_covenant_disguise");
    new spell_gen_elune_candle();
    new spell_gen_break_shield("spell_gen_break_shield");
    new spell_gen_break_shield("spell_gen_tournament_counterattack");
    new spell_gen_mounted_charge();
    new spell_gen_defend();
    new spell_gen_tournament_duel();
    new spell_gen_summon_tournament_mount();
    new spell_gen_on_tournament_mount();
    new spell_gen_tournament_pennant();
    new spell_gen_chaos_blast();
    new spell_gen_ds_flush_knockback();
    new spell_gen_wg_water();
    new spell_gen_count_pct_from_max_hp("spell_gen_default_count_pct_from_max_hp");
    new spell_gen_count_pct_from_max_hp("spell_gen_50pct_count_pct_from_max_hp", 50);
    new spell_gen_despawn_self();
    new spell_gen_touch_the_nightmare();
    new spell_gen_dream_funnel();
    new spell_gen_bandage();
    new spell_gen_lifebloom("spell_hexlord_lifebloom", SPELL_HEXLORD_MALACRASS_LIFEBLOOM_FINAL_HEAL);
    new spell_gen_lifebloom("spell_tur_ragepaw_lifebloom", SPELL_TUR_RAGEPAW_LIFEBLOOM_FINAL_HEAL);
    new spell_gen_lifebloom("spell_cenarion_scout_lifebloom", SPELL_CENARION_SCOUT_LIFEBLOOM_FINAL_HEAL);
    new spell_gen_lifebloom("spell_twisted_visage_lifebloom", SPELL_TWISTED_VISAGE_LIFEBLOOM_FINAL_HEAL);
    new spell_gen_lifebloom("spell_faction_champion_dru_lifebloom", SPELL_FACTION_CHAMPIONS_DRU_LIFEBLOOM_FINAL_HEAL);
    new spell_gen_summon_elemental("spell_gen_summon_fire_elemental", SPELL_SUMMON_FIRE_ELEMENTAL);
    new spell_gen_summon_elemental("spell_gen_summon_earth_elemental", SPELL_SUMMON_EARTH_ELEMENTAL);
    new spell_gen_mount("spell_magic_broom", 0, SPELL_MAGIC_BROOM_60, SPELL_MAGIC_BROOM_100, SPELL_MAGIC_BROOM_150, SPELL_MAGIC_BROOM_280);
    new spell_gen_mount("spell_headless_horseman_mount", 0, SPELL_HEADLESS_HORSEMAN_MOUNT_60, SPELL_HEADLESS_HORSEMAN_MOUNT_100, SPELL_HEADLESS_HORSEMAN_MOUNT_150, SPELL_HEADLESS_HORSEMAN_MOUNT_280);
    new spell_gen_mount("spell_winged_steed_of_the_ebon_blade", 0, 0, 0, SPELL_WINGED_STEED_150, SPELL_WINGED_STEED_280);
    new spell_gen_mount("spell_big_love_rocket", SPELL_BIG_LOVE_ROCKET_0, SPELL_BIG_LOVE_ROCKET_60, SPELL_BIG_LOVE_ROCKET_100, SPELL_BIG_LOVE_ROCKET_150, SPELL_BIG_LOVE_ROCKET_310);
    new spell_gen_mount("spell_invincible", 0, SPELL_INVINCIBLE_60, SPELL_INVINCIBLE_100, SPELL_INVINCIBLE_150, SPELL_INVINCIBLE_310);
    new spell_gen_mount("spell_blazing_hippogryph", 0, 0, 0, SPELL_BLAZING_HIPPOGRYPH_150, SPELL_BLAZING_HIPPOGRYPH_280);
    new spell_gen_mount("spell_celestial_steed", 0, SPELL_CELESTIAL_STEED_60, SPELL_CELESTIAL_STEED_100, SPELL_CELESTIAL_STEED_150, SPELL_CELESTIAL_STEED_280, SPELL_CELESTIAL_STEED_310);
    new spell_gen_mount("spell_x53_touring_rocket", 0, 0, 0, SPELL_X53_TOURING_ROCKET_150, SPELL_X53_TOURING_ROCKET_280, SPELL_X53_TOURING_ROCKET_310);
    new spell_gen_upper_deck_create_foam_sword();
    new spell_gen_bonked();
    new spell_gen_gift_of_naaru();
<<<<<<< HEAD
    new spell_gen_increase_stats_buff("spell_pal_blessing_of_kings");
    new spell_gen_increase_stats_buff("spell_pal_blessing_of_might");
    new spell_gen_increase_stats_buff("spell_dru_mark_of_the_wild");
    new spell_gen_increase_stats_buff("spell_pri_power_word_fortitude");
    new spell_gen_increase_stats_buff("spell_pri_shadow_protection");
    new spell_gen_increase_stats_buff("spell_mage_arcane_brilliance");
    new spell_gen_increase_stats_buff("spell_mage_dalaran_brilliance");
=======
    new spell_gen_replenishment();
>>>>>>> 6ed36342
}<|MERGE_RESOLUTION|>--- conflicted
+++ resolved
@@ -3306,7 +3306,6 @@
         }
 };
 
-<<<<<<< HEAD
 class spell_gen_increase_stats_buff : public SpellScriptLoader
 {
     public:
@@ -3322,7 +3321,20 @@
                     GetCaster()->CastSpell(GetCaster(), GetEffectValue() + 1, true); // raid buff
                 else
                     GetCaster()->CastSpell(GetHitUnit(), GetEffectValue(), true); // single-target buff
-=======
+            }
+
+            void Register()
+            {
+                OnEffectHitTarget += SpellEffectFn(spell_gen_increase_stats_buff_SpellScript::HandleDummy, EFFECT_0, SPELL_EFFECT_DUMMY);
+            }
+        };
+
+        SpellScript* GetSpellScript() const
+        {
+            return new spell_gen_increase_stats_buff_SpellScript();
+        }
+};
+
 enum Replenishment
 {
     SPELL_REPLENISHMENT             = 57669,
@@ -3364,20 +3376,10 @@
                     default:
                         break;
                 }
->>>>>>> 6ed36342
-            }
-
-            void Register()
-            {
-<<<<<<< HEAD
-                OnEffectHitTarget += SpellEffectFn(spell_gen_increase_stats_buff_SpellScript::HandleDummy, EFFECT_0, SPELL_EFFECT_DUMMY);
-            }
-        };
-
-        SpellScript* GetSpellScript() const
-        {
-            return new spell_gen_increase_stats_buff_SpellScript();
-=======
+            }
+
+            void Register()
+            {
                 DoEffectCalcAmount += AuraEffectCalcAmountFn(spell_gen_replenishment_AuraScript::CalculateAmount, EFFECT_0, SPELL_AURA_PERIODIC_ENERGIZE);
             }
         };
@@ -3385,7 +3387,6 @@
         AuraScript* GetAuraScript() const
         {
             return new spell_gen_replenishment_AuraScript();
->>>>>>> 6ed36342
         }
 };
 
@@ -3465,7 +3466,6 @@
     new spell_gen_upper_deck_create_foam_sword();
     new spell_gen_bonked();
     new spell_gen_gift_of_naaru();
-<<<<<<< HEAD
     new spell_gen_increase_stats_buff("spell_pal_blessing_of_kings");
     new spell_gen_increase_stats_buff("spell_pal_blessing_of_might");
     new spell_gen_increase_stats_buff("spell_dru_mark_of_the_wild");
@@ -3473,7 +3473,5 @@
     new spell_gen_increase_stats_buff("spell_pri_shadow_protection");
     new spell_gen_increase_stats_buff("spell_mage_arcane_brilliance");
     new spell_gen_increase_stats_buff("spell_mage_dalaran_brilliance");
-=======
     new spell_gen_replenishment();
->>>>>>> 6ed36342
 }