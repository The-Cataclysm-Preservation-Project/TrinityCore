--- conflicted
+++ resolved
@@ -30,74 +30,6 @@
 #include "ScriptMgr.h"
 #include "ScriptedCreature.h"
 #include "ScriptedGossip.h"
-<<<<<<< HEAD
-
-/*######
-## npc_lorax
-######*/
-
-#define GOSSIP_HL "Talk to me"
-
-#define GOSSIP_SL1 "What do you do here?"
-#define GOSSIP_SL2 "I can help you"
-#define GOSSIP_SL3 "What deal?"
-#define GOSSIP_SL4 "Then what happened?"
-#define GOSSIP_SL5 "He is not safe, i'll make sure of that."
-
-class npc_lorax : public CreatureScript
-{
-public:
-    npc_lorax() : CreatureScript("npc_lorax") { }
-
-    bool OnGossipSelect(Player* player, Creature* creature, uint32 /*sender*/, uint32 action)
-    {
-        player->PlayerTalkClass->ClearMenus();
-        switch (action)
-        {
-            case GOSSIP_ACTION_INFO_DEF:
-                player->ADD_GOSSIP_ITEM(GOSSIP_ICON_CHAT, GOSSIP_SL1, GOSSIP_SENDER_MAIN, GOSSIP_ACTION_INFO_DEF + 1);
-                player->SEND_GOSSIP_MENU(3759, creature->GetGUID());
-                break;
-            case GOSSIP_ACTION_INFO_DEF+1:
-                player->ADD_GOSSIP_ITEM(GOSSIP_ICON_CHAT, GOSSIP_SL2, GOSSIP_SENDER_MAIN, GOSSIP_ACTION_INFO_DEF + 2);
-                player->SEND_GOSSIP_MENU(3760, creature->GetGUID());
-                break;
-            case GOSSIP_ACTION_INFO_DEF+2:
-                player->ADD_GOSSIP_ITEM(GOSSIP_ICON_CHAT, GOSSIP_SL3, GOSSIP_SENDER_MAIN, GOSSIP_ACTION_INFO_DEF + 3);
-                player->SEND_GOSSIP_MENU(3761, creature->GetGUID());
-                break;
-            case GOSSIP_ACTION_INFO_DEF+3:
-                player->ADD_GOSSIP_ITEM(GOSSIP_ICON_CHAT, GOSSIP_SL4, GOSSIP_SENDER_MAIN, GOSSIP_ACTION_INFO_DEF + 4);
-                player->SEND_GOSSIP_MENU(3762, creature->GetGUID());
-                break;
-            case GOSSIP_ACTION_INFO_DEF+4:
-                player->ADD_GOSSIP_ITEM(GOSSIP_ICON_CHAT, GOSSIP_SL5, GOSSIP_SENDER_MAIN, GOSSIP_ACTION_INFO_DEF + 5);
-                player->SEND_GOSSIP_MENU(3763, creature->GetGUID());
-                break;
-            case GOSSIP_ACTION_INFO_DEF+5:
-                player->CLOSE_GOSSIP_MENU();
-                player->AreaExploredOrEventHappens(5126);
-                break;
-        }
-        return true;
-    }
-
-    bool OnGossipHello(Player* player, Creature* creature)
-    {
-        if (creature->isQuestGiver())
-            player->PrepareQuestMenu(creature->GetGUID());
-
-        if (player->GetQuestStatus(5126) == QUEST_STATUS_INCOMPLETE)
-            player->ADD_GOSSIP_ITEM(GOSSIP_ICON_CHAT, GOSSIP_HL, GOSSIP_SENDER_MAIN, GOSSIP_ACTION_INFO_DEF);
-
-        player->SEND_GOSSIP_MENU(player->GetGossipTextId(creature), creature->GetGUID());
-
-        return true;
-    }
-
-};
-=======
->>>>>>> c3cb82b9
 
 /*######
 ## npc_rivern_frostwind
@@ -132,49 +64,6 @@
 
 };
 
-<<<<<<< HEAD
-/*######
-## npc_witch_doctor_mauari
-######*/
-
-#define GOSSIP_HWDM "I'd like you to make me a new Cache of Mau'ari please."
-
-class npc_witch_doctor_mauari : public CreatureScript
-{
-public:
-    npc_witch_doctor_mauari() : CreatureScript("npc_witch_doctor_mauari") { }
-
-    bool OnGossipSelect(Player* player, Creature* creature, uint32 /*sender*/, uint32 action)
-    {
-        player->PlayerTalkClass->ClearMenus();
-        if (action == GOSSIP_ACTION_INFO_DEF+1)
-        {
-            player->CLOSE_GOSSIP_MENU();
-            creature->CastSpell(player, 16351, false);
-        }
-
-        return true;
-    }
-
-    bool OnGossipHello(Player* player, Creature* creature)
-    {
-        if (creature->isQuestGiver())
-            player->PrepareQuestMenu(creature->GetGUID());
-
-        if (player->GetQuestRewardStatus(975))
-        {
-            player->ADD_GOSSIP_ITEM(GOSSIP_ICON_CHAT, GOSSIP_HWDM, GOSSIP_SENDER_MAIN, GOSSIP_ACTION_INFO_DEF+1);
-            player->SEND_GOSSIP_MENU(3377, creature->GetGUID());
-        }
-        else
-            player->SEND_GOSSIP_MENU(3375, creature->GetGUID());
-
-        return true;
-    }
-};
-
-=======
->>>>>>> c3cb82b9
 void AddSC_winterspring()
 {
     new npc_rivern_frostwind();
