--- conflicted
+++ resolved
@@ -97,11 +97,7 @@
             }
         }
 
-<<<<<<< HEAD
         void EnterCombat(Unit* who)
-=======
-        void EnterCombat(Unit* who) override
->>>>>>> f9a6aa54
         {
             Talk(AGGRO_YELL_AQUE, who);
         }
@@ -184,11 +180,7 @@
     {
         npc_custodian_of_timeAI(Creature* creature) : npc_escortAI(creature) { }
 
-<<<<<<< HEAD
         void WaypointReached(uint32 waypointId)
-=======
-        void WaypointReached(uint32 waypointId) override
->>>>>>> f9a6aa54
         {
             if (Player* player = GetPlayerForEscort())
             {
@@ -255,12 +247,7 @@
             }
         }
 
-<<<<<<< HEAD
         void MoveInLineOfSight(Unit* who)
-=======
-        void MoveInLineOfSight(Unit* who) override
-
->>>>>>> f9a6aa54
         {
             if (HasEscortState(STATE_ESCORT_ESCORTING))
                 return;
@@ -300,11 +287,7 @@
 public:
     npc_steward_of_time() : CreatureScript("npc_steward_of_time") { }
 
-<<<<<<< HEAD
     bool OnQuestAccept(Player* player, Creature* /*creature*/, Quest const* quest)
-=======
-    bool OnQuestAccept(Player* player, Creature* /*creature*/, Quest const* quest) override
->>>>>>> f9a6aa54
     {
         if (quest->GetQuestId() == 10279)                      //Quest: To The Master's Lair
             player->CastSpell(player, 34891, true);               //(Flight through Caverns)
@@ -312,11 +295,7 @@
         return false;
     }
 
-<<<<<<< HEAD
     bool OnGossipSelect(Player* player, Creature* /*creature*/, uint32 /*sender*/, uint32 action)
-=======
-    bool OnGossipSelect(Player* player, Creature* /*creature*/, uint32 /*sender*/, uint32 action) override
->>>>>>> f9a6aa54
     {
         player->PlayerTalkClass->ClearMenus();
         if (action == GOSSIP_ACTION_INFO_DEF + 1)
@@ -325,11 +304,7 @@
         return true;
     }
 
-<<<<<<< HEAD
     bool OnGossipHello(Player* player, Creature* creature)
-=======
-    bool OnGossipHello(Player* player, Creature* creature) override
->>>>>>> f9a6aa54
     {
         if (creature->IsQuestGiver())
             player->PrepareQuestMenu(creature->GetGUID());
@@ -348,73 +323,6 @@
 };
 
 /*######
-<<<<<<< HEAD
-=======
-## npc_stone_watcher_of_norgannon
-######*/
-
-#define GOSSIP_ITEM_NORGANNON_1     "What function do you serve?"
-#define GOSSIP_ITEM_NORGANNON_2     "What are the Plates of Uldum?"
-#define GOSSIP_ITEM_NORGANNON_3     "Where are the Plates of Uldum?"
-#define GOSSIP_ITEM_NORGANNON_4     "Excuse me? We've been \"reschedueled for visitations\"? What does that mean?!"
-#define GOSSIP_ITEM_NORGANNON_5     "So, what's inside Uldum?"
-#define GOSSIP_ITEM_NORGANNON_6     "I will return when i have the Plates of Uldum."
-
-class npc_stone_watcher_of_norgannon : public CreatureScript
-{
-public:
-    npc_stone_watcher_of_norgannon() : CreatureScript("npc_stone_watcher_of_norgannon") { }
-
-    bool OnGossipSelect(Player* player, Creature* creature, uint32 /*sender*/, uint32 action) override
-    {
-        player->PlayerTalkClass->ClearMenus();
-        switch (action)
-        {
-            case GOSSIP_ACTION_INFO_DEF:
-                player->ADD_GOSSIP_ITEM(GOSSIP_ICON_CHAT, GOSSIP_ITEM_NORGANNON_2, GOSSIP_SENDER_MAIN, GOSSIP_ACTION_INFO_DEF+1);
-                player->SEND_GOSSIP_MENU(1675, creature->GetGUID());
-                break;
-            case GOSSIP_ACTION_INFO_DEF+1:
-                player->ADD_GOSSIP_ITEM(GOSSIP_ICON_CHAT, GOSSIP_ITEM_NORGANNON_3, GOSSIP_SENDER_MAIN, GOSSIP_ACTION_INFO_DEF+2);
-                player->SEND_GOSSIP_MENU(1676, creature->GetGUID());
-                break;
-            case GOSSIP_ACTION_INFO_DEF+2:
-                player->ADD_GOSSIP_ITEM(GOSSIP_ICON_CHAT, GOSSIP_ITEM_NORGANNON_4, GOSSIP_SENDER_MAIN, GOSSIP_ACTION_INFO_DEF+3);
-                player->SEND_GOSSIP_MENU(1677, creature->GetGUID());
-                break;
-            case GOSSIP_ACTION_INFO_DEF+3:
-                player->ADD_GOSSIP_ITEM(GOSSIP_ICON_CHAT, GOSSIP_ITEM_NORGANNON_5, GOSSIP_SENDER_MAIN, GOSSIP_ACTION_INFO_DEF+4);
-                player->SEND_GOSSIP_MENU(1678, creature->GetGUID());
-                break;
-            case GOSSIP_ACTION_INFO_DEF+4:
-                player->ADD_GOSSIP_ITEM(GOSSIP_ICON_CHAT, GOSSIP_ITEM_NORGANNON_6, GOSSIP_SENDER_MAIN, GOSSIP_ACTION_INFO_DEF+5);
-                player->SEND_GOSSIP_MENU(1679, creature->GetGUID());
-                break;
-            case GOSSIP_ACTION_INFO_DEF+5:
-                player->CLOSE_GOSSIP_MENU();
-                player->AreaExploredOrEventHappens(2954);
-                break;
-        }
-        return true;
-    }
-
-    bool OnGossipHello(Player* player, Creature* creature) override
-    {
-        if (creature->IsQuestGiver())
-            player->PrepareQuestMenu(creature->GetGUID());
-
-        if (player->GetQuestStatus(2954) == QUEST_STATUS_INCOMPLETE)
-            player->ADD_GOSSIP_ITEM(GOSSIP_ICON_CHAT, GOSSIP_ITEM_NORGANNON_1, GOSSIP_SENDER_MAIN, GOSSIP_ACTION_INFO_DEF);
-
-        player->SEND_GOSSIP_MENU(1674, creature->GetGUID());
-
-        return true;
-    }
-
-};
-
-/*######
->>>>>>> f9a6aa54
 ## npc_OOX17
 ######*/
 
@@ -437,11 +345,7 @@
 public:
     npc_OOX17() : CreatureScript("npc_OOX17") { }
 
-<<<<<<< HEAD
     bool OnQuestAccept(Player* player, Creature* creature, Quest const* quest)
-=======
-    bool OnQuestAccept(Player* player, Creature* creature, Quest const* quest) override
->>>>>>> f9a6aa54
     {
         if (quest->GetQuestId() == Q_OOX17)
         {
@@ -466,11 +370,7 @@
     {
         npc_OOX17AI(Creature* creature) : npc_escortAI(creature) { }
 
-<<<<<<< HEAD
         void WaypointReached(uint32 waypointId)
-=======
-        void WaypointReached(uint32 waypointId) override
->>>>>>> f9a6aa54
         {
             if (Player* player = GetPlayerForEscort())
             {
@@ -540,11 +440,7 @@
 public:
     npc_tooga() : CreatureScript("npc_tooga") { }
 
-<<<<<<< HEAD
     bool OnQuestAccept(Player* player, Creature* creature, const Quest* quest)
-=======
-    bool OnQuestAccept(Player* player, Creature* creature, const Quest* quest) override
->>>>>>> f9a6aa54
     {
         if (quest->GetQuestId() == QUEST_TOOGA)
         {
@@ -579,12 +475,7 @@
             TortaGUID = 0;
         }
 
-<<<<<<< HEAD
         void MoveInLineOfSight(Unit* who)
-=======
-        void MoveInLineOfSight(Unit* who) override
-
->>>>>>> f9a6aa54
         {
             FollowerAI::MoveInLineOfSight(who);
 
@@ -602,11 +493,7 @@
             }
         }
 
-<<<<<<< HEAD
         void MovementInform(uint32 MotionType, uint32 PointId)
-=======
-        void MovementInform(uint32 MotionType, uint32 PointId) override
->>>>>>> f9a6aa54
         {
             FollowerAI::MovementInform(MotionType, PointId);
 
@@ -617,11 +504,7 @@
                 SetFollowComplete();
         }
 
-<<<<<<< HEAD
         void UpdateFollowerAI(uint32 Diff)
-=======
-        void UpdateFollowerAI(uint32 Diff) override
->>>>>>> f9a6aa54
         {
             if (!UpdateVictim())
             {
