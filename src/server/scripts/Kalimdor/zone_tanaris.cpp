--- conflicted
+++ resolved
@@ -266,11 +266,7 @@
         }
 
         void EnterCombat(Unit* /*who*/) OVERRIDE { }
-<<<<<<< HEAD
-        void Reset() {}
-=======
         void Reset() OVERRIDE { }
->>>>>>> 16a51e32
 
         void UpdateAI(uint32 diff) OVERRIDE
         {
@@ -402,11 +398,7 @@
             }
         }
 
-<<<<<<< HEAD
-        void Reset(){}
-=======
         void Reset()OVERRIDE { }
->>>>>>> 16a51e32
 
         void EnterCombat(Unit* /*who*/) OVERRIDE
         {
