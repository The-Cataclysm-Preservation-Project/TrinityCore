--- conflicted
+++ resolved
@@ -30,11 +30,8 @@
 #include "Player.h"
 #include "WorldPacket.h"
 #include "Opcodes.h"
-<<<<<<< HEAD
+#include "Chat.h"
 #include "WorldSession.h"
-=======
-#include "Chat.h"
->>>>>>> 107af528
 
 /* Battle of Mount Hyjal encounters:
 0 - Rage Winterchill event
