################################################
# Trinity Core World Server configuration file #
################################################
[worldserver]

###################################################################################################
# SECTION INDEX
#
#    EXAMPLE CONFIG
#    CONNECTIONS AND DIRECTORIES
#    PERFORMANCE SETTINGS
#    SERVER LOGGING
#    SERVER SETTINGS
#    WARDEN SETTINGS
#    PLAYER INTERACTION
#    CREATURE SETTINGS
#    CHAT SETTINGS
#    GAME MASTER SETTINGS
#    VISIBILITY AND DISTANCES
#    SERVER RATES
#    STATS LIMITS
#    AUTO BROADCAST
#    BATTLEGROUND CONFIG
#    BATTLEFIELD CONFIG
#    ARENA CONFIG
#    NETWORK CONFIG
#    CONSOLE AND REMOTE ACCESS
#    CHARACTER DELETE OPTIONS
#    CUSTOM SERVER OPTIONS
#    LOGGING SYSTEM SETTINGS
#    CURRENCIES SETTINGS
#    PACKET SPOOF PROTECTION SETTINGS
#
###################################################################################################

###################################################################################################
# EXAMPLE CONFIG
#
#    Variable
#        Description: Brief description what the variable is doing.
#        Important:   Annotation for important things about this variable.
#        Example:     "Example, i.e. if the value is a string"
#        Default:     10 - (Enabled|Comment|Variable name in case of grouped config options)
#                     0  - (Disabled|Comment|Variable name in case of grouped config options)
#
# Note to developers:
# - Copy this example to keep the formatting.
# - Line breaks should be at column 100.
###################################################################################################

###################################################################################################
# CONNECTIONS AND DIRECTORIES
#
#    RealmID
#        Description: ID of the Realm using this config.
#        Important:   RealmID must match the realmlist inside the auth database.
#        Default:     1

RealmID = 1

#
#    DataDir
#        Description: Data directory setting.
#        Important:   DataDir needs to be quoted, as the string might contain space characters.
#        Example:     "@prefix@/share/trinitycore"
#        Default:     "."

DataDir = "."

#
#    LogsDir
#        Description: Logs directory setting.
#        Important:   LogsDir needs to be quoted, as the string might contain space characters.
#                     Logs directory must exists, or log file creation will be disabled.
#        Default:     "" - (Log files will be stored in the current path)

LogsDir = ""

#
#    LoginDatabaseInfo
#    WorldDatabaseInfo
#    CharacterDatabaseInfo
#        Description: Database connection settings for the world server.
#        Example:     "hostname;port;username;password;database"
#                     ".;somenumber;username;password;database" - (Use named pipes on Windows
#                                                                 "enable-named-pipe" to [mysqld]
#                                                                 section my.ini)
#                     ".;/path/to/unix_socket;username;password;database" - (use Unix sockets on
#                                                                           Unix/Linux)
#        Default:     "127.0.0.1;3306;trinity;trinity;auth"       - (LoginDatabaseInfo)
#                     "127.0.0.1;3306;trinity;trinity;world"      - (WorldDatabaseInfo)
#                     "127.0.0.1;3306;trinity;trinity;characters" - (CharacterDatabaseInfo)

LoginDatabaseInfo     = "127.0.0.1;3306;trinity;trinity;auth"
WorldDatabaseInfo     = "127.0.0.1;3306;trinity;trinity;world"
CharacterDatabaseInfo = "127.0.0.1;3306;trinity;trinity;characters"

#
#    LoginDatabase.WorkerThreads
#    WorldDatabase.WorkerThreads
#    CharacterDatabase.WorkerThreads
#        Description: The amount of worker threads spawned to handle asynchronous (delayed) MySQL
#                     statements. Each worker thread is mirrored with its own connection to the
#                     MySQL server and their own thread on the MySQL server.
#        Default:     1 - (LoginDatabase.WorkerThreads)
#                     1 - (WorldDatabase.WorkerThreads)
#                     1 - (CharacterDatabase.WorkerThreads)

LoginDatabase.WorkerThreads     = 1
WorldDatabase.WorkerThreads     = 1
CharacterDatabase.WorkerThreads = 1

#
#    LoginDatabase.SynchThreads
#    WorldDatabase.SynchThreads
#    CharacterDatabase.SynchThreads
#        Description: The amount of MySQL connections spawned to handle.
#        Default:     1 - (LoginDatabase.WorkerThreads)
#                     1 - (WorldDatabase.WorkerThreads)
#                     2 - (CharacterDatabase.WorkerThreads)

LoginDatabase.SynchThreads     = 1
WorldDatabase.SynchThreads     = 1
CharacterDatabase.SynchThreads = 2

#
#    MaxPingTime
#        Description: Time (in minutes) between database pings.
#        Default:     30

MaxPingTime = 30

#
#    WorldServerPort
#        Description: TCP port to reach the world server.
#        Default:     8085

WorldServerPort = 8085

#
#    BindIP
#        Description: Bind world server to IP/hostname.
#        Default:     "0.0.0.0" - (Bind to all IPs on the system)

BindIP = "0.0.0.0"

#
###################################################################################################

###################################################################################################
# PERFORMANCE SETTINGS
#
#    UseProcessors
#        Description: Processors mask for Windows and Linux based multi-processor systems.
#        Example:     A computer with 2 CPUs:
#                     1  - 1st CPU only, 2 - 2nd CPU only, 3 - 1st and 2nd CPU, because 1 | 2 is 3
#        Default:     0  - (Selected by OS)
#                     1+ - (Bit mask value of selected processors)

UseProcessors = 0

#
#    ProcessPriority
#        Description: Process priority setting for Windows and Linux based systems.
#        Details:     On Linux, a nice value of -15 is used. (requires superuser). On Windows, process is set to HIGH class.
#        Default:     0 - (Normal)
#                     1 - (High)

ProcessPriority = 0

#
#    Compression
#        Description: Compression level for client update packages.
#        Range:       1-9
#        Default:     1   - (Speed)
#                     9   - (Best compression)

Compression = 1

#
#    PlayerLimit
#        Description: Maximum number of players in the world. Excluding Mods, GMs and Admins.
#          Important: If you want to block players and only allow Mods, GMs or Admins to join the
#                     server, use the DB field "auth.realmlist.allowedSecurityLevel".
#            Default: 100 - (Enabled)
#                     1+  - (Enabled)
#                     0   - (Disabled, No limit)

PlayerLimit = 100

#
#    SaveRespawnTimeImmediately
#        Description: Save respawn time for creatures at death and gameobjects at use/open.
#        Default:     1 - (Enabled, Save respawn time immediately)
#                     0 - (Disabled, Save respawn time at grid unloading)

SaveRespawnTimeImmediately = 1

#
#    MaxOverspeedPings
#        Description: Maximum overspeed ping count before character is disconnected.
#        Default:     2  - (Enabled, Minimum value)
#                     3+ - (Enabled, More checks before kick)
#                     0  - (Disabled)

MaxOverspeedPings = 2

#
#    GridUnload
#        Description: Unload grids to save memory. Can be disabled if enough memory is available
#                     to speed up moving players to new grids.
#        Default:     1 - (enable, Unload grids)
#                     0 - (disable, Do not unload grids)

GridUnload = 1

#
#    SocketTimeOutTime
#        Description: Time (in milliseconds) after which a connection being idle on the character
#                     selection screen is disconnected.
#        Default:     900000 - (15 minutes)

SocketTimeOutTime = 900000

#
#    SessionAddDelay
#        Description: Time (in microseconds) that a network thread will sleep after authentication
#                     protocol handling before adding a connection to the world session map.
#        Default:     10000 - (10 milliseconds, 0.01 second)

SessionAddDelay = 10000

#
#    GridCleanUpDelay
#        Description: Time (in milliseconds) grid clean up delay.
#        Default:     300000 - (5 minutes)

GridCleanUpDelay = 300000

#
#    MapUpdateInterval
#        Description: Time (milliseconds) for map update interval.
#        Default:     100 - (0.1 second)

MapUpdateInterval = 100

#
#    ChangeWeatherInterval
#        Description: Time (in milliseconds) for weather update interval.
#        Default:     600000 - (10 min)

ChangeWeatherInterval = 600000

#
#    PlayerSaveInterval
#        Description: Time (in milliseconds) for player save interval.
#        Default:     900000 - (15 min)

PlayerSaveInterval = 900000

#
#    PlayerSave.Stats.MinLevel
#        Description: Minimum level for saving character stats in the database for external usage.
#        Default:     0  - (Disabled, Do not save character stats)
#                     1+ - (Enabled, Level beyond which character stats are saved)

PlayerSave.Stats.MinLevel = 0

#
#    PlayerSave.Stats.SaveOnlyOnLogout
#        Description: Save player stats only on logout.
#        Default:     1 - (Enabled, Only save on logout)
#                     0 - (Disabled, Save on every player save)

PlayerSave.Stats.SaveOnlyOnLogout = 1

#
#    mmap.enablePathFinding
#        Description: Enable/Disable pathfinding using mmaps - experimental.
#        Default:     0 - (Disabled)
#                     1 - (Enabled)

mmap.enablePathFinding = 0

#
#    vmap.enableLOS
#    vmap.enableHeight
#        Description: VMmap support for line of sight and height calculation.
#        Default:     1 - (Enabled, vmap.enableLOS)
#                     1 - (Enabled, vmap.enableHeight)
#                     0 - (Disabled)

vmap.enableLOS    = 1
vmap.enableHeight = 1

#
#    vmap.enableIndoorCheck
#        Description: VMap based indoor check to remove outdoor-only auras (mounts etc.).
#        Default:     1 - (Enabled)
#                     0 - (Disabled, somewhat less CPU usage)

vmap.enableIndoorCheck = 1

#
#    DetectPosCollision
#        Description: Check final move position, summon position, etc for visible collision with
#                     other objects or walls (walls only if vmaps are enabled).
#        Default:     1 - (Enabled)
#                     0 - (Disabled, Less position precision but less CPU usage)

DetectPosCollision = 1

#
#    TargetPosRecalculateRange
#        Description: Max distance from movement target point (+moving unit size) and targeted
#                     object (+size) after that new target movement point calculated.
#        Range:       0.5-5.0
#        Default:     1.5
#                     0.5 - (Minimum, Contact Range, More sensitive reaction to target movement)
#                     5.0 - (Maximum, Melee attack range, Less CPU usage)

TargetPosRecalculateRange = 1.5

#
#    UpdateUptimeInterval
#        Description: Update realm uptime period (in minutes).
#        Default:     10 - (10 minutes)
#                     1+

UpdateUptimeInterval = 10

#
#    LogDB.Opt.ClearInterval
#        Description: Time (in minutes) for the WUPDATE_CLEANDB timer that clears the `logs` table
#                     of old entries.
#        Default:     10 - (10 minutes)
#                     1+

LogDB.Opt.ClearInterval = 10

#
#    LogDB.Opt.ClearTime
#        Description: Time (in seconds) for keeping old `logs` table entries.
#        Default:     1209600 - (Enabled, 14 days)
#                     0       - (Disabled, Do not clear entries)

LogDB.Opt.ClearTime = 1209600

#
#    MaxCoreStuckTime
#        Description: Time (in seconds) before the server is forced to crash if it is frozen.
#        Default:     0   - (Disabled)
#                     10+ - (Enabled, Recommended 10+)

MaxCoreStuckTime = 0

#
#    AddonChannel
#        Description: Configure the use of the addon channel through the server (some client side
#                     addons will not work correctly with disabled addon channel)
#        Default:     1 - (Enabled)
#                     0 - (Disabled)

AddonChannel = 1

#
#    MapUpdate.Threads
#        Description: Number of threads to update maps.
#        Default:     1

MapUpdate.Threads = 1

#
#    CleanCharacterDB
#        Description: Clean out deprecated achievements, skills, spells and talents from the db.
#        Default:     0 - (Disabled)
#                     1 - (Enable)

CleanCharacterDB = 0

#
#    PersistentCharacterCleanFlags
#        Description: Determines the character clean flags that remain set after cleanups.
#                     This is a bitmask value, check /doc/CharacterDBCleanup.txt for more
#                     information.
#        Example:     14 - (Cleaning up skills, talents and spells will remain enabled after the
#                           next cleanup)
#        Default:     0  - (All cleanup methods will be disabled after the next cleanup)

PersistentCharacterCleanFlags = 0

#
###################################################################################################

###################################################################################################
# SERVER LOGGING
#
#    PidFile
#        Description: World daemon PID file.
#        Example:     "./world.pid" - (Enabled)
#        Default:     ""            - (Disabled)

PidFile = ""

#
#    PacketLogFile
#        Description: Binary packet logging file for the world server.
#                     Filename extension must be .bin to be parsable with WowPacketParser.
#        Example:     "World.bin" - (Enabled)
#        Default:     ""          - (Disabled)

PacketLogFile = ""

#
#    ChatLogs.Channel
#        Description: Log custom channel chat.
#        Default:     0 - (Disabled)
#                     1 - (Enabled)

ChatLogs.Channel = 0

#
#    ChatLogs.Whisper
#        Description: Log whispers between players.
#        Default:     0 - (Disabled)
#                     1 - (Enabled)

ChatLogs.Whisper = 0

#
#    ChatLogs.SysChan
#        Description: Log system channel messages.
#        Default:     0 - (Disabled)
#                     1 - (Enabled)

ChatLogs.SysChan = 0

#
#    ChatLogs.Party
#        Description: Log party chat.
#        Default:     0 - (Disabled)
#                     1 - (Enabled)

ChatLogs.Party = 0

#
#    ChatLogs.Raid
#        Description: Log raid chat.
#        Default:     0 - (Disabled)
#                     1 - (Enabled)

ChatLogs.Raid = 0

#
#    ChatLogs.Guild
#        Description: Log guild chat.
#        Default:     0 - (Disabled)
#                     1 - (Enabled)

ChatLogs.Guild = 0

#
#    ChatLogs.Public
#        Description: Log public chat (say/yell/emote).
#        Default:     0 - (Disabled)
#                     1 - (Enabled)

ChatLogs.Public = 0

#
#    ChatLogs.Addon
#        Description: Log addon messages.
#        Default:     0 - (Disabled)
#                     1 - (Enabled)

ChatLogs.Addon = 0

#
#    ChatLogs.BattleGround
#        Description: Log battleground chat.
#        Default:     0 - (Disabled)
#                     1 - (Enabled)

ChatLogs.BattleGround = 0

# Extended Logging system configuration moved to end of file (on purpose)
#
###################################################################################################

###################################################################################################
# SERVER SETTINGS
#
#    GameType
#        Description: Server realm type.
#        Default:     0  - (NORMAL)
#                     1  - (PVP)
#                     4  - (NORMAL)
#                     6  - (RP)
#                     8  - (RPPVP)
#                     16 - (FFA_PVP, Free for all pvp mode like arena PvP in all zones except rest
#                          activated places and sanctuaries)

GameType = 0

#
#    RealmZone
#        Description: Server realm zone. Set allowed alphabet in character, etc. names.
#        Default      1  - (Development   - any language)
#                     2  - (United States - extended-Latin)
#                     3  - (Oceanic       - extended-Latin)
#                     4  - (Latin America - extended-Latin)
#                     5  - (Tournament    - basic-Latin at create, any at login)
#                     6  - (Korea         - East-Asian)
#                     7  - (Tournament    - basic-Latin at create, any at login)
#                     8  - (English       - extended-Latin)
#                     9  - (German        - extended-Latin)
#                     10 - (French        - extended-Latin)
#                     11 - (Spanish       - extended-Latin)
#                     12 - (Russian       - Cyrillic)
#                     13 - (Tournament    - basic-Latin at create, any at login)
#                     14 - (Taiwan        - East-Asian)
#                     15 - (Tournament    - basic-Latin at create, any at login)
#                     16 - (China         - East-Asian)
#                     17 - (CN1           - basic-Latin at create, any at login)
#                     18 - (CN2           - basic-Latin at create, any at login)
#                     19 - (CN3           - basic-Latin at create, any at login)
#                     20 - (CN4           - basic-Latin at create, any at login)
#                     21 - (CN5           - basic-Latin at create, any at login)
#                     22 - (CN6           - basic-Latin at create, any at login)
#                     23 - (CN7           - basic-Latin at create, any at login)
#                     24 - (CN8           - basic-Latin at create, any at login)
#                     25 - (Tournament    - basic-Latin at create, any at login)
#                     26 - (Test Server   - any language)
#                     27 - (Tournament    - basic-Latin at create, any at login)
#                     28 - (QA Server     - any language)
#                     29 - (CN9           - basic-Latin at create, any at login)

RealmZone = 1

#
#    StrictPlayerNames
#        Description: Limit player name to language specific symbol set. Prevents character
#                     creation and forces rename request if not allowed symbols are used
#        Default:     0 - (Disable, Limited server timezone dependent client check)
#                     1 - (Enabled, Strictly basic Latin characters)
#                     2 - (Enabled, Strictly realm zone specific, See RealmZone setting,
#                         Note: Client needs to have the appropriate fonts installed which support
#                         the charset. For non-official localization, custom fonts need to be
#                         placed in clientdir/Fonts.
#                     3 - (Enabled, Basic Latin characters + server timezone specific)

StrictPlayerNames = 0

#
#    StrictCharterNames
#        Description: Limit guild/arena team charter names to language specific symbol set.
#                     Prevents charter creation if not allowed symbols are used.
#        Default:     0 - (Disable, Limited server timezone dependent client check)
#                     1 - (Enabled, Strictly basic Latin characters)
#                     2 - (Enabled, Strictly realm zone specific, See RealmZone setting,
#                         Note: Client needs to have the appropriate fonts installed which support
#                         the charset. For non-official localization, custom fonts need to be
#                         placed in clientdir/Fonts.
#                     3 - (Enabled, Basic Latin characters + server timezone specific)

StrictCharterNames = 0

#
#    StrictPetNames
#        Description: Limit pet names to language specific symbol set.
#                     Prevents pet naming if not allowed symbols are used.
#        Default:     0 - (Disable, Limited server timezone dependent client check)
#                     1 - (Enabled, Strictly basic Latin characters)
#                     2 - (Enabled, Strictly realm zone specific, See RealmZone setting,
#                         Note: Client needs to have the appropriate fonts installed which support
#                         the charset. For non-official localization, custom fonts need to be
#                         placed in clientdir/Fonts.
#                     3 - (Enabled, Basic Latin characters + server timezone specific)

StrictPetNames = 0

#
#    DBC.Locale
#        Description: DBC language settings.
#        Default:     0   - (English)
#                     1   - (Korean)
#                     2   - (French)
#                     3   - (German)
#                     4   - (Chinese)
#                     5   - (Taiwanese)
#                     6   - (Spanish)
#                     7   - (Spanish Mexico)
#                     8   - (Russian)

DBC.Locale = 0

#
#    DeclinedNames
#        Description: Allow Russian clients to set and use declined names.
#        Default:     0 - (Disabled, Except when the Russian RealmZone is set)
#                     1 - (Enabled)

DeclinedNames = 0

#
#    Expansion
#        Description: Allow server to use content from expansions. Checks for expansion-related
#                     map files, client compatibility and class/race character creation.
#        Default:     3 - (Expansion 3)
#                     2 - (Expansion 2)
#                     1 - (Expansion 1)
#                     0 - (Disabled, Ignore and disable expansion content (maps, races, classes)

Expansion = 3

#
#    MinPlayerName
#        Description: Minimal player name length.
#        Range:       1-12
#        Default:     2

MinPlayerName = 2

#
#    MinCharterName
#        Description: Minimal charter name length.
#        Range:       1-24
#        Default:     2

MinCharterName = 2

#
#    MinPetName
#        Description: Minimal pet name length.
#        Range:       1-12
#        Default:     2

MinPetName = 2

#
#    MaxWhoListReturns
#        Description: Set the max number of players returned in the /who list and interface.
#        Default:     49 - (stable)

MaxWhoListReturns = 49

#
#    CharacterCreating.Disabled
#        Description: Disable character creation for players based on faction.
#        Default:     0 - (Enabled, All factions are allowed)
#                     1 - (Disabled, Alliance)
#                     2 - (Disabled, Horde)
#                     3 - (Disabled, Both factions)

CharacterCreating.Disabled = 0

#
#    CharacterCreating.Disabled.RaceMask
#        Description: Mask of races which cannot be created by players.
#        Example:     1536 - (1024 + 512, Blood Elf and Draenei races are disabled)
#        Default:     0    - (Enabled, All races are allowed)
#                     1    - (Disabled, Human)
#                     2    - (Disabled, Orc)
#                     4    - (Disabled, Dwarf)
#                     8    - (Disabled, Night Elf)
#                     16   - (Disabled, Undead)
#                     32   - (Disabled, Tauren)
#                     64   - (Disabled, Gnome)
#                     128  - (Disabled, Troll)
#                     512  - (Disabled, Blood Elf)
#                     1024 - (Disabled, Draenei)

CharacterCreating.Disabled.RaceMask = 0

#
#    CharacterCreating.Disabled.ClassMask
#        Description: Mask of classes which cannot be created by players.
#        Example:     288 - (32 + 256, Death Knight and Warlock classes are disabled)
#        Default:     0    - (Enabled, All classes are allowed)
#                     1    - (Disabled, Warrior)
#                     2    - (Disabled, Paladin)
#                     4    - (Disabled, Hunter)
#                     8    - (Disabled, Rogue)
#                     16   - (Disabled, Undead)
#                     32   - (Disabled, Death Knight)
#                     64   - (Disabled, Shaman)
#                     128  - (Disabled, Mage)
#                     256  - (Disabled, Warlock)
#                     1024 - (Disabled, Druid)

CharacterCreating.Disabled.ClassMask = 0

#
#    CharactersPerAccount
#        Description: Limit number of characters per account on all realms on this realmlist.
#        Important:   Number must be >= CharactersPerRealm
#        Default:     50

CharactersPerAccount = 50

#
#    CharactersPerRealm
#        Description: Limit number of characters per account on this realm.
#        Range:       1-10
#        Default:     10 - (Client limitation)

CharactersPerRealm = 10

#
#    HeroicCharactersPerRealm
#        Description: Limit number of heroic class characters per account on this realm.
#        Range:       1-10
#        Default:     1

HeroicCharactersPerRealm = 1

#
#    CharacterCreating.MinLevelForHeroicCharacter
#        Description: Limit creating heroic characters only for account with another
#                     character of specific level (ignored for GM accounts).
#        Default:     55 - (Enabled, Requires at least another level 55 character)
#                     0  - (Disabled)
#                     1  - (Enabled, Requires at least another level 1 character)

CharacterCreating.MinLevelForHeroicCharacter = 55

#
#    SkipCinematics
#        Description: Disable cinematic intro at first login after character creation.
#                     Prevents buggy intros in case of custom start location coordinates.
#        Default:     0 - (Show intro for each new character)
#                     1 - (Show intro only for first character of selected race)
#                     2 - (Disable intro for all classes)

SkipCinematics = 0

#
#    MaxPlayerLevel
#        Description: Maximum level that can be reached by players.
#        Important:   Levels beyond 100 are not recommended at all.
#        Range:       1-255
#        Default:     85

MaxPlayerLevel = 85

#
#    MinDualSpecLevel
<<<<<<< HEAD
#        Description: Level requirement for Dual Talent Specialization
#        Default:     30
=======
#        Description: Level requirement for Dual Talent Specialization.
#        Default:     40
>>>>>>> 88ecc953

MinDualSpecLevel = 30

#
#    StartPlayerLevel
#        Description: Starting level for characters after creation.
#        Range:       1-MaxPlayerLevel
#        Default:     1

StartPlayerLevel = 1

#
#    StartHeroicPlayerLevel
#        Description: Staring level for heroic class characters after creation.
#        Range:       1-MaxPlayerLevel
#        Default:     55

StartHeroicPlayerLevel = 55

#
#    StartPlayerMoney
#        Description: Amount of money (in Copper) that a character has after creation.
#        Default:     0
#                     100 - (1 Silver)

StartPlayerMoney = 0

#
#    RecruitAFriend.MaxLevel
#        Description: Highest level up to which a character can benefit from the Recruit-A-Friend
#                     experience multiplier.
#        Default:     80

RecruitAFriend.MaxLevel = 80

#
#    RecruitAFriend.MaxDifference
#        Description: Highest level difference between linked Recruiter and Friend benefit from
#                     the Recruit-A-Friend experience multiplier.
#        Default:     4

RecruitAFriend.MaxDifference = 4

#
#    DisableWaterBreath
#        Description: Required security level for water breathing.
#        Default:     4  - (Disabled)
#                     0  - (Enabled, Everyone)
#                     1  - (Enabled, Mods/GMs/Admins)
#                     2  - (Enabled, GMs/Admins)
#                     3  - (Enabled, Admins)

DisableWaterBreath = 4

#
#    AllFlightPaths
#        Description: Character knows all flight paths (of both factions) after creation.
#        Default:     0 - (Disabled)
#                     1 - (Enabled)

AllFlightPaths = 0

#
#    InstantFlightPaths
#        Description: Flight paths will take players to their destination instantly instead
#                     of making them wait while flying.
#        Default:     0 - (Disabled)
#                     1 - (Enabled)

InstantFlightPaths = 0

#
#    ActivateWeather
#        Description: Activate the weather system.
#        Default:     1 - (Enabled)
#                     0 - (Disabled)

ActivateWeather = 1

#
#    CastUnstuck
#        Description: Allow casting the Unstuck spell using .start or unstuck button in client
#                     help options.
#        Default:     1 - (Enabled)
#                     0 - (Disabled)

CastUnstuck = 1

#
#    Instance.IgnoreLevel
#        Description: Ignore level requirement when entering instances.
#        Default:     0 - (Disabled)
#                     1 - (Enabled)

Instance.IgnoreLevel = 0

#
#    Instance.IgnoreRaid
#        Description: Ignore raid group requirement when entering instances.
#        Default:     0 - (Disabled)
#                     1 - (Enabled)

Instance.IgnoreRaid = 0

#
#    Instance.ResetTimeHour
#        Description: Hour of the day when the global instance reset occurs.
#        Range:       0-23
#        Default:     4 - (04:00 AM)

Instance.ResetTimeHour = 4

#
#    Instance.UnloadDelay
#        Description: Time (in milliseconds) before instance maps are unloaded from memory if no
#                     characters are inside.
#        Default:     1800000 - (Enabled, 30 minutes)
#                     0       - (Disabled, Instance maps are kept in memory until the instance
#                               resets)

Instance.UnloadDelay = 1800000

#
#    InstancesResetAnnounce
#        Description: Announce the reset of one instance to whole party.
#        Default:     false - (Disabled, don't show, blizzlike)
#                     true  - (Enabled, show)

InstancesResetAnnounce = false

#
#    Quests.LowLevelHideDiff
#        Description: Level difference between player and quest level at which quests are
#                     considered low-level and are not shown via exclamation mark (!) at quest
#                     givers.
#        Default:     4  - (Enabled, Hide quests that have 4 levels less than the character)
#                     -1 - (Disabled, Show all available quest marks)

Quests.LowLevelHideDiff = 4

#
#    Quests.HighLevelHideDiff
#        Description: Level difference between player and quest level at which quests are
#                     considered high-level and are not shown via exclamation mark (!) at quest
#                     givers.
#        Default:     7  - (Enabled, Hide quests that have 7 levels more than the character)
#                     -1 - (Disabled, Show all available quest marks)

Quests.HighLevelHideDiff = 7

#
#    Quests.IgnoreRaid
#        Description: Allow non-raid quests to be completed while in a raid group.
#        Default:     0 - (Disabled)
#                     1 - (Enabled)

Quests.IgnoreRaid = 0

#
#    Quests.IgnoreAutoAccept
#        Description: Ignore auto accept flag. Clients will have to manually accept all quests.
#        Default:     0 - (Disabled, DB values determine if quest is marked auto accept or not.)
#                     1 - (Enabled, clients will not be told to automatically accept any quest.)

Quests.IgnoreAutoAccept = 0

#
#    Quests.IgnoreAutoComplete
#        Description: Ignore auto complete flag. Clients will have to manually complete all quests.
#        Default:     0 - (Disabled, DB values determine if quest is marked auto complete or not.)
#                     1 - (Enabled, clients will not be told to automatically complete any quest.)

Quests.IgnoreAutoComplete = 0

#
#    Guild.EventLogRecordsCount
#        Description: Number of log entries for guild events that are stored per guild. Old entries
#                     will be overwritten if the number of log entries exceed the configured value.
#                     High numbers prevent this behavior but may have performance impacts.
#        Default:     100

Guild.EventLogRecordsCount = 100

#
#    Guild.ResetHour
#        Description: Hour of the day when the daily cap resets occur.
#        Range:       0-23
#        Default:     6 - (06:00 AM)

Guild.ResetHour = 6

#
#    Guild.BankEventLogRecordsCount
#        Description: Number of log entries for guild bank events that are stored per guild. Old
#                     entries will be overwritten if the number of log entries exceed the
#                     configured value. High numbers prevent this behavior but may have performance
#                     impacts.
#        Default:     25 - (Minimum)

Guild.BankEventLogRecordsCount = 25

#
#    Guild.NewsLogRecordsCount
#        Description: Number of log entries for guild news that are stored per guild. Old
#                     entries will be overwritten if the number of log entries exceed the
#                     configured value. High numbers prevent this behavior but may have performance
#                     impacts.
#        Default:     250

Guild.NewsLogRecordsCount = 250

#
#    MaxPrimaryTradeSkill
#        Description: Maximum number of primary professions a character can learn.
#        Range:       0-10
#        Default:     2

MaxPrimaryTradeSkill = 2

#
#    MinPetitionSigns
#        Description: Number of required signatures on charters to create a guild.
#        Range:       0-4
#        Default:     4

MinPetitionSigns = 4

#
#    MaxGroupXPDistance
#        Description: Max distance to creature for group member to get experience at creature
#                     death.
#        Default:     74

MaxGroupXPDistance = 74

#
#    MaxRecruitAFriendBonusDistance
#        Description: Max distance between character and and group to gain the Recruit-A-Friend
#                     XP multiplier.
#        Default:     100

MaxRecruitAFriendBonusDistance = 100

#
#    MailDeliveryDelay
#        Description: Time (in seconds) mail delivery is delayed when sending items.
#        Default:     3600 - (1 hour)

MailDeliveryDelay = 3600

#
#    SkillChance.Prospecting
#        Description: Allow skill increase from prospecting.
#        Default:     0 - (Disabled)
#                     1 - (Enabled)

SkillChance.Prospecting = 0

#
#    SkillChance.Milling
#        Description: Allow skill increase from milling.
#        Default:     0 - (Disabled)
#                     1 - (Enabled)

SkillChance.Milling = 0

#
#    OffhandCheckAtSpellUnlearn
#        Description: Unlearning certain spells can change offhand weapon restrictions
#                     for equip slots.
#        Default:     1 - (Recheck offhand slot weapon at unlearning a spell)
#                     0 - (Recheck offhand slot weapon only at zone update)

OffhandCheckAtSpellUnlearn = 1

#
#    ClientCacheVersion
#        Description: Client cache version for client cache data reset. Use any value different
#                     from DB and not recently been used to trigger client side cache reset.
#        Default:     0 - (Use DB value from world DB db_version.cache_id field)

ClientCacheVersion = 0

#
#    Event.Announce
#        Description: Announce events.
#        Default:     0 - (Disabled)
#                     1 - (Enabled)

Event.Announce = 0

#
#    BeepAtStart
#        Description: Beep when the world server finished starting.
#        Default:     1 - (Enabled)
#                     0 - (Disabled)

BeepAtStart = 1

#
#    Motd
#        Description: Message of the Day, displayed at login.
#                     Use '@' for a newline and be sure to escape special characters.
#        Example:     "Welcome to John\'s Server@This server runs on Trinity Core."
#        Default:     "Welcome to a Trinity Core server."

Motd = "Welcome to a Trinity Core server."

#
#    Server.LoginInfo
#        Description: Display core version (.server info) on login.
#        Default:     0 - (Disabled)
#                     1 - (Enabled)

Server.LoginInfo = 0

#
#    Command.LookupMaxResults
#        Description: Number of results being displayed using a .lookup command.
#        Default:     0 - (Unlimited)

Command.LookupMaxResults = 0

#
#    AllowTickets
#        Description: Allow/disallow sending new tickets.
#        Default:     1 - (Enabled)
#                     0 - (Disabled)

AllowTickets = 1

#
#     DungeonFinder.OptionsMask
#        Description: Dungeon and raid finder system.
#        Value is a bitmask consisting of:
#           LFG_OPTION_ENABLE_DUNGEON_FINDER = 1,     Enable the dungeon finder browser
#           LFG_OPTION_ENABLE_RAID_BROWSER   = 2,     Enable the raid browser
#        Default:     1

DungeonFinder.OptionsMask = 1

#
#   DBC.EnforceItemAttributes
#        Description: Disallow overriding item attributes stored in DBC files with values from the
#                     database.
#        Default:     1 - (Enabled, Enforce DBC values)
#                     0 - (Disabled, Use database values)

DBC.EnforceItemAttributes = 1

#
#   AccountInstancesPerHour
#        Description: Controls the max amount of different instances player can enter within hour.
#        Default:     5

AccountInstancesPerHour = 5

#
#   Account.PasswordChangeSecurity
#        Description: Controls how secure the password changes are.
#        Default:     0 - None (Old and new password)
#                     1 - Email (Email confirmation necessary)
#                     2 - RBAC (RBAC enable or disables email confirmation per group)

Account.PasswordChangeSecurity = 0

#
###################################################################################################

###################################################################################################
# WARDEN SETTINGS
#
#    Warden.Enabled
#        Description: Enable Warden anticheat system.
#        Default:     0 - (Disabled)
#                     1 - (Enabled)

Warden.Enabled = 0

#
#    Warden.NumMemChecks
#        Description: Number of Warden memory checks that are sent to the client each cycle.
#        Default:     3 - (Enabled)
#                     0 - (Disabled)

Warden.NumMemChecks = 3

#
#    Warden.NumOtherChecks
#        Description: Number of Warden checks other than memory checks that are added to request
#                     each checking cycle.
#        Default:     7 - (Enabled)
#                     0 - (Disabled)

Warden.NumOtherChecks = 7

#
#    Warden.ClientResponseDelay
#        Description: Time (in seconds) before client is getting disconnecting for not responding.
#        Default:     600 - (10 Minutes)
#                     0 - (Disabled, client won't be kicked)

Warden.ClientResponseDelay = 600

#
#    Warden.ClientCheckHoldOff
#        Description: Time (in seconds) to wait before sending the next check request to the client.
#                     A low number increases traffic and load on client and server side.
#        Default:     30 - (30 Seconds)
#                     0  - (Send check as soon as possible)

Warden.ClientCheckHoldOff = 30

#
#    Warden.ClientCheckFailAction
#        Description: Default action being taken if a client check failed. Actions can be
#                     overwritten for each single check via warden_action table in characters
#                     database.
#        Default:     0 - (Disabled, Logging only)
#                     1 - (Kick)
#                     2 - (Ban)

Warden.ClientCheckFailAction = 0

#
#    Warden.BanDuration
#        Description: Time (in seconds) an account will be banned if ClientCheckFailAction is set
#                     to ban.
#        Default:     86400 - (24 hours)
#                     0     - (Permanent ban)

Warden.BanDuration = 86400

#
###################################################################################################

###################################################################################################
# PLAYER INTERACTION
#
#    AllowTwoSide.Interaction.Calendar
#        Description: Allow calendar invites between factions.
#        Default:     0 - (Disabled)
#                     1 - (Enabled)

AllowTwoSide.Interaction.Calendar = 0

#
#    AllowTwoSide.Interaction.Channel
#        Description: Allow channel chat between factions.
#        Default:     0 - (Disabled)
#                     1 - (Enabled)

AllowTwoSide.Interaction.Channel = 0

#
#    AllowTwoSide.Interaction.Group
#        Description: Allow group joining between factions.
#        Default:     0 - (Disabled)
#                     1 - (Enabled)

AllowTwoSide.Interaction.Group = 0

#
#    AllowTwoSide.Interaction.Guild
#        Description: Allow guild joining between factions.
#        Default:     0 - (Disabled)
#                     1 - (Enabled)

AllowTwoSide.Interaction.Guild = 0

#
#    AllowTwoSide.Interaction.Auction
#        Description: Allow auctions between factions.
#        Default:     0 - (Disabled)
#                     1 - (Enabled)

AllowTwoSide.Interaction.Auction = 0

#
#    AllowTwoSide.Trade
#        Description: Allow trading between factions.
#        Default:     0 - (Disabled)
#                     1 - (Enabled)

AllowTwoSide.Trade = 0

#
#    TalentsInspecting
#        Description: Allow inspecting characters from the opposing faction.
#                     Doesn't affect characters in gamemaster mode.
#        Default:     1 - (Enabled)
#                     0 - (Disabled)

TalentsInspecting = 1

#
###################################################################################################

###################################################################################################
# CREATURE SETTINGS
#
#    ThreatRadius
#        Description: Distance for creatures to evade after being pulled away from the combat
#                     starting point. If ThreatRadius is less than creature aggro radius then aggro
#                     radius will be used.
#        Default:     60

ThreatRadius = 60

#
#    Rate.Creature.Aggro
#        Description: Aggro radius percentage.
#        Default:     1   - (Enabled, 100%)
#                     1.5 - (Enabled, 150%)
#                     0   - (Disabled, 0%)

Rate.Creature.Aggro = 1

#
#    CreatureFamilyFleeAssistanceRadius
#        Description: Distance for fleeing creatures seeking assistance from other creatures.
#        Default:     30 - (Enabled)
#                     0  - (Disabled)

CreatureFamilyFleeAssistanceRadius = 30

#
#    CreatureFamilyAssistanceRadius
#        Description: Distance for creatures calling for assistance from other creatures without
#                     moving.
#        Default:     10 - (Enabled)
#                     0  - (Disabled)

CreatureFamilyAssistanceRadius = 10

#
#    CreatureFamilyAssistanceDelay
#        Description: Time (in milliseconds) before creature assistance call.
#        Default:     1500 - (1.5 Seconds)

CreatureFamilyAssistanceDelay = 1500

#
#    CreatureFamilyFleeDelay
#        Description: Time (in milliseconds) during which creature can flee if no assistance was
#                     found.
#        Default:     7000 (7 Seconds)

CreatureFamilyFleeDelay = 7000

#
#    WorldBossLevelDiff
#        Description: World boss level difference.
#        Default:     3

WorldBossLevelDiff = 3

#
#    Corpse.Decay.NORMAL
#    Corpse.Decay.RARE
#    Corpse.Decay.ELITE
#    Corpse.Decay.RAREELITE
#    Corpse.Decay.WORLDBOSS
#        Description: Time (in seconds) until creature corpse will decay if not looted or skinned.
#        Default:     60   - (1 Minute, Corpse.Decay.NORMAL)
#                     300  - (5 Minutes, Corpse.Decay.RARE)
#                     300  - (5 Minutes, Corpse.Decay.ELITE)
#                     300  - (5 Minutes, Corpse.Decay.RAREELITE)
#                     3600 - (1 Hour, Corpse.Decay.WORLDBOSS)

Corpse.Decay.NORMAL    = 60
Corpse.Decay.RARE      = 300
Corpse.Decay.ELITE     = 300
Corpse.Decay.RAREELITE = 300
Corpse.Decay.WORLDBOSS = 3600

#
#    Rate.Corpse.Decay.Looted
#        Description: Multiplier for Corpse.Decay.* to configure how long creature corpses stay
#                     after they have been looted.
#         Default:    0.5

Rate.Corpse.Decay.Looted = 0.5

#
#    Rate.Creature.Normal.Damage
#    Rate.Creature.Elite.Elite.Damage
#    Rate.Creature.Elite.RARE.Damage
#    Rate.Creature.Elite.RAREELITE.Damage
#    Rate.Creature.Elite.WORLDBOSS.Damage
#        Description: Mulitplier for creature melee damage.
#        Default:     1 - (Rate.Creature.Normal.Damage)
#                     1 - (Rate.Creature.Elite.Elite.Damage)
#                     1 - (Rate.Creature.Elite.RARE.Damage)
#                     1 - (Rate.Creature.Elite.RAREELITE.Damage)
#                     1 - (Rate.Creature.Elite.WORLDBOSS.Damage)
#

Rate.Creature.Normal.Damage          = 1
Rate.Creature.Elite.Elite.Damage     = 1
Rate.Creature.Elite.RARE.Damage      = 1
Rate.Creature.Elite.RAREELITE.Damage = 1
Rate.Creature.Elite.WORLDBOSS.Damage = 1

#
#    Rate.Creature.Normal.SpellDamage
#    Rate.Creature.Elite.Elite.SpellDamage
#    Rate.Creature.Elite.RARE.SpellDamage
#    Rate.Creature.Elite.RAREELITE.SpellDamage
#    Rate.Creature.Elite.WORLDBOSS.SpellDamage
#        Description: Mulitplier for creature spell damage.
#        Default:     1 - (Rate.Creature.Normal.SpellDamage)
#                     1 - (Rate.Creature.Elite.Elite.SpellDamage)
#                     1 - (Rate.Creature.Elite.RARE.SpellDamage)
#                     1 - (Rate.Creature.Elite.RAREELITE.SpellDamage)
#                     1 - (Rate.Creature.Elite.WORLDBOSS.SpellDamage)

Rate.Creature.Normal.SpellDamage          = 1
Rate.Creature.Elite.Elite.SpellDamage     = 1
Rate.Creature.Elite.RARE.SpellDamage      = 1
Rate.Creature.Elite.RAREELITE.SpellDamage = 1
Rate.Creature.Elite.WORLDBOSS.SpellDamage = 1

#
#    Rate.Creature.Normal.HP
#    Rate.Creature.Elite.Elite.HP
#    Rate.Creature.Elite.RARE.HP
#    Rate.Creature.Elite.RAREELITE.HP
#    Rate.Creature.Elite.WORLDBOSS.HP
#        Description: Mulitplier for creature health.
#        Default:     1 - (Rate.Creature.Normal.HP)
#                     1 - (Rate.Creature.Elite.Elite.HP)
#                     1 - (Rate.Creature.Elite.RARE.HP)
#                     1 - (Rate.Creature.Elite.RAREELITE.HP)
#                     1 - (Rate.Creature.Elite.WORLDBOSS.HP)

Rate.Creature.Normal.HP          = 1
Rate.Creature.Elite.Elite.HP     = 1
Rate.Creature.Elite.RARE.HP      = 1
Rate.Creature.Elite.RAREELITE.HP = 1
Rate.Creature.Elite.WORLDBOSS.HP = 1

#
#    ListenRange.Say
#        Description: Distance in which players can read say messages from creatures or
#                     gameobjects.
#        Default:     40

ListenRange.Say = 40

#
#    ListenRange.TextEmote
#        Description: Distance in which players can read emotes from creatures or gameobjects.
#        Default:     40

ListenRange.TextEmote = 40

#
#    ListenRange.Yell
#        Description: Distance in which players can read yell messages from creatures or
#                     gameobjects.
#        Default:     300

ListenRange.Yell = 300

#
###################################################################################################

###################################################################################################
# CHAT SETTINGS
#
#    ChatFakeMessagePreventing
#        Description: Chat protection from creating fake messages using a lot spaces or other
#                     invisible symbols. Not applied to the addon language, but may break old
#                     addons that use normal languages for sending data to other clients.
#        Default:     0 - (Disabled)
#                     1 - (Enabled)

ChatFakeMessagePreventing = 0

#
#    ChatStrictLinkChecking.Severity
#        Description: Check chat messages for ingame links to spells, items, quests, etc.
#        Default:     0 - (Disabled)
#                     1 - (Enabled, Check if only valid pipe commands are used, Prevents posting
#                         pictures.)
#                     2 - (Enabled, Verify that pipe commands are used in a correct order)
#                     3 - (Check if color, entry and name don't contradict each other. For this to
#                         work correctly, please assure that you have extracted locale DBCs of
#                         every language specific client playing on this server)

ChatStrictLinkChecking.Severity = 0

#
#    ChatStrictLinkChecking.Kick
#        Description: Defines what should be done if a message is considered to contain invalid
#                     pipe commands.
#        Default:     0 - (Silently ignore message)
#                     1 - (Disconnect players who sent malformed messages)

ChatStrictLinkChecking.Kick = 0

#
#    ChatFlood.MessageCount
#        Description: Chat flood protection, number of messages before player gets muted.
#        Default:     10 - (Enabled)
#                     0  - (Disabled)

ChatFlood.MessageCount = 10

#
#    ChatFlood.MessageDelay
#        Description: Time (in seconds) between messages to be counted into ChatFlood.MessageCount.
#        Default:     1

ChatFlood.MessageDelay = 1

#
#    ChatFlood.MuteTime
#        Description: Time (in seconds) characters get muted for violating ChatFlood.MessageCount.
#        Default:     10

ChatFlood.MuteTime = 10

#
#    Channel.RestrictedLfg
#        Description: Restrict LookupForGroup channel to characters registered in the LFG tool.
#        Default:     1 - (Enabled, Allow join to channel only if registered in LFG)
#                     0 - (Disabled, Allow join to channel in any time)

Channel.RestrictedLfg = 1

#
#    ChatLevelReq.Channel
#        Description: Level requirement for characters to be able to write in chat channels.
#        Default:     1

ChatLevelReq.Channel = 1

#
#    ChatLevelReq.Whisper
#        Description: Level requirement for characters to be able to whisper other characters.
#        Default:     1

ChatLevelReq.Whisper = 1

#
#    ChatLevelReq.Say
#        Description: Level requirement for characters to be able to use say/yell/emote.
#        Default:     1

ChatLevelReq.Say = 1

#
#    PreserveCustomChannels
#        Description: Store custom chat channel settings like password, automatic ownership handout
#                     or ban list in the database. Needs to be enabled to save custom
#                     world/trade/etc. channels that have automatic ownership handout disabled.
#                     (.channel set ownership $channel off)
#        Default:     0 - (Disabled, Blizzlike, Channel settings are lost if last person left)
#                     1 - (Enabled)

PreserveCustomChannels = 1

#
#    PreserveCustomChannelDuration
#        Description: Time (in days) that needs to pass before the customs chat channels get
#                     cleaned up from the database. Only channels with ownership handout enabled
#                     (default behavior) will be cleaned.
#        Default:     14 - (Enabled, Clean channels that haven't been used for 14 days)
#                     0  - (Disabled, Infinite channel storage)

PreserveCustomChannelDuration = 14

#
###################################################################################################

###################################################################################################
# GAME MASTER SETTINGS
#
#    GM.LoginState
#        Description: GM mode at login.
#        Default:     2 - (Last save state)
#                     0 - (Disable)
#                     1 - (Enable)

GM.LoginState = 2

#
#    GM.Visible
#        Description: GM visibility at login.
#        Default:     2 - (Last save state)
#                     0 - (Invisible)
#                     1 - (Visible)

GM.Visible = 2

#
#    GM.Chat
#        Description: GM chat mode at login.
#        Default:     2 - (Last save state)
#                     0 - (Disable)
#                     1 - (Enable)

GM.Chat = 2

#
#    GM.WhisperingTo
#        Description: Is GM accepting whispers from player by default or not.
#        Default:     2 - (Last save state)
#                     0 - (Disable)
#                     1 - (Enable)

GM.WhisperingTo = 2

#
#    GM.InGMList.Level
#        Description: Maximum GM level shown in GM list (if enabled) in non-GM state (.gm off).
#        Default:     3 - (Anyone)
#                     0 - (Only players)
#                     1 - (Only moderators)
#                     2 - (Only gamemasters)

GM.InGMList.Level = 3

#
#    GM.InWhoList.Level
#        Description: Max GM level showed in who list (if visible).
#        Default:     3 - (Anyone)
#                     0 - (Only players)
#                     1 - (Only moderators)
#                     2 - (Only gamemasters)

GM.InWhoList.Level = 3

#
#    GM.StartLevel
#        Description: GM character starting level.
#        Default:     1

GM.StartLevel = 1

#
#    GM.AllowInvite
#        Description: Allow players to invite GM characters.
#        Default:     0 - (Disabled)
#                     1 - (Enabled)

GM.AllowInvite = 0

#
#    GM.LowerSecurity
#        Description: Allow lower security levels to use commands on higher security level
#                     characters.
#        Default:     0 - (Disabled)
#                     1 - (Enabled)

GM.LowerSecurity = 0

#
#    GM.TicketSystem.ChanceOfGMSurvey
#        Description: Chance of sending a GM survey after ticket completion.
#        Default:     50 - (Enabled)
#                     0  - (Disabled)

GM.TicketSystem.ChanceOfGMSurvey = 50

#
###################################################################################################

###################################################################################################
# VISIBILITY AND DISTANCES
#
#    Visibility.GroupMode
#        Description: Group visibility modes. Defines which groups can aways detect invisible
#                     characters of the same raid, group or faction.
#        Default:     1 - (Raid)
#                     0 - (Party)
#                     2 - (Faction)

Visibility.GroupMode = 1

#
#    Visibility.Distance.Continents
#    Visibility.Distance.Instances
#    Visibility.Distance.BGArenas
#        Description: Visibility distance to see other players or gameobjects.
#                     Visibility on continents on retail ~90 yards. In BG/Arenas ~533.
#                     For instances default ~170.
#                     Max limited by grid size: 533.33333
#                     Min limit is max aggro radius (45) * Rate.Creature.Aggro
#        Default:     90  - (Visibility.Distance.Continents)
#                     170 - (Visibility.Distance.Instances)
#                     533 - (Visibility.Distance.BGArenas)

Visibility.Distance.Continents = 90
Visibility.Distance.Instances = 170
Visibility.Distance.BGArenas = 533

#
#    Visibility.Notify.Period.OnContinents
#    Visibility.Notify.Period.InInstances
#    Visibility.Notify.Period.InBGArenas
#        Description: Time (in milliseconds) for visibility update period. Lower values may have
#                     performance impact.
#        Default:     1000 - (Visibility.Notify.Period.OnContinents)
#                     1000 - (Visibility.Notify.Period.InInstances)
#                     1000 - (Visibility.Notify.Period.InBGArenas)

Visibility.Notify.Period.OnContinents = 1000
Visibility.Notify.Period.InInstances  = 1000
Visibility.Notify.Period.InBGArenas   = 1000

#
###################################################################################################

###################################################################################################
# SERVER RATES
#
#    Rate.Health
#    Rate.Mana
#    Rate.Rage.Income
#    Rate.Rage.Loss
#    Rate.RunicPower.Income
#    Rate.RunicPower.Loss
#    Rate.Focus
#    Rate.Energy
#    Rate.Loyalty
#        Description: Multiplier to configure health, mana, incoming rage, loss of rage, focus
#                     energy and loyalty increase or decrease.
#        Default:     1 - (Rate.Health)
#                     1 - (Rate.Mana)
#                     1 - (Rate.Rage.Income)
#                     1 - (Rate.Rage.Loss)
#                     1 - (Rate.RunicPower.Income)
#                     1 - (Rate.RunicPower.Loss)
#                     1 - (Rate.Focus)
#                     1 - (Rate.Energy)
#                     1 - (Rate.Loyalty)

Rate.Health            = 1
Rate.Mana              = 1
Rate.Rage.Income       = 1
Rate.Rage.Loss         = 1
Rate.RunicPower.Income = 1
Rate.RunicPower.Loss   = 1
Rate.Focus             = 1
Rate.Energy            = 1
Rate.Loyalty           = 1

#
#    Rate.Skill.Discovery
#        Description: Multiplier for skill discovery.
#        Default:     1

Rate.Skill.Discovery = 1

#
#    Rate.Drop.Item.Poor
#    Rate.Drop.Item.Normal
#    Rate.Drop.Item.Uncommon
#    Rate.Drop.Item.Rare
#    Rate.Drop.Item.Epic
#    Rate.Drop.Item.Legendary
#    Rate.Drop.Item.Artifact
#    Rate.Drop.Item.Referenced
#    Rate.Drop.Money
#        Description: Drop rates for money and items based on quality.
#        Default:     1 - (Rate.Drop.Item.Poor)
#                     1 - (Rate.Drop.Item.Normal)
#                     1 - (Rate.Drop.Item.Uncommon)
#                     1 - (Rate.Drop.Item.Rare)
#                     1 - (Rate.Drop.Item.Epic)
#                     1 - (Rate.Drop.Item.Legendary)
#                     1 - (Rate.Drop.Item.Artifact)
#                     1 - (Rate.Drop.Item.Referenced)
#                     1 - (Rate.Drop.Money)

Rate.Drop.Item.Poor             = 1
Rate.Drop.Item.Normal           = 1
Rate.Drop.Item.Uncommon         = 1
Rate.Drop.Item.Rare             = 1
Rate.Drop.Item.Epic             = 1
Rate.Drop.Item.Legendary        = 1
Rate.Drop.Item.Artifact         = 1
Rate.Drop.Item.Referenced       = 1
Rate.Drop.Money                 = 1

#
#    Rate.Drop.Item.ReferencedAmount
#        Description: Multiplier for referenced loot amount.
#        Default:     1

Rate.Drop.Item.ReferencedAmount = 1

#
#    Rate.XP.Kill
#    Rate.XP.Quest
#    Rate.XP.Explore
#        Description: Experience rates.
#        Default:     1 - (Rate.XP.Kill)
#                     1 - (Rate.XP.Quest)
#                     1 - (Rate.XP.Explore)

Rate.XP.Kill    = 1
Rate.XP.Quest   = 1
Rate.XP.Explore = 1

#
#    Rate.RepairCost
#        Description: Repair cost rate.
#        Default:     1

Rate.RepairCost = 1

#
#    Rate.Rest.InGame
#    Rate.Rest.Offline.InTavernOrCity
#    Rate.Rest.Offline.InWilderness
#        Description: Resting points grow rates.
#        Default:     1 - (Rate.Rest.InGame)
#                     1 - (Rate.Rest.Offline.InTavernOrCity)
#                     1 - (Rate.Rest.Offline.InWilderness)

Rate.Rest.InGame                 = 1
Rate.Rest.Offline.InTavernOrCity = 1
Rate.Rest.Offline.InWilderness   = 1

#
#    Rate.Damage.Fall
#        Description: Damage after fall rate.
#        Default:     1

Rate.Damage.Fall = 1

#
#    Rate.Auction.Time
#    Rate.Auction.Deposit
#    Rate.Auction.Cut
#        Description: Auction rates (auction time, deposit get at auction start,
#                     auction cut from price at auction end).
#        Default:     1 - (Rate.Auction.Time)
#                     1 - (Rate.Auction.Deposit)
#                     1 - (Rate.Auction.Cut)

Rate.Auction.Time    = 1
Rate.Auction.Deposit = 1
Rate.Auction.Cut     = 1

#
#    Rate.Honor
#        Description: Honor gain rate.
#        Default:     1

Rate.Honor = 1

#
#    Rate.Talent
#        Description: Talent point rate.
#        Default:     1

Rate.Talent = 1

#
#    Rate.Reputation.Gain
#        Description: Reputation gain rate.
#        Default:     1

Rate.Reputation.Gain = 1

#
#    Rate.Reputation.LowLevel.Kill
#        Description: Reputation gain from killing low level (grey) creatures.
#        Default:     1

Rate.Reputation.LowLevel.Kill = 1

#
#    Rate.Reputation.LowLevel.Quest
#        Description: Reputation gain rate.
#        Default:     1

Rate.Reputation.LowLevel.Quest = 1

#
#    Rate.Reputation.RecruitAFriendBonus
#        Description: Reputation bonus rate for recruit-a-friend.
#        Default:     0.1

Rate.Reputation.RecruitAFriendBonus = 0.1

#
#    Rate.MoveSpeed
#        Description: Movement speed rate.
#        Default:     1

Rate.MoveSpeed = 1

#
#    Rate.InstanceResetTime
#        Description: Multiplier for the rate between global raid/heroic instance resets
#                     (dbc value). Higher value increases the time between resets,
#                     lower value lowers the time, you need clean instance_reset in
#                     characters db in order to let new values work.
#        Default:     1

Rate.InstanceResetTime = 1

#
#    SkillGain.Crafting
#    SkillGain.Gathering
#        Description: Crafting/defense/gathering/weapon skills gain rate.
#        Default:     1 - (SkillGain.Crafting)
#                     1 - (SkillGain.Gathering)

SkillGain.Crafting  = 1
SkillGain.Gathering = 1

#
#    SkillChance.Orange
#    SkillChance.Yellow
#    SkillChance.Green
#    SkillChance.Grey
#        Description: Chance to increase skill based on recipe color.
#        Default:     100 - (SkillChance.Orange)
#                     75  - (SkillChance.Yellow)
#                     25  - (SkillChance.Green)
#                     0   - (SkillChance.Grey)

SkillChance.Orange = 100
SkillChance.Yellow = 75
SkillChance.Green  = 25
SkillChance.Grey   = 0

#
#    SkillChance.MiningSteps
#    SkillChance.SkinningSteps
#        Description: Skinning and Mining chance decreases with skill level.
#        Default:     0  - (Disabled)
#                     75 - (In 2 times each 75 skill points)

SkillChance.MiningSteps   = 0
SkillChance.SkinningSteps = 0

#
#    DurabilityLoss.InPvP
#        Description: Durability loss on death during PvP.
#        Default:     0 - (Disabled)
#                     1 - (Enabled)

DurabilityLoss.InPvP = 0

#
#    DurabilityLoss.OnDeath
#        Description: Durability loss percentage on death.
#        Default:     10

DurabilityLoss.OnDeath = 10

#
#    DurabilityLossChance.Damage
#        Description: Chance to lose durability on one equipped item from damage.
#        Default:     0.5 - (100/0.5 = 200, Each 200 damage one equipped item will use durability)

DurabilityLossChance.Damage = 0.5

#
#    DurabilityLossChance.Absorb
#        Description: Chance to lose durability on one equipped armor item when absorbing damage.
#        Default:     0.5 - (100/0.5 = 200, Each 200 absorbed damage one equipped item will lose
#                           durability)

DurabilityLossChance.Absorb = 0.5

#
#    DurabilityLossChance.Parry
#        Description: Chance to lose durability on main weapon when parrying attacks.
#        Default:     0.05 - (100/0.05 = 2000, Each 2000 parried damage the main weapon will lose
#                            durability)

DurabilityLossChance.Parry = 0.05

#
#    DurabilityLossChance.Block
#        Description: Chance to lose durability on shield when blocking attacks.
#        Default:     0.05 - (100/0.05 = 2000, Each 2000 blocked damage the shield will lose
#                            durability)

DurabilityLossChance.Block = 0.05

#
#    Death.SicknessLevel
#        Description: Starting level for resurrection sickness.
#        Example:     11 - (Level 1-10 characters will not be affected,
#                           Level 11-19 characters will be affected for 1 minute,
#                           Level 20-MaxPlayerLevel characters will be affected for 10 minutes)
#         Default:    11               - (Enabled, See Example)
#                     MaxPlayerLevel+1 - (Disabled)
#                     -10              - (Enabled, Level 1+ characters have 10 minute duration)

Death.SicknessLevel = 11

#
#    Death.CorpseReclaimDelay.PvP
#    Death.CorpseReclaimDelay.PvE
#        Description: Increase corpse reclaim delay at PvP/PvE deaths.
#        Default:     1 - (Enabled)
#                     0 - (Disabled)

Death.CorpseReclaimDelay.PvP = 1
Death.CorpseReclaimDelay.PvE = 0

#
#    Death.Bones.World
#    Death.Bones.BattlegroundOrArena
#        Description: Create bones instead of corpses at resurrection in normal zones, instances,
#                     battleground or arenas.
#        Default:     1 - (Enabled, Death.Bones.World)
#                     1 - (Enabled, Death.Bones.BattlegroundOrArena)
#                     0 - (Disabled)

Death.Bones.World               = 1
Death.Bones.BattlegroundOrArena = 1

#
#    Die.Command.Mode
#        Description: Do not trigger things like loot from .die command.
#        Default:     1 - (Enabled)
#                     0 - (Disabled)

Die.Command.Mode = 1

#
###################################################################################################

###################################################################################################
# STATS LIMITS
#
#    Stats.Limits.Enable
#        Description: Enable or disable stats system.
#        Default:     0 - Disabled

Stats.Limits.Enable = 0

#
#    Stats.Limit.[STAT]
#        Description: Set percentage limit for dodge, parry, block and crit rating.
#        Default:     95.0 (95%)

Stats.Limits.Dodge = 95.0
Stats.Limits.Parry = 95.0
Stats.Limits.Block = 95.0
Stats.Limits.Crit  = 95.0

#
###################################################################################################

###################################################################################################
# AUTO BROADCAST
#
#    AutoBroadcast.On
#        Description: Enable auto broadcast.
#        Default:     0 - (Disabled)
#                     1 - (Enabled)

AutoBroadcast.On = 0

#
#    AutoBroadcast.Center
#        Description: Auto broadcasting display method.
#        Default:     0 - (Announce)
#                     1 - (Notify)
#                     2 - (Both)

AutoBroadcast.Center = 0

#
#    AutoBroadcast.Timer
#        Description: Timer (in milliseconds) for auto broadcasts.
#        Default:     60000 - (60 seconds)

AutoBroadcast.Timer = 60000

#
###################################################################################################

###################################################################################################
# BATTLEGROUND CONFIG
#
#    Battleground.CastDeserter
#        Description: Cast Deserter spell at players who leave battlegrounds in progress.
#        Default:     1 - (Enabled)
#                     0 - (Disabled)

Battleground.CastDeserter = 1

#
#    Battleground.QueueAnnouncer.Enable
#        Description: Announce battleground queue status to chat.
#        Default:     0 - (Disabled)
#                     1 - (Enabled)

Battleground.QueueAnnouncer.Enable = 0

#
#    Battleground.QueueAnnouncer.PlayerOnly
#        Description: Battleground queue announcement type.
#        Default:     0 - (System message, Anyone can see it)
#                     1 - (Private, Only queued players can see it)

Battleground.QueueAnnouncer.PlayerOnly = 0

#
#    Battleground.InvitationType
#        Description: Set Battleground invitation type.
#        Default:     0 - (Normal, Invite as much players to battlegrounds as queued,
#                          Don't bother with balance)
#                     1 - (Experimental, Don't allow to invite much more players
#                          of one faction)

Battleground.InvitationType = 0

#
#    Battleground.PrematureFinishTimer
#        Description: Time (in milliseconds) before battleground will end prematurely if there are
#                     not enough players on one team. (Values defined in battleground template)
#        Default:     300000 - (Enabled, 5 minutes)
#                     0      - (Disabled, Not recommended)

BattleGround.PrematureFinishTimer = 300000

#
#    BattleGround.PremadeGroupWaitForMatch
#        Description: Time (in milliseconds) a pre-made group has to wait for matching group of the
#                     other faction.
#        Default:     1800000 - (Enabled, 30 minutes)
#                     0       - (Disabled, Not recommended)

BattleGround.PremadeGroupWaitForMatch = 1800000

#
#    Battleground.GiveXPForKills
#        Description: Give experience for honorable kills in battlegrounds.
#        Default:     0 - (Disabled)
#                     1 - (Enabled)

Battleground.GiveXPForKills = 0

#
#    Battleground.Random.ResetHour
#        Description: Hour of the day when the global instance resets occur.
#        Range:       0-23
#        Default:     6 - (06:00 AM)

Battleground.Random.ResetHour = 6

#
#     Battleground.RewardWinnerHonorFirst
#     Battleground.RewardWinnerConquestFirst
#     Battleground.RewardWinnerHonorLast
#     Battleground.RewardWinnerConquestLast
#     Battleground.RewardLoserHonorFirst
#     Battleground.RewardLoserHonorLast
#        Description: Random Battlegrounds / call to the arms rewards.
#        Default:     30 - Battleground.RewardWinnerHonorFirst
#                     25 - Battleground.RewardWinnerArenaFirst
#                     15 - Battleground.RewardWinnerHonorLast
#                     0  - Battleground.RewardWinnerArenaLast
#                     5  - Battleground.RewardLoserHonorFirst
#                     5  - Battleground.RewardLoserHonorLast
#

Battleground.RewardWinnerHonorFirst     = 27000
Battleground.RewardWinnerConquestFirst  = 10000
Battleground.RewardWinnerHonorLast      = 13500
Battleground.RewardWinnerConquestLast   = 5000
Battleground.RewardLoserHonorFirst      = 4500
Battleground.RewardLoserHonorLast       = 3500

#
###################################################################################################

###################################################################################################
# BATTLEFIELD CONFIG
#
#     Wintergrasp.Enable
#         Description: Enable the Wintergrasp battlefield.
#         Default:     0 - (Disabled)
#                      1 - (Enabled, Experimental as of still being in development)

Wintergrasp.Enable = 0

#
#     Wintergrasp.PlayerMax
#         Description: Maximum number of players allowed in Wintergrasp.
#         Default:     100

Wintergrasp.PlayerMax = 100

#
#     Wintergrasp.PlayerMin
#         Description: Minimum number of players required for Wintergrasp.
#         Default:     0

Wintergrasp.PlayerMin = 0

#
#     Wintergrasp.PlayerMinLvl
#         Description: Required character level for the Wintergrasp battle.
#         Default:     77

Wintergrasp.PlayerMinLvl = 77

#
#     Wintergrasp.BattleTimer
#         Description: Time (in minutes) for the Wintergrasp battle to last.
#         Default:     30

Wintergrasp.BattleTimer = 30

#
#     Wintergrasp.NoBattleTimer
#         Description: Time (in minutes) between Wintergrasp battles.
#         Default:     150

Wintergrasp.NoBattleTimer = 150

#
#     Wintergrasp.CrashRestartTimer
#         Description: Time (in minutes) to delay the restart of Wintergrasp if the world server
#                      crashed during a running battle.
#         Default:     10

Wintergrasp.CrashRestartTimer = 10

#
###################################################################################################

###################################################################################################
# ARENA CONFIG
#
#    Arena.MaxRatingDifference
#        Description: Maximum rating difference between two teams in rated matches.
#        Default:     150 - (Enabled)
#                     0   - (Disabled)

Arena.MaxRatingDifference = 150

#
#    Arena.RatingDiscardTimer
#        Description: Time (in milliseconds) after which rating differences are ignored when
#                     setting up matches.
#        Default:     600000 - (Enabled, 10 minutes)
#                     0      - (Disabled)

Arena.RatingDiscardTimer = 600000

#
#    Arena.RatedUpdateTimer
#        Description: Time (in milliseconds) between checks for matchups in rated arena.
#        Default:     5000 - (5 seconds)

Arena.RatedUpdateTimer = 5000

#
#    Arena.AutoDistributePoints
#        Description: Automatically distribute arena points.
#        Default:     0 - (Disabled)
#                     1 - (Enabled)

Arena.AutoDistributePoints = 0

#
#    Arena.AutoDistributeInterval
#        Description: Time (in days) how often arena points should be distributed if automatic
#                     distribution is enabled.
#        Default:     7 - (Weekly)

Arena.AutoDistributeInterval = 7

#
#    Arena.QueueAnnouncer.Enable
#        Description: Announce arena queue status to chat.
#        Default:     0 - (Disabled)
#                     1 - (Enabled)

Arena.QueueAnnouncer.Enable = 0

#
#    Arena.ArenaSeason.ID
#        Description: Current arena season id shown in clients.
#        Default:     8

Arena.ArenaSeason.ID = 8

#
#    Arena.ArenaSeason.InProgress
#        Description: State of current arena season.
#        Default:     1 - (Active)
#                     0 - (Finished)

Arena.ArenaSeason.InProgress = 1

#
#    Arena.ArenaStartRating
#        Description: Start rating for new arena teams.
#        Default:     0

Arena.ArenaStartRating = 0

#
#    Arena.ArenaStartPersonalRating
#        Description: Start personal rating when joining a team.
#        Default:     0

Arena.ArenaStartPersonalRating = 0

#
#    Arena.ArenaStartMatchmakerRating
#        Description: Start matchmaker rating for players.
#        Default:     1500

Arena.ArenaStartMatchmakerRating = 1500

#
#    ArenaLog.ExtendedInfo
#        Description: Include extended info to ArenaLogFile for each player after rated arena
#                     matches (guid, name, team, IP, healing/damage done, killing blows).
#        Default:     0 - (Disabled)
#                     1 - (Enabled)

ArenaLog.ExtendedInfo = 0

#
###################################################################################################

###################################################################################################
# NETWORK CONFIG
#
#    Network.Threads
#        Description: Number of threads for network.
#         Default:    1 - (Recommended 1 thread per 1000 connections)

Network.Threads = 1

#
#    Network.OutKBuff
#        Description: Amount of memory (in bytes) used for the output kernel buffer (see SO_SNDBUF
#                     socket option, TCP manual).
#        Default:     -1 - (Use system default setting)

Network.OutKBuff = -1

#
#    Network.OutUBuff
#        Description: Amount of memory (in bytes) reserved in the user space per connection for
#                     output buffering.
#         Default:    65536

Network.OutUBuff = 65536

#
#    Network.TcpNoDelay:
#        Description: TCP Nagle algorithm setting.
#         Default:    0 - (Enabled, Less traffic, More latency)
#                     1 - (Disabled, More traffic, Less latency, TCP_NO_DELAY)

Network.TcpNodelay = 1

#
###################################################################################################

###################################################################################################
# CONSOLE AND REMOTE ACCESS
#
#    Console.Enable
#        Description: Enable console.
#        Default:     1 - (Enabled)
#                     0 - (Disabled)

Console.Enable = 1

#
#    Ra.Enable
#        Description: Enable remote console (telnet).
#        Default:     0 - (Disabled)
#                     1 - (Enabled)

Ra.Enable = 0

#
#    Ra.IP
#        Description: Bind remote access to IP/hostname.
#        Default:     "0.0.0.0" - (Bind to all IPs on the system)

Ra.IP = "0.0.0.0"

#
#    Ra.Port
#        Description: TCP port to reach the remote console.
#        Default:     3443

Ra.Port = 3443

#
#    Ra.MinLevel
#        Description: Required security level to use the remote console.
#        Default:     3

Ra.MinLevel = 3

#
#    SOAP.Enable
#        Description: Enable soap service.
#        Default:     0 - (Disabled)
#                     1 - (Enabled)

SOAP.Enabled = 0

#
#    SOAP.IP
#        Description: Bind SOAP service to IP/hostname.
#        Default:     "127.0.0.1" - (Bind to localhost)

SOAP.IP = "127.0.0.1"

#
#    SOAP.Port
#        Description: TCP port to reach the SOAP service.
#        Default:     7878

SOAP.Port = 7878

#
###################################################################################################

###################################################################################################
# CHARACTER DELETE OPTIONS
#
#    CharDelete.Method
#        Description: Character deletion behavior.
#        Default:     0 - (Completely remove character from the database)
#                     1 - (Unlink the character from account and free up the name, Appears as
#                         deleted ingame)

CharDelete.Method = 0

#
#    CharDelete.MinLevel
#        Description: Required level to use the unlinking method if enabled for non-heroic classes.
#        Default:     0  - (Same method for every level)
#                     1+ - (Only characters with the specified level will use the unlinking method)

CharDelete.MinLevel = 0

#
#    CharDelete.Heroic.MinLevel
#        Description: Required level to use the unlinking method if enabled for heroic classes.
#        Default:     0  - (Same method for every level)
#                     1+ - (Only characters with the specified level will use the unlinking method)

CharDelete.Heroic.MinLevel = 0

#
#    CharDelete.KeepDays
#        Description: Time (in days) before unlinked characters will be removed from the database.
#        Default:     30 - (Enabled)
#                     0  - (Disabled, Don't delete any characters)

CharDelete.KeepDays = 30

#
###################################################################################################

###################################################################################################
# CUSTOM SERVER OPTIONS
#
#    PlayerStart.AllReputation
#        Description: Players will start with most of the high level reputations that are needed
#                     for items, mounts etc.
#        Default:     0 - (Disabled)
#                     1 - (Enabled)

PlayerStart.AllReputation = 0

#
#    PlayerStart.AllSpells
#        Description: If enabled, players will start with all their class spells (not talents).
#                     You must populate playercreateinfo_spell_custom table with the spells you
#                     want, or this will not work! The table has data for all classes / races up
#                     to TBC expansion.
#        Default:     0 - (Disabled)
#                     1 - (Enabled)

PlayerStart.AllSpells = 0

#
#    PlayerStart.MapsExplored
#        Description: Characters start with all maps explored.
#        Default:     0 - (Disabled)
#                     1 - (Enabled)

PlayerStart.MapsExplored = 0

#
#    HonorPointsAfterDuel
#        Description: Amount of honor points the duel winner will get after a duel.
#        Default:     0  - (Disabled)
#                     1+ - (Enabled)

HonorPointsAfterDuel = 0

#
#    AlwaysMaxWeaponSkill
#        Description: Players will automatically gain max weapon/defense skill when logging in,
#                     or leveling.
#        Default:     0 - (Disabled)
#                     1 - (Enabled)

AlwaysMaxWeaponSkill = 0

#
#    PvPToken.Enable
#        Description: Character will receive a token after defeating another character that yields
#                     honor.
#        Default:     0 - (Disabled)
#                     1 - (Enabled)

PvPToken.Enable = 0

#
#    PvPToken.MapAllowType
#        Description: Define where characters can receive tokens.
#        Default:     4 - (All maps)
#                     3 - (Battlegrounds)
#                     2 - (FFA areas only like Gurubashi arena)
#                     1 - (Battlegrounds and FFA areas)

PvPToken.MapAllowType = 4

#
#    PvPToken.ItemID
#        Description: Item characters will receive after defeating another character if PvP Token
#                     system is enabled.
#        Default:     29434 - (Badge of justice)

PvPToken.ItemID = 29434

#
#    PvPToken.ItemCount
#        Description: Number of tokens a character will receive.
#        Default:     1

PvPToken.ItemCount = 1

#
#    NoResetTalentsCost
#        Description: Resetting talents doesn't cost anything.
#        Default:     0 - (Disabled)
#                     1 - (Enabled)

NoResetTalentsCost = 0

#
#     Guild.AllowMultipleGuildMaster
#        Description: Allow more than one guild master. Additional Guild Masters must be set using
#                     the ".guild rank" command.
#        Default:     0 - (Disabled)
#                     1 - (Enabled)

Guild.AllowMultipleGuildMaster = 0

#
#     ShowKickInWorld
#        Description: Determines whether a message is broadcasted to the entire server when a
#                     player gets kicked.
#        Default:     0 - (Disabled)
#                     1 - (Enabled)

ShowKickInWorld = 0

#
#     RecordUpdateTimeDiffInterval
#        Description: Time (in milliseconds) update time diff is written to the log file.
#                     Update diff can be used as a performance indicator. Diff < 300: good
#                     performance. Diff > 600 bad performance, may be caused by high CPU usage.
#        Default:     60000 - (Enabled, 1 minute)
#                     0     - (Disabled)

RecordUpdateTimeDiffInterval = 60000

#
#     MinRecordUpdateTimeDiff
#        Description: Only record update time diff which is greater than this value.
#        Default:     100

MinRecordUpdateTimeDiff = 100

#
#     PlayerStart.String
#        Description: String to be displayed at first login of newly created characters.
#         Default:    "" - (Disabled)

PlayerStart.String = ""

#
#     LevelReq.Trade
#        Description: Level requirement for characters to be able to trade.
#        Default:     1

LevelReq.Trade = 1

#
#     LevelReq.Ticket
#        Description: Level requirement for characters to be able to write tickets.
#        Default:     1

LevelReq.Ticket = 1

#
#     LevelReq.Auction
#        Description: Level requirement for characters to be able to use the auction house.
#        Default:     1

LevelReq.Auction = 1

#
#     LevelReq.Mail
#        Description: Level requirement for characters to be able to send and receive mails.
#        Default:     1

LevelReq.Mail = 1

#
#     PlayerDump.DisallowPaths
#        Description: Disallow using paths in PlayerDump output files
#        Default:     1

PlayerDump.DisallowPaths = 1

#
#     PlayerDump.DisallowOverwrite
#        Description: Disallow overwriting existing files with PlayerDump
#        Default:     1

PlayerDump.DisallowOverwrite = 1

#
#     UI.ShowQuestLevelsInDialogs
#        Description: Show quest levels next to quest titles in UI dialogs
#        Example:     [13] Westfall Stew
#        Default:     0  - (Do not show)

UI.ShowQuestLevelsInDialogs = 0

#
###################################################################################################

###################################################################################################
#  LOGGING SYSTEM SETTINGS
#
#  Appender config values: Given a appender "name"
#    Appender.name
#        Description: Defines 'where to log'.
#        Format:      Type,LogLevel,Flags,optional1,optional2,optional3
#
#                     Type
#                         0 - (None)
#                         1 - (Console)
#                         2 - (File)
#                         3 - (DB)
#
#                     LogLevel
#                         0 - (Disabled)
#                         1 - (Trace)
#                         2 - (Debug)
#                         3 - (Info)
#                         4 - (Warn)
#                         5 - (Error)
#                         6 - (Fatal)
#
#                     Flags:
#                         0 - None
#                         1 - Prefix Timestamp to the text
#                         2 - Prefix Log Level to the text
#                         4 - Prefix Log Filter type to the text
#                         8 - Append timestamp to the log file name. Format: YYYY-MM-DD_HH-MM-SS (Only used with Type = 2)
#                        16 - Make a backup of existing file before overwrite (Only used with Mode = w)
#
#                     Colors (read as optional1 if Type = Console)
#                         Format: "fatal error warn info debug trace"
#                         0 - BLACK
#                         1 - RED
#                         2 - GREEN
#                         3 - BROWN
#                         4 - BLUE
#                         5 - MAGENTA
#                         6 - CYAN
#                         7 - GREY
#                         8 - YELLOW
#                         9 - LRED
#                        10 - LGREEN
#                        11 - LBLUE
#                        12 - LMAGENTA
#                        13 - LCYAN
#                        14 - WHITE
#                         Example: "13 11 9 5 3 1"
#
#                     File: Name of the file (read as optional1 if Type = File)
#                         Allows to use one "%s" to create dynamic files
#
#                     Mode: Mode to open the file (read as optional2 if Type = File)
#                          a - (Append)
#                          w - (Overwrite)
#
#                     MaxFileSize: Maximum file size of the log file before creating a new log file
#                     (read as optional3 if Type = File)
#                         Size is measured in bytes expressed in a 64-bit unsigned integer.
#                         Maximum value is 4294967295 (4 gb). Leave blank for no limit.
#                         NOTE: Does not work with dynamic filenames.
#                         Example:  536870912 (512 mb)
#

Appender.Console=1,3,0
Appender.Server=2,2,0,Server.log,w
Appender.GM=2,2,15,gm/gm_%s.log
Appender.DBErrors=2,2,0,DBErrors.log

#  Logger config values: Given a logger "name"
#    Logger.name
#        Description: Defines 'What to log'
#        Format:      LogLevel,AppenderList
#
#                     LogLevel
#                         0 - (Disabled)
#                         1 - (Trace)
#                         2 - (Debug)
#                         3 - (Info)
#                         4 - (Warn)
#                         5 - (Error)
#                         6 - (Fatal)
#
#                     AppenderList: List of appenders linked to logger
#                     (Using spaces as separator).
#

Logger.root=5,Console Server
Logger.server=3,Console Server
Logger.commands.gm=3,Console GM
Logger.sql.sql=5,Console DBErrors

#Logger.achievement=3,Console Server
#Logger.auctionHouse=3,Console Server
#Logger.bg.arena=3,Console Server
#Logger.bg.battlefield=3,Console Server
#Logger.bg.battleground=3,Console Server
#Logger.chat.log=3,Console Server
#Logger.calendar=3,Console Server
#Logger.chat.system=3,Console Server
#Logger.cheat=3,Console Server
#Logger.commands.ra=3,Console Server
#Logger.condition=3,Console Server
#Logger.entities.pet=3,Console Server
#Logger.entities.player.character=3,Console Server
#Logger.entities.player.dump=3,Console Server
#Logger.entities.player=3,Console Server
#Logger.entities.player.items=3,Console Server
#Logger.entities.player.loading=3,Console Server
#Logger.entities.player.skills=3,Console Server
#Logger.entities.transport=3,Console Server
#Logger.entities.unit=3,Console Server
#Logger.entities.vehicle=3,Console Server
#Logger.gameevent=3,Console Server
#Logger.guild=3,Console Server
#Logger.lfg=3,Console Server
#Logger.loot=3,Console Server
#Logger.maps.script=3,Console Server
#Logger.maps=3,Console Server
#Logger.misc=3,Console Server
#Logger.network=3,Console Server
#Logger.network.opcode=3,Console Server
#Logger.network.soap=3,Console Server
#Logger.outdoorpvp=3,Console Server
#Logger.pool=3,Console Server
#Logger.rbac=3,Console Server
#Logger.scripts=3,Console Server
#Logger.scripts.ai=3,Console Server
#Logger.server.authserver=3,Console Server
#Logger.spells=3,Console Server
#Logger.sql.dev=3,Console Server
#Logger.sql.driver=3,Console Server
#Logger.warden=3,Console Server

#
#    Log.Async.Enable
#        Description: Enables asyncronous message logging.
#        Default:     0 - (Disabled)
#                     1 - (Enabled)

Log.Async.Enable = 0

#
###################################################################################################

###################################################################################################
#  GUILD LEVELING SETTINGS
#
#    Guild.LevelingEnabled
#        Description: Controls whether guild can gain levels
#        Default:     1
#

Guild.LevelingEnabled = 1

#
#    Guild.SaveInterval
#        Description: Time (in minutes) between guild experience saves
#        Default:     15
#

Guild.SaveInterval = 15

#
#    Guild.MaxLevel
#        Description: Defines max level a guild can reach
#        Default:     25
#

Guild.MaxLevel = 25

#
#    Guild.UndeletableLevel
#        Description: Guild reaching this level (and higher) cannot be disbanded anymore
#        Default:     4
#

Guild.UndeletableLevel = 4

#
#    Guild.XPModifier
#        Description: Multiplier for guild experience gained from quests
#        Default:     0.25
#

Guild.XPModifier = 0.25

#
#    Guild.DailyXPCap
#        Description: Maximum experience points a guild can earn each day
#        Default:     7807500
#

Guild.DailyXPCap = 7807500

#
#    Guild.WeeklyReputationCap
#        Description: Maximum guild reputation a player can earn every week
#        Default:     4375
#

Guild.WeeklyReputationCap = 4375

#
###################################################################################################

###################################################################################################
# CURRENCIES SETTINGS
#
#    Currency.ResetInterval
#        How often should currency week count reset (days)
#        Default: 7 (weekly)
#

Currency.ResetInterval = 7

#
#    Currency.ResetWeekDay
#        Week day when currency week count is reset (0..6) 0 == Sunday
#        Default: 3 (Wednesday)
#

Currency.ResetWeekDay = 3

#
#    Currency.ResetHour
#        Hour of a day when currency week count is reset (0..23)
#        Default: 6
#

Currency.ResetHour = 6

#
#    Currency.StartHonorPoints
#        Amount of honor points that new players will start with
#        Default: 0 (with precision)
#

Currency.StartHonorPoints = 0

#
#    Currency.MaxHonorPoints
#        Amount honor points a player can have
#        Default: 4000
#

Currency.MaxHonorPoints = 4000

#
#    Currency.StartJusticePoints
#        Amount of justice points that new players will start with
#        Default: 0 (with precision)
#

Currency.StartJusticePoints = 0

#
#    Currency.MaxJusticePoints
#        Amount justice points a player can have
#        Default: 4000
#

Currency.MaxJusticePoints = 4000

#
#    Currency.StartConquestPoints
#        Amount of conquest points that new players will start with
#        Default: 0 (with precision)
#

Currency.StartConquestPoints = 0

#
#    Currency.ConquestPointsDefaultWeekCap
#        Amount of conquest points that player can earn per week
#        Default: 1350
#

Currency.ConquestPointsDefaultWeekCap = 1350

#
#    Currency.ConquestPointsArenaReward
#        Amount of conquest points rewarded by winning arenas
#        Default: 180
#

Currency.ConquestPointsArenaReward = 180

#
###################################################################################################
# PACKET SPOOF PROTECTION SETTINGS
#
# These settings determine which action to take when harmful packet spoofing is detected.
#
#    PacketSpoof.Policy
#        Description: Determines the course of action when packet spoofing is detected.
<<<<<<< HEAD
#        Default:    1 - Log + kick
#                    0 - Log only ("network")
#                    2 - Log + kick + ban
=======
#        Default:     1 - (Log + kick)
#                     0 - (Log only 'network')
#                     2 - (Log + kick + ban)
>>>>>>> 88ecc953

PacketSpoof.Policy = 1

#
#    PacketSpoof.BanMode
#        Description: If PacketSpoof.Policy equals 2, this will determine the ban mode.
#        Note:        Banning by character not supported for logical reasons.
#        Default:     0 - Ban Account
#                     2 - Ban IP
#

PacketSpoof.BanMode = 0

#
#    PacketSpoof.BanDuration
#        Description: Duration of the ban in seconds. Only valid if PacketSpoof.Policy is set to 2.
#                     Set to 0 for permanent ban.
#        Default:     86400 seconds (1 day)
#

PacketSpoof.BanDuration = 86400

#
###################################################################################################<|MERGE_RESOLUTION|>--- conflicted
+++ resolved
@@ -745,13 +745,8 @@
 
 #
 #    MinDualSpecLevel
-<<<<<<< HEAD
-#        Description: Level requirement for Dual Talent Specialization
+#        Description: Level requirement for Dual Talent Specialization.
 #        Default:     30
-=======
-#        Description: Level requirement for Dual Talent Specialization.
-#        Default:     40
->>>>>>> 88ecc953
 
 MinDualSpecLevel = 30
 
@@ -2907,15 +2902,9 @@
 #
 #    PacketSpoof.Policy
 #        Description: Determines the course of action when packet spoofing is detected.
-<<<<<<< HEAD
-#        Default:    1 - Log + kick
-#                    0 - Log only ("network")
-#                    2 - Log + kick + ban
-=======
 #        Default:     1 - (Log + kick)
 #                     0 - (Log only 'network')
 #                     2 - (Log + kick + ban)
->>>>>>> 88ecc953
 
 PacketSpoof.Policy = 1
 
