--- conflicted
+++ resolved
@@ -31,127 +31,6 @@
     owner->AddUnitState(UNIT_STATE_ROAMING);
     _nextMoveTimer.Reset(0);
 }
-<<<<<<< HEAD
-
-bool FormationMovementGenerator::DoUpdate(Creature* owner, uint32 diff)
-{
-    Unit* target = GetTarget();
-
-    if (!owner || !target)
-        return false;
-
-    // Owner cannot move. Reset all fields and wait for next action
-    if (owner->HasUnitState(UNIT_STATE_NOT_MOVE) || owner->IsMovementPreventedByCasting())
-    {
-        _nextMoveTimer.Reset(0);
-        owner->ClearUnitState(UNIT_STATE_ROAMING_MOVE);
-        owner->StopMoving();
-        return true;
-    }
-
-    // Formation leader has launched a new spline, launch a new one for our member as well
-    // This action does not reset the regular movement launch cycle interval
-    if (!target->movespline->Finalized() && target->movespline->GetId() != _lastLeaderSplineID)
-    {
-        LaunchMovement(owner, target);
-        _lastLeaderSplineID = target->movespline->GetId();
-    }
-
-    _nextMoveTimer.Update(diff);
-    if (_nextMoveTimer.Passed())
-    {
-        _nextMoveTimer.Reset(FORMATION_MOVEMENT_INTERVAL);
-
-        // Our leader has a different position than on our last check, launch movement.
-        if (_lastLeaderPosition != target->GetPosition())
-        {
-            LaunchMovement(owner, target);
-            return true;
-        }
-    }
-
-    // We have reached our destination before launching a new movement. Alling facing with leader
-    if (owner->HasUnitState(UNIT_STATE_ROAMING_MOVE) && owner->movespline->Finalized())
-    {
-        owner->ClearUnitState(UNIT_STATE_ROAMING_MOVE);
-        owner->SetFacingTo(target->GetOrientation());
-        MovementInform(owner);
-    }
-
-    return true;
-}
-
-void FormationMovementGenerator::LaunchMovement(Creature* owner, Unit* target)
-{
-    float angle = _angle;
-    float relativeAngle = 0.f;
-
-    // Update formation angle
-    if (_point1 && target->IsCreature())
-    {
-        if (CreatureGroup* formation = target->ToCreature()->GetFormation())
-        {
-            if (Creature* leader = formation->getLeader())
-            {
-                uint8 currentWaypoint = leader->GetCurrentWaypointInfo().first;
-                if (currentWaypoint >= _point1 && currentWaypoint < _point2)
-                    angle = float(M_PI) * 2 - _angle;
-            }
-        }
-    }
-
-    // Determine our relative angle to our current spline destination point
-    if (!target->movespline->Finalized())
-        relativeAngle = target->GetRelativeAngle(Vector3ToPosition(target->movespline->CurrentDestination()));
-
-    // Destination calculation
-    /*
-        According to sniff data, formation members have a periodic move interal of 1,2s.
-        Each of these splines has a exact duration of 1650ms +- 1ms when no pathfinding is involved.
-        To get a representative result like that we have to predict our formation leader's path
-        and apply our formation shape based on that destination.
-    */
-    Position dest = target->GetPosition();
-    float velocity = 0.f;
-
-    // Formation leader is moving. Predict our destination
-    if (!target->movespline->Finalized())
-    {
-        // Pick up leader's spline velocity
-        velocity = target->movespline->Velocity();
-
-        // Calculate travel distance to get a 1650ms result
-        float travelDist = velocity * 1.65f;
-
-        // Move destination ahead...
-        target->MovePositionToFirstCollision(dest, travelDist, relativeAngle);
-        // ... and apply formation shape
-        target->MovePositionToFirstCollision(dest, _range, angle + relativeAngle);
-
-        float distance = owner->GetExactDist(dest);
-
-        // Calculate catchup speed mod (Limit to a maximum of 50% of our original velocity
-        float velocityMod = std::min<float>(distance / travelDist, 1.5f);
-
-        // Now we will always stay synch with our leader
-        velocity *= velocityMod;
-    }
-    else
-    {
-        // Formation leader is not moving. Just apply the base formation shape on his position.
-        target->MovePositionToFirstCollision(dest, _range, angle + relativeAngle);
-    }
-
-    // Leader is not moving, so just pick up his default walk speed
-    if (velocity == 0.f)
-        velocity = target->GetSpeed(MOVE_WALK);
-
-    Movement::MoveSplineInit init(owner);
-    init.MoveTo(PositionToVector3(dest));
-    init.SetVelocity(velocity);
-    init.Launch();
-
-=======
 
 bool FormationMovementGenerator::DoUpdate(Creature* owner, uint32 diff)
 {
@@ -286,7 +165,6 @@
     init.SetVelocity(velocity);
     init.Launch();
 
->>>>>>> e71cf44c
     _lastLeaderPosition = target->GetPosition();
     owner->AddUnitState(UNIT_STATE_ROAMING_MOVE);
 }
