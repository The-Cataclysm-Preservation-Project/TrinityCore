/*
 * Copyright (C) 2008-2013 TrinityCore <http://www.trinitycore.org/>
 * Copyright (C) 2005-2009 MaNGOS <http://getmangos.com/>
 *
 * This program is free software; you can redistribute it and/or modify it
 * under the terms of the GNU General Public License as published by the
 * Free Software Foundation; either version 2 of the License, or (at your
 * option) any later version.
 *
 * This program is distributed in the hope that it will be useful, but WITHOUT
 * ANY WARRANTY; without even the implied warranty of MERCHANTABILITY or
 * FITNESS FOR A PARTICULAR PURPOSE. See the GNU General Public License for
 * more details.
 *
 * You should have received a copy of the GNU General Public License along
 * with this program. If not, see <http://www.gnu.org/licenses/>.
 */

#include "ByteBuffer.h"
#include "TargetedMovementGenerator.h"
#include "Errors.h"
#include "Creature.h"
#include "CreatureAI.h"
#include "World.h"
#include "MoveSplineInit.h"
#include "MoveSpline.h"
#include "Player.h"

template<class T, typename D>
void TargetedMovementGeneratorMedium<T,D>::_setTargetLocation(T* owner, bool updateDestination)
{
    if (!i_target.isValid() || !i_target->IsInWorld())
        return;

    if (owner->HasUnitState(UNIT_STATE_NOT_MOVE))
        return;

    if (owner->GetTypeId() == TYPEID_UNIT && !i_target->isInAccessiblePlaceFor(owner->ToCreature()))
        return;

    float x, y, z;

    if (updateDestination || !i_path)
    {
        if (!i_offset)
        {
            // to nearest contact position
            i_target->GetContactPoint(owner, x, y, z);
        }
        else
        {
            float dist;
            float size;

            // Pets need special handling.
            // We need to subtract GetObjectSize() because it gets added back further down the chain
            //  and that makes pets too far away. Subtracting it allows pets to properly
            //  be (GetCombatReach() + i_offset) away.
            // Only applies when i_target is pet's owner otherwise pets and mobs end up
            //   doing a "dance" while fighting
            if (owner->isPet() && i_target->GetTypeId() == TYPEID_PLAYER)
            {
                dist = i_target->GetCombatReach();
                size = i_target->GetCombatReach() - i_target->GetObjectSize();
            }
            else
            {
                dist = i_offset + 1.0f;
                size = owner->GetObjectSize();
            }

            if (i_target->IsWithinDistInMap(owner, dist))
                return;

            // to at i_offset distance from target and i_angle from target facing
            i_target->GetClosePoint(x, y, z, size, i_offset, i_angle);
        }
    }
    else
    {
        // the destination has not changed, we just need to refresh the path (usually speed change)
        G3D::Vector3 end = i_path->GetEndPosition();
        x = end.x;
        y = end.y;
        z = end.z;
    }

    if (!i_path)
        i_path = new PathGenerator(owner);

    // allow pets to use shortcut if no path found when following their master
    bool forceDest = (owner->GetTypeId() == TYPEID_UNIT && owner->ToCreature()->isPet()
        && owner->HasUnitState(UNIT_STATE_FOLLOW));

<<<<<<< HEAD
    /*
        We MUST not check the distance difference and avoid setting the new location for smaller distances.
        By that we risk having far too many GetContactPoint() calls freezing the whole system.
        In TargetedMovementGenerator<T>::Update() we check the distance to the target and at
        some range we calculate a new position. The calculation takes some processor cycles due to vmaps.
        If the distance to the target it too large to ignore,
        but the distance to the new contact point is short enough to be ignored,
        we will calculate a new contact point each update loop, but will never move to it.
        The system will freeze.
        ralf

        //We don't update Mob Movement, if the difference between New destination and last destination is < BothObjectSize
        float  bothObjectSize = i_target->GetObjectBoundingRadius() + owner.GetObjectBoundingRadius() + CONTACT_DISTANCE;
        if ( i_destinationHolder.HasDestination() && i_destinationHolder.GetDestinationDiff(x, y, z) < bothObjectSize )
            return;
    */
=======
    bool result = i_path->CalculatePath(x, y, z, forceDest);
    if (!result || (i_path->GetPathType() & PATHFIND_NOPATH))
    {
        // Cant reach target
        i_recalculateTravel = true;
        return;
    }
>>>>>>> da080ac4

    D::_addUnitStateMove(owner);
    i_targetReached = false;
    i_recalculateTravel = false;
    owner->AddUnitState(UNIT_STATE_CHASE);

    Movement::MoveSplineInit init(owner);
    init.MovebyPath(i_path->GetPath());
    init.SetWalk(((D*)this)->EnableWalking());
    // Using the same condition for facing target as the one that is used for SetInFront on movement end
    // - applies to ChaseMovementGenerator mostly
    if (i_angle == 0.f)
        init.SetFacing(i_target.getTarget());

    init.Launch();
}

template<class T, typename D>
bool TargetedMovementGeneratorMedium<T,D>::DoUpdate(T* owner, uint32 time_diff)
{
    if (!i_target.isValid() || !i_target->IsInWorld())
        return false;

    if (!owner || !owner->isAlive())
        return false;

    if (owner->HasUnitState(UNIT_STATE_NOT_MOVE))
    {
        D::_clearUnitStateMove(owner);
        return true;
    }

    // prevent movement while casting spells with cast time or channel time
    if (owner->HasUnitState(UNIT_STATE_CASTING))
    {
        if (!owner->IsStopped())
            owner->StopMoving();
        return true;
    }

    // prevent crash after creature killed pet
    if (static_cast<D*>(this)->_lostTarget(owner))
    {
        D::_clearUnitStateMove(owner);
        return true;
    }

    bool targetMoved = false;
    i_recheckDistance.Update(time_diff);
    if (i_recheckDistance.Passed())
    {
        i_recheckDistance.Reset(100);
        //More distance let have better performance, less distance let have more sensitive reaction at target move.
        float allowed_dist = owner->GetCombatReach() + sWorld->getRate(RATE_TARGET_POS_RECALCULATION_RANGE);
        G3D::Vector3 dest = owner->movespline->FinalDestination();

        if (owner->GetTypeId() == TYPEID_UNIT && owner->ToCreature()->CanFly())
            targetMoved = !i_target->IsWithinDist3d(dest.x, dest.y, dest.z, allowed_dist);
        else
            targetMoved = !i_target->IsWithinDist2d(dest.x, dest.y, allowed_dist);
    }

    if (i_recalculateTravel || targetMoved)
        _setTargetLocation(owner, targetMoved);

    if (owner->movespline->Finalized())
    {
        static_cast<D*>(this)->MovementInform(owner);
        if (i_angle == 0.f && !owner->HasInArc(0.01f, i_target.getTarget()))
            owner->SetInFront(i_target.getTarget());

        if (!i_targetReached)
        {
            i_targetReached = true;
            static_cast<D*>(this)->_reachTarget(owner);
        }
    }

    return true;
}

//-----------------------------------------------//
template<class T>
void ChaseMovementGenerator<T>::_reachTarget(T* owner)
{
    if (owner->IsWithinMeleeRange(this->i_target.getTarget()))
        owner->Attack(this->i_target.getTarget(),true);
}

template<>
void ChaseMovementGenerator<Player>::DoInitialize(Player* owner)
{
    owner->AddUnitState(UNIT_STATE_CHASE | UNIT_STATE_CHASE_MOVE);
    _setTargetLocation(owner, true);
}

template<>
void ChaseMovementGenerator<Creature>::DoInitialize(Creature* owner)
{
    owner->SetWalk(false);
    owner->AddUnitState(UNIT_STATE_CHASE | UNIT_STATE_CHASE_MOVE);
    _setTargetLocation(owner, true);
}

template<class T>
void ChaseMovementGenerator<T>::DoFinalize(T* owner)
{
    owner->ClearUnitState(UNIT_STATE_CHASE | UNIT_STATE_CHASE_MOVE);
}

template<class T>
void ChaseMovementGenerator<T>::DoReset(T* owner)
{
    DoInitialize(owner);
}

template<class T>
void ChaseMovementGenerator<T>::MovementInform(T* /*unit*/)
{
}

template<>
void ChaseMovementGenerator<Creature>::MovementInform(Creature* unit)
{
    // Pass back the GUIDLow of the target. If it is pet's owner then PetAI will handle
    if (unit->AI())
        unit->AI()->MovementInform(CHASE_MOTION_TYPE, i_target.getTarget()->GetGUIDLow());
}

//-----------------------------------------------//
template<>
bool FollowMovementGenerator<Creature>::EnableWalking() const
{
    return i_target.isValid() && i_target->IsWalking();
}

template<>
bool FollowMovementGenerator<Player>::EnableWalking() const
{
    return false;
}

template<>
void FollowMovementGenerator<Player>::_updateSpeed(Player* /*owner*/)
{
    // nothing to do for Player
}

template<>
void FollowMovementGenerator<Creature>::_updateSpeed(Creature* owner)
{
    // pet only sync speed with owner
    /// Make sure we are not in the process of a map change (IsInWorld)
    if (!owner->isPet() || !owner->IsInWorld() || !i_target.isValid() || i_target->GetGUID() != owner->GetOwnerGUID())
        return;

    owner->UpdateSpeed(MOVE_RUN, true);
    owner->UpdateSpeed(MOVE_WALK, true);
    owner->UpdateSpeed(MOVE_SWIM, true);
}

template<>
void FollowMovementGenerator<Player>::DoInitialize(Player* owner)
{
    owner->AddUnitState(UNIT_STATE_FOLLOW | UNIT_STATE_FOLLOW_MOVE);
    _updateSpeed(owner);
    _setTargetLocation(owner, true);
}

template<>
void FollowMovementGenerator<Creature>::DoInitialize(Creature* owner)
{
    owner->AddUnitState(UNIT_STATE_FOLLOW | UNIT_STATE_FOLLOW_MOVE);
    _updateSpeed(owner);
    _setTargetLocation(owner, true);
}

template<class T>
void FollowMovementGenerator<T>::DoFinalize(T* owner)
{
    owner->ClearUnitState(UNIT_STATE_FOLLOW | UNIT_STATE_FOLLOW_MOVE);
    _updateSpeed(owner);
}

template<class T>
void FollowMovementGenerator<T>::DoReset(T* owner)
{
    DoInitialize(owner);
}

template<class T>
void FollowMovementGenerator<T>::MovementInform(T* /*unit*/)
{
}

template<>
void FollowMovementGenerator<Creature>::MovementInform(Creature* unit)
{
    // Pass back the GUIDLow of the target. If it is pet's owner then PetAI will handle
    if (unit->AI())
        unit->AI()->MovementInform(FOLLOW_MOTION_TYPE, i_target.getTarget()->GetGUIDLow());
}

//-----------------------------------------------//
template void TargetedMovementGeneratorMedium<Player,ChaseMovementGenerator<Player> >::_setTargetLocation(Player*, bool);
template void TargetedMovementGeneratorMedium<Player,FollowMovementGenerator<Player> >::_setTargetLocation(Player*, bool);
template void TargetedMovementGeneratorMedium<Creature,ChaseMovementGenerator<Creature> >::_setTargetLocation(Creature*, bool);
template void TargetedMovementGeneratorMedium<Creature,FollowMovementGenerator<Creature> >::_setTargetLocation(Creature*, bool);
template bool TargetedMovementGeneratorMedium<Player,ChaseMovementGenerator<Player> >::DoUpdate(Player*, uint32);
template bool TargetedMovementGeneratorMedium<Player,FollowMovementGenerator<Player> >::DoUpdate(Player*, uint32);
template bool TargetedMovementGeneratorMedium<Creature,ChaseMovementGenerator<Creature> >::DoUpdate(Creature*, uint32);
template bool TargetedMovementGeneratorMedium<Creature,FollowMovementGenerator<Creature> >::DoUpdate(Creature*, uint32);

template void ChaseMovementGenerator<Player>::_reachTarget(Player*);
template void ChaseMovementGenerator<Creature>::_reachTarget(Creature*);
template void ChaseMovementGenerator<Player>::DoFinalize(Player*);
template void ChaseMovementGenerator<Creature>::DoFinalize(Creature*);
template void ChaseMovementGenerator<Player>::DoReset(Player*);
template void ChaseMovementGenerator<Creature>::DoReset(Creature*);
template void ChaseMovementGenerator<Player>::MovementInform(Player*);

template void FollowMovementGenerator<Player>::DoFinalize(Player*);
template void FollowMovementGenerator<Creature>::DoFinalize(Creature*);
template void FollowMovementGenerator<Player>::DoReset(Player*);
template void FollowMovementGenerator<Creature>::DoReset(Creature*);
template void FollowMovementGenerator<Player>::MovementInform(Player*);<|MERGE_RESOLUTION|>--- conflicted
+++ resolved
@@ -92,24 +92,6 @@
     bool forceDest = (owner->GetTypeId() == TYPEID_UNIT && owner->ToCreature()->isPet()
         && owner->HasUnitState(UNIT_STATE_FOLLOW));
 
-<<<<<<< HEAD
-    /*
-        We MUST not check the distance difference and avoid setting the new location for smaller distances.
-        By that we risk having far too many GetContactPoint() calls freezing the whole system.
-        In TargetedMovementGenerator<T>::Update() we check the distance to the target and at
-        some range we calculate a new position. The calculation takes some processor cycles due to vmaps.
-        If the distance to the target it too large to ignore,
-        but the distance to the new contact point is short enough to be ignored,
-        we will calculate a new contact point each update loop, but will never move to it.
-        The system will freeze.
-        ralf
-
-        //We don't update Mob Movement, if the difference between New destination and last destination is < BothObjectSize
-        float  bothObjectSize = i_target->GetObjectBoundingRadius() + owner.GetObjectBoundingRadius() + CONTACT_DISTANCE;
-        if ( i_destinationHolder.HasDestination() && i_destinationHolder.GetDestinationDiff(x, y, z) < bothObjectSize )
-            return;
-    */
-=======
     bool result = i_path->CalculatePath(x, y, z, forceDest);
     if (!result || (i_path->GetPathType() & PATHFIND_NOPATH))
     {
@@ -117,7 +99,6 @@
         i_recalculateTravel = true;
         return;
     }
->>>>>>> da080ac4
 
     D::_addUnitStateMove(owner);
     i_targetReached = false;
