--- conflicted
+++ resolved
@@ -78,12 +78,8 @@
     owner->AddUnitState(UNIT_STATE_CHASE);
 
     Movement::MoveSplineInit init(owner);
-<<<<<<< HEAD
     init.MovebyPath(i_path->GetPath());
-=======
-    init.MoveTo(x,y,z);
     init.SetFacing(i_target.getTarget());
->>>>>>> bc912af8
     init.SetWalk(((D*)this)->EnableWalking());
     init.Launch();
 }
