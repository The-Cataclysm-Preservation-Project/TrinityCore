/*
 * Copyright (C) 2008-2012 TrinityCore <http://www.trinitycore.org/>
 * Copyright (C) 2005-2009 MaNGOS <http://getmangos.com/>
 *
 * This program is free software; you can redistribute it and/or modify it
 * under the terms of the GNU General Public License as published by the
 * Free Software Foundation; either version 2 of the License, or (at your
 * option) any later version.
 *
 * This program is distributed in the hope that it will be useful, but WITHOUT
 * ANY WARRANTY; without even the implied warranty of MERCHANTABILITY or
 * FITNESS FOR A PARTICULAR PURPOSE. See the GNU General Public License for
 * more details.
 *
 * You should have received a copy of the GNU General Public License along
 * with this program. If not, see <http://www.gnu.org/licenses/>.
 */

#include "Creature.h"
#include "CreatureAI.h"
#include "MapManager.h"
#include "FleeingMovementGenerator.h"
#include "PathGenerator.h"
#include "ObjectAccessor.h"
#include "MoveSplineInit.h"
#include "MoveSpline.h"

#define MIN_QUIET_DISTANCE 28.0f
#define MAX_QUIET_DISTANCE 43.0f

template<class T>
void FleeingMovementGenerator<T>::_setTargetLocation(T* owner)
{
    if (!owner)
        return;

    if (owner->HasUnitState(UNIT_STATE_ROOT | UNIT_STATE_STUNNED))
        return;

    float x, y, z;
    if (!_getPoint(owner, x, y, z))
        return;

    owner->AddUnitState(UNIT_STATE_FLEEING_MOVE);

    PathGenerator path(owner);
    path.setPathLengthLimit(30.0f);
    path.CalculatePath(x, y, z);
    if (path.getPathType() & PATHFIND_NOPATH)
    {
        i_nextCheckTime.Reset(urand(1000, 1500));
        return;
    }

    Movement::MoveSplineInit init(owner);
    init.MovebyPath(path.getPath());
    init.SetWalk(false);
    int32 traveltime = init.Launch();
    i_nextCheckTime.Reset(traveltime + urand(800, 1500));
}

template<class T>
bool FleeingMovementGenerator<T>::_getPoint(T* owner, float &x, float &y, float &z)
{
    if (!owner)
        return false;

<<<<<<< HEAD
    float dist_from_caster, angle_to_caster;
    if (Unit* fright = ObjectAccessor::GetUnit(*owner, i_frightGUID))
=======
    x = owner.GetPositionX();
    y = owner.GetPositionY();
    z = owner.GetPositionZ();

    float temp_x, temp_y, angle;
    const Map* _map = owner.GetBaseMap();
    // primitive path-finding
    for (uint8 i = 0; i < 18; ++i)
    {
        if (i_only_forward && i > 2)
            break;

        float distance = 5.0f;

        switch (i)
        {
            case 0:
                angle = i_cur_angle;
                break;
            case 1:
                angle = i_cur_angle;
                distance /= 2;
                break;
            case 2:
                angle = i_cur_angle;
                distance /= 4;
                break;
            case 3:
                angle = i_cur_angle + static_cast<float>(M_PI/4);
                break;
            case 4:
                angle = i_cur_angle - static_cast<float>(M_PI/4);
                break;
            case 5:
                angle = i_cur_angle + static_cast<float>(M_PI/4);
                distance /= 2;
                break;
            case 6:
                angle = i_cur_angle - static_cast<float>(M_PI/4);
                distance /= 2;
                break;
            case 7:
                angle = i_cur_angle + static_cast<float>(M_PI/2);
                break;
            case 8:
                angle = i_cur_angle - static_cast<float>(M_PI/2);
                break;
            case 9:
                angle = i_cur_angle + static_cast<float>(M_PI/2);
                distance /= 2;
                break;
            case 10:
                angle = i_cur_angle - static_cast<float>(M_PI/2);
                distance /= 2;
                break;
            case 11:
                angle = i_cur_angle + static_cast<float>(M_PI/4);
                distance /= 4;
                break;
            case 12:
                angle = i_cur_angle - static_cast<float>(M_PI/4);
                distance /= 4;
                break;
            case 13:
                angle = i_cur_angle + static_cast<float>(M_PI/2);
                distance /= 4;
                break;
            case 14:
                angle = i_cur_angle - static_cast<float>(M_PI/2);
                distance /= 4;
                break;
            case 15:
                angle = i_cur_angle +  static_cast<float>(3*M_PI/4);
                distance /= 2;
                break;
            case 16:
                angle = i_cur_angle -  static_cast<float>(3*M_PI/4);
                distance /= 2;
                break;
            case 17:
                angle = i_cur_angle + static_cast<float>(M_PI);
                distance /= 2;
                break;
            default:
                angle = 0.0f;
                distance = 0.0f;
                break;
        }

        temp_x = x + distance * cos(angle);
        temp_y = y + distance * sin(angle);
        Trinity::NormalizeMapCoord(temp_x);
        Trinity::NormalizeMapCoord(temp_y);
        if (owner.IsWithinLOS(temp_x, temp_y, z))
        {
            bool is_water_now = _map->IsInWater(x,y,z);

            if (is_water_now && _map->IsInWater(temp_x,temp_y,z))
            {
                x = temp_x;
                y = temp_y;
                return true;
            }
            float new_z = _map->GetHeight(owner.GetPhaseMask(), temp_x, temp_y, z, true);

            if (new_z <= INVALID_HEIGHT)
                continue;

            bool is_water_next = _map->IsInWater(temp_x, temp_y, new_z);

            if ((is_water_now && !is_water_next && !is_land_ok) || (!is_water_now && is_water_next && !is_water_ok))
                continue;

            if (!(new_z - z) || distance / fabs(new_z - z) > 1.0f)
            {
                float new_z_left = _map->GetHeight(owner.GetPhaseMask(), temp_x + 1.0f*cos(angle+static_cast<float>(M_PI/2)),temp_y + 1.0f*sin(angle+static_cast<float>(M_PI/2)),z,true);
                float new_z_right = _map->GetHeight(owner.GetPhaseMask(), temp_x + 1.0f*cos(angle-static_cast<float>(M_PI/2)),temp_y + 1.0f*sin(angle-static_cast<float>(M_PI/2)),z,true);
                if (fabs(new_z_left - new_z) < 1.2f && fabs(new_z_right - new_z) < 1.2f)
                {
                    x = temp_x;
                    y = temp_y;
                    z = new_z;
                    return true;
                }
            }
        }
    }
    i_to_distance_from_caster = 0.0f;
    i_nextCheckTime.Reset(urand(500,1000));
    return false;
}

template<class T>
bool FleeingMovementGenerator<T>::_setMoveData(T &owner)
{
    float cur_dist_xyz = owner.GetDistance(i_caster_x, i_caster_y, i_caster_z);

    if (i_to_distance_from_caster > 0.0f)
    {
        if ((i_last_distance_from_caster > i_to_distance_from_caster && cur_dist_xyz < i_to_distance_from_caster)   ||
                                                            // if we reach lower distance
           (i_last_distance_from_caster > i_to_distance_from_caster && cur_dist_xyz > i_last_distance_from_caster) ||
                                                            // if we can't be close
           (i_last_distance_from_caster < i_to_distance_from_caster && cur_dist_xyz > i_to_distance_from_caster)   ||
                                                            // if we reach bigger distance
           (cur_dist_xyz > MAX_QUIET_DISTANCE) ||           // if we are too far
           (i_last_distance_from_caster > MIN_QUIET_DISTANCE && cur_dist_xyz < MIN_QUIET_DISTANCE))
                                                            // if we leave 'quiet zone'
        {
            // we are very far or too close, stopping
            i_to_distance_from_caster = 0.0f;
            i_nextCheckTime.Reset(urand(500,1000));
            return false;
        }
        else
        {
            // now we are running, continue
            i_last_distance_from_caster = cur_dist_xyz;
            return true;
        }
    }

    float cur_dist;
    float angle_to_caster;

    if (Unit* fright = ObjectAccessor::GetUnit(owner, i_frightGUID))
>>>>>>> 73172c67
    {
        dist_from_caster = fright->GetDistance(owner);
        if (dist_from_caster > 0.2f)
            angle_to_caster = fright->GetAngle(owner);
        else
            angle_to_caster = frand(0, 2 * static_cast<float>(M_PI));
    }
    else
    {
        dist_from_caster = 0.0f;
        angle_to_caster = frand(0, 2 * static_cast<float>(M_PI));
    }

    float dist, angle;
    if (dist_from_caster < MIN_QUIET_DISTANCE)
    {
        dist = frand(0.4f, 1.3f)*(MIN_QUIET_DISTANCE - dist_from_caster);
        angle = angle_to_caster + frand(-static_cast<float>(M_PI)/8, static_cast<float>(M_PI)/8);
    }
    else if(dist_from_caster > MAX_QUIET_DISTANCE)
    {
        dist = frand(0.4f, 1.0f)*(MAX_QUIET_DISTANCE - MIN_QUIET_DISTANCE);
        angle = -angle_to_caster + frand(-static_cast<float>(M_PI)/4, static_cast<float>(M_PI)/4);
    }
    else    // we are inside quiet range
    {
        dist = frand(0.6f, 1.2f)*(MAX_QUIET_DISTANCE - MIN_QUIET_DISTANCE);
        angle = frand(0, 2*static_cast<float>(M_PI));
    }

    float curr_x, curr_y, curr_z;
    owner->GetPosition(curr_x, curr_y, curr_z);

    x = curr_x + dist*cos(angle);
    y = curr_y + dist*sin(angle);
    z = curr_z;

    owner->UpdateAllowedPositionZ(x, y, z);

    return true;
}

template<class T>
void FleeingMovementGenerator<T>::Initialize(T* owner)
{
    if (!owner)
        return;

    owner->SetFlag(UNIT_FIELD_FLAGS, UNIT_FLAG_FLEEING);
    owner->AddUnitState(UNIT_STATE_FLEEING|UNIT_STATE_FLEEING_MOVE);

    if (owner->GetTypeId() == TYPEID_UNIT)
        return;

    _setTargetLocation(owner);
}

template<>
void FleeingMovementGenerator<Player>::Finalize(Player* owner)
{
    owner->RemoveFlag(UNIT_FIELD_FLAGS, UNIT_FLAG_FLEEING);
    owner->ClearUnitState(UNIT_STATE_FLEEING | UNIT_STATE_FLEEING_MOVE);
    owner->StopMoving();
}

template<>
void FleeingMovementGenerator<Creature>::Finalize(Creature* owner)
{
    owner->RemoveFlag(UNIT_FIELD_FLAGS, UNIT_FLAG_FLEEING);
    owner->ClearUnitState(UNIT_STATE_FLEEING|UNIT_STATE_FLEEING_MOVE);
    if (owner->getVictim())
        owner->SetTarget(owner->getVictim()->GetGUID());
}

template<class T>
void FleeingMovementGenerator<T>::Reset(T* owner)
{
    Initialize(owner);
}

template<class T>
bool FleeingMovementGenerator<T>::Update(T* owner, const uint32& time_diff)
{
    if (!owner || !owner->isAlive())
        return false;
    if (owner->HasUnitState(UNIT_STATE_ROOT | UNIT_STATE_STUNNED))
    {
        owner->ClearUnitState(UNIT_STATE_FLEEING_MOVE);
        return true;
    }

    i_nextCheckTime.Update(time_diff);
    if (i_nextCheckTime.Passed() && owner->movespline->Finalized())
        _setTargetLocation(owner);

    return true;
}

template void FleeingMovementGenerator<Player>::Initialize(Player*);
template void FleeingMovementGenerator<Creature>::Initialize(Creature*);
template bool FleeingMovementGenerator<Player>::_getPoint(Player*, float&, float&, float&);
template bool FleeingMovementGenerator<Creature>::_getPoint(Creature*, float&, float&, float&);
template void FleeingMovementGenerator<Player>::_setTargetLocation(Player*);
template void FleeingMovementGenerator<Creature>::_setTargetLocation(Creature*);
template void FleeingMovementGenerator<Player>::Reset(Player*);
template void FleeingMovementGenerator<Creature>::Reset(Creature*);
template bool FleeingMovementGenerator<Player>::Update(Player*, const uint32&);
template bool FleeingMovementGenerator<Creature>::Update(Creature*, const uint32&);

void TimedFleeingMovementGenerator::Finalize(Unit* owner)
{
    owner->RemoveFlag(UNIT_FIELD_FLAGS, UNIT_FLAG_FLEEING);
    owner->ClearUnitState(UNIT_STATE_FLEEING|UNIT_STATE_FLEEING_MOVE);
    if (Unit* victim = owner->getVictim())
    {
        if (owner->isAlive())
        {
            owner->AttackStop();
            owner->ToCreature()->AI()->AttackStart(victim);
        }
    }
}

bool TimedFleeingMovementGenerator::Update(Unit* owner, const uint32& time_diff)
{
    if (!owner->isAlive())
        return false;

    if (owner->HasUnitState(UNIT_STATE_ROOT | UNIT_STATE_STUNNED))
    {
        owner->ClearUnitState(UNIT_STATE_FLEEING_MOVE);
        return true;
    }

    i_totalFleeTime.Update(time_diff);
    if (i_totalFleeTime.Passed())
        return false;

    // This calls grant-parent Update method hiden by FleeingMovementGenerator::Update(Creature &, const uint32 &) version
    // This is done instead of casting Unit& to Creature& and call parent method, then we can use Unit directly
    return MovementGeneratorMedium< Creature, FleeingMovementGenerator<Creature> >::Update(owner, time_diff);
}
<|MERGE_RESOLUTION|>--- conflicted
+++ resolved
@@ -47,6 +47,11 @@
     path.setPathLengthLimit(30.0f);
     path.CalculatePath(x, y, z);
     if (path.getPathType() & PATHFIND_NOPATH)
+            default:
+                angle = 0.0f;
+                distance = 0.0f;
+                break;
+
     {
         i_nextCheckTime.Reset(urand(1000, 1500));
         return;
@@ -65,177 +70,8 @@
     if (!owner)
         return false;
 
-<<<<<<< HEAD
     float dist_from_caster, angle_to_caster;
     if (Unit* fright = ObjectAccessor::GetUnit(*owner, i_frightGUID))
-=======
-    x = owner.GetPositionX();
-    y = owner.GetPositionY();
-    z = owner.GetPositionZ();
-
-    float temp_x, temp_y, angle;
-    const Map* _map = owner.GetBaseMap();
-    // primitive path-finding
-    for (uint8 i = 0; i < 18; ++i)
-    {
-        if (i_only_forward && i > 2)
-            break;
-
-        float distance = 5.0f;
-
-        switch (i)
-        {
-            case 0:
-                angle = i_cur_angle;
-                break;
-            case 1:
-                angle = i_cur_angle;
-                distance /= 2;
-                break;
-            case 2:
-                angle = i_cur_angle;
-                distance /= 4;
-                break;
-            case 3:
-                angle = i_cur_angle + static_cast<float>(M_PI/4);
-                break;
-            case 4:
-                angle = i_cur_angle - static_cast<float>(M_PI/4);
-                break;
-            case 5:
-                angle = i_cur_angle + static_cast<float>(M_PI/4);
-                distance /= 2;
-                break;
-            case 6:
-                angle = i_cur_angle - static_cast<float>(M_PI/4);
-                distance /= 2;
-                break;
-            case 7:
-                angle = i_cur_angle + static_cast<float>(M_PI/2);
-                break;
-            case 8:
-                angle = i_cur_angle - static_cast<float>(M_PI/2);
-                break;
-            case 9:
-                angle = i_cur_angle + static_cast<float>(M_PI/2);
-                distance /= 2;
-                break;
-            case 10:
-                angle = i_cur_angle - static_cast<float>(M_PI/2);
-                distance /= 2;
-                break;
-            case 11:
-                angle = i_cur_angle + static_cast<float>(M_PI/4);
-                distance /= 4;
-                break;
-            case 12:
-                angle = i_cur_angle - static_cast<float>(M_PI/4);
-                distance /= 4;
-                break;
-            case 13:
-                angle = i_cur_angle + static_cast<float>(M_PI/2);
-                distance /= 4;
-                break;
-            case 14:
-                angle = i_cur_angle - static_cast<float>(M_PI/2);
-                distance /= 4;
-                break;
-            case 15:
-                angle = i_cur_angle +  static_cast<float>(3*M_PI/4);
-                distance /= 2;
-                break;
-            case 16:
-                angle = i_cur_angle -  static_cast<float>(3*M_PI/4);
-                distance /= 2;
-                break;
-            case 17:
-                angle = i_cur_angle + static_cast<float>(M_PI);
-                distance /= 2;
-                break;
-            default:
-                angle = 0.0f;
-                distance = 0.0f;
-                break;
-        }
-
-        temp_x = x + distance * cos(angle);
-        temp_y = y + distance * sin(angle);
-        Trinity::NormalizeMapCoord(temp_x);
-        Trinity::NormalizeMapCoord(temp_y);
-        if (owner.IsWithinLOS(temp_x, temp_y, z))
-        {
-            bool is_water_now = _map->IsInWater(x,y,z);
-
-            if (is_water_now && _map->IsInWater(temp_x,temp_y,z))
-            {
-                x = temp_x;
-                y = temp_y;
-                return true;
-            }
-            float new_z = _map->GetHeight(owner.GetPhaseMask(), temp_x, temp_y, z, true);
-
-            if (new_z <= INVALID_HEIGHT)
-                continue;
-
-            bool is_water_next = _map->IsInWater(temp_x, temp_y, new_z);
-
-            if ((is_water_now && !is_water_next && !is_land_ok) || (!is_water_now && is_water_next && !is_water_ok))
-                continue;
-
-            if (!(new_z - z) || distance / fabs(new_z - z) > 1.0f)
-            {
-                float new_z_left = _map->GetHeight(owner.GetPhaseMask(), temp_x + 1.0f*cos(angle+static_cast<float>(M_PI/2)),temp_y + 1.0f*sin(angle+static_cast<float>(M_PI/2)),z,true);
-                float new_z_right = _map->GetHeight(owner.GetPhaseMask(), temp_x + 1.0f*cos(angle-static_cast<float>(M_PI/2)),temp_y + 1.0f*sin(angle-static_cast<float>(M_PI/2)),z,true);
-                if (fabs(new_z_left - new_z) < 1.2f && fabs(new_z_right - new_z) < 1.2f)
-                {
-                    x = temp_x;
-                    y = temp_y;
-                    z = new_z;
-                    return true;
-                }
-            }
-        }
-    }
-    i_to_distance_from_caster = 0.0f;
-    i_nextCheckTime.Reset(urand(500,1000));
-    return false;
-}
-
-template<class T>
-bool FleeingMovementGenerator<T>::_setMoveData(T &owner)
-{
-    float cur_dist_xyz = owner.GetDistance(i_caster_x, i_caster_y, i_caster_z);
-
-    if (i_to_distance_from_caster > 0.0f)
-    {
-        if ((i_last_distance_from_caster > i_to_distance_from_caster && cur_dist_xyz < i_to_distance_from_caster)   ||
-                                                            // if we reach lower distance
-           (i_last_distance_from_caster > i_to_distance_from_caster && cur_dist_xyz > i_last_distance_from_caster) ||
-                                                            // if we can't be close
-           (i_last_distance_from_caster < i_to_distance_from_caster && cur_dist_xyz > i_to_distance_from_caster)   ||
-                                                            // if we reach bigger distance
-           (cur_dist_xyz > MAX_QUIET_DISTANCE) ||           // if we are too far
-           (i_last_distance_from_caster > MIN_QUIET_DISTANCE && cur_dist_xyz < MIN_QUIET_DISTANCE))
-                                                            // if we leave 'quiet zone'
-        {
-            // we are very far or too close, stopping
-            i_to_distance_from_caster = 0.0f;
-            i_nextCheckTime.Reset(urand(500,1000));
-            return false;
-        }
-        else
-        {
-            // now we are running, continue
-            i_last_distance_from_caster = cur_dist_xyz;
-            return true;
-        }
-    }
-
-    float cur_dist;
-    float angle_to_caster;
-
-    if (Unit* fright = ObjectAccessor::GetUnit(owner, i_frightGUID))
->>>>>>> 73172c67
     {
         dist_from_caster = fright->GetDistance(owner);
         if (dist_from_caster > 0.2f)
