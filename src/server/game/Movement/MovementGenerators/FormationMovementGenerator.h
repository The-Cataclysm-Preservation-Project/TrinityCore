--- conflicted
+++ resolved
@@ -25,12 +25,7 @@
 class FormationMovementGenerator : public MovementGeneratorMedium<Creature, FormationMovementGenerator>, public AbstractFollower
 {
     public:
-<<<<<<< HEAD
-        explicit FormationMovementGenerator(Unit* leader, float range, float angle, uint32 point1, uint32 point2) : AbstractFollower(ASSERT_NOTNULL(leader)),
-            _range(range), _angle(angle), _point1(point1), _point2(point2), _lastLeaderSplineID(0) { }
-=======
         explicit FormationMovementGenerator(Unit* leader, float range, float angle, uint32 point1, uint32 point2);
->>>>>>> e71cf44c
 
         MovementGeneratorType GetMovementGeneratorType() const override { return FORMATION_MOTION_TYPE; }
 
@@ -46,18 +41,11 @@
 
         static constexpr uint32 FORMATION_MOVEMENT_INTERVAL = 1200; // sniffed (3 batch update cycles)
         float const _range;
-<<<<<<< HEAD
-        float const _angle;
-        uint32 const _point1;
-        uint32 const _point2;
-        uint32 _lastLeaderSplineID;
-=======
         float _angle;
         uint32 const _point1;
         uint32 const _point2;
         uint32 _lastLeaderSplineID;
         bool _hasPredictedDestination;
->>>>>>> e71cf44c
 
         Position _lastLeaderPosition;
         TimeTrackerSmall _nextMoveTimer;
