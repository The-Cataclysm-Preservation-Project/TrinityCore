/*
 * Copyright (C) 2008-2012 TrinityCore <http://www.trinitycore.org/>
 * Copyright (C) 2005-2009 MaNGOS <http://getmangos.com/>
 *
 * This program is free software; you can redistribute it and/or modify it
 * under the terms of the GNU General Public License as published by the
 * Free Software Foundation; either version 2 of the License, or (at your
 * option) any later version.
 *
 * This program is distributed in the hope that it will be useful, but WITHOUT
 * ANY WARRANTY; without even the implied warranty of MERCHANTABILITY or
 * FITNESS FOR A PARTICULAR PURPOSE. See the GNU General Public License for
 * more details.
 *
 * You should have received a copy of the GNU General Public License along
 * with this program. If not, see <http://www.gnu.org/licenses/>.
 */

#ifndef TRINITY_IDLEMOVEMENTGENERATOR_H
#define TRINITY_IDLEMOVEMENTGENERATOR_H

#include "MovementGenerator.h"

class IdleMovementGenerator : public MovementGenerator
{
    public:

<<<<<<< HEAD
        void Initialize(Unit*);
        void Finalize(Unit*) {  }
        void Reset(Unit*);
        bool Update(Unit*, const uint32&) { return true; }
=======
        void Initialize(Unit &);
        void Finalize(Unit &) {  }
        void Reset(Unit &);
        bool Update(Unit &, uint32) { return true; }
>>>>>>> 4116ba75
        MovementGeneratorType GetMovementGeneratorType() { return IDLE_MOTION_TYPE; }
};

extern IdleMovementGenerator si_idleMovement;

class RotateMovementGenerator : public MovementGenerator
{
    public:
        explicit RotateMovementGenerator(uint32 time, RotateDirection direction) : m_duration(time), m_maxDuration(time), m_direction(direction) {}

<<<<<<< HEAD
        void Initialize(Unit*);
        void Finalize(Unit*);
        void Reset(Unit* owner) { Initialize(owner); }
        bool Update(Unit*, const uint32&);
=======
        void Initialize(Unit& owner);
        void Finalize(Unit& owner);
        void Reset(Unit& owner) { Initialize(owner); }
        bool Update(Unit& owner, uint32 time_diff);
>>>>>>> 4116ba75
        MovementGeneratorType GetMovementGeneratorType() { return ROTATE_MOTION_TYPE; }

    private:
        uint32 m_duration, m_maxDuration;
        RotateDirection m_direction;
};

class DistractMovementGenerator : public MovementGenerator
{
    public:
        explicit DistractMovementGenerator(uint32 timer) : m_timer(timer) {}

<<<<<<< HEAD
        void Initialize(Unit*);
        void Finalize(Unit*);
        void Reset(Unit* owner) { Initialize(owner); }
        bool Update(Unit*, const uint32&);
=======
        void Initialize(Unit& owner);
        void Finalize(Unit& owner);
        void Reset(Unit& owner) { Initialize(owner); }
        bool Update(Unit& owner, uint32 time_diff);
>>>>>>> 4116ba75
        MovementGeneratorType GetMovementGeneratorType() { return DISTRACT_MOTION_TYPE; }

    private:
        uint32 m_timer;
};

class AssistanceDistractMovementGenerator : public DistractMovementGenerator
{
    public:
        AssistanceDistractMovementGenerator(uint32 timer) :
            DistractMovementGenerator(timer) {}

        MovementGeneratorType GetMovementGeneratorType() { return ASSISTANCE_DISTRACT_MOTION_TYPE; }
        void Finalize(Unit*);
};

#endif
<|MERGE_RESOLUTION|>--- conflicted
+++ resolved
@@ -25,17 +25,10 @@
 {
     public:
 
-<<<<<<< HEAD
         void Initialize(Unit*);
         void Finalize(Unit*) {  }
         void Reset(Unit*);
-        bool Update(Unit*, const uint32&) { return true; }
-=======
-        void Initialize(Unit &);
-        void Finalize(Unit &) {  }
-        void Reset(Unit &);
-        bool Update(Unit &, uint32) { return true; }
->>>>>>> 4116ba75
+        bool Update(Unit*, uint32) { return true; }
         MovementGeneratorType GetMovementGeneratorType() { return IDLE_MOTION_TYPE; }
 };
 
@@ -46,17 +39,10 @@
     public:
         explicit RotateMovementGenerator(uint32 time, RotateDirection direction) : m_duration(time), m_maxDuration(time), m_direction(direction) {}
 
-<<<<<<< HEAD
         void Initialize(Unit*);
         void Finalize(Unit*);
         void Reset(Unit* owner) { Initialize(owner); }
-        bool Update(Unit*, const uint32&);
-=======
-        void Initialize(Unit& owner);
-        void Finalize(Unit& owner);
-        void Reset(Unit& owner) { Initialize(owner); }
-        bool Update(Unit& owner, uint32 time_diff);
->>>>>>> 4116ba75
+        bool Update(Unit*, uint32);
         MovementGeneratorType GetMovementGeneratorType() { return ROTATE_MOTION_TYPE; }
 
     private:
@@ -69,17 +55,10 @@
     public:
         explicit DistractMovementGenerator(uint32 timer) : m_timer(timer) {}
 
-<<<<<<< HEAD
         void Initialize(Unit*);
         void Finalize(Unit*);
         void Reset(Unit* owner) { Initialize(owner); }
-        bool Update(Unit*, const uint32&);
-=======
-        void Initialize(Unit& owner);
-        void Finalize(Unit& owner);
-        void Reset(Unit& owner) { Initialize(owner); }
-        bool Update(Unit& owner, uint32 time_diff);
->>>>>>> 4116ba75
+        bool Update(Unit*, uint32);
         MovementGeneratorType GetMovementGeneratorType() { return DISTRACT_MOTION_TYPE; }
 
     private:
