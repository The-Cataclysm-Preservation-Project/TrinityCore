--- conflicted
+++ resolved
@@ -118,7 +118,6 @@
 
         PacketBuilder::WriteMonsterMove(move_spline, data);
         unit.SendMessageToSet(&data, true);
-<<<<<<< HEAD
     }
 
     void MoveSplineInit::Stop()
@@ -145,8 +144,6 @@
 
         PacketBuilder::WriteStopMovement(loc, args.splineId, data);
         unit.SendMessageToSet(&data, true);
-=======
->>>>>>> 80265725
     }
 
     MoveSplineInit::MoveSplineInit(Unit& m) : unit(m)
