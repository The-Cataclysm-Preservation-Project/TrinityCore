--- conflicted
+++ resolved
@@ -21,11 +21,8 @@
 // TODO: Add proper implement of achievement
 
 #include "BattlefieldWG.h"
-<<<<<<< HEAD
 #include "AchievementMgr.h"
-=======
 #include "MapManager.h"
->>>>>>> 941be9cd
 #include "ObjectMgr.h"
 #include "Opcodes.h"
 #include "Player.h"
