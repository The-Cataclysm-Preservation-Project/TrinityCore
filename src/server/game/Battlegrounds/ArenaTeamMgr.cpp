/*
 * Copyright (C) 2008-2014 TrinityCore <http://www.trinitycore.org/>
 *
 * This program is free software; you can redistribute it and/or modify it
 * under the terms of the GNU General Public License as published by the
 * Free Software Foundation; either version 2 of the License, or (at your
 * option) any later version.
 *
 * This program is distributed in the hope that it will be useful, but WITHOUT
 * ANY WARRANTY; without even the implied warranty of MERCHANTABILITY or
 * FITNESS FOR A PARTICULAR PURPOSE. See the GNU General Public License for
 * more details.
 *
 * You should have received a copy of the GNU General Public License along
 * with this program. If not, see <http://www.gnu.org/licenses/>.
 */

#include "Define.h"
#include "ArenaTeamMgr.h"
#include "World.h"
#include "Log.h"
#include "DatabaseEnv.h"
#include "Language.h"
#include "ObjectAccessor.h"
#include "Player.h"

ArenaTeamMgr::ArenaTeamMgr()
{
    NextArenaTeamId = 1;
}

ArenaTeamMgr::~ArenaTeamMgr()
{
    for (ArenaTeamContainer::iterator itr = ArenaTeamStore.begin(); itr != ArenaTeamStore.end(); ++itr)
        delete itr->second;
}

// Arena teams collection
ArenaTeam* ArenaTeamMgr::GetArenaTeamById(uint32 arenaTeamId) const
{
    ArenaTeamContainer::const_iterator itr = ArenaTeamStore.find(arenaTeamId);
    if (itr != ArenaTeamStore.end())
        return itr->second;

    return NULL;
}

ArenaTeam* ArenaTeamMgr::GetArenaTeamByName(const std::string& arenaTeamName) const
{
    std::string search = arenaTeamName;
    std::transform(search.begin(), search.end(), search.begin(), ::toupper);
    for (ArenaTeamContainer::const_iterator itr = ArenaTeamStore.begin(); itr != ArenaTeamStore.end(); ++itr)
    {
        std::string teamName = itr->second->GetName();
        std::transform(teamName.begin(), teamName.end(), teamName.begin(), ::toupper);
        if (search == teamName)
            return itr->second;
    }
    return NULL;
}

ArenaTeam* ArenaTeamMgr::GetArenaTeamByCaptain(ObjectGuid guid) const
{
    for (ArenaTeamContainer::const_iterator itr = ArenaTeamStore.begin(); itr != ArenaTeamStore.end(); ++itr)
        if (itr->second->GetCaptain() == guid)
            return itr->second;

    return NULL;
}

void ArenaTeamMgr::AddArenaTeam(ArenaTeam* arenaTeam)
{
    ArenaTeamStore[arenaTeam->GetId()] = arenaTeam;
}

void ArenaTeamMgr::RemoveArenaTeam(uint32 arenaTeamId)
{
    ArenaTeamStore.erase(arenaTeamId);
}

uint32 ArenaTeamMgr::GenerateArenaTeamId()
{
    if (NextArenaTeamId >= 0xFFFFFFFE)
    {
        TC_LOG_ERROR("bg.battleground", "Arena team ids overflow!! Can't continue, shutting down server. ");
        World::StopNow(ERROR_EXIT_CODE);
    }
    return NextArenaTeamId++;
}

void ArenaTeamMgr::LoadArenaTeams()
{
    uint32 oldMSTime = getMSTime();

    // Clean out the trash before loading anything
    CharacterDatabase.Execute("DELETE FROM arena_team_member WHERE arenaTeamId NOT IN (SELECT arenaTeamId FROM arena_team)");       // One-time query

    //                                                        0        1         2         3          4              5            6            7           8
    QueryResult result = CharacterDatabase.Query("SELECT arenaTeamId, name, captainGuid, type, backgroundColor, emblemStyle, emblemColor, borderStyle, borderColor, "
    //      9        10        11         12           13       14
        "rating, weekGames, weekWins, seasonGames, seasonWins, rank FROM arena_team ORDER BY arenaTeamId ASC");

    if (!result)
    {
        TC_LOG_INFO("server.loading", ">> Loaded 0 arena teams. DB table `arena_team` is empty!");
        return;
    }

    QueryResult result2 = CharacterDatabase.Query(
        //              0              1           2             3              4                 5          6     7          8                  9
        "SELECT arenaTeamId, atm.guid, atm.weekGames, atm.weekWins, atm.seasonGames, atm.seasonWins, c.name, class, personalRating, matchMakerRating FROM arena_team_member atm"
        " INNER JOIN arena_team ate USING (arenaTeamId)"
        " LEFT JOIN characters AS c ON atm.guid = c.guid"
        " LEFT JOIN character_arena_stats AS cas ON c.guid = cas.guid AND (cas.slot = 0 AND ate.type = 2 OR cas.slot = 1 AND ate.type = 3 OR cas.slot = 2 AND ate.type = 5)"
        " ORDER BY atm.arenateamid ASC");

    uint32 count = 0;
    do
    {
        ArenaTeam* newArenaTeam = new ArenaTeam;

        if (!newArenaTeam->LoadArenaTeamFromDB(result) || !newArenaTeam->LoadMembersFromDB(result2))
        {
            newArenaTeam->Disband(NULL);
            delete newArenaTeam;
            continue;
        }

        AddArenaTeam(newArenaTeam);

        ++count;
    }
    while (result->NextRow());

    TC_LOG_INFO("server.loading", ">> Loaded %u arena teams in %u ms", count, GetMSTimeDiffToNow(oldMSTime));
<<<<<<< HEAD
=======
}

void ArenaTeamMgr::DistributeArenaPoints()
{
    // Used to distribute arena points based on last week's stats
    sWorld->SendWorldText(LANG_DIST_ARENA_POINTS_START);

    sWorld->SendWorldText(LANG_DIST_ARENA_POINTS_ONLINE_START);

    // Temporary structure for storing maximum points to add values for all players
    std::map<uint32, uint32> PlayerPoints;

    // At first update all points for all team members
    for (ArenaTeamContainer::iterator teamItr = GetArenaTeamMapBegin(); teamItr != GetArenaTeamMapEnd(); ++teamItr)
        if (ArenaTeam* at = teamItr->second)
            at->UpdateArenaPointsHelper(PlayerPoints);

    SQLTransaction trans = CharacterDatabase.BeginTransaction();

    PreparedStatement* stmt;

    // Cycle that gives points to all players
    for (std::map<uint32, uint32>::iterator playerItr = PlayerPoints.begin(); playerItr != PlayerPoints.end(); ++playerItr)
    {
        // Add points to player if online
        if (Player* player = HashMapHolder<Player>::Find(ObjectGuid(HIGHGUID_PLAYER, playerItr->first)))
            player->ModifyArenaPoints(playerItr->second, trans);
        else    // Update database
        {
            stmt = CharacterDatabase.GetPreparedStatement(CHAR_UPD_ADD_CHAR_ARENA_POINTS);
            stmt->setUInt32(0, playerItr->second);
            stmt->setUInt32(1, playerItr->first);
            trans->Append(stmt);
        }
    }

    CharacterDatabase.CommitTransaction(trans);

    PlayerPoints.clear();

    sWorld->SendWorldText(LANG_DIST_ARENA_POINTS_ONLINE_END);

    sWorld->SendWorldText(LANG_DIST_ARENA_POINTS_TEAM_START);
    for (ArenaTeamContainer::iterator titr = GetArenaTeamMapBegin(); titr != GetArenaTeamMapEnd(); ++titr)
    {
        if (ArenaTeam* at = titr->second)
        {
            at->FinishWeek();
            at->SaveToDB();
            at->NotifyStatsChanged();
        }
    }

    sWorld->SendWorldText(LANG_DIST_ARENA_POINTS_TEAM_END);

    sWorld->SendWorldText(LANG_DIST_ARENA_POINTS_END);
>>>>>>> 050d56ac
}<|MERGE_RESOLUTION|>--- conflicted
+++ resolved
@@ -133,63 +133,4 @@
     while (result->NextRow());
 
     TC_LOG_INFO("server.loading", ">> Loaded %u arena teams in %u ms", count, GetMSTimeDiffToNow(oldMSTime));
-<<<<<<< HEAD
-=======
-}
-
-void ArenaTeamMgr::DistributeArenaPoints()
-{
-    // Used to distribute arena points based on last week's stats
-    sWorld->SendWorldText(LANG_DIST_ARENA_POINTS_START);
-
-    sWorld->SendWorldText(LANG_DIST_ARENA_POINTS_ONLINE_START);
-
-    // Temporary structure for storing maximum points to add values for all players
-    std::map<uint32, uint32> PlayerPoints;
-
-    // At first update all points for all team members
-    for (ArenaTeamContainer::iterator teamItr = GetArenaTeamMapBegin(); teamItr != GetArenaTeamMapEnd(); ++teamItr)
-        if (ArenaTeam* at = teamItr->second)
-            at->UpdateArenaPointsHelper(PlayerPoints);
-
-    SQLTransaction trans = CharacterDatabase.BeginTransaction();
-
-    PreparedStatement* stmt;
-
-    // Cycle that gives points to all players
-    for (std::map<uint32, uint32>::iterator playerItr = PlayerPoints.begin(); playerItr != PlayerPoints.end(); ++playerItr)
-    {
-        // Add points to player if online
-        if (Player* player = HashMapHolder<Player>::Find(ObjectGuid(HIGHGUID_PLAYER, playerItr->first)))
-            player->ModifyArenaPoints(playerItr->second, trans);
-        else    // Update database
-        {
-            stmt = CharacterDatabase.GetPreparedStatement(CHAR_UPD_ADD_CHAR_ARENA_POINTS);
-            stmt->setUInt32(0, playerItr->second);
-            stmt->setUInt32(1, playerItr->first);
-            trans->Append(stmt);
-        }
-    }
-
-    CharacterDatabase.CommitTransaction(trans);
-
-    PlayerPoints.clear();
-
-    sWorld->SendWorldText(LANG_DIST_ARENA_POINTS_ONLINE_END);
-
-    sWorld->SendWorldText(LANG_DIST_ARENA_POINTS_TEAM_START);
-    for (ArenaTeamContainer::iterator titr = GetArenaTeamMapBegin(); titr != GetArenaTeamMapEnd(); ++titr)
-    {
-        if (ArenaTeam* at = titr->second)
-        {
-            at->FinishWeek();
-            at->SaveToDB();
-            at->NotifyStatsChanged();
-        }
-    }
-
-    sWorld->SendWorldText(LANG_DIST_ARENA_POINTS_TEAM_END);
-
-    sWorld->SendWorldText(LANG_DIST_ARENA_POINTS_END);
->>>>>>> 050d56ac
 }