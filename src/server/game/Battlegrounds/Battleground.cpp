/*
 * Copyright (C) 2008-2012 TrinityCore <http://www.trinitycore.org/>
 * Copyright (C) 2005-2009 MaNGOS <http://getmangos.com/>
 *
 * This program is free software; you can redistribute it and/or modify it
 * under the terms of the GNU General Public License as published by the
 * Free Software Foundation; either version 2 of the License, or (at your
 * option) any later version.
 *
 * This program is distributed in the hope that it will be useful, but WITHOUT
 * ANY WARRANTY; without even the implied warranty of MERCHANTABILITY or
 * FITNESS FOR A PARTICULAR PURPOSE. See the GNU General Public License for
 * more details.
 *
 * You should have received a copy of the GNU General Public License along
 * with this program. If not, see <http://www.gnu.org/licenses/>.
 */

#include "Player.h"
#include "ObjectMgr.h"
#include "ArenaTeamMgr.h"
#include "World.h"
#include "WorldPacket.h"
#include "ArenaTeam.h"
#include "Battleground.h"
#include "BattlegroundMgr.h"
#include "Creature.h"
#include "Formulas.h"
#include "GridNotifiersImpl.h"
#include "Group.h"
#include "Language.h"
#include "MapManager.h"
#include "Object.h"
#include "SpellAuras.h"
#include "SpellAuraEffects.h"
#include "Util.h"
#include "Guild.h"
#include "GuildMgr.h"

namespace Trinity
{
    class BattlegroundChatBuilder
    {
        public:
            BattlegroundChatBuilder(ChatMsg msgtype, int32 textId, Player const* source, va_list* args = NULL)
                : _msgtype(msgtype), _textId(textId), _source(source), _args(args) { }

            void operator()(WorldPacket& data, LocaleConstant loc_idx)
            {
                char const* text = sObjectMgr->GetTrinityString(_textId, loc_idx);
                if (_args)
                {
                    // we need copy va_list before use or original va_list will corrupted
                    va_list ap;
                    va_copy(ap, *_args);

                    char str[2048];
                    vsnprintf(str, 2048, text, ap);
                    va_end(ap);

                    do_helper(data, &str[0]);
                }
                else
                    do_helper(data, text);
            }

        private:
            void do_helper(WorldPacket& data, char const* text)
            {
                uint64 target_guid = _source ? _source->GetGUID() : 0;

                data << uint8 (_msgtype);
                data << uint32(LANG_UNIVERSAL);
                data << uint64(target_guid);                // there 0 for BG messages
                data << uint32(0);                          // can be chat msg group or something
                data << uint64(target_guid);
                data << uint32(strlen(text) + 1);
                data << text;
                data << uint8 (_source ? _source->GetChatTag() : 0);
            }

            ChatMsg _msgtype;
            int32 _textId;
            Player const* _source;
            va_list* _args;
    };

    class Battleground2ChatBuilder
    {
        public:
            Battleground2ChatBuilder(ChatMsg msgtype, int32 textId, Player const* source, int32 arg1, int32 arg2)
                : _msgtype(msgtype), _textId(textId), _source(source), _arg1(arg1), _arg2(arg2) {}

            void operator()(WorldPacket& data, LocaleConstant loc_idx)
            {
                char const* text = sObjectMgr->GetTrinityString(_textId, loc_idx);
                char const* arg1str = _arg1 ? sObjectMgr->GetTrinityString(_arg1, loc_idx) : "";
                char const* arg2str = _arg2 ? sObjectMgr->GetTrinityString(_arg2, loc_idx) : "";

                char str[2048];
                snprintf(str, 2048, text, arg1str, arg2str);

                uint64 target_guid = _source  ? _source->GetGUID() : 0;

                data << uint8 (_msgtype);
                data << uint32(LANG_UNIVERSAL);
                data << uint64(target_guid);                // there 0 for BG messages
                data << uint32(0);                          // can be chat msg group or something
                data << uint64(target_guid);
                data << uint32(strlen(str) + 1);
                data << str;
                data << uint8 (_source ? _source->GetChatTag() : uint8(0));
            }

        private:
            ChatMsg _msgtype;
            int32 _textId;
            Player const* _source;
            int32 _arg1;
            int32 _arg2;
    };
}                                                           // namespace Trinity

template<class Do>
void Battleground::BroadcastWorker(Do& _do)
{
    for (BattlegroundPlayerMap::const_iterator itr = m_Players.begin(); itr != m_Players.end(); ++itr)
        if (Player* player = ObjectAccessor::FindPlayer(MAKE_NEW_GUID(itr->first, 0, HIGHGUID_PLAYER)))
            _do(player);
}

Battleground::Battleground()
{
    m_Guid              = MAKE_NEW_GUID(m_TypeID, 0, HIGHGUID_TYPE_BATTLEGROUND);
    m_TypeID            = BATTLEGROUND_TYPE_NONE;
    m_RandomTypeID      = BATTLEGROUND_TYPE_NONE;
    m_InstanceID        = 0;
    m_Status            = STATUS_NONE;
    m_ClientInstanceID  = 0;
    m_EndTime           = 0;
    m_LastResurrectTime = 0;
    m_BracketId         = BG_BRACKET_ID_FIRST;
    m_InvitedAlliance   = 0;
    m_InvitedHorde      = 0;
    m_ArenaType         = 0;
    m_IsArena           = false;
    m_Winner            = 2;
    m_StartTime         = 0;
    m_ResetStatTimer    = 0;
    m_ValidStartPositionTimer = 0;
    m_Events            = 0;
    m_IsRated           = false;
    m_BuffChange        = false;
    m_IsRandom          = false;
    m_Name              = "";
    m_LevelMin          = 0;
    m_LevelMax          = 0;
    m_InBGFreeSlotQueue = false;
    m_SetDeleteThis     = false;

    m_MaxPlayersPerTeam = 0;
    m_MaxPlayers        = 0;
    m_MinPlayersPerTeam = 0;
    m_MinPlayers        = 0;

    m_MapId             = 0;
    m_Map               = NULL;

    m_TeamStartLocX[BG_TEAM_ALLIANCE]   = 0;
    m_TeamStartLocX[BG_TEAM_HORDE]      = 0;

    m_TeamStartLocY[BG_TEAM_ALLIANCE]   = 0;
    m_TeamStartLocY[BG_TEAM_HORDE]      = 0;

    m_TeamStartLocZ[BG_TEAM_ALLIANCE]   = 0;
    m_TeamStartLocZ[BG_TEAM_HORDE]      = 0;

    m_TeamStartLocO[BG_TEAM_ALLIANCE]   = 0;
    m_TeamStartLocO[BG_TEAM_HORDE]      = 0;

    m_ArenaTeamIds[BG_TEAM_ALLIANCE]   = 0;
    m_ArenaTeamIds[BG_TEAM_HORDE]      = 0;

    m_StartMaxDist = 0.0f;

    m_ArenaTeamRatingChanges[BG_TEAM_ALLIANCE]   = 0;
    m_ArenaTeamRatingChanges[BG_TEAM_HORDE]      = 0;

    m_BgRaids[BG_TEAM_ALLIANCE]         = NULL;
    m_BgRaids[BG_TEAM_HORDE]            = NULL;

    m_PlayersCount[BG_TEAM_ALLIANCE]    = 0;
    m_PlayersCount[BG_TEAM_HORDE]       = 0;

    m_TeamScores[BG_TEAM_ALLIANCE]      = 0;
    m_TeamScores[BG_TEAM_HORDE]         = 0;

    m_PrematureCountDown = false;

    m_HonorMode = BG_NORMAL;

    StartDelayTimes[BG_STARTING_EVENT_FIRST]  = BG_START_DELAY_2M;
    StartDelayTimes[BG_STARTING_EVENT_SECOND] = BG_START_DELAY_1M;
    StartDelayTimes[BG_STARTING_EVENT_THIRD]  = BG_START_DELAY_30S;
    StartDelayTimes[BG_STARTING_EVENT_FOURTH] = BG_START_DELAY_NONE;
    //we must set to some default existing values
    StartMessageIds[BG_STARTING_EVENT_FIRST]  = LANG_BG_WS_START_TWO_MINUTES;
    StartMessageIds[BG_STARTING_EVENT_SECOND] = LANG_BG_WS_START_ONE_MINUTE;
    StartMessageIds[BG_STARTING_EVENT_THIRD]  = LANG_BG_WS_START_HALF_MINUTE;
    StartMessageIds[BG_STARTING_EVENT_FOURTH] = LANG_BG_WS_HAS_BEGUN;
}

Battleground::~Battleground()
{
    // remove objects and creatures
    // (this is done automatically in mapmanager update, when the instance is reset after the reset time)
    uint32 size = uint32(BgCreatures.size());
    for (uint32 i = 0; i < size; ++i)
        DelCreature(i);

    size = uint32(BgObjects.size());
    for (uint32 i = 0; i < size; ++i)
        DelObject(i);

    sBattlegroundMgr->RemoveBattleground(GetInstanceID(), GetTypeID());
    // unload map
    if (m_Map)
    {
        m_Map->SetUnload();
        //unlink to prevent crash, always unlink all pointer reference before destruction
        m_Map->SetBG(NULL);
        m_Map = NULL;
    }
    // remove from bg free slot queue
    RemoveFromBGFreeSlotQueue();

    for (BattlegroundScoreMap::const_iterator itr = PlayerScores.begin(); itr != PlayerScores.end(); ++itr)
        delete itr->second;
}

void Battleground::Update(uint32 diff)
{
    if (!PreUpdateImpl(diff))
        return;

    if (!GetPlayersSize())
    {
        //BG is empty
        // if there are no players invited, delete BG
        // this will delete arena or bg object, where any player entered
        // [[   but if you use battleground object again (more battles possible to be played on 1 instance)
        //      then this condition should be removed and code:
        //      if (!GetInvitedCount(HORDE) && !GetInvitedCount(ALLIANCE))
        //          this->AddToFreeBGObjectsQueue(); // not yet implemented
        //      should be used instead of current
        // ]]
        // Battleground Template instance cannot be updated, because it would be deleted
        if (!GetInvitedCount(HORDE) && !GetInvitedCount(ALLIANCE))
            m_SetDeleteThis = true;
        return;
    }

    switch (GetStatus())
    {
        case STATUS_WAIT_JOIN:
            if (GetPlayersSize())
                _ProcessJoin(diff);
            break;
        case STATUS_IN_PROGRESS:
            _ProcessOfflineQueue();
            // after 47 minutes without one team losing, the arena closes with no winner and no rating change
            if (isArena())
            {
                if (GetStartTime() >= 47*MINUTE*IN_MILLISECONDS)
                {
                    UpdateArenaWorldState();
                    CheckArenaAfterTimerConditions();
                    return;
                }
            }
            else
            {
                _ProcessRessurect(diff);
                if (sBattlegroundMgr->GetPrematureFinishTime() && (GetPlayersCountByTeam(ALLIANCE) < GetMinPlayersPerTeam() || GetPlayersCountByTeam(HORDE) < GetMinPlayersPerTeam()))
                    _ProcessProgress(diff);
                else if (m_PrematureCountDown)
                    m_PrematureCountDown = false;
            }
            break;
        case STATUS_WAIT_LEAVE:
            _ProcessLeave(diff);
            break;
        default:
            break;
    }

    // Update start time and reset stats timer
    m_StartTime += diff;
    m_ResetStatTimer += diff;
    m_ValidStartPositionTimer += diff;

    PostUpdateImpl(diff);
}

inline void Battleground::_ProcessOfflineQueue()
{
    // remove offline players from bg after 5 minutes
    if (!m_OfflineQueue.empty())
    {
        BattlegroundPlayerMap::iterator itr = m_Players.find(*(m_OfflineQueue.begin()));
        if (itr != m_Players.end())
        {
            if (itr->second.OfflineRemoveTime <= sWorld->GetGameTime())
            {
                RemovePlayerAtLeave(itr->first, true, true);// remove player from BG
                m_OfflineQueue.pop_front();                 // remove from offline queue
                //do not use itr for anything, because it is erased in RemovePlayerAtLeave()
            }
        }
    }

}

inline void Battleground::_ProcessRessurect(uint32 diff)
{
    // *********************************************************
    // ***        BATTLEGROUND RESSURECTION SYSTEM           ***
    // *********************************************************
    // this should be handled by spell system
    m_LastResurrectTime += diff;
    if (m_LastResurrectTime >= RESURRECTION_INTERVAL)
    {
        if (GetReviveQueueSize())
        {
            for (std::map<uint64, std::vector<uint64> >::iterator itr = m_ReviveQueue.begin(); itr != m_ReviveQueue.end(); ++itr)
            {
                Creature* sh = NULL;
                for (std::vector<uint64>::const_iterator itr2 = (itr->second).begin(); itr2 != (itr->second).end(); ++itr2)
                {
                    Player* player = ObjectAccessor::FindPlayer(*itr2);
                    if (!player)
                        continue;

                    if (!sh && player->IsInWorld())
                    {
                        sh = player->GetMap()->GetCreature(itr->first);
                        // only for visual effect
                        if (sh)
                            // Spirit Heal, effect 117
                            sh->CastSpell(sh, SPELL_SPIRIT_HEAL, true);
                    }

                    // Resurrection visual
                    player->CastSpell(player, SPELL_RESURRECTION_VISUAL, true);
                    m_ResurrectQueue.push_back(*itr2);
                }
                (itr->second).clear();
            }

            m_ReviveQueue.clear();
            m_LastResurrectTime = 0;
        }
        else
            // queue is clear and time passed, just update last resurrection time
            m_LastResurrectTime = 0;
    }
    else if (m_LastResurrectTime > 500)    // Resurrect players only half a second later, to see spirit heal effect on NPC
    {
        for (std::vector<uint64>::const_iterator itr = m_ResurrectQueue.begin(); itr != m_ResurrectQueue.end(); ++itr)
        {
            Player* player = ObjectAccessor::FindPlayer(*itr);
            if (!player)
                continue;
            player->ResurrectPlayer(1.0f);
            player->CastSpell(player, 6962, true);
            player->CastSpell(player, SPELL_SPIRIT_HEAL_MANA, true);
            sObjectAccessor->ConvertCorpseForPlayer(*itr);
        }
        m_ResurrectQueue.clear();
    }
}

inline void Battleground::_ProcessProgress(uint32 diff)
{
    // *********************************************************
    // ***           BATTLEGROUND BALLANCE SYSTEM            ***
    // *********************************************************
    // if less then minimum players are in on one side, then start premature finish timer
    if (!m_PrematureCountDown)
    {
        m_PrematureCountDown = true;
        m_PrematureCountDownTimer = sBattlegroundMgr->GetPrematureFinishTime();
    }
    else if (m_PrematureCountDownTimer < diff)
    {
        // time's up!
        uint32 winner = 0;
        if (GetPlayersCountByTeam(ALLIANCE) >= GetMinPlayersPerTeam())
            winner = ALLIANCE;
        else if (GetPlayersCountByTeam(HORDE) >= GetMinPlayersPerTeam())
            winner = HORDE;

        EndBattleground(winner);
        m_PrematureCountDown = false;
    }
    else if (!sBattlegroundMgr->isTesting())
    {
        uint32 newtime = m_PrematureCountDownTimer - diff;
        // announce every minute
        if (newtime > (MINUTE * IN_MILLISECONDS))
        {
            if (newtime / (MINUTE * IN_MILLISECONDS) != m_PrematureCountDownTimer / (MINUTE * IN_MILLISECONDS))
                PSendMessageToAll(LANG_BATTLEGROUND_PREMATURE_FINISH_WARNING, CHAT_MSG_SYSTEM, NULL, (uint32)(m_PrematureCountDownTimer / (MINUTE * IN_MILLISECONDS)));
        }
        else
        {
            //announce every 15 seconds
            if (newtime / (15 * IN_MILLISECONDS) != m_PrematureCountDownTimer / (15 * IN_MILLISECONDS))
                PSendMessageToAll(LANG_BATTLEGROUND_PREMATURE_FINISH_WARNING_SECS, CHAT_MSG_SYSTEM, NULL, (uint32)(m_PrematureCountDownTimer / IN_MILLISECONDS));
        }
        m_PrematureCountDownTimer = newtime;
    }
}

inline void Battleground::_ProcessJoin(uint32 diff)
{
    // *********************************************************
    // ***           BATTLEGROUND STARTING SYSTEM            ***
    // *********************************************************
    ModifyStartDelayTime(diff);

    if (m_ResetStatTimer > 5000)
    {
        m_ResetStatTimer = 0;
        for (BattlegroundPlayerMap::const_iterator itr = GetPlayers().begin(); itr != GetPlayers().end(); ++itr)
            if (Player* player = ObjectAccessor::FindPlayer(itr->first))
                player->ResetAllPowers();
    }

    if (!(m_Events & BG_STARTING_EVENT_1))
    {
        m_Events |= BG_STARTING_EVENT_1;

        if (!FindBgMap())
        {
            sLog->outError(LOG_FILTER_BATTLEGROUND, "Battleground::_ProcessJoin: map (map id: %u, instance id: %u) is not created!", m_MapId, m_InstanceID);
            EndNow();
            return;
        }

        // Setup here, only when at least one player has ported to the map
        if (!SetupBattleground())
        {
            EndNow();
            return;
        }

        StartingEventCloseDoors();
        SetStartDelayTime(StartDelayTimes[BG_STARTING_EVENT_FIRST]);
        // First start warning - 2 or 1 minute
        SendMessageToAll(StartMessageIds[BG_STARTING_EVENT_FIRST], CHAT_MSG_BG_SYSTEM_NEUTRAL);
    }
    // After 1 minute or 30 seconds, warning is signaled
    else if (GetStartDelayTime() <= StartDelayTimes[BG_STARTING_EVENT_SECOND] && !(m_Events & BG_STARTING_EVENT_2))
    {
        m_Events |= BG_STARTING_EVENT_2;
        SendMessageToAll(StartMessageIds[BG_STARTING_EVENT_SECOND], CHAT_MSG_BG_SYSTEM_NEUTRAL);
    }
    // After 30 or 15 seconds, warning is signaled
    else if (GetStartDelayTime() <= StartDelayTimes[BG_STARTING_EVENT_THIRD] && !(m_Events & BG_STARTING_EVENT_3))
    {
        m_Events |= BG_STARTING_EVENT_3;
        SendMessageToAll(StartMessageIds[BG_STARTING_EVENT_THIRD], CHAT_MSG_BG_SYSTEM_NEUTRAL);
    }
    // Delay expired (after 2 or 1 minute)
    else if (GetStartDelayTime() <= 0 && !(m_Events & BG_STARTING_EVENT_4))
    {
        m_Events |= BG_STARTING_EVENT_4;

        StartingEventOpenDoors();

        SendWarningToAll(StartMessageIds[BG_STARTING_EVENT_FOURTH]);
        SetStatus(STATUS_IN_PROGRESS);
        SetStartDelayTime(StartDelayTimes[BG_STARTING_EVENT_FOURTH]);

        // Remove preparation
        if (isArena())
        {
            // TODO : add arena sound PlaySoundToAll(SOUND_ARENA_START);
            for (BattlegroundPlayerMap::const_iterator itr = GetPlayers().begin(); itr != GetPlayers().end(); ++itr)
                if (Player* player = ObjectAccessor::FindPlayer(itr->first))
                {
                    // BG Status packet
                    WorldPacket status;
                    BattlegroundQueueTypeId bgQueueTypeId = sBattlegroundMgr->BGQueueTypeId(m_TypeID, GetArenaType());
                    uint32 queueSlot = player->GetBattlegroundQueueIndex(bgQueueTypeId);
                    sBattlegroundMgr->BuildBattlegroundStatusPacket(&status, this, player, queueSlot, STATUS_IN_PROGRESS, 0, GetStartTime(), GetArenaType());
                    player->GetSession()->SendPacket(&status);

                    player->RemoveAurasDueToSpell(SPELL_ARENA_PREPARATION);
                    player->ResetAllPowers();
                    // remove auras with duration lower than 30s
                    Unit::AuraApplicationMap & auraMap = player->GetAppliedAuras();
                    for (Unit::AuraApplicationMap::iterator iter = auraMap.begin(); iter != auraMap.end();)
                    {
                        AuraApplication * aurApp = iter->second;
                        Aura* aura = aurApp->GetBase();
                        if (!aura->IsPermanent()
                            && aura->GetDuration() <= 30*IN_MILLISECONDS
                            && aurApp->IsPositive()
                            && (!(aura->GetSpellInfo()->Attributes & SPELL_ATTR0_UNAFFECTED_BY_INVULNERABILITY))
                            && (!aura->HasEffectType(SPELL_AURA_MOD_INVISIBILITY)))
                            player->RemoveAura(iter);
                        else
                            ++iter;
                    }
                }

            CheckArenaWinConditions();
        }
        else
        {
            PlaySoundToAll(SOUND_BG_START);

            for (BattlegroundPlayerMap::const_iterator itr = GetPlayers().begin(); itr != GetPlayers().end(); ++itr)
                if (Player* player = ObjectAccessor::FindPlayer(itr->first))
                {
                    player->RemoveAurasDueToSpell(SPELL_PREPARATION);
                    player->ResetAllPowers();
                }
            // Announce BG starting
            if (sWorld->getBoolConfig(CONFIG_BATTLEGROUND_QUEUE_ANNOUNCER_ENABLE))
                sWorld->SendWorldText(LANG_BG_STARTED_ANNOUNCE_WORLD, GetName(), GetMinLevel(), GetMaxLevel());
        }
    }

    // Find if the player left our start zone; if so, teleport it back
    if (m_ValidStartPositionTimer > 1000)
    {
        m_ValidStartPositionTimer = 0;
        float maxDist = GetStartMaxDist();
        if (maxDist > 0.0f)
        {
            for (BattlegroundPlayerMap::const_iterator itr = GetPlayers().begin(); itr != GetPlayers().end(); ++itr)
            {
                if (Player *plr = ObjectAccessor::FindPlayer(itr->first))
                {
                    float x, y, z, o;
                    uint32 team = plr->GetBGTeam();
                    GetTeamStartLoc(team, x, y, z, o);

                    float dist = plr->GetDistance(x, y, z);

                    if (dist >= maxDist)
                    {
                        sLog->outError(LOG_FILTER_BATTLEGROUND, "BATTLEGROUND: Sending %s back to start location (map: %u) (possible exploit)", plr->GetName(), GetMapId());
                        plr->TeleportTo(GetMapId(), x, y, z, o);
                    }
                }
            }
        }
    }
}

inline void Battleground::_ProcessLeave(uint32 diff)
{
    // *********************************************************
    // ***           BATTLEGROUND ENDING SYSTEM              ***
    // *********************************************************
    // remove all players from battleground after 2 minutes
    m_EndTime -= diff;
    if (m_EndTime <= 0)
    {
        m_EndTime = 0;
        BattlegroundPlayerMap::iterator itr, next;
        for (itr = m_Players.begin(); itr != m_Players.end(); itr = next)
        {
            next = itr;
            ++next;
            //itr is erased here!
            RemovePlayerAtLeave(itr->first, true, true);// remove player from BG
            // do not change any battleground's private variables
        }
    }
}

inline Player* Battleground::_GetPlayer(uint64 guid, bool offlineRemove, const char* context) const
{
    Player* player = NULL;
    if (!offlineRemove)
    {
        player = ObjectAccessor::FindPlayer(guid);
        if (!player)
            sLog->outError(LOG_FILTER_BATTLEGROUND, "Battleground::%s: player (GUID: %u) not found for BG (map: %u, instance id: %u)!",
                context, GUID_LOPART(guid), m_MapId, m_InstanceID);
    }
    return player;
}

inline Player* Battleground::_GetPlayer(BattlegroundPlayerMap::iterator itr, const char* context)
{
    return _GetPlayer(itr->first, itr->second.OfflineRemoveTime, context);
}

inline Player* Battleground::_GetPlayer(BattlegroundPlayerMap::const_iterator itr, const char* context) const
{
    return _GetPlayer(itr->first, itr->second.OfflineRemoveTime, context);
}

inline Player* Battleground::_GetPlayerForTeam(uint32 teamId, BattlegroundPlayerMap::const_iterator itr, const char* context) const
{
    Player* player = _GetPlayer(itr, context);
    if (player)
    {
        uint32 team = itr->second.Team;
        if (!team)
            team = player->GetTeam();
        if (team != teamId)
            player = NULL;
    }
    return player;
}

void Battleground::SetTeamStartLoc(uint32 TeamID, float X, float Y, float Z, float O)
{
    BattlegroundTeamId idx = GetTeamIndexByTeamId(TeamID);
    m_TeamStartLocX[idx] = X;
    m_TeamStartLocY[idx] = Y;
    m_TeamStartLocZ[idx] = Z;
    m_TeamStartLocO[idx] = O;
}

void Battleground::SendPacketToAll(WorldPacket* packet)
{
    for (BattlegroundPlayerMap::const_iterator itr = m_Players.begin(); itr != m_Players.end(); ++itr)
        if (Player* player = _GetPlayer(itr, "SendPacketToAll"))
            player->GetSession()->SendPacket(packet);
}

void Battleground::SendPacketToTeam(uint32 TeamID, WorldPacket* packet, Player* sender, bool self)
{
    for (BattlegroundPlayerMap::const_iterator itr = m_Players.begin(); itr != m_Players.end(); ++itr)
        if (Player* player = _GetPlayerForTeam(TeamID, itr, "SendPacketToTeam"))
            if (self || sender != player)
                player->GetSession()->SendPacket(packet);
}

void Battleground::PlaySoundToAll(uint32 SoundID)
{
    WorldPacket data;
    sBattlegroundMgr->BuildPlaySoundPacket(&data, SoundID);
    SendPacketToAll(&data);
}

void Battleground::PlaySoundToTeam(uint32 SoundID, uint32 TeamID)
{
    WorldPacket data;
    for (BattlegroundPlayerMap::const_iterator itr = m_Players.begin(); itr != m_Players.end(); ++itr)
        if (Player* player = _GetPlayerForTeam(TeamID, itr, "PlaySoundToTeam"))
        {
            sBattlegroundMgr->BuildPlaySoundPacket(&data, SoundID);
            player->GetSession()->SendPacket(&data);
        }
}

void Battleground::CastSpellOnTeam(uint32 SpellID, uint32 TeamID)
{
    for (BattlegroundPlayerMap::const_iterator itr = m_Players.begin(); itr != m_Players.end(); ++itr)
        if (Player* player = _GetPlayerForTeam(TeamID, itr, "CastSpellOnTeam"))
            player->CastSpell(player, SpellID, true);
}

void Battleground::RemoveAuraOnTeam(uint32 SpellID, uint32 TeamID)
{
    for (BattlegroundPlayerMap::const_iterator itr = m_Players.begin(); itr != m_Players.end(); ++itr)
        if (Player* player = _GetPlayerForTeam(TeamID, itr, "RemoveAuraOnTeam"))
            player->RemoveAura(SpellID);
}

void Battleground::YellToAll(Creature* creature, const char* text, uint32 language)
{
    for (BattlegroundPlayerMap::const_iterator itr = m_Players.begin(); itr != m_Players.end(); ++itr)
        if (Player* player = _GetPlayer(itr, "YellToAll"))
        {
            WorldPacket data(SMSG_MESSAGECHAT, 200);
            creature->BuildMonsterChat(&data, CHAT_MSG_MONSTER_YELL, text, language, creature->GetName(), itr->first);
            player->GetSession()->SendPacket(&data);
        }
}

void Battleground::RewardHonorToTeam(uint32 Honor, uint32 TeamID)
{
    for (BattlegroundPlayerMap::const_iterator itr = m_Players.begin(); itr != m_Players.end(); ++itr)
        if (Player* player = _GetPlayerForTeam(TeamID, itr, "RewardHonorToTeam"))
            UpdatePlayerScore(player, SCORE_BONUS_HONOR, Honor);
}

void Battleground::RewardReputationToTeam(uint32 faction_id, uint32 Reputation, uint32 TeamID)
{
    if (FactionEntry const* factionEntry = sFactionStore.LookupEntry(faction_id))
        for (BattlegroundPlayerMap::const_iterator itr = m_Players.begin(); itr != m_Players.end(); ++itr)
            if (Player* player = _GetPlayerForTeam(TeamID, itr, "RewardReputationToTeam"))
                player->GetReputationMgr().ModifyReputation(factionEntry, Reputation);
}

void Battleground::UpdateWorldState(uint32 Field, uint32 Value)
{
    WorldPacket data;
    sBattlegroundMgr->BuildUpdateWorldStatePacket(&data, Field, Value);
    SendPacketToAll(&data);
}

void Battleground::UpdateWorldStateForPlayer(uint32 Field, uint32 Value, Player* Source)
{
    WorldPacket data;
    sBattlegroundMgr->BuildUpdateWorldStatePacket(&data, Field, Value);
    Source->GetSession()->SendPacket(&data);
}

void Battleground::EndBattleground(uint32 winner)
{
    RemoveFromBGFreeSlotQueue();

    ArenaTeam* winner_arena_team = NULL;
    ArenaTeam* loser_arena_team = NULL;
    uint32 loser_team_rating = 0;
    uint32 loser_matchmaker_rating = 0;
    int32  loser_change = 0;
    int32  loser_matchmaker_change = 0;
    uint32 winner_team_rating = 0;
    uint32 winner_matchmaker_rating = 0;
    int32  winner_change = 0;
    int32  winner_matchmaker_change = 0;
    WorldPacket data;
    int32 winmsg_id = 0;

    if (winner == ALLIANCE)
    {
        winmsg_id = isBattleground() ? LANG_BG_A_WINS : LANG_ARENA_GOLD_WINS;

        PlaySoundToAll(SOUND_ALLIANCE_WINS);                // alliance wins sound

        SetWinner(WINNER_ALLIANCE);
    }
    else if (winner == HORDE)
    {
        winmsg_id = isBattleground() ? LANG_BG_H_WINS : LANG_ARENA_GREEN_WINS;

        PlaySoundToAll(SOUND_HORDE_WINS);                   // horde wins sound

        SetWinner(WINNER_HORDE);
    }
    else
    {
        SetWinner(3);
    }

    SetStatus(STATUS_WAIT_LEAVE);
    //we must set it this way, because end time is sent in packet!
    m_EndTime = TIME_TO_AUTOREMOVE;

    // arena rating calculation
    if (isArena() && isRated())
    {
        winner_arena_team = sArenaTeamMgr->GetArenaTeamById(GetArenaTeamIdForTeam(winner));
        loser_arena_team = sArenaTeamMgr->GetArenaTeamById(GetArenaTeamIdForTeam(GetOtherTeam(winner)));
        if (winner_arena_team && loser_arena_team && winner_arena_team != loser_arena_team)
        {
            if (winner != WINNER_NONE)
            {
                loser_team_rating = loser_arena_team->GetRating();
                loser_matchmaker_rating = GetArenaMatchmakerRating(GetOtherTeam(winner));
                winner_team_rating = winner_arena_team->GetRating();
                winner_matchmaker_rating = GetArenaMatchmakerRating(winner);
                winner_matchmaker_change = winner_arena_team->WonAgainst(winner_matchmaker_rating, loser_matchmaker_rating, winner_change);
                loser_matchmaker_change = loser_arena_team->LostAgainst(loser_matchmaker_rating, winner_matchmaker_rating, loser_change);
                sLog->outDebug(LOG_FILTER_ARENAS, "match Type: %u --- Winner: old rating: %u, rating gain: %d, old MMR: %u, MMR gain: %d --- Loser: old rating: %u, rating loss: %d, old MMR: %u, MMR loss: %d ---", m_ArenaType, winner_team_rating, winner_change, winner_matchmaker_rating,
                    winner_matchmaker_change, loser_team_rating, loser_change, loser_matchmaker_rating, loser_matchmaker_change);
                SetArenaMatchmakerRating(winner, winner_matchmaker_rating + winner_matchmaker_change);
                SetArenaMatchmakerRating(GetOtherTeam(winner), loser_matchmaker_rating + loser_matchmaker_change);
                SetArenaTeamRatingChangeForTeam(winner, winner_change);
                SetArenaTeamRatingChangeForTeam(GetOtherTeam(winner), loser_change);
                sLog->outDebug(LOG_FILTER_ARENAS, "Arena match Type: %u for Team1Id: %u - Team2Id: %u ended. WinnerTeamId: %u. Winner rating: +%d, Loser rating: %d", m_ArenaType, m_ArenaTeamIds[BG_TEAM_ALLIANCE], m_ArenaTeamIds[BG_TEAM_HORDE], winner_arena_team->GetId(), winner_change, loser_change);
                if (sWorld->getBoolConfig(CONFIG_ARENA_LOG_EXTENDED_INFO))
                    for (Battleground::BattlegroundScoreMap::const_iterator itr = GetPlayerScoresBegin(); itr != GetPlayerScoresEnd(); ++itr)
                        if (Player* player = ObjectAccessor::FindPlayer(itr->first))
                            sLog->outDebug(LOG_FILTER_ARENAS, "Statistics match Type: %u for %s (GUID: " UI64FMTD ", Team: %d, IP: %s): %u damage, %u healing, %u killing blows", m_ArenaType, player->GetName(), itr->first, player->GetArenaTeamId(m_ArenaType == 5 ? 2 : m_ArenaType == 3), player->GetSession()->GetRemoteAddress().c_str(), itr->second->DamageDone, itr->second->HealingDone, itr->second->KillingBlows);
            }
            // Deduct 16 points from each teams arena-rating if there are no winners after 45+2 minutes
            else
            {
                SetArenaTeamRatingChangeForTeam(ALLIANCE, ARENA_TIMELIMIT_POINTS_LOSS);
                SetArenaTeamRatingChangeForTeam(HORDE, ARENA_TIMELIMIT_POINTS_LOSS);
                winner_arena_team->FinishGame(ARENA_TIMELIMIT_POINTS_LOSS);
                loser_arena_team->FinishGame(ARENA_TIMELIMIT_POINTS_LOSS);
            }
        }
        else
        {
            SetArenaTeamRatingChangeForTeam(ALLIANCE, 0);
            SetArenaTeamRatingChangeForTeam(HORDE, 0);
        }
    }

    bool guildAwarded = false;
    uint8 aliveWinners = GetAlivePlayersCountByTeam(winner);
    for (BattlegroundPlayerMap::iterator itr = m_Players.begin(); itr != m_Players.end(); ++itr)
    {
        uint32 team = itr->second.Team;

        if (itr->second.OfflineRemoveTime)
        {
            //if rated arena match - make member lost!
            if (isArena() && isRated() && winner_arena_team && loser_arena_team && winner_arena_team != loser_arena_team)
            {
                if (team == winner)
                    winner_arena_team->OfflineMemberLost(itr->first, loser_matchmaker_rating, winner_matchmaker_change);
                else
                    loser_arena_team->OfflineMemberLost(itr->first, winner_matchmaker_rating, loser_matchmaker_change);
            }
            continue;
        }

        Player* player = _GetPlayer(itr, "EndBattleground");
        if (!player)
            continue;

        // should remove spirit of redemption
        if (player->HasAuraType(SPELL_AURA_SPIRIT_OF_REDEMPTION))
            player->RemoveAurasByType(SPELL_AURA_MOD_SHAPESHIFT);

        // Last standing - Rated 5v5 arena & be solely alive player
        if (team == winner && isArena() && isRated() && GetArenaType() == ARENA_TYPE_5v5 && aliveWinners == 1 && player->isAlive())
            player->CastSpell(player, SPELL_THE_LAST_STANDING, true);

        if (!player->isAlive())
        {
            player->ResurrectPlayer(1.0f);
            player->SpawnCorpseBones();
        }
        else
        {
            //needed cause else in av some creatures will kill the players at the end
            player->CombatStop();
            player->getHostileRefManager().deleteReferences();
        }

        //this line is obsolete - team is set ALWAYS
        //if (!team) team = player->GetTeam();

        // per player calculation
        if (isArena() && isRated() && winner_arena_team && loser_arena_team && winner_arena_team != loser_arena_team)
        {
            if (team == winner)
            {
                // update achievement BEFORE personal rating update
                uint32 rating = player->GetArenaPersonalRating(winner_arena_team->GetSlot());
                player->UpdateAchievementCriteria(ACHIEVEMENT_CRITERIA_TYPE_WIN_RATED_ARENA, rating ? rating : 1);

                winner_arena_team->MemberWon(player, loser_matchmaker_rating, winner_matchmaker_change);
            }
            else
            {
                loser_arena_team->MemberLost(player, winner_matchmaker_rating, loser_matchmaker_change);

                // Arena lost => reset the win_rated_arena having the "no_lose" condition
                player->ResetAchievementCriteria(ACHIEVEMENT_CRITERIA_TYPE_WIN_RATED_ARENA, ACHIEVEMENT_CRITERIA_CONDITION_NO_LOSE);
            }
        }

        uint32 winner_kills = player->GetRandomWinner() ? BG_REWARD_WINNER_HONOR_LAST : BG_REWARD_WINNER_HONOR_FIRST;
        uint32 loser_kills = player->GetRandomWinner() ? BG_REWARD_LOSER_HONOR_LAST : BG_REWARD_LOSER_HONOR_FIRST;

        // remove temporary currency bonus auras before rewarding player
        player->RemoveAura(SPELL_HONORABLE_DEFENDER_25Y);
        player->RemoveAura(SPELL_HONORABLE_DEFENDER_60Y);

        // Reward winner team
        if (team == winner)
        {
            if (IsRandom() || BattlegroundMgr::IsBGWeekend(GetTypeID()))
            {
                UpdatePlayerScore(player, SCORE_BONUS_HONOR, GetBonusHonorFromKill(winner_kills));
                /*if (CanAwardArenaPoints())
                    player->ModifyConquestPoints(player->GetRandomWinner() ? BG_REWARD_WINNER_ARENA_LAST : BG_REWARD_WINNER_ARENA_FIRST);*/
                if (!player->GetRandomWinner())
                    player->SetRandomWinner(true);
            }

            player->UpdateAchievementCriteria(ACHIEVEMENT_CRITERIA_TYPE_WIN_BG, 1);
<<<<<<< HEAD
            if (!guildAwarded)
            {
                guildAwarded = true;
                if (uint32 guildId = GetBgMap()->GetOwnerGuildId(player->GetTeam()))
                    if (Guild* guild = sGuildMgr->GetGuildById(guildId))
                    {
                        guild->GetAchievementMgr().UpdateAchievementCriteria(ACHIEVEMENT_CRITERIA_TYPE_WIN_BG, 1, 0, NULL, player);
                        if (isArena() && isRated() && winner_arena_team && loser_arena_team && winner_arena_team != loser_arena_team)
                            guild->GetAchievementMgr().UpdateAchievementCriteria(ACHIEVEMENT_CRITERIA_TYPE_WIN_RATED_ARENA, std::max<uint32>(winner_arena_team->GetRating(), 1), 0, NULL, player);
                    }
            }
=======
>>>>>>> 8c5f011e
        }
        else
        {
            if (IsRandom() || BattlegroundMgr::IsBGWeekend(GetTypeID()))
                UpdatePlayerScore(player, SCORE_BONUS_HONOR, GetBonusHonorFromKill(loser_kills));
        }

        player->ResetAllPowers();
        player->CombatStopWithPets(true);

        BlockMovement(player);

        sBattlegroundMgr->BuildPvpLogDataPacket(&data, this);
        player->GetSession()->SendPacket(&data);

        BattlegroundQueueTypeId bgQueueTypeId = BattlegroundMgr::BGQueueTypeId(GetTypeID(), GetArenaType());
        sBattlegroundMgr->BuildBattlegroundStatusPacket(&data, this, player, player->GetBattlegroundQueueIndex(bgQueueTypeId), STATUS_IN_PROGRESS, TIME_TO_AUTOREMOVE, GetStartTime(), GetArenaType());
        player->GetSession()->SendPacket(&data);
        player->UpdateAchievementCriteria(ACHIEVEMENT_CRITERIA_TYPE_COMPLETE_BATTLEGROUND, 1);
    }

    if (isArena() && isRated() && winner_arena_team && loser_arena_team && winner_arena_team != loser_arena_team)
    {
        // update arena points only after increasing the player's match count!
        //obsolete: winner_arena_team->UpdateArenaPointsHelper();
        //obsolete: loser_arena_team->UpdateArenaPointsHelper();
        // save the stat changes
        winner_arena_team->SaveToDB();
        loser_arena_team->SaveToDB();
        // send updated arena team stats to players
        // this way all arena team members will get notified, not only the ones who participated in this match
        winner_arena_team->NotifyStatsChanged();
        loser_arena_team->NotifyStatsChanged();
    }

    if (winmsg_id)
        SendMessageToAll(winmsg_id, CHAT_MSG_BG_SYSTEM_NEUTRAL);
}

uint32 Battleground::GetBonusHonorFromKill(uint32 kills) const
{
    //variable kills means how many honorable kills you scored (so we need kills * honor_for_one_kill)
    uint32 maxLevel = std::min(GetMaxLevel(), 80U);
    return Trinity::Honor::hk_honor_at_level(maxLevel, float(kills));
}

void Battleground::BlockMovement(Player* player)
{
    player->SetClientControl(player, 0);                          // movement disabled NOTE: the effect will be automatically removed by client when the player is teleported from the battleground, so no need to send with uint8(1) in RemovePlayerAtLeave()
}

void Battleground::RemovePlayerAtLeave(uint64 guid, bool Transport, bool SendPacket)
{
    uint32 team = GetPlayerTeam(guid);
    bool participant = false;
    // Remove from lists/maps
    BattlegroundPlayerMap::iterator itr = m_Players.find(guid);
    if (itr != m_Players.end())
    {
        UpdatePlayersCountByTeam(team, true);               // -1 player
        m_Players.erase(itr);
        // check if the player was a participant of the match, or only entered through gm command (goname)
        participant = true;
    }

    BattlegroundScoreMap::iterator itr2 = PlayerScores.find(guid);
    if (itr2 != PlayerScores.end())
    {
        delete itr2->second;                                // delete player's score
        PlayerScores.erase(itr2);
    }

    RemovePlayerFromResurrectQueue(guid);

    Player* player = ObjectAccessor::FindPlayer(guid);

    // should remove spirit of redemption
    if (player)
    {
        if (player->HasAuraType(SPELL_AURA_SPIRIT_OF_REDEMPTION))
            player->RemoveAurasByType(SPELL_AURA_MOD_SHAPESHIFT);

        if (!player->isAlive())                              // resurrect on exit
        {
            player->ResurrectPlayer(1.0f);
            player->SpawnCorpseBones();
        }
    }

    RemovePlayer(player, guid, team);                           // BG subclass specific code

    if (participant) // if the player was a match participant, remove auras, calc rating, update queue
    {
        BattlegroundTypeId bgTypeId = GetTypeID();
        BattlegroundQueueTypeId bgQueueTypeId = BattlegroundMgr::BGQueueTypeId(GetTypeID(), GetArenaType());
        if (player)
        {
            player->ClearAfkReports();

            if (!team) team = player->GetTeam();

            // if arena, remove the specific arena auras
            if (isArena())
            {
                bgTypeId=BATTLEGROUND_AA;                   // set the bg type to all arenas (it will be used for queue refreshing)

                // unsummon current and summon old pet if there was one and there isn't a current pet
                player->RemovePet(NULL, PET_SAVE_NOT_IN_SLOT);
                player->ResummonPetTemporaryUnSummonedIfAny();

                if (isRated() && GetStatus() == STATUS_IN_PROGRESS)
                {
                    //left a rated match while the encounter was in progress, consider as loser
                    ArenaTeam* winner_arena_team = sArenaTeamMgr->GetArenaTeamById(GetArenaTeamIdForTeam(GetOtherTeam(team)));
                    ArenaTeam* loser_arena_team = sArenaTeamMgr->GetArenaTeamById(GetArenaTeamIdForTeam(team));
                    if (winner_arena_team && loser_arena_team && winner_arena_team != loser_arena_team)
                        loser_arena_team->MemberLost(player, GetArenaMatchmakerRating(GetOtherTeam(team)));
                }
            }
            if (SendPacket)
            {
                WorldPacket data;
                sBattlegroundMgr->BuildBattlegroundStatusPacket(&data, this, player, player->GetBattlegroundQueueIndex(bgQueueTypeId), STATUS_NONE, 0, 0, 0);
                player->GetSession()->SendPacket(&data);
            }

            // this call is important, because player, when joins to battleground, this method is not called, so it must be called when leaving bg
            player->RemoveBattlegroundQueueId(bgQueueTypeId);
        }
        else
        // removing offline participant
        {
            if (isRated() && GetStatus() == STATUS_IN_PROGRESS)
            {
                //left a rated match while the encounter was in progress, consider as loser
                ArenaTeam* others_arena_team = sArenaTeamMgr->GetArenaTeamById(GetArenaTeamIdForTeam(GetOtherTeam(team)));
                ArenaTeam* players_arena_team = sArenaTeamMgr->GetArenaTeamById(GetArenaTeamIdForTeam(team));
                if (others_arena_team && players_arena_team)
                    players_arena_team->OfflineMemberLost(guid, GetArenaMatchmakerRating(GetOtherTeam(team)));
            }
        }

        // remove from raid group if player is member
        if (Group* group = GetBgRaid(team))
        {
            if (!group->RemoveMember(guid))                // group was disbanded
            {
                SetBgRaid(team, NULL);
            }
        }
        DecreaseInvitedCount(team);
        //we should update battleground queue, but only if bg isn't ending
        if (isBattleground() && GetStatus() < STATUS_WAIT_LEAVE)
        {
            // a player has left the battleground, so there are free slots -> add to queue
            AddToBGFreeSlotQueue();
            sBattlegroundMgr->ScheduleQueueUpdate(0, 0, bgQueueTypeId, bgTypeId, GetBracketId());
        }
        // Let others know
        WorldPacket data;
        sBattlegroundMgr->BuildPlayerLeftBattlegroundPacket(&data, guid);
        SendPacketToTeam(team, &data, player, false);
    }

    if (player)
    {
        // Do next only if found in battleground
        player->SetBattlegroundId(0, BATTLEGROUND_TYPE_NONE);  // We're not in BG.
        // reset destination bg team
        player->SetBGTeam(0);

        if (Transport)
            player->TeleportToBGEntryPoint();

        sLog->outInfo(LOG_FILTER_BATTLEGROUND, "BATTLEGROUND: Removed player %s from Battleground.", player->GetName());
    }

    //battleground object will be deleted next Battleground::Update() call
}

// this method is called when no players remains in battleground
void Battleground::Reset()
{
    SetWinner(WINNER_NONE);
    SetStatus(STATUS_WAIT_QUEUE);
    SetStartTime(0);
    SetEndTime(0);
    SetLastResurrectTime(0);
    SetArenaType(0);
    SetRated(false);

    m_Events = 0;

    if (m_InvitedAlliance > 0 || m_InvitedHorde > 0)
        sLog->outError(LOG_FILTER_BATTLEGROUND, "Battleground::Reset: one of the counters is not 0 (alliance: %u, horde: %u) for BG (map: %u, instance id: %u)!",
            m_InvitedAlliance, m_InvitedHorde, m_MapId, m_InstanceID);

    m_InvitedAlliance = 0;
    m_InvitedHorde = 0;
    m_InBGFreeSlotQueue = false;

    m_Players.clear();

    for (BattlegroundScoreMap::const_iterator itr = PlayerScores.begin(); itr != PlayerScores.end(); ++itr)
        delete itr->second;
    PlayerScores.clear();

    ResetBGSubclass();
}

void Battleground::StartBattleground()
{
    SetStartTime(0);
    SetLastResurrectTime(0);
    // add BG to free slot queue
    AddToBGFreeSlotQueue();

    // add bg to update list
    // This must be done here, because we need to have already invited some players when first BG::Update() method is executed
    // and it doesn't matter if we call StartBattleground() more times, because m_Battlegrounds is a map and instance id never changes
    sBattlegroundMgr->AddBattleground(GetInstanceID(), GetTypeID(), this);
    if (m_IsRated)
        sLog->outDebug(LOG_FILTER_ARENAS, "Arena match type: %u for Team1Id: %u - Team2Id: %u started.", m_ArenaType, m_ArenaTeamIds[BG_TEAM_ALLIANCE], m_ArenaTeamIds[BG_TEAM_HORDE]);
}

void Battleground::AddPlayer(Player* player)
{
    // remove afk from player
    if (player->HasFlag(PLAYER_FLAGS, PLAYER_FLAGS_AFK))
        player->ToggleAFK();

    // score struct must be created in inherited class

    uint64 guid = player->GetGUID();
    uint32 team = player->GetBGTeam();

    BattlegroundPlayer bp;
    bp.OfflineRemoveTime = 0;
    bp.Team = team;

    // Add to list/maps
    m_Players[guid] = bp;

    UpdatePlayersCountByTeam(team, false);                  // +1 player

    WorldPacket data;
    sBattlegroundMgr->BuildPlayerJoinedBattlegroundPacket(&data, player->GetGUID());
    SendPacketToTeam(team, &data, player, false);

    // BG Status packet
    WorldPacket status;
    BattlegroundQueueTypeId bgQueueTypeId = sBattlegroundMgr->BGQueueTypeId(m_TypeID, GetArenaType());
    uint32 queueSlot = player->GetBattlegroundQueueIndex(bgQueueTypeId);
    sBattlegroundMgr->BuildBattlegroundStatusPacket(&status, this, player, queueSlot, STATUS_IN_PROGRESS, 0, GetStartTime(), GetArenaType(), isArena() ? 0 : 1);
    player->GetSession()->SendPacket(&status);

    player->RemoveAurasByType(SPELL_AURA_MOUNTED);

    // add arena specific auras
    if (isArena())
    {
        player->RemoveArenaEnchantments(TEMP_ENCHANTMENT_SLOT);
        if (team == ALLIANCE)                                // gold
        {
            if (player->GetTeam() == HORDE)
                player->CastSpell(player, SPELL_HORDE_GOLD_FLAG, true);
            else
                player->CastSpell(player, SPELL_ALLIANCE_GOLD_FLAG, true);
        }
        else                                                // green
        {
            if (player->GetTeam() == HORDE)
                player->CastSpell(player, SPELL_HORDE_GREEN_FLAG, true);
            else
                player->CastSpell(player, SPELL_ALLIANCE_GREEN_FLAG, true);
        }

        player->DestroyConjuredItems(true);
        player->UnsummonPetTemporaryIfAny();

        if (GetStatus() == STATUS_WAIT_JOIN)                 // not started yet
        {
            player->CastSpell(player, SPELL_ARENA_PREPARATION, true);
            player->ResetAllPowers();
        }
        WorldPacket teammate;
        teammate.Initialize(SMSG_ARENA_OPPONENT_UPDATE, 8);
        teammate << uint64(player->GetGUID());
        SendPacketToTeam(team, &teammate, player, false);
    }
    else
    {
        if (GetStatus() == STATUS_WAIT_JOIN)                 // not started yet
            player->CastSpell(player, SPELL_PREPARATION, true);   // reduces all mana cost of spells.
    }

    player->ResetAchievementCriteria(ACHIEVEMENT_CRITERIA_TYPE_KILL_CREATURE, ACHIEVEMENT_CRITERIA_CONDITION_BG_MAP, GetMapId(), true);
    player->ResetAchievementCriteria(ACHIEVEMENT_CRITERIA_TYPE_WIN_BG, ACHIEVEMENT_CRITERIA_CONDITION_BG_MAP, GetMapId(), true);
    player->ResetAchievementCriteria(ACHIEVEMENT_CRITERIA_TYPE_DAMAGE_DONE, ACHIEVEMENT_CRITERIA_CONDITION_BG_MAP, GetMapId(), true);
    player->ResetAchievementCriteria(ACHIEVEMENT_CRITERIA_TYPE_BE_SPELL_TARGET, ACHIEVEMENT_CRITERIA_CONDITION_BG_MAP, GetMapId(), true);
    player->ResetAchievementCriteria(ACHIEVEMENT_CRITERIA_TYPE_CAST_SPELL, ACHIEVEMENT_CRITERIA_CONDITION_BG_MAP, GetMapId(), true);
    player->ResetAchievementCriteria(ACHIEVEMENT_CRITERIA_TYPE_BG_OBJECTIVE_CAPTURE, ACHIEVEMENT_CRITERIA_CONDITION_BG_MAP, GetMapId(), true);
    player->ResetAchievementCriteria(ACHIEVEMENT_CRITERIA_TYPE_HONORABLE_KILL_AT_AREA, ACHIEVEMENT_CRITERIA_CONDITION_BG_MAP, GetMapId(), true);
    player->ResetAchievementCriteria(ACHIEVEMENT_CRITERIA_TYPE_HONORABLE_KILL, ACHIEVEMENT_CRITERIA_CONDITION_BG_MAP, GetMapId(), true);
    player->ResetAchievementCriteria(ACHIEVEMENT_CRITERIA_TYPE_HEALING_DONE, ACHIEVEMENT_CRITERIA_CONDITION_BG_MAP, GetMapId(), true);
    player->ResetAchievementCriteria(ACHIEVEMENT_CRITERIA_TYPE_GET_KILLING_BLOWS, ACHIEVEMENT_CRITERIA_CONDITION_BG_MAP, GetMapId(), true);
    player->ResetAchievementCriteria(ACHIEVEMENT_CRITERIA_TYPE_SPECIAL_PVP_KILL, ACHIEVEMENT_CRITERIA_CONDITION_BG_MAP, GetMapId(), true);

    // setup BG group membership
    PlayerAddedToBGCheckIfBGIsRunning(player);
    AddOrSetPlayerToCorrectBgGroup(player, team);

    // Log
    sLog->outInfo(LOG_FILTER_BATTLEGROUND, "BATTLEGROUND: Player %s joined the battle.", player->GetName());
}

// this method adds player to his team's bg group, or sets his correct group if player is already in bg group
void Battleground::AddOrSetPlayerToCorrectBgGroup(Player* player, uint32 team)
{
    uint64 playerGuid = player->GetGUID();
    Group* group = GetBgRaid(team);
    if (!group)                                      // first player joined
    {
        group = new Group;
        SetBgRaid(team, group);
        group->Create(player);
    }
    else                                            // raid already exist
    {
        if (group->IsMember(playerGuid))
        {
            uint8 subgroup = group->GetMemberGroup(playerGuid);
            player->SetBattlegroundOrBattlefieldRaid(group, subgroup);
        }
        else
        {
            group->AddMember(player);
            if (Group* originalGroup = player->GetOriginalGroup())
                if (originalGroup->IsLeader(playerGuid))
                {
                    group->ChangeLeader(playerGuid);
                    group->SendUpdate();
                }
        }
    }
}

// This method should be called when player logs into running battleground
void Battleground::EventPlayerLoggedIn(Player* player)
{
    uint64 guid = player->GetGUID();
    // player is correct pointer
    for (std::deque<uint64>::iterator itr = m_OfflineQueue.begin(); itr != m_OfflineQueue.end(); ++itr)
    {
        if (*itr == guid)
        {
            m_OfflineQueue.erase(itr);
            break;
        }
    }
    m_Players[guid].OfflineRemoveTime = 0;
    PlayerAddedToBGCheckIfBGIsRunning(player);
    // if battleground is starting, then add preparation aura
    // we don't have to do that, because preparation aura isn't removed when player logs out
}

// This method should be called when player logs out from running battleground
void Battleground::EventPlayerLoggedOut(Player* player)
{
    uint64 guid = player->GetGUID();
    // player is correct pointer, it is checked in WorldSession::LogoutPlayer()
    m_OfflineQueue.push_back(player->GetGUID());
    m_Players[guid].OfflineRemoveTime = sWorld->GetGameTime() + MAX_OFFLINE_TIME;
    if (GetStatus() == STATUS_IN_PROGRESS)
    {
        // drop flag and handle other cleanups
        RemovePlayer(player, guid, GetPlayerTeam(guid));

        // 1 player is logging out, if it is the last, then end arena!
        if (isArena())
            if (GetAlivePlayersCountByTeam(player->GetTeam()) <= 1 && GetPlayersCountByTeam(GetOtherTeam(player->GetTeam())))
                EndBattleground(GetOtherTeam(player->GetTeam()));
    }
}

// This method should be called only once ... it adds pointer to queue
void Battleground::AddToBGFreeSlotQueue()
{
    // make sure to add only once
    if (!m_InBGFreeSlotQueue && isBattleground())
    {
        sBattlegroundMgr->BGFreeSlotQueue[m_TypeID].push_front(this);
        m_InBGFreeSlotQueue = true;
    }
}

// This method removes this battleground from free queue - it must be called when deleting battleground - not used now
void Battleground::RemoveFromBGFreeSlotQueue()
{
    // set to be able to re-add if needed
    m_InBGFreeSlotQueue = false;
    // uncomment this code when battlegrounds will work like instances
    for (BGFreeSlotQueueType::iterator itr = sBattlegroundMgr->BGFreeSlotQueue[m_TypeID].begin(); itr != sBattlegroundMgr->BGFreeSlotQueue[m_TypeID].end(); ++itr)
    {
        if ((*itr)->GetInstanceID() == m_InstanceID)
        {
            sBattlegroundMgr->BGFreeSlotQueue[m_TypeID].erase(itr);
            return;
        }
    }
}

// get the number of free slots for team
// returns the number how many players can join battleground to MaxPlayersPerTeam
uint32 Battleground::GetFreeSlotsForTeam(uint32 Team) const
{
    // if BG is starting ... invite anyone
    if (GetStatus() == STATUS_WAIT_JOIN)
        return (GetInvitedCount(Team) < GetMaxPlayersPerTeam()) ? GetMaxPlayersPerTeam() - GetInvitedCount(Team) : 0;
    // if BG is already started .. do not allow to join too much players of one faction
    uint32 otherTeam;
    uint32 otherIn;
    if (Team == ALLIANCE)
    {
        otherTeam = GetInvitedCount(HORDE);
        otherIn = GetPlayersCountByTeam(HORDE);
    }
    else
    {
        otherTeam = GetInvitedCount(ALLIANCE);
        otherIn = GetPlayersCountByTeam(ALLIANCE);
    }
    if (GetStatus() == STATUS_IN_PROGRESS)
    {
        // difference based on ppl invited (not necessarily entered battle)
        // default: allow 0
        uint32 diff = 0;
        // allow join one person if the sides are equal (to fill up bg to minplayersperteam)
        if (otherTeam == GetInvitedCount(Team))
            diff = 1;
        // allow join more ppl if the other side has more players
        else if (otherTeam > GetInvitedCount(Team))
            diff = otherTeam - GetInvitedCount(Team);

        // difference based on max players per team (don't allow inviting more)
        uint32 diff2 = (GetInvitedCount(Team) < GetMaxPlayersPerTeam()) ? GetMaxPlayersPerTeam() - GetInvitedCount(Team) : 0;
        // difference based on players who already entered
        // default: allow 0
        uint32 diff3 = 0;
        // allow join one person if the sides are equal (to fill up bg minplayersperteam)
        if (otherIn == GetPlayersCountByTeam(Team))
            diff3 = 1;
        // allow join more ppl if the other side has more players
        else if (otherIn > GetPlayersCountByTeam(Team))
            diff3 = otherIn - GetPlayersCountByTeam(Team);
        // or other side has less than minPlayersPerTeam
        else if (GetInvitedCount(Team) <= GetMinPlayersPerTeam())
            diff3 = GetMinPlayersPerTeam() - GetInvitedCount(Team) + 1;

        // return the minimum of the 3 differences

        // min of diff and diff 2
        diff = std::min(diff, diff2);
        // min of diff, diff2 and diff3
        return std::min(diff, diff3);
    }
    return 0;
}

bool Battleground::HasFreeSlots() const
{
    return GetPlayersSize() < GetMaxPlayers();
}

void Battleground::UpdatePlayerScore(Player* Source, uint32 type, uint32 value, bool doAddHonor)
{
    //this procedure is called from virtual function implemented in bg subclass
    BattlegroundScoreMap::const_iterator itr = PlayerScores.find(Source->GetGUID());
    if (itr == PlayerScores.end())                         // player not found...
        return;

    switch (type)
    {
        case SCORE_KILLING_BLOWS:                           // Killing blows
            itr->second->KillingBlows += value;
            break;
        case SCORE_DEATHS:                                  // Deaths
            itr->second->Deaths += value;
            break;
        case SCORE_HONORABLE_KILLS:                         // Honorable kills
            itr->second->HonorableKills += value;
            break;
        case SCORE_BONUS_HONOR:                             // Honor bonus
            // do not add honor in arenas
            if (isBattleground())
            {
                // reward honor instantly
                if (doAddHonor)
                    Source->RewardHonor(NULL, 1, value);    // RewardHonor calls UpdatePlayerScore with doAddHonor = false
                else
                    itr->second->BonusHonor += value;
            }
            break;
            // used only in EY, but in MSG_PVP_LOG_DATA opcode
        case SCORE_DAMAGE_DONE:                             // Damage Done
            itr->second->DamageDone += value;
            break;
        case SCORE_HEALING_DONE:                            // Healing Done
            itr->second->HealingDone += value;
            break;
        default:
            sLog->outError(LOG_FILTER_BATTLEGROUND, "Battleground::UpdatePlayerScore: unknown score type (%u) for BG (map: %u, instance id: %u)!",
                type, m_MapId, m_InstanceID);
            break;
    }
}

void Battleground::AddPlayerToResurrectQueue(uint64 npc_guid, uint64 player_guid)
{
    m_ReviveQueue[npc_guid].push_back(player_guid);

    Player* player = ObjectAccessor::FindPlayer(player_guid);
    if (!player)
        return;

    player->CastSpell(player, SPELL_WAITING_FOR_RESURRECT, true);
}

void Battleground::RemovePlayerFromResurrectQueue(uint64 player_guid)
{
    for (std::map<uint64, std::vector<uint64> >::iterator itr = m_ReviveQueue.begin(); itr != m_ReviveQueue.end(); ++itr)
    {
        for (std::vector<uint64>::iterator itr2 = (itr->second).begin(); itr2 != (itr->second).end(); ++itr2)
        {
            if (*itr2 == player_guid)
            {
                (itr->second).erase(itr2);
                if (Player* player = ObjectAccessor::FindPlayer(player_guid))
                    player->RemoveAurasDueToSpell(SPELL_WAITING_FOR_RESURRECT);
                return;
            }
        }
    }
}

bool Battleground::AddObject(uint32 type, uint32 entry, float x, float y, float z, float o, float rotation0, float rotation1, float rotation2, float rotation3, uint32 /*respawnTime*/)
{
    // If the assert is called, means that BgObjects must be resized!
    ASSERT(type < BgObjects.size());

    Map* map = FindBgMap();
    if (!map)
        return false;
    // Must be created this way, adding to godatamap would add it to the base map of the instance
    // and when loading it (in go::LoadFromDB()), a new guid would be assigned to the object, and a new object would be created
    // So we must create it specific for this instance
    GameObject* go = new GameObject;
    if (!go->Create(sObjectMgr->GenerateLowGuid(HIGHGUID_GAMEOBJECT), entry, GetBgMap(),
        PHASEMASK_NORMAL, x, y, z, o, rotation0, rotation1, rotation2, rotation3, 100, GO_STATE_READY))
    {
        sLog->outError(LOG_FILTER_SQL, "Battleground::AddObject: cannot create gameobject (entry: %u) for BG (map: %u, instance id: %u)!",
                entry, m_MapId, m_InstanceID);
        sLog->outError(LOG_FILTER_BATTLEGROUND, "Battleground::AddObject: cannot create gameobject (entry: %u) for BG (map: %u, instance id: %u)!",
                entry, m_MapId, m_InstanceID);
        delete go;
        return false;
    }
/*
    uint32 guid = go->GetGUIDLow();

    // without this, UseButtonOrDoor caused the crash, since it tried to get go info from godata
    // iirc that was changed, so adding to go data map is no longer required if that was the only function using godata from GameObject without checking if it existed
    GameObjectData& data = sObjectMgr->NewGOData(guid);

    data.id             = entry;
    data.mapid          = GetMapId();
    data.posX           = x;
    data.posY           = y;
    data.posZ           = z;
    data.orientation    = o;
    data.rotation0      = rotation0;
    data.rotation1      = rotation1;
    data.rotation2      = rotation2;
    data.rotation3      = rotation3;
    data.spawntimesecs  = respawnTime;
    data.spawnMask      = 1;
    data.animprogress   = 100;
    data.go_state       = 1;
*/
    // Add to world, so it can be later looked up from HashMapHolder
    if (!map->AddToMap(go))
    {
        delete go;
        return false;
    }
    BgObjects[type] = go->GetGUID();
    return true;
}

// Some doors aren't despawned so we cannot handle their closing in gameobject::update()
// It would be nice to correctly implement GO_ACTIVATED state and open/close doors in gameobject code
void Battleground::DoorClose(uint32 type)
{
    if (GameObject* obj = GetBgMap()->GetGameObject(BgObjects[type]))
    {
        // If doors are open, close it
        if (obj->getLootState() == GO_ACTIVATED && obj->GetGoState() != GO_STATE_READY)
        {
            obj->SetLootState(GO_READY);
            obj->SetGoState(GO_STATE_READY);
        }
    }
    else
        sLog->outError(LOG_FILTER_BATTLEGROUND, "Battleground::DoorClose: door gameobject (type: %u, GUID: %u) not found for BG (map: %u, instance id: %u)!",
            type, GUID_LOPART(BgObjects[type]), m_MapId, m_InstanceID);
}

void Battleground::DoorOpen(uint32 type)
{
    if (GameObject* obj = GetBgMap()->GetGameObject(BgObjects[type]))
    {
        obj->SetLootState(GO_ACTIVATED);
        obj->SetGoState(GO_STATE_ACTIVE);
    }
    else
        sLog->outError(LOG_FILTER_BATTLEGROUND, "Battleground::DoorOpen: door gameobject (type: %u, GUID: %u) not found for BG (map: %u, instance id: %u)!",
            type, GUID_LOPART(BgObjects[type]), m_MapId, m_InstanceID);
}

GameObject* Battleground::GetBGObject(uint32 type)
{
    GameObject* obj = GetBgMap()->GetGameObject(BgObjects[type]);
    if (!obj)
        sLog->outError(LOG_FILTER_BATTLEGROUND, "Battleground::GetBGObject: gameobject (type: %u, GUID: %u) not found for BG (map: %u, instance id: %u)!",
            type, GUID_LOPART(BgObjects[type]), m_MapId, m_InstanceID);
    return obj;
}

Creature* Battleground::GetBGCreature(uint32 type)
{
    Creature* creature = GetBgMap()->GetCreature(BgCreatures[type]);
    if (!creature)
        sLog->outError(LOG_FILTER_BATTLEGROUND, "Battleground::GetBGCreature: creature (type: %u, GUID: %u) not found for BG (map: %u, instance id: %u)!",
            type, GUID_LOPART(BgCreatures[type]), m_MapId, m_InstanceID);
    return creature;
}

void Battleground::SpawnBGObject(uint32 type, uint32 respawntime)
{
    if (Map* map = FindBgMap())
        if (GameObject* obj = map->GetGameObject(BgObjects[type]))
        {
            if (respawntime)
                obj->SetLootState(GO_JUST_DEACTIVATED);
            else
                if (obj->getLootState() == GO_JUST_DEACTIVATED)
                    // Change state from GO_JUST_DEACTIVATED to GO_READY in case battleground is starting again
                    obj->SetLootState(GO_READY);
            obj->SetRespawnTime(respawntime);
            map->AddToMap(obj);
        }
}

Creature* Battleground::AddCreature(uint32 entry, uint32 type, uint32 teamval, float x, float y, float z, float o, uint32 respawntime)
{
    // If the assert is called, means that BgCreatures must be resized!
    ASSERT(type < BgCreatures.size());

    Map* map = FindBgMap();
    if (!map)
        return NULL;

    Creature* creature = new Creature;
    if (!creature->Create(sObjectMgr->GenerateLowGuid(HIGHGUID_UNIT), map, PHASEMASK_NORMAL, entry, 0, teamval, x, y, z, o))
    {
        sLog->outError(LOG_FILTER_BATTLEGROUND, "Battleground::AddCreature: cannot create creature (entry: %u) for BG (map: %u, instance id: %u)!",
            entry, m_MapId, m_InstanceID);
        delete creature;
        return NULL;
    }

    creature->SetHomePosition(x, y, z, o);

    CreatureTemplate const* cinfo = sObjectMgr->GetCreatureTemplate(entry);
    if (!cinfo)
    {
        sLog->outError(LOG_FILTER_BATTLEGROUND, "Battleground::AddCreature: creature template (entry: %u) does not exist for BG (map: %u, instance id: %u)!",
            entry, m_MapId, m_InstanceID);
        delete creature;
        return NULL;
    }
    // Force using DB speeds
    creature->SetSpeed(MOVE_WALK,  cinfo->speed_walk);
    creature->SetSpeed(MOVE_RUN,   cinfo->speed_run);

    if (!map->AddToMap(creature))
    {
        delete creature;
        return NULL;
    }

    BgCreatures[type] = creature->GetGUID();

    if (respawntime)
        creature->SetRespawnDelay(respawntime);

    return  creature;
}

bool Battleground::DelCreature(uint32 type)
{
    if (!BgCreatures[type])
        return true;

    if (Creature* creature = GetBgMap()->GetCreature(BgCreatures[type]))
    {
        creature->AddObjectToRemoveList();
        BgCreatures[type] = 0;
        return true;
    }

    sLog->outError(LOG_FILTER_BATTLEGROUND, "Battleground::DelCreature: creature (type: %u, GUID: %u) not found for BG (map: %u, instance id: %u)!",
        type, GUID_LOPART(BgCreatures[type]), m_MapId, m_InstanceID);
    BgCreatures[type] = 0;
    return false;
}

bool Battleground::DelObject(uint32 type)
{
    if (!BgObjects[type])
        return true;

    if (GameObject* obj = GetBgMap()->GetGameObject(BgObjects[type]))
    {
        obj->SetRespawnTime(0);                                 // not save respawn time
        obj->Delete();
        BgObjects[type] = 0;
        return true;
    }
    sLog->outError(LOG_FILTER_BATTLEGROUND, "Battleground::DelObject: gameobject (type: %u, GUID: %u) not found for BG (map: %u, instance id: %u)!",
        type, GUID_LOPART(BgObjects[type]), m_MapId, m_InstanceID);
    BgObjects[type] = 0;
    return false;
}

bool Battleground::AddSpiritGuide(uint32 type, float x, float y, float z, float o, uint32 team)
{
    uint32 entry = (team == ALLIANCE) ?
        BG_CREATURE_ENTRY_A_SPIRITGUIDE :
        BG_CREATURE_ENTRY_H_SPIRITGUIDE;

    if (Creature* creature = AddCreature(entry, type, team, x, y, z, o))
    {
        creature->setDeathState(DEAD);
        creature->SetUInt64Value(UNIT_FIELD_CHANNEL_OBJECT, creature->GetGUID());
        // aura
        // TODO: Fix display here
        // creature->SetVisibleAura(0, SPELL_SPIRIT_HEAL_CHANNEL);
        // casting visual effect
        creature->SetUInt32Value(UNIT_CHANNEL_SPELL, SPELL_SPIRIT_HEAL_CHANNEL);
        // correct cast speed
        creature->SetFloatValue(UNIT_MOD_CAST_SPEED, 1.0f);
        creature->SetFloatValue(UNIT_MOD_CAST_HASTE, 1.0f);
        //creature->CastSpell(creature, SPELL_SPIRIT_HEAL_CHANNEL, true);
        return true;
    }
    sLog->outError(LOG_FILTER_BATTLEGROUND, "Battleground::AddSpiritGuide: cannot create spirit guide (type: %u, entry: %u) for BG (map: %u, instance id: %u)!",
        type, entry, m_MapId, m_InstanceID);
    EndNow();
    return false;
}

void Battleground::SendMessageToAll(int32 entry, ChatMsg type, Player const* source)
{
    if (!entry)
        return;

    Trinity::BattlegroundChatBuilder bg_builder(type, entry, source);
    Trinity::LocalizedPacketDo<Trinity::BattlegroundChatBuilder> bg_do(bg_builder);
    BroadcastWorker(bg_do);
}

void Battleground::PSendMessageToAll(int32 entry, ChatMsg type, Player const* source, ...)
{
    if (!entry)
        return;

    va_list ap;
    va_start(ap, source);

    Trinity::BattlegroundChatBuilder bg_builder(type, entry, source, &ap);
    Trinity::LocalizedPacketDo<Trinity::BattlegroundChatBuilder> bg_do(bg_builder);
    BroadcastWorker(bg_do);

    va_end(ap);
}

void Battleground::SendWarningToAll(int32 entry, ...)
{
    if (!entry)
        return;

    const char *format = sObjectMgr->GetTrinityStringForDBCLocale(entry);

    char str[1024];
    va_list ap;
    va_start(ap, entry);
    vsnprintf(str, 1024, format, ap);
    va_end(ap);
    std::string msg(str);

    WorldPacket data(SMSG_MESSAGECHAT, 200);

    data << (uint8)CHAT_MSG_RAID_BOSS_EMOTE;
    data << (uint32)LANG_UNIVERSAL;
    data << (uint64)0;
    data << (uint32)0;                                     // 2.1.0
    data << (uint32)1;
    data << (uint8)0;
    data << (uint64)0;
    data << (uint32)(msg.length() + 1);
    data << msg.c_str();
    data << (uint8)0;
    data << (float)0.0f;                                   // added in 4.2.0, unk
    data << (uint8)0;                                      // added in 4.2.0, unk
    for (BattlegroundPlayerMap::const_iterator itr = m_Players.begin(); itr != m_Players.end(); ++itr)
        if (Player* player = ObjectAccessor::FindPlayer(MAKE_NEW_GUID(itr->first, 0, HIGHGUID_PLAYER)))
            if (player->GetSession())
                player->GetSession()->SendPacket(&data);
}

void Battleground::SendMessage2ToAll(int32 entry, ChatMsg type, Player const* source, int32 arg1, int32 arg2)
{
    Trinity::Battleground2ChatBuilder bg_builder(type, entry, source, arg1, arg2);
    Trinity::LocalizedPacketDo<Trinity::Battleground2ChatBuilder> bg_do(bg_builder);
    BroadcastWorker(bg_do);
}

void Battleground::EndNow()
{
    RemoveFromBGFreeSlotQueue();
    SetStatus(STATUS_WAIT_LEAVE);
    SetEndTime(0);
}

// To be removed
const char* Battleground::GetTrinityString(int32 entry)
{
    // FIXME: now we have different DBC locales and need localized message for each target client
    return sObjectMgr->GetTrinityStringForDBCLocale(entry);
}

// IMPORTANT NOTICE:
// buffs aren't spawned/despawned when players captures anything
// buffs are in their positions when battleground starts
void Battleground::HandleTriggerBuff(uint64 go_guid)
{
    GameObject* obj = GetBgMap()->GetGameObject(go_guid);
    if (!obj || obj->GetGoType() != GAMEOBJECT_TYPE_TRAP || !obj->isSpawned())
        return;

    // Change buff type, when buff is used:
    int32 index = BgObjects.size() - 1;
    while (index >= 0 && BgObjects[index] != go_guid)
        index--;
    if (index < 0)
    {
        sLog->outError(LOG_FILTER_BATTLEGROUND, "Battleground::HandleTriggerBuff: cannot find buff gameobject (GUID: %u, entry: %u, type: %u) in internal data for BG (map: %u, instance id: %u)!",
            GUID_LOPART(go_guid), obj->GetEntry(), obj->GetGoType(), m_MapId, m_InstanceID);
        return;
    }

    // Randomly select new buff
    uint8 buff = urand(0, 2);
    uint32 entry = obj->GetEntry();
    if (m_BuffChange && entry != Buff_Entries[buff])
    {
        // Despawn current buff
        SpawnBGObject(index, RESPAWN_ONE_DAY);
        // Set index for new one
        for (uint8 currBuffTypeIndex = 0; currBuffTypeIndex < 3; ++currBuffTypeIndex)
            if (entry == Buff_Entries[currBuffTypeIndex])
            {
                index -= currBuffTypeIndex;
                index += buff;
            }
    }

    SpawnBGObject(index, BUFF_RESPAWN_TIME);
}

void Battleground::HandleKillPlayer(Player* victim, Player* killer)
{
    // Keep in mind that for arena this will have to be changed a bit

    // Add +1 deaths
    UpdatePlayerScore(victim, SCORE_DEATHS, 1);
    // Add +1 kills to group and +1 killing_blows to killer
    if (killer)
    {
        // Don't reward credit for killing ourselves, like fall damage of hellfire (warlock)
        if (killer == victim)
            return;

        UpdatePlayerScore(killer, SCORE_HONORABLE_KILLS, 1);
        UpdatePlayerScore(killer, SCORE_KILLING_BLOWS, 1);

        for (BattlegroundPlayerMap::const_iterator itr = m_Players.begin(); itr != m_Players.end(); ++itr)
        {
            Player* creditedPlayer = ObjectAccessor::FindPlayer(itr->first);
            if (!creditedPlayer || creditedPlayer == killer)
                continue;

            if (creditedPlayer->GetTeam() == killer->GetTeam() && creditedPlayer->IsAtGroupRewardDistance(victim))
                UpdatePlayerScore(creditedPlayer, SCORE_HONORABLE_KILLS, 1);
        }
    }

    if (!isArena())
    {
        // To be able to remove insignia -- ONLY IN Battlegrounds
        victim->SetFlag(UNIT_FIELD_FLAGS, UNIT_FLAG_SKINNABLE);
        RewardXPAtKill(killer, victim);
    }
}

// Return the player's team based on battlegroundplayer info
// Used in same faction arena matches mainly
uint32 Battleground::GetPlayerTeam(uint64 guid) const
{
    BattlegroundPlayerMap::const_iterator itr = m_Players.find(guid);
    if (itr != m_Players.end())
        return itr->second.Team;
    return 0;
}

uint32 Battleground::GetOtherTeam(uint32 teamId) const
{
    return teamId ? ((teamId == ALLIANCE) ? HORDE : ALLIANCE) : 0;
}

bool Battleground::IsPlayerInBattleground(uint64 guid) const
{
    BattlegroundPlayerMap::const_iterator itr = m_Players.find(guid);
    if (itr != m_Players.end())
        return true;
    return false;
}

void Battleground::PlayerAddedToBGCheckIfBGIsRunning(Player* player)
{
    if (GetStatus() != STATUS_WAIT_LEAVE)
        return;

    WorldPacket data;
    BattlegroundQueueTypeId bgQueueTypeId = BattlegroundMgr::BGQueueTypeId(GetTypeID(), GetArenaType());

    BlockMovement(player);

    sBattlegroundMgr->BuildPvpLogDataPacket(&data, this);
    player->GetSession()->SendPacket(&data);

    sBattlegroundMgr->BuildBattlegroundStatusPacket(&data, this, player, player->GetBattlegroundQueueIndex(bgQueueTypeId), STATUS_IN_PROGRESS, GetEndTime(), GetStartTime(), GetArenaType());
    player->GetSession()->SendPacket(&data);
}

uint32 Battleground::GetAlivePlayersCountByTeam(uint32 Team) const
{
    int count = 0;
    for (BattlegroundPlayerMap::const_iterator itr = m_Players.begin(); itr != m_Players.end(); ++itr)
    {
        if (itr->second.Team == Team)
        {
            Player* player = ObjectAccessor::FindPlayer(itr->first);
            if (player && player->isAlive() && !player->HasByteFlag(UNIT_FIELD_BYTES_2, 3, FORM_SPIRITOFREDEMPTION))
                ++count;
        }
    }
    return count;
}

void Battleground::SetHoliday(bool is_holiday)
{
    m_HonorMode = is_holiday ? BG_HOLIDAY : BG_NORMAL;
}

int32 Battleground::GetObjectType(uint64 guid)
{
    for (uint32 i = 0; i < BgObjects.size(); ++i)
        if (BgObjects[i] == guid)
            return i;
    sLog->outError(LOG_FILTER_BATTLEGROUND, "Battleground::GetObjectType: player used gameobject (GUID: %u) which is not in internal data for BG (map: %u, instance id: %u), cheating?",
        GUID_LOPART(guid), m_MapId, m_InstanceID);
    return -1;
}

void Battleground::HandleKillUnit(Creature* /*creature*/, Player* /*killer*/)
{
}

void Battleground::CheckArenaAfterTimerConditions()
{
    EndBattleground(WINNER_NONE);
}

void Battleground::CheckArenaWinConditions()
{
    if (!GetAlivePlayersCountByTeam(ALLIANCE) && GetPlayersCountByTeam(HORDE))
        EndBattleground(HORDE);
    else if (GetPlayersCountByTeam(ALLIANCE) && !GetAlivePlayersCountByTeam(HORDE))
        EndBattleground(ALLIANCE);
}

void Battleground::UpdateArenaWorldState()
{
    UpdateWorldState(0xe10, GetAlivePlayersCountByTeam(HORDE));
    UpdateWorldState(0xe11, GetAlivePlayersCountByTeam(ALLIANCE));
}

void Battleground::SetBgRaid(uint32 TeamID, Group* bg_raid)
{
    Group*& old_raid = TeamID == ALLIANCE ? m_BgRaids[BG_TEAM_ALLIANCE] : m_BgRaids[BG_TEAM_HORDE];
    if (old_raid)
        old_raid->SetBattlegroundGroup(NULL);
    if (bg_raid)
        bg_raid->SetBattlegroundGroup(this);
    old_raid = bg_raid;
}

WorldSafeLocsEntry const* Battleground::GetClosestGraveYard(Player* player)
{
    return sObjectMgr->GetClosestGraveYard(player->GetPositionX(), player->GetPositionY(), player->GetPositionZ(), player->GetMapId(), player->GetTeam());
}

bool Battleground::IsTeamScoreInRange(uint32 team, uint32 minScore, uint32 maxScore) const
{
    BattlegroundTeamId teamIndex = GetTeamIndexByTeamId(team);
    uint32 score = std::max(m_TeamScores[teamIndex], 0);
    return score >= minScore && score <= maxScore;
}

void Battleground::StartTimedAchievement(AchievementCriteriaTimedTypes type, uint32 entry)
{
    for (BattlegroundPlayerMap::const_iterator itr = GetPlayers().begin(); itr != GetPlayers().end(); ++itr)
        if (Player* player = ObjectAccessor::FindPlayer(itr->first))
            player->StartTimedAchievement(type, entry);
}

void Battleground::SetBracket(PvPDifficultyEntry const* bracketEntry)
{
    m_BracketId = bracketEntry->GetBracketId();
    SetLevelRange(bracketEntry->minLevel, bracketEntry->maxLevel);
}

void Battleground::RewardXPAtKill(Player* killer, Player* victim)
{
    if (sWorld->getBoolConfig(CONFIG_BG_XP_FOR_KILL) && killer && victim)
        killer->RewardPlayerAndGroupAtKill(victim, true);
}<|MERGE_RESOLUTION|>--- conflicted
+++ resolved
@@ -888,7 +888,6 @@
             }
 
             player->UpdateAchievementCriteria(ACHIEVEMENT_CRITERIA_TYPE_WIN_BG, 1);
-<<<<<<< HEAD
             if (!guildAwarded)
             {
                 guildAwarded = true;
@@ -900,8 +899,6 @@
                             guild->GetAchievementMgr().UpdateAchievementCriteria(ACHIEVEMENT_CRITERIA_TYPE_WIN_RATED_ARENA, std::max<uint32>(winner_arena_team->GetRating(), 1), 0, NULL, player);
                     }
             }
-=======
->>>>>>> 8c5f011e
         }
         else
         {
