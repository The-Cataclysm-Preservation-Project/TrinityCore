/*
 * Copyright (C) 2008-2012 TrinityCore <http://www.trinitycore.org/>
 * Copyright (C) 2005-2009 MaNGOS <http://getmangos.com/>
 *
 * This program is free software; you can redistribute it and/or modify it
 * under the terms of the GNU General Public License as published by the
 * Free Software Foundation; either version 2 of the License, or (at your
 * option) any later version.
 *
 * This program is distributed in the hope that it will be useful, but WITHOUT
 * ANY WARRANTY; without even the implied warranty of MERCHANTABILITY or
 * FITNESS FOR A PARTICULAR PURPOSE. See the GNU General Public License for
 * more details.
 *
 * You should have received a copy of the GNU General Public License along
 * with this program. If not, see <http://www.gnu.org/licenses/>.
 */

#ifndef __BATTLEGROUND_H
#define __BATTLEGROUND_H

#include "Common.h"
#include "SharedDefines.h"
#include "DBCEnums.h"

class Creature;
class GameObject;
class Group;
class Player;
class WorldPacket;
class BattlegroundMap;

struct PvPDifficultyEntry;
struct WorldSafeLocsEntry;

enum BattlegroundSounds
{
    SOUND_HORDE_WINS                = 8454,
    SOUND_ALLIANCE_WINS             = 8455,
    SOUND_BG_START                  = 3439,
    SOUND_BG_START_L70ETC           = 11803
};

enum BattlegroundQuests
{
    SPELL_WS_QUEST_REWARD           = 43483,
    SPELL_AB_QUEST_REWARD           = 43484,
    SPELL_AV_QUEST_REWARD           = 43475,
    SPELL_AV_QUEST_KILLED_BOSS      = 23658,
    SPELL_EY_QUEST_REWARD           = 43477,
    SPELL_SA_QUEST_REWARD           = 61213,
    SPELL_AB_QUEST_REWARD_4_BASES   = 24061,
    SPELL_AB_QUEST_REWARD_5_BASES   = 24064
};

enum BattlegroundMarks
{
    SPELL_WS_MARK_LOSER             = 24950,
    SPELL_WS_MARK_WINNER            = 24951,
    SPELL_AB_MARK_LOSER             = 24952,
    SPELL_AB_MARK_WINNER            = 24953,
    SPELL_AV_MARK_LOSER             = 24954,
    SPELL_AV_MARK_WINNER            = 24955,
    SPELL_SA_MARK_WINNER            = 61160,
    SPELL_SA_MARK_LOSER             = 61159,
    ITEM_AV_MARK_OF_HONOR           = 20560,
    ITEM_WS_MARK_OF_HONOR           = 20558,
    ITEM_AB_MARK_OF_HONOR           = 20559,
    ITEM_EY_MARK_OF_HONOR           = 29024,
    ITEM_SA_MARK_OF_HONOR           = 42425
};

enum BattlegroundMarksCount
{
    ITEM_WINNER_COUNT               = 3,
    ITEM_LOSER_COUNT                = 1
};

enum BattlegroundCreatures
{
    BG_CREATURE_ENTRY_A_SPIRITGUIDE      = 13116,           // alliance
    BG_CREATURE_ENTRY_H_SPIRITGUIDE      = 13117            // horde
};

enum BattlegroundSpells
{
    SPELL_WAITING_FOR_RESURRECT     = 2584,                 // Waiting to Resurrect
    SPELL_SPIRIT_HEAL_CHANNEL       = 22011,                // Spirit Heal Channel
    SPELL_SPIRIT_HEAL               = 22012,                // Spirit Heal
    SPELL_RESURRECTION_VISUAL       = 24171,                // Resurrection Impact Visual
    SPELL_ARENA_PREPARATION         = 32727,                // use this one, 32728 not correct
    SPELL_ALLIANCE_GOLD_FLAG        = 32724,
    SPELL_ALLIANCE_GREEN_FLAG       = 32725,
    SPELL_HORDE_GOLD_FLAG           = 35774,
    SPELL_HORDE_GREEN_FLAG          = 35775,
    SPELL_PREPARATION               = 44521,                // Preparation
    SPELL_SPIRIT_HEAL_MANA          = 44535,                // Spirit Heal
    SPELL_RECENTLY_DROPPED_FLAG     = 42792,                // Recently Dropped Flag
    SPELL_AURA_PLAYER_INACTIVE      = 43681,                // Inactive
    SPELL_HONORABLE_DEFENDER_25Y    = 68652,                // +50% honor when standing at a capture point that you control, 25yards radius (added in 3.2)
    SPELL_HONORABLE_DEFENDER_60Y    = 66157,                // +50% honor when standing at a capture point that you control, 60yards radius (added in 3.2), probably for 40+ player battlegrounds
    SPELL_THE_LAST_STANDING         = 26549                 // Arena achievement related
};

enum BattlegroundTimeIntervals
{
    RESURRECTION_INTERVAL           = 30000,                // ms
    //REMIND_INTERVAL                 = 10000,                // ms
    INVITATION_REMIND_TIME          = 20000,                // ms
    INVITE_ACCEPT_WAIT_TIME         = 40000,                // ms
    TIME_TO_AUTOREMOVE              = 120000,               // ms
    MAX_OFFLINE_TIME                = 300,                  // secs
    RESPAWN_ONE_DAY                 = 86400,                // secs
    RESPAWN_IMMEDIATELY             = 0,                    // secs
    BUFF_RESPAWN_TIME               = 180                   // secs
};

enum BattlegroundStartTimeIntervals
{
    BG_START_DELAY_2M               = 120000,               // ms (2 minutes)
    BG_START_DELAY_1M               = 60000,                // ms (1 minute)
    BG_START_DELAY_30S              = 30000,                // ms (30 seconds)
    BG_START_DELAY_15S              = 15000,                // ms (15 seconds) Used only in arena
    BG_START_DELAY_NONE             = 0                     // ms
};

enum BattlegroundBuffObjects
{
    BG_OBJECTID_SPEEDBUFF_ENTRY     = 179871,
    BG_OBJECTID_REGENBUFF_ENTRY     = 179904,
    BG_OBJECTID_BERSERKERBUFF_ENTRY = 179905
};

enum BattlegroundRandomRewards
{
<<<<<<< HEAD
    BG_REWARD_WINNER_HONOR_FIRST    = 270,
    BG_REWARD_WINNER_CONQUEST_FIRST = 100,
    BG_REWARD_WINNER_HONOR_LAST     = 135,
    BG_REWARD_WINNER_CONQUEST_LAST  = 50,
    BG_REWARD_LOSER_HONOR_FIRST     = 45,
    BG_REWARD_LOSER_HONOR_LAST      = 35
=======
    BG_REWARD_WINNER_HONOR_FIRST    = 30,
    BG_REWARD_WINNER_ARENA_FIRST    = 25,
    BG_REWARD_WINNER_HONOR_LAST     = 15,
    BG_REWARD_WINNER_ARENA_LAST     = 0,
    BG_REWARD_LOSER_HONOR_FIRST     = 5,
    BG_REWARD_LOSER_HONOR_LAST      = 5
>>>>>>> 8d049545
};

const uint32 Buff_Entries[3] = { BG_OBJECTID_SPEEDBUFF_ENTRY, BG_OBJECTID_REGENBUFF_ENTRY, BG_OBJECTID_BERSERKERBUFF_ENTRY };

enum BattlegroundStatus
{
    STATUS_NONE         = 0,                                // first status, should mean bg is not instance
    STATUS_WAIT_QUEUE   = 1,                                // means bg is empty and waiting for queue
    STATUS_WAIT_JOIN    = 2,                                // this means, that BG has already started and it is waiting for more players
    STATUS_IN_PROGRESS  = 3,                                // means bg is running
    STATUS_WAIT_LEAVE   = 4                                 // means some faction has won BG and it is ending
};

struct BattlegroundPlayer
{
    time_t  OfflineRemoveTime;                              // for tracking and removing offline players from queue after 5 minutes
    uint32  Team;                                           // Player's team
};

struct BattlegroundObjectInfo
{
    BattlegroundObjectInfo() : object(NULL), timer(0), spellid(0) {}

    GameObject  *object;
    int32       timer;
    uint32      spellid;
};

// handle the queue types and bg types separately to enable joining queue for different sized arenas at the same time
enum BattlegroundQueueTypeId
{
    BATTLEGROUND_QUEUE_NONE     = 0,
    BATTLEGROUND_QUEUE_AV       = 1,
    BATTLEGROUND_QUEUE_WS       = 2,
    BATTLEGROUND_QUEUE_AB       = 3,
    BATTLEGROUND_QUEUE_EY       = 4,
    BATTLEGROUND_QUEUE_SA       = 5,
    BATTLEGROUND_QUEUE_IC       = 6,
    BATTLEGROUND_QUEUE_TP       = 7,
    BATTLEGROUND_QUEUE_BFG      = 8,
    BATTLEGROUND_QUEUE_RB       = 9,
    BATTLEGROUND_QUEUE_2v2      = 10,
    BATTLEGROUND_QUEUE_3v3      = 11,
    BATTLEGROUND_QUEUE_5v5      = 12,
    MAX_BATTLEGROUND_QUEUE_TYPES
};

enum ScoreType
{
    SCORE_KILLING_BLOWS         = 1,
    SCORE_DEATHS                = 2,
    SCORE_HONORABLE_KILLS       = 3,
    SCORE_BONUS_HONOR           = 4,
    //EY, but in MSG_PVP_LOG_DATA opcode!
    SCORE_DAMAGE_DONE           = 5,
    SCORE_HEALING_DONE          = 6,
    //WS
    SCORE_FLAG_CAPTURES         = 7,
    SCORE_FLAG_RETURNS          = 8,
    //AB and IC
    SCORE_BASES_ASSAULTED       = 9,
    SCORE_BASES_DEFENDED        = 10,
    //AV
    SCORE_GRAVEYARDS_ASSAULTED  = 11,
    SCORE_GRAVEYARDS_DEFENDED   = 12,
    SCORE_TOWERS_ASSAULTED      = 13,
    SCORE_TOWERS_DEFENDED       = 14,
    SCORE_MINES_CAPTURED        = 15,
    SCORE_LEADERS_KILLED        = 16,
    SCORE_SECONDARY_OBJECTIVES  = 17,
    //SOTA
    SCORE_DESTROYED_DEMOLISHER  = 18,
    SCORE_DESTROYED_WALL        = 19
};

enum ArenaType
{
    ARENA_TYPE_2v2          = 2,
    ARENA_TYPE_3v3          = 3,
    ARENA_TYPE_5v5          = 5
};

enum BattlegroundType
{
    TYPE_BATTLEGROUND     = 3,
    TYPE_ARENA            = 4
};

enum BattlegroundWinner
{
    WINNER_HORDE            = 0,
    WINNER_ALLIANCE         = 1,
    WINNER_NONE             = 2
};

enum BattlegroundTeamId
{
    BG_TEAM_ALLIANCE        = 0,
    BG_TEAM_HORDE           = 1
};
#define BG_TEAMS_COUNT  2

enum BattlegroundStartingEvents
{
    BG_STARTING_EVENT_NONE  = 0x00,
    BG_STARTING_EVENT_1     = 0x01,
    BG_STARTING_EVENT_2     = 0x02,
    BG_STARTING_EVENT_3     = 0x04,
    BG_STARTING_EVENT_4     = 0x08
};

enum BattlegroundStartingEventsIds
{
    BG_STARTING_EVENT_FIRST     = 0,
    BG_STARTING_EVENT_SECOND    = 1,
    BG_STARTING_EVENT_THIRD     = 2,
    BG_STARTING_EVENT_FOURTH    = 3
};
#define BG_STARTING_EVENT_COUNT 4

enum GroupJoinBattlegroundResult
{
    // positive values are indexes in BattlemasterList.dbc
    ERR_GROUP_JOIN_BATTLEGROUND_FAIL        = 0,            // Your group has joined a battleground queue, but you are not eligible (showed for non existing BattlemasterList.dbc indexes)
    ERR_BATTLEGROUND_NONE                   = -1,           // not show anything
    ERR_GROUP_JOIN_BATTLEGROUND_DESERTERS   = -2,           // You cannot join the battleground yet because you or one of your party members is flagged as a Deserter.
    ERR_ARENA_TEAM_PARTY_SIZE               = -3,           // Incorrect party size for this arena.
    ERR_BATTLEGROUND_TOO_MANY_QUEUES        = -4,           // You can only be queued for 2 battles at once
    ERR_BATTLEGROUND_CANNOT_QUEUE_FOR_RATED = -5,           // You cannot queue for a rated match while queued for other battles
    ERR_BATTLEDGROUND_QUEUED_FOR_RATED      = -6,           // You cannot queue for another battle while queued for a rated arena match
    ERR_BATTLEGROUND_TEAM_LEFT_QUEUE        = -7,           // Your team has left the arena queue
    ERR_BATTLEGROUND_NOT_IN_BATTLEGROUND    = -8,           // You can't do that in a battleground.
    ERR_BATTLEGROUND_JOIN_XP_GAIN           = -9,           // wtf, doesn't exist in client...
    ERR_BATTLEGROUND_JOIN_RANGE_INDEX       = -10,          // Cannot join the queue unless all members of your party are in the same battleground level range.
    ERR_BATTLEGROUND_JOIN_TIMED_OUT         = -11,          // %s was unavailable to join the queue. (uint64 guid exist in client cache)
    ERR_BATTLEGROUND_JOIN_FAILED            = -12,          // Join as a group failed (uint64 guid doesn't exist in client cache)
    ERR_LFG_CANT_USE_BATTLEGROUND           = -13,          // You cannot queue for a battleground or arena while using the dungeon system.
    ERR_IN_RANDOM_BG                        = -14,          // Can't do that while in a Random Battleground queue.
    ERR_IN_NON_RANDOM_BG                    = -15           // Can't queue for Random Battleground while in another Battleground queue.
};

class BattlegroundScore
{
    public:
        BattlegroundScore() : KillingBlows(0), Deaths(0), HonorableKills(0),
            BonusHonor(0), DamageDone(0), HealingDone(0)
        {}
        virtual ~BattlegroundScore() {}                     //virtual destructor is used when deleting score from scores map

        uint32 KillingBlows;
        uint32 Deaths;
        uint32 HonorableKills;
        uint32 BonusHonor;
        uint32 DamageDone;
        uint32 HealingDone;
};

enum BGHonorMode
{
    BG_NORMAL = 0,
    BG_HOLIDAY,
    BG_HONOR_MODE_NUM
};

#define BG_AWARD_ARENA_POINTS_MIN_LEVEL 71
#define ARENA_TIMELIMIT_POINTS_LOSS    -16

/*
This class is used to:
1. Add player to battleground
2. Remove player from battleground
3. some certain cases, same for all battlegrounds
4. It has properties same for all battlegrounds
*/
class Battleground
{
    public:
        Battleground();
        virtual ~Battleground();

        void Update(uint32 diff);

        virtual bool SetupBattleground()                    // must be implemented in BG subclass
        {
            return true;
        }
        virtual void Reset();                               // resets all common properties for battlegrounds, must be implemented and called in BG subclass
        virtual void StartingEventCloseDoors() {}
        virtual void StartingEventOpenDoors() {}
        virtual void ResetBGSubclass()                      // must be implemented in BG subclass
        {
        }

        virtual void DestroyGate(Player* /*player*/, GameObject* /*go*/) {}

        /* achievement req. */
        virtual bool IsAllNodesConrolledByTeam(uint32 /*team*/) const { return false; }
        bool IsTeamScoreInRange(uint32 team, uint32 minScore, uint32 maxScore) const;
        void StartTimedAchievement(AchievementCriteriaTimedTypes type, uint32 entry);

        /* Battleground */
        // Get methods:
        char const* GetName() const         { return m_Name; }
        uint64 GetGUID() { return m_Guid; }
        BattlegroundTypeId GetTypeID(bool GetRandom = false) const { return GetRandom ? m_RandomTypeID : m_TypeID; }
        BattlegroundBracketId GetBracketId() const { return m_BracketId; }
        uint32 GetInstanceID() const        { return m_InstanceID; }
        BattlegroundStatus GetStatus() const { return m_Status; }
        uint32 GetClientInstanceID() const  { return m_ClientInstanceID; }
        uint32 GetStartTime() const         { return m_StartTime; }
        uint32 GetEndTime() const           { return m_EndTime; }
        uint32 GetLastResurrectTime() const { return m_LastResurrectTime; }
        uint32 GetMaxPlayers() const        { return m_MaxPlayers; }
        uint32 GetMinPlayers() const        { return m_MinPlayers; }

        uint32 GetMinLevel() const          { return m_LevelMin; }
        uint32 GetMaxLevel() const          { return m_LevelMax; }

        uint32 GetMaxPlayersPerTeam() const { return m_MaxPlayersPerTeam; }
        uint32 GetMinPlayersPerTeam() const { return m_MinPlayersPerTeam; }

        int32 GetStartDelayTime() const     { return m_StartDelayTime; }
        uint8 GetArenaType() const          { return m_ArenaType; }
        uint8 GetWinner() const             { return m_Winner; }
        uint32 GetScriptId() const          { return ScriptId; }
        uint32 GetBonusHonorFromKill(uint32 kills) const;
        bool IsRandom() const { return m_IsRandom; }

        // Set methods:
        void SetName(char const* Name)      { m_Name = Name; }
        void SetTypeID(BattlegroundTypeId TypeID) { m_TypeID = TypeID; }
        void SetRandomTypeID(BattlegroundTypeId TypeID) { m_RandomTypeID = TypeID; }
        //here we can count minlevel and maxlevel for players
        void SetBracket(PvPDifficultyEntry const* bracketEntry);
        void SetInstanceID(uint32 InstanceID) { m_InstanceID = InstanceID; }
        void SetStatus(BattlegroundStatus Status) { m_Status = Status; }
        void SetClientInstanceID(uint32 InstanceID) { m_ClientInstanceID = InstanceID; }
        void SetStartTime(uint32 Time)      { m_StartTime = Time; }
        void SetEndTime(uint32 Time)        { m_EndTime = Time; }
        void SetLastResurrectTime(uint32 Time) { m_LastResurrectTime = Time; }
        void SetMaxPlayers(uint32 MaxPlayers) { m_MaxPlayers = MaxPlayers; }
        void SetMinPlayers(uint32 MinPlayers) { m_MinPlayers = MinPlayers; }
        void SetLevelRange(uint32 min, uint32 max) { m_LevelMin = min; m_LevelMax = max; }
        void SetRated(bool state)           { m_IsRated = state; }
        void SetArenaType(uint8 type)       { m_ArenaType = type; }
        void SetArenaorBGType(bool _isArena) { m_IsArena = _isArena; }
        void SetWinner(uint8 winner)        { m_Winner = winner; }
        void SetScriptId(uint32 scriptId)   { ScriptId = scriptId; }

        void ModifyStartDelayTime(int diff) { m_StartDelayTime -= diff; }
        void SetStartDelayTime(int Time)    { m_StartDelayTime = Time; }

        void SetMaxPlayersPerTeam(uint32 MaxPlayers) { m_MaxPlayersPerTeam = MaxPlayers; }
        void SetMinPlayersPerTeam(uint32 MinPlayers) { m_MinPlayersPerTeam = MinPlayers; }

        void AddToBGFreeSlotQueue();                        //this queue will be useful when more battlegrounds instances will be available
        void RemoveFromBGFreeSlotQueue();                   //this method could delete whole BG instance, if another free is available

        void DecreaseInvitedCount(uint32 team)      { (team == ALLIANCE) ? --m_InvitedAlliance : --m_InvitedHorde; }
        void IncreaseInvitedCount(uint32 team)      { (team == ALLIANCE) ? ++m_InvitedAlliance : ++m_InvitedHorde; }

        void SetRandom(bool isRandom) { m_IsRandom = isRandom; }
        uint32 GetInvitedCount(uint32 team) const   { return (team == ALLIANCE) ? m_InvitedAlliance : m_InvitedHorde; }
        bool HasFreeSlots() const;
        uint32 GetFreeSlotsForTeam(uint32 Team) const;

        bool isArena() const        { return m_IsArena; }
        bool isBattleground() const { return !m_IsArena; }
        bool isRated() const        { return m_IsRated; }

        typedef std::map<uint64, BattlegroundPlayer> BattlegroundPlayerMap;
        BattlegroundPlayerMap const& GetPlayers() const { return m_Players; }
        uint32 GetPlayersSize() const { return m_Players.size(); }

        typedef std::map<uint64, BattlegroundScore*> BattlegroundScoreMap;
        BattlegroundScoreMap::const_iterator GetPlayerScoresBegin() const { return PlayerScores.begin(); }
        BattlegroundScoreMap::const_iterator GetPlayerScoresEnd() const { return PlayerScores.end(); }
        uint32 GetPlayerScoresSize() const { return PlayerScores.size(); }

        uint32 GetReviveQueueSize() const { return m_ReviveQueue.size(); }

        void AddPlayerToResurrectQueue(uint64 npc_guid, uint64 player_guid);
        void RemovePlayerFromResurrectQueue(uint64 player_guid);

        void StartBattleground();

        GameObject* GetBGObject(uint32 type);
        Creature* GetBGCreature(uint32 type);

        // Location
        void SetMapId(uint32 MapID) { m_MapId = MapID; }
        uint32 GetMapId() const { return m_MapId; }

        // Map pointers
        void SetBgMap(BattlegroundMap* map) { m_Map = map; }
        BattlegroundMap* GetBgMap() const { ASSERT(m_Map); return m_Map; }
        BattlegroundMap* FindBgMap() const { return m_Map; }

        void SetTeamStartLoc(uint32 TeamID, float X, float Y, float Z, float O);
        void GetTeamStartLoc(uint32 TeamID, float &X, float &Y, float &Z, float &O) const
        {
            BattlegroundTeamId idx = GetTeamIndexByTeamId(TeamID);
            X = m_TeamStartLocX[idx];
            Y = m_TeamStartLocY[idx];
            Z = m_TeamStartLocZ[idx];
            O = m_TeamStartLocO[idx];
        }
        void SetStartMaxDist(float startMaxDist) { m_StartMaxDist = startMaxDist; }
        float GetStartMaxDist() const { return m_StartMaxDist; }

        // Packet Transfer
        // method that should fill worldpacket with actual world states (not yet implemented for all battlegrounds!)
        virtual void FillInitialWorldStates(WorldPacket& /*data*/) {}
        void SendPacketToTeam(uint32 TeamID, WorldPacket* packet, Player* sender = NULL, bool self = true);
        void SendPacketToAll(WorldPacket* packet);
        void YellToAll(Creature* creature, const char* text, uint32 language);

        template<class Do>
        void BroadcastWorker(Do& _do);

        void PlaySoundToTeam(uint32 SoundID, uint32 TeamID);
        void PlaySoundToAll(uint32 SoundID);
        void CastSpellOnTeam(uint32 SpellID, uint32 TeamID);
        void RemoveAuraOnTeam(uint32 SpellID, uint32 TeamID);
        void RewardHonorToTeam(uint32 Honor, uint32 TeamID);
        void RewardReputationToTeam(uint32 faction_id, uint32 Reputation, uint32 TeamID);
        void UpdateWorldState(uint32 Field, uint32 Value);
        void UpdateWorldStateForPlayer(uint32 Field, uint32 Value, Player* Source);
        void EndBattleground(uint32 winner);
        void BlockMovement(Player* player);

        void SendWarningToAll(int32 entry, ...);
        void SendMessageToAll(int32 entry, ChatMsg type, Player const* source = NULL);
        void PSendMessageToAll(int32 entry, ChatMsg type, Player const* source, ...);

        // specialized version with 2 string id args
        void SendMessage2ToAll(int32 entry, ChatMsg type, Player const* source, int32 strId1 = 0, int32 strId2 = 0);

        // Raid Group
        Group* GetBgRaid(uint32 TeamID) const { return TeamID == ALLIANCE ? m_BgRaids[BG_TEAM_ALLIANCE] : m_BgRaids[BG_TEAM_HORDE]; }
        void SetBgRaid(uint32 TeamID, Group* bg_raid);

        virtual void UpdatePlayerScore(Player* Source, uint32 type, uint32 value, bool doAddHonor = true);

        static BattlegroundTeamId GetTeamIndexByTeamId(uint32 Team) { return Team == ALLIANCE ? BG_TEAM_ALLIANCE : BG_TEAM_HORDE; }
        uint32 GetPlayersCountByTeam(uint32 Team) const { return m_PlayersCount[GetTeamIndexByTeamId(Team)]; }
        uint32 GetAlivePlayersCountByTeam(uint32 Team) const;   // used in arenas to correctly handle death in spirit of redemption / last stand etc. (killer = killed) cases
        void UpdatePlayersCountByTeam(uint32 Team, bool remove)
        {
            if (remove)
                --m_PlayersCount[GetTeamIndexByTeamId(Team)];
            else
                ++m_PlayersCount[GetTeamIndexByTeamId(Team)];
        }

        // used for rated arena battles
        void SetArenaTeamIdForTeam(uint32 Team, uint32 ArenaTeamId) { m_ArenaTeamIds[GetTeamIndexByTeamId(Team)] = ArenaTeamId; }
        uint32 GetArenaTeamIdForTeam(uint32 Team) const             { return m_ArenaTeamIds[GetTeamIndexByTeamId(Team)]; }
        uint32 GetArenaTeamIdByIndex(uint32 index) const { return m_ArenaTeamIds[index]; }
        void SetArenaTeamRatingChangeForTeam(uint32 Team, int32 RatingChange) { m_ArenaTeamRatingChanges[GetTeamIndexByTeamId(Team)] = RatingChange; }
        int32 GetArenaTeamRatingChangeForTeam(uint32 Team) const    { return m_ArenaTeamRatingChanges[GetTeamIndexByTeamId(Team)]; }
        int32 GetArenaTeamRatingChangeByIndex(uint32 index) const   { return m_ArenaTeamRatingChanges[index]; }
        void SetArenaMatchmakerRating(uint32 Team, uint32 MMR){ m_ArenaTeamMMR[GetTeamIndexByTeamId(Team)] = MMR; }
        uint32 GetArenaMatchmakerRating(uint32 Team) const          { return m_ArenaTeamMMR[GetTeamIndexByTeamId(Team)]; }
        uint32 GetArenaMatchmakerRatingByIndex(uint32 index) const  { return m_ArenaTeamMMR[index]; }
        void CheckArenaAfterTimerConditions();
        void CheckArenaWinConditions();
        void UpdateArenaWorldState();

        // Triggers handle
        // must be implemented in BG subclass
        virtual void HandleAreaTrigger(Player* /*Source*/, uint32 /*Trigger*/) {}
        // must be implemented in BG subclass if need AND call base class generic code
        virtual void HandleKillPlayer(Player* player, Player* killer);
        virtual void HandleKillUnit(Creature* /*unit*/, Player* /*killer*/);

        // Battleground events
        virtual void EventPlayerDroppedFlag(Player* /*player*/) {}
        virtual void EventPlayerClickedOnFlag(Player* /*player*/, GameObject* /*target_obj*/) {}
        void EventPlayerLoggedIn(Player* player);
        void EventPlayerLoggedOut(Player* player);
        virtual void EventPlayerDamagedGO(Player* /*player*/, GameObject* /*go*/, uint32 /*eventType*/) {}
        virtual void EventPlayerUsedGO(Player* /*player*/, GameObject* /*go*/){}

        // this function can be used by spell to interact with the BG map
        virtual void DoAction(uint32 /*action*/, uint64 /*var*/) {}

        virtual void HandlePlayerResurrect(Player* /*player*/) {}

        // Death related
        virtual WorldSafeLocsEntry const* GetClosestGraveYard(Player* player);

        virtual void AddPlayer(Player* player);                // must be implemented in BG subclass

        void AddOrSetPlayerToCorrectBgGroup(Player* player, uint32 team);

        virtual void RemovePlayerAtLeave(uint64 guid, bool Transport, bool SendPacket);
                                                            // can be extended in in BG subclass

        void HandleTriggerBuff(uint64 go_guid);
        void SetHoliday(bool is_holiday);

        // TODO: make this protected:
        typedef std::vector<uint64> BGObjects;
        typedef std::vector<uint64> BGCreatures;
        BGObjects BgObjects;
        BGCreatures BgCreatures;
        void SpawnBGObject(uint32 type, uint32 respawntime);
        bool AddObject(uint32 type, uint32 entry, float x, float y, float z, float o, float rotation0, float rotation1, float rotation2, float rotation3, uint32 respawnTime = 0);
        Creature* AddCreature(uint32 entry, uint32 type, uint32 teamval, float x, float y, float z, float o, uint32 respawntime = 0);
        bool DelCreature(uint32 type);
        bool DelObject(uint32 type);
        bool AddSpiritGuide(uint32 type, float x, float y, float z, float o, uint32 team);
        int32 GetObjectType(uint64 guid);

        void DoorOpen(uint32 type);
        void DoorClose(uint32 type);
        //to be removed
        const char* GetTrinityString(int32 entry);

        virtual bool HandlePlayerUnderMap(Player* /*player*/) { return false; }

        // since arenas can be AvA or Hvh, we have to get the "temporary" team of a player
        uint32 GetPlayerTeam(uint64 guid) const;
        uint32 GetOtherTeam(uint32 teamId) const;
        bool IsPlayerInBattleground(uint64 guid) const;

        bool ToBeDeleted() const { return m_SetDeleteThis; }
        void SetDeleteThis() { m_SetDeleteThis = true; }

        // virtual score-array - get's used in bg-subclasses
        int32 m_TeamScores[BG_TEAMS_COUNT];

        void RewardXPAtKill(Player* killer, Player* victim);
        bool CanAwardArenaPoints() const { return m_LevelMin >= BG_AWARD_ARENA_POINTS_MIN_LEVEL; }

        virtual uint64 GetFlagPickerGUID(int32 /*team*/ = -1) const { return 0; }

    protected:
        // this method is called, when BG cannot spawn its own spirit guide, or something is wrong, It correctly ends Battleground
        void EndNow();
        void PlayerAddedToBGCheckIfBGIsRunning(Player* player);

        Player* _GetPlayer(uint64 guid, bool offlineRemove, const char* context) const;
        Player* _GetPlayer(BattlegroundPlayerMap::iterator itr, const char* context);
        Player* _GetPlayer(BattlegroundPlayerMap::const_iterator itr, const char* context) const;
        Player* _GetPlayerForTeam(uint32 teamId, BattlegroundPlayerMap::const_iterator itr, const char* context) const;

        void _ProcessOfflineQueue();
        void _ProcessRessurect(uint32 diff);
        void _ProcessProgress(uint32 diff);
        void _ProcessLeave(uint32 diff);
        void _ProcessJoin(uint32 diff);

        // Scorekeeping
        BattlegroundScoreMap PlayerScores;                // Player scores
        // must be implemented in BG subclass
        virtual void RemovePlayer(Player* /*player*/, uint64 /*guid*/, uint32 /*team*/) {}

        // Player lists, those need to be accessible by inherited classes
        BattlegroundPlayerMap  m_Players;
        // Spirit Guide guid + Player list GUIDS
        std::map<uint64, std::vector<uint64> >  m_ReviveQueue;

        // these are important variables used for starting messages
        uint8 m_Events;
        BattlegroundStartTimeIntervals  StartDelayTimes[BG_STARTING_EVENT_COUNT];
        // this must be filled in constructors!
        uint32 StartMessageIds[BG_STARTING_EVENT_COUNT];

        bool   m_BuffChange;
        bool   m_IsRandom;

        BGHonorMode m_HonorMode;
    private:
        // Battleground
        BattlegroundTypeId m_TypeID;
        BattlegroundTypeId m_RandomTypeID;
        uint32 m_InstanceID;                                // Battleground Instance's GUID!
        BattlegroundStatus m_Status;
        uint32 m_ClientInstanceID;                          // the instance-id which is sent to the client and without any other internal use
        uint32 m_StartTime;
        uint32 m_ResetStatTimer;
        uint32 m_ValidStartPositionTimer;
        int32 m_EndTime;                                    // it is set to 120000 when bg is ending and it decreases itself
        uint32 m_LastResurrectTime;
        BattlegroundBracketId m_BracketId;
        uint8  m_ArenaType;                                 // 2=2v2, 3=3v3, 5=5v5
        bool   m_InBGFreeSlotQueue;                         // used to make sure that BG is only once inserted into the BattlegroundMgr.BGFreeSlotQueue[bgTypeId] deque
        bool   m_SetDeleteThis;                             // used for safe deletion of the bg after end / all players leave
        bool   m_IsArena;
        uint8  m_Winner;                                    // 0=alliance, 1=horde, 2=none
        int32  m_StartDelayTime;
        bool   m_IsRated;                                   // is this battle rated?
        bool   m_PrematureCountDown;
        uint32 m_PrematureCountDownTimer;
        char const* m_Name;
        uint64 m_Guid;

        /* Pre- and post-update hooks */

        /**
         * @brief Pre-update hook.
         *
         * Will be called before battleground update is started. Depending on
         * the result of this call actual update body may be skipped.
         *
         * @param diff a time difference between two worldserver update loops in
         * milliseconds.
         *
         * @return @c true if update must be performed, @c false otherwise.
         *
         * @see Update(), PostUpdateImpl().
         */
        virtual bool PreUpdateImpl(uint32 /* diff */) { return true; };

        /**
         * @brief Post-update hook.
         *
         * Will be called after battleground update has passed. May be used to
         * implement custom update effects in subclasses.
         *
         * @param diff a time difference between two worldserver update loops in
         * milliseconds.
         *
         * @see Update(), PreUpdateImpl().
         */
        virtual void PostUpdateImpl(uint32 /* diff */) { };

        // Player lists
        std::vector<uint64> m_ResurrectQueue;               // Player GUID
        std::deque<uint64> m_OfflineQueue;                  // Player GUID

        // Invited counters are useful for player invitation to BG - do not allow, if BG is started to one faction to have 2 more players than another faction
        // Invited counters will be changed only when removing already invited player from queue, removing player from battleground and inviting player to BG
        // Invited players counters
        uint32 m_InvitedAlliance;
        uint32 m_InvitedHorde;

        // Raid Group
        Group* m_BgRaids[BG_TEAMS_COUNT];                   // 0 - alliance, 1 - horde

        // Players count by team
        uint32 m_PlayersCount[BG_TEAMS_COUNT];

        // Arena team ids by team
        uint32 m_ArenaTeamIds[BG_TEAMS_COUNT];

        int32 m_ArenaTeamRatingChanges[BG_TEAMS_COUNT];
        uint32 m_ArenaTeamMMR[BG_TEAMS_COUNT];

        // Limits
        uint32 m_LevelMin;
        uint32 m_LevelMax;
        uint32 m_MaxPlayersPerTeam;
        uint32 m_MaxPlayers;
        uint32 m_MinPlayersPerTeam;
        uint32 m_MinPlayers;

        // Start location
        uint32 m_MapId;
        BattlegroundMap* m_Map;
        float m_TeamStartLocX[BG_TEAMS_COUNT];
        float m_TeamStartLocY[BG_TEAMS_COUNT];
        float m_TeamStartLocZ[BG_TEAMS_COUNT];
        float m_TeamStartLocO[BG_TEAMS_COUNT];
        float m_StartMaxDist;
        uint32 ScriptId;
};
#endif
<|MERGE_RESOLUTION|>--- conflicted
+++ resolved
@@ -133,21 +133,12 @@
 
 enum BattlegroundRandomRewards
 {
-<<<<<<< HEAD
     BG_REWARD_WINNER_HONOR_FIRST    = 270,
     BG_REWARD_WINNER_CONQUEST_FIRST = 100,
     BG_REWARD_WINNER_HONOR_LAST     = 135,
     BG_REWARD_WINNER_CONQUEST_LAST  = 50,
     BG_REWARD_LOSER_HONOR_FIRST     = 45,
     BG_REWARD_LOSER_HONOR_LAST      = 35
-=======
-    BG_REWARD_WINNER_HONOR_FIRST    = 30,
-    BG_REWARD_WINNER_ARENA_FIRST    = 25,
-    BG_REWARD_WINNER_HONOR_LAST     = 15,
-    BG_REWARD_WINNER_ARENA_LAST     = 0,
-    BG_REWARD_LOSER_HONOR_FIRST     = 5,
-    BG_REWARD_LOSER_HONOR_LAST      = 5
->>>>>>> 8d049545
 };
 
 const uint32 Buff_Entries[3] = { BG_OBJECTID_SPEEDBUFF_ENTRY, BG_OBJECTID_REGENBUFF_ENTRY, BG_OBJECTID_BERSERKERBUFF_ENTRY };
