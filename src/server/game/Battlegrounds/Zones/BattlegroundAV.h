/*
 * Copyright (C) 2008-2014 TrinityCore <http://www.trinitycore.org/>
 * Copyright (C) 2005-2009 MaNGOS <http://getmangos.com/>
 *
 * This program is free software; you can redistribute it and/or modify it
 * under the terms of the GNU General Public License as published by the
 * Free Software Foundation; either version 2 of the License, or (at your
 * option) any later version.
 *
 * This program is distributed in the hope that it will be useful, but WITHOUT
 * ANY WARRANTY; without even the implied warranty of MERCHANTABILITY or
 * FITNESS FOR A PARTICULAR PURPOSE. See the GNU General Public License for
 * more details.
 *
 * You should have received a copy of the GNU General Public License along
 * with this program. If not, see <http://www.gnu.org/licenses/>.
 */

#ifndef __BATTLEGROUNDAV_H
#define __BATTLEGROUNDAV_H

#include "Battleground.h"
#include "BattlegroundScore.h"
#include "Object.h"

#define LANG_BG_AV_A_CAPTAIN_BUFF       "Begone. Uncouth scum! The Alliance shall prevail in Alterac Valley!"
#define LANG_BG_AV_H_CAPTAIN_BUFF       "Now is the time to attack! For the Horde!"
#define LANG_BG_AV_S_MINE_BOSS_CLAIMS   "Snivvle is here! Snivvle claims the Coldtooth Mine!"

#define BG_AV_CAPTIME                    240000  //4:00
#define BG_AV_SNOWFALL_FIRSTCAP          300000  //5:00 but i also have seen 4:05

#define BG_AV_SCORE_INITIAL_POINTS       600
#define SEND_MSG_NEAR_LOSE               120

#define BG_AV_KILL_BOSS                 4
#define BG_AV_REP_BOSS                  350

#define BG_AV_KILL_CAPTAIN              3
#define BG_AV_REP_CAPTAIN               125
#define BG_AV_RES_CAPTAIN               100

#define BG_AV_KILL_TOWER                3
#define BG_AV_REP_TOWER                 12
#define BG_AV_RES_TOWER                 75

#define BG_AV_GET_COMMANDER            1 //for a safely returned wingcommander
//bonushonor at the end
#define BG_AV_KILL_SURVIVING_TOWER      2
#define BG_AV_REP_SURVIVING_TOWER       12

#define BG_AV_KILL_SURVIVING_CAPTAIN    2
#define BG_AV_REP_SURVIVING_CAPTAIN     125

#define BG_AV_EVENT_START_BATTLE           9166 // Achievement: The Alterac Blitz

enum BG_AV_Sounds
{ /// @todo: get out if there comes a sound when neutral team captures mine

/*
8212:
    alliance grave assault
    alliance tower assault
    drek "mlanzenabschaum! In meiner Burg?! Toetet sie all" - nicht immer der sound
8333:
    galv "sterbt fuer euch ist kein platz hier"

8332:
    bal "Verschwinde, dreckiger Abschaum! Die Allianz wird im Alteractal "
8174:
    horde tower assault
    horde grave assault
    van "es Sturmlanzenklans, euer General wird angegriffen! Ich fordere Unterst"
8173:
    ally grave capture/defend
    tower destroy
    mine capture
    ally wins
8192:
    ally tower destroy(only iceblood - found a bug^^)
    ally tower  defend
    horde tower defend
8213
horde:
    grave defend/capture
    tower destroy
    mine capture
    horde wins
    */

    AV_SOUND_NEAR_VICTORY                   = 8456, /// @todo: Not confirmed yet

    AV_SOUND_ALLIANCE_ASSAULTS              = 8212, //tower, grave + enemy boss if someone tries to attack him
    AV_SOUND_HORDE_ASSAULTS                 = 8174,
    AV_SOUND_ALLIANCE_GOOD                  = 8173, //if something good happens for the team:  wins(maybe only through killing the boss), captures mine or grave, destroys tower and defends grave
    AV_SOUND_HORDE_GOOD                     = 8213,
    AV_SOUND_BOTH_TOWER_DEFEND              = 8192,

    AV_SOUND_ALLIANCE_CAPTAIN               = 8232, //gets called when someone attacks them and at the beginning after 3min+rand(x)*10sec (maybe buff)
    AV_SOUND_HORDE_CAPTAIN                  = 8333
};

enum BG_AV_OTHER_VALUES
{
    AV_STATICCPLACE_MAX        = 123,
    AV_NORTH_MINE              = 0,
    AV_SOUTH_MINE              = 1,
    AV_MINE_TICK_TIMER         = 45000,
    AV_MINE_RECLAIM_TIMER      = 1200000, /// @todo: get the right value.. this is currently 20 minutes
    AV_NEUTRAL_TEAM            = 0 //this is the neutral owner of snowfall
};
enum BG_AV_ObjectIds
{
    //cause the mangos-system is a bit different, we don't use the right go-ids for every node.. if we want to be 100% like another big server, we must take one object for every node
    //snowfall 4flags as eyecandy 179424 (alliance neutral)
    //Banners - stolen from battleground_AB.h ;-)
    BG_AV_OBJECTID_BANNER_A             = 178925, // can only be used by horde
    BG_AV_OBJECTID_BANNER_H             = 178943, // can only be used by alliance
    BG_AV_OBJECTID_BANNER_CONT_A        = 178940, // can only be used by horde
    BG_AV_OBJECTID_BANNER_CONT_H        = 179435, // can only be used by alliance

    BG_AV_OBJECTID_BANNER_A_B           = 178365,
    BG_AV_OBJECTID_BANNER_H_B           = 178364,
    BG_AV_OBJECTID_BANNER_CONT_A_B      = 179286,
    BG_AV_OBJECTID_BANNER_CONT_H_B      = 179287,
    BG_AV_OBJECTID_BANNER_SNOWFALL_N    = 180418,

    //snowfall eyecandy banner:
    BG_AV_OBJECTID_SNOWFALL_CANDY_A     = 179044,
    BG_AV_OBJECTID_SNOWFALL_CANDY_PA    = 179424,
    BG_AV_OBJECTID_SNOWFALL_CANDY_H     = 179064,
    BG_AV_OBJECTID_SNOWFALL_CANDY_PH    = 179425,

    //banners on top of towers:
    BG_AV_OBJECTID_TOWER_BANNER_A       = 178927, //[PH] Alliance A1 Tower Banner BIG
    BG_AV_OBJECTID_TOWER_BANNER_H       = 178955, //[PH] Horde H1 Tower Banner BIG
    BG_AV_OBJECTID_TOWER_BANNER_PA      = 179446, //[PH] Alliance H1 Tower Pre-Banner BIG
    BG_AV_OBJECTID_TOWER_BANNER_PH      = 179436, //[PH] Horde A1 Tower Pre-Banner BIG

    //Auras
    BG_AV_OBJECTID_AURA_A               = 180421,
    BG_AV_OBJECTID_AURA_H               = 180422,
    BG_AV_OBJECTID_AURA_N               = 180423,
    BG_AV_OBJECTID_AURA_A_S             = 180100,
    BG_AV_OBJECTID_AURA_H_S             = 180101,
    BG_AV_OBJECTID_AURA_N_S             = 180102,

    BG_AV_OBJECTID_GATE_A               = 180424,
    BG_AV_OBJECTID_GATE_H               = 180424,

    //mine supplies
    BG_AV_OBJECTID_MINE_N               = 178785,
    BG_AV_OBJECTID_MINE_S               = 178784,

    BG_AV_OBJECTID_FIRE                 = 179065,
    BG_AV_OBJECTID_SMOKE                = 179066
};

enum BG_AV_Nodes
{
    BG_AV_NODES_FIRSTAID_STATION        = 0,
    BG_AV_NODES_STORMPIKE_GRAVE         = 1,
    BG_AV_NODES_STONEHEART_GRAVE        = 2,
    BG_AV_NODES_SNOWFALL_GRAVE          = 3,
    BG_AV_NODES_ICEBLOOD_GRAVE          = 4,
    BG_AV_NODES_FROSTWOLF_GRAVE         = 5,
    BG_AV_NODES_FROSTWOLF_HUT           = 6,
    BG_AV_NODES_DUNBALDAR_SOUTH         = 7,
    BG_AV_NODES_DUNBALDAR_NORTH         = 8,
    BG_AV_NODES_ICEWING_BUNKER          = 9,
    BG_AV_NODES_STONEHEART_BUNKER       = 10,
    BG_AV_NODES_ICEBLOOD_TOWER          = 11,
    BG_AV_NODES_TOWER_POINT             = 12,
    BG_AV_NODES_FROSTWOLF_ETOWER        = 13,
    BG_AV_NODES_FROSTWOLF_WTOWER        = 14,

    BG_AV_NODES_MAX                     = 15
};

enum BG_AV_ObjectTypes
{
    BG_AV_OBJECT_FLAG_A_FIRSTAID_STATION    = 0,
    BG_AV_OBJECT_FLAG_A_STORMPIKE_GRAVE     = 1,
    BG_AV_OBJECT_FLAG_A_STONEHEART_GRAVE    = 2,
    BG_AV_OBJECT_FLAG_A_SNOWFALL_GRAVE      = 3,
    BG_AV_OBJECT_FLAG_A_ICEBLOOD_GRAVE      = 4,
    BG_AV_OBJECT_FLAG_A_FROSTWOLF_GRAVE     = 5,
    BG_AV_OBJECT_FLAG_A_FROSTWOLF_HUT       = 6,
    BG_AV_OBJECT_FLAG_A_DUNBALDAR_SOUTH     = 7,
    BG_AV_OBJECT_FLAG_A_DUNBALDAR_NORTH     = 8,
    BG_AV_OBJECT_FLAG_A_ICEWING_BUNKER      = 9,
    BG_AV_OBJECT_FLAG_A_STONEHEART_BUNKER   = 10,

    BG_AV_OBJECT_FLAG_C_A_FIRSTAID_STATION    = 11,
    BG_AV_OBJECT_FLAG_C_A_STORMPIKE_GRAVE     = 12,
    BG_AV_OBJECT_FLAG_C_A_STONEHEART_GRAVE    = 13,
    BG_AV_OBJECT_FLAG_C_A_SNOWFALL_GRAVE      = 14,
    BG_AV_OBJECT_FLAG_C_A_ICEBLOOD_GRAVE      = 15,
    BG_AV_OBJECT_FLAG_C_A_FROSTWOLF_GRAVE     = 16,
    BG_AV_OBJECT_FLAG_C_A_FROSTWOLF_HUT       = 17,
    BG_AV_OBJECT_FLAG_C_A_ICEBLOOD_TOWER      = 18,
    BG_AV_OBJECT_FLAG_C_A_TOWER_POINT         = 19,
    BG_AV_OBJECT_FLAG_C_A_FROSTWOLF_ETOWER    = 20,
    BG_AV_OBJECT_FLAG_C_A_FROSTWOLF_WTOWER    = 21,

    BG_AV_OBJECT_FLAG_C_H_FIRSTAID_STATION    = 22,
    BG_AV_OBJECT_FLAG_C_H_STORMPIKE_GRAVE     = 23,
    BG_AV_OBJECT_FLAG_C_H_STONEHEART_GRAVE    = 24,
    BG_AV_OBJECT_FLAG_C_H_SNOWFALL_GRAVE      = 25,
    BG_AV_OBJECT_FLAG_C_H_ICEBLOOD_GRAVE      = 26,
    BG_AV_OBJECT_FLAG_C_H_FROSTWOLF_GRAVE     = 27,
    BG_AV_OBJECT_FLAG_C_H_FROSTWOLF_HUT       = 28,
    BG_AV_OBJECT_FLAG_C_H_DUNBALDAR_SOUTH     = 29,
    BG_AV_OBJECT_FLAG_C_H_DUNBALDAR_NORTH     = 30,
    BG_AV_OBJECT_FLAG_C_H_ICEWING_BUNKER      = 31,
    BG_AV_OBJECT_FLAG_C_H_STONEHEART_BUNKER   = 32,

    BG_AV_OBJECT_FLAG_H_FIRSTAID_STATION    = 33,
    BG_AV_OBJECT_FLAG_H_STORMPIKE_GRAVE     = 34,
    BG_AV_OBJECT_FLAG_H_STONEHEART_GRAVE    = 35,
    BG_AV_OBJECT_FLAG_H_SNOWFALL_GRAVE      = 36,
    BG_AV_OBJECT_FLAG_H_ICEBLOOD_GRAVE      = 37,
    BG_AV_OBJECT_FLAG_H_FROSTWOLF_GRAVE     = 38,
    BG_AV_OBJECT_FLAG_H_FROSTWOLF_HUT       = 39,
    BG_AV_OBJECT_FLAG_H_ICEBLOOD_TOWER      = 40,
    BG_AV_OBJECT_FLAG_H_TOWER_POINT         = 41,
    BG_AV_OBJECT_FLAG_H_FROSTWOLF_ETOWER    = 42,
    BG_AV_OBJECT_FLAG_H_FROSTWOLF_WTOWER    = 43,

    BG_AV_OBJECT_FLAG_N_SNOWFALL_GRAVE      = 44,

    BG_AV_OBJECT_DOOR_H                     = 45,
    BG_AV_OBJECT_DOOR_A                     = 46,
//auras for graveyards (3auras per graveyard neutral, alliance, horde)
    BG_AV_OBJECT_AURA_N_FIRSTAID_STATION    = 47,
    BG_AV_OBJECT_AURA_A_FIRSTAID_STATION    = 48,
    BG_AV_OBJECT_AURA_H_FIRSTAID_STATION    = 49,
    BG_AV_OBJECT_AURA_N_STORMPIKE_GRAVE     = 50,
    BG_AV_OBJECT_AURA_A_STORMPIKE_GRAVE     = 51,
    BG_AV_OBJECT_AURA_H_STORMPIKE_GRAVE     = 52,
    BG_AV_OBJECT_AURA_N_STONEHEART_GRAVE    = 53,
    BG_AV_OBJECT_AURA_A_STONEHEART_GRAVE    = 54,
    BG_AV_OBJECT_AURA_H_STONEHEART_GRAVE    = 55,
    BG_AV_OBJECT_AURA_N_SNOWFALL_GRAVE      = 56,
    BG_AV_OBJECT_AURA_A_SNOWFALL_GRAVE      = 57,
    BG_AV_OBJECT_AURA_H_SNOWFALL_GRAVE      = 58,
    BG_AV_OBJECT_AURA_N_ICEBLOOD_GRAVE      = 59,
    BG_AV_OBJECT_AURA_A_ICEBLOOD_GRAVE      = 60,
    BG_AV_OBJECT_AURA_H_ICEBLOOD_GRAVE      = 61,
    BG_AV_OBJECT_AURA_N_FROSTWOLF_GRAVE     = 62,
    BG_AV_OBJECT_AURA_A_FROSTWOLF_GRAVE     = 63,
    BG_AV_OBJECT_AURA_H_FROSTWOLF_GRAVE     = 64,
    BG_AV_OBJECT_AURA_N_FROSTWOLF_HUT       = 65,
    BG_AV_OBJECT_AURA_A_FROSTWOLF_HUT       = 66,
    BG_AV_OBJECT_AURA_H_FROSTWOLF_HUT       = 67,

    //big flags on top of towers 2 flags on each (contested, (alliance | horde)) + 2 auras
    BG_AV_OBJECT_TFLAG_A_DUNBALDAR_SOUTH     = 67,
    BG_AV_OBJECT_TFLAG_H_DUNBALDAR_SOUTH     = 68,
    BG_AV_OBJECT_TFLAG_A_DUNBALDAR_NORTH     = 69,
    BG_AV_OBJECT_TFLAG_H_DUNBALDAR_NORTH     = 70,
    BG_AV_OBJECT_TFLAG_A_ICEWING_BUNKER      = 71,
    BG_AV_OBJECT_TFLAG_H_ICEWING_BUNKER      = 72,
    BG_AV_OBJECT_TFLAG_A_STONEHEART_BUNKER   = 73,
    BG_AV_OBJECT_TFLAG_H_STONEHEART_BUNKER   = 74,
    BG_AV_OBJECT_TFLAG_A_ICEBLOOD_TOWER      = 75,
    BG_AV_OBJECT_TFLAG_H_ICEBLOOD_TOWER      = 76,
    BG_AV_OBJECT_TFLAG_A_TOWER_POINT         = 77,
    BG_AV_OBJECT_TFLAG_H_TOWER_POINT         = 78,
    BG_AV_OBJECT_TFLAG_A_FROSTWOLF_ETOWER    = 79,
    BG_AV_OBJECT_TFLAG_H_FROSTWOLF_ETOWER    = 80,
    BG_AV_OBJECT_TFLAG_A_FROSTWOLF_WTOWER    = 81,
    BG_AV_OBJECT_TFLAG_H_FROSTWOLF_WTOWER    = 82,
    BG_AV_OBJECT_TAURA_A_DUNBALDAR_SOUTH     = 83,
    BG_AV_OBJECT_TAURA_H_DUNBALDAR_SOUTH     = 84,
    BG_AV_OBJECT_TAURA_A_DUNBALDAR_NORTH     = 85,
    BG_AV_OBJECT_TAURA_H_DUNBALDAR_NORTH     = 86,
    BG_AV_OBJECT_TAURA_A_ICEWING_BUNKER      = 87,
    BG_AV_OBJECT_TAURA_H_ICEWING_BUNKER      = 88,
    BG_AV_OBJECT_TAURA_A_STONEHEART_BUNKER   = 89,
    BG_AV_OBJECT_TAURA_H_STONEHEART_BUNKER   = 90,
    BG_AV_OBJECT_TAURA_A_ICEBLOOD_TOWER      = 91,
    BG_AV_OBJECT_TAURA_H_ICEBLOOD_TOWER      = 92,
    BG_AV_OBJECT_TAURA_A_TOWER_POINT         = 93,
    BG_AV_OBJECT_TAURA_H_TOWER_POINT         = 94,
    BG_AV_OBJECT_TAURA_A_FROSTWOLF_ETOWER    = 95,
    BG_AV_OBJECT_TAURA_H_FROSTWOLF_ETOWER    = 96,
    BG_AV_OBJECT_TAURA_A_FROSTWOLF_WTOWER    = 97,
    BG_AV_OBJECT_TAURA_H_FROSTWOLF_WTOWER    = 98,

    BG_AV_OBJECT_BURN_DUNBALDAR_SOUTH        = 99,
    BG_AV_OBJECT_BURN_DUNBALDAR_NORTH        = 109,
    BG_AV_OBJECT_BURN_ICEWING_BUNKER         = 119,
    BG_AV_OBJECT_BURN_STONEHEART_BUNKER      = 129,
    BG_AV_OBJECT_BURN_ICEBLOOD_TOWER         = 139,
    BG_AV_OBJECT_BURN_TOWER_POINT            = 149,
    BG_AV_OBJECT_BURN_FROSTWOLF_ETWOER       = 159,
    BG_AV_OBJECT_BURN_FROSTWOLF_WTOWER       = 169,
    BG_AV_OBJECT_BURN_BUILDING_ALLIANCE      = 179,
    BG_AV_OBJECT_BURN_BUILDING_HORDE         = 189,
    BG_AV_OBJECT_SNOW_EYECANDY_A             = 199,
    BG_AV_OBJECT_SNOW_EYECANDY_PA            = 203,
    BG_AV_OBJECT_SNOW_EYECANDY_H             = 207,
    BG_AV_OBJECT_SNOW_EYECANDY_PH            = 211,
    BG_AV_OBJECT_MINE_SUPPLY_N_MIN           = 215,
    BG_AV_OBJECT_MINE_SUPPLY_N_MAX           = 224,
    BG_AV_OBJECT_MINE_SUPPLY_S_MIN           = 225,
    BG_AV_OBJECT_MINE_SUPPLY_S_MAX           = 236,

    BG_AV_OBJECT_MAX                         = 237
};

enum BG_AV_OBJECTS
{
    AV_OPLACE_FIRSTAID_STATION              = 0,
    AV_OPLACE_STORMPIKE_GRAVE               = 1,
    AV_OPLACE_STONEHEART_GRAVE              = 2,
    AV_OPLACE_SNOWFALL_GRAVE                = 3,
    AV_OPLACE_ICEBLOOD_GRAVE                = 4,
    AV_OPLACE_FROSTWOLF_GRAVE               = 5,
    AV_OPLACE_FROSTWOLF_HUT                 = 6,
    AV_OPLACE_DUNBALDAR_SOUTH               = 7,
    AV_OPLACE_DUNBALDAR_NORTH               = 8,
    AV_OPLACE_ICEWING_BUNKER                = 9,
    AV_OPLACE_STONEHEART_BUNKER             = 10,
    AV_OPLACE_ICEBLOOD_TOWER                = 11,
    AV_OPLACE_TOWER_POINT                   = 12,
    AV_OPLACE_FROSTWOLF_ETOWER              = 13,
    AV_OPLACE_FROSTWOLF_WTOWER              = 14,
    AV_OPLACE_BIGBANNER_DUNBALDAR_SOUTH     = 15,
    AV_OPLACE_BIGBANNER_DUNBALDAR_NORTH     = 16,
    AV_OPLACE_BIGBANNER_ICEWING_BUNKER      = 17,
    AV_OPLACE_BIGBANNER_STONEHEART_BUNKER   = 18,
    AV_OPLACE_BIGBANNER_ICEBLOOD_TOWER      = 19,
    AV_OPLACE_BIGBANNER_TOWER_POINT         = 20,
    AV_OPLACE_BIGBANNER_FROSTWOLF_ETOWER    = 21,
    AV_OPLACE_BIGBANNER_FROSTWOLF_WTOWER    = 22,

    AV_OPLACE_BURN_DUNBALDAR_SOUTH          = 23,
    AV_OPLACE_BURN_DUNBALDAR_NORTH          = 33,
    AV_OPLACE_BURN_ICEWING_BUNKER           = 43,
    AV_OPLACE_BURN_STONEHEART_BUNKER        = 53,
    AV_OPLACE_BURN_ICEBLOOD_TOWER           = 63,
    AV_OPLACE_BURN_TOWER_POINT              = 73,
    AV_OPLACE_BURN_FROSTWOLF_ETOWER         = 83,
    AV_OPLACE_BURN_FROSTWOLF_WTOWER         = 93,
    AV_OPLACE_BURN_BUILDING_A               = 103,
    AV_OPLACE_BURN_BUILDING_H               = 113,
    AV_OPLACE_SNOW_1                        = 123,
    AV_OPLACE_SNOW_2                        = 124,
    AV_OPLACE_SNOW_3                        = 125,
    AV_OPLACE_SNOW_4                        = 126,
    AV_OPLACE_MINE_SUPPLY_N_MIN             = 127,
    AV_OPLACE_MINE_SUPPLY_N_MAX             = 136,
    AV_OPLACE_MINE_SUPPLY_S_MIN             = 137,
    AV_OPLACE_MINE_SUPPLY_S_MAX             = 148,

    AV_OPLACE_MAX                           = 149
};

Position const BG_AV_ObjectPos[AV_OPLACE_MAX] =
{
    {638.592f, -32.422f, 46.0608f, -1.62316f }, //firstaid station
    {669.007f, -294.078f, 30.2909f, 2.77507f }, //stormpike
    {77.8013f, -404.7f, 46.7549f, -0.872665f }, //stone grave
    {-202.581f, -112.73f, 78.4876f, -0.715585f }, //snowfall
    {-611.962f, -396.17f, 60.8351f, 2.53682f},  //iceblood grave
    {-1082.45f, -346.823f, 54.9219f, -1.53589f }, //frostwolf grave
    {-1402.21f, -307.431f, 89.4424f, 0.191986f }, //frostwolf hut
    {553.779f, -78.6566f, 51.9378f, -1.22173f }, //dunnbaldar south
    {674.001f, -143.125f, 63.6615f, 0.994838f }, //dunbaldar north
    {203.281f, -360.366f, 56.3869f, -0.925024f }, //icew
    {-152.437f, -441.758f, 40.3982f, -1.95477f }, //stone
    {-571.88f, -262.777f, 75.0087f, -0.802851f }, //ice tower
    {-768.907f, -363.71f, 90.8949f, 1.07991f},  //tower point
    {-1302.9f, -316.981f, 113.867f, 2.00713f }, //frostwolf etower
    {-1297.5f, -266.767f, 114.15f, 3.31044f},   //frostwolf wtower
    //bigbanner:
    {555.848f, -84.4151f, 64.4397f, 3.12414f }, //duns
    {679.339f, -136.468f, 73.9626f, -2.16421f }, //dunn
    {208.973f, -365.971f, 66.7409f, -0.244346f }, //icew
    {-155.832f, -449.401f, 52.7306f, 0.610865f }, //stone
    {-572.329f, -262.476f, 88.6496f, -0.575959f }, //icetower
    {-768.199f, -363.105f, 104.537f, 0.10472f }, //towerp
    {-1302.84f, -316.582f, 127.516f, 0.122173f }, //etower
    {-1297.87f, -266.762f, 127.796f, 0.0698132f }, //wtower
    //burning auras towers have 9*179065 captain-buildings have 5*179066+5*179065
    //dunns
    {562.632f, -88.1815f, 61.993f, 0.383972f },
    {562.523f, -74.5028f, 37.9474f, -0.0523599f },
    {558.097f, -70.9842f, 52.4876f, 0.820305f },
    {578.167f, -71.8191f, 38.1514f, 2.72271f },
    {556.028f, -94.9242f, 44.8191f, 3.05433f },
    {572.451f, -94.3655f, 37.9443f, -1.72788f },
    {549.263f, -79.3645f, 44.8191f, 0.436332f },
    {543.513f, -94.4006f, 52.4819f, 0.0349066f },
    {572.149f, -93.7862f, 52.5726f, 0.541052f },
    {582.162f, -81.2375f, 37.9216f, 0.0872665f },
    //dunn
    {664.797f, -143.65f, 64.1784f, -0.453786f},
    {664.505f, -139.452f, 49.6696f, -0.0349067f},
    {676.067f, -124.319f, 49.6726f, -1.01229f},
    {693.004f, -144.025f, 64.1755f, 2.44346f},
    {661.175f, -117.691f, 49.645f, 1.91986f},
    {684.423f, -146.582f, 63.6662f, 0.994838f},
    {682.791f, -127.769f, 62.4155f, 1.09956f},
    {674.576f, -147.101f, 56.5425f, -1.6057f},
    {655.719f, -126.673f, 49.8138f, 2.80998f},
    {0, 0, 0, 0},
    //icew
    {231.503f, -356.688f, 42.3704f, 0.296706f},
    {224.989f, -348.175f, 42.5607f, 1.50098f},
    {205.782f, -351.335f, 56.8998f, 1.01229f},
    {196.605f, -369.187f, 56.3914f, 2.46091f},
    {210.619f, -376.938f, 49.2677f, 2.86234f},
    {209.647f, -352.632f, 42.3959f, -0.698132f},
    {220.65f, -368.132f, 42.3978f, -0.2618f},
    {224.682f, -374.031f, 57.0679f, 0.541052f},
    {200.26f, -359.968f, 49.2677f, -2.89725f},
    {196.619f, -378.016f, 56.9131f, 1.01229f},
    //stone
    {-155.488f, -437.356f, 33.2796f, 2.60054f},
    {-163.441f, -454.188f, 33.2796f, 1.93732f},
    {-143.977f, -445.148f, 26.4097f, -1.8675f},
    {-135.764f, -464.708f, 26.3823f, 2.25147f},
    {-154.076f, -466.929f, 41.0636f, -1.8675f},
    {-149.908f, -460.332f, 26.4083f, -2.09439f},
    {-151.638f, -439.521f, 40.3797f, 0.436332f},
    {-131.301f, -454.905f, 26.5771f, 2.93215f},
    {-171.291f, -444.684f, 40.9211f, 2.30383f},
    {-143.591f, -439.75f, 40.9275f, -1.72788f},
    //iceblood
    {-572.667f, -267.923f, 56.8542f, 2.35619f},
    {-561.021f, -262.689f, 68.4589f, 1.37881f},
    {-572.538f, -262.649f, 88.6197f, 1.8326f},
    {-574.77f, -251.45f, 74.9422f, -1.18682f},
    {-578.625f, -267.571f, 68.4696f, 0.506145f},
    {-571.476f, -257.234f, 63.3223f, 3.10669f},
    {-566.035f, -273.907f, 52.9582f, -0.890118f},
    {-580.948f, -259.77f, 68.4696f, 1.46608f},
    {-568.318f, -267.1f, 75.0008f, 1.01229f},
    {-559.621f, -268.597f, 52.8986f, 0.0523599f},
    //towerp
    {-776.072f, -368.046f, 84.3558f, 2.63545f},
    {-777.564f, -368.521f, 90.6701f, 1.72788f},
    {-765.461f, -357.711f, 90.888f, 0.314159f},
    {-768.763f, -362.735f, 104.612f, 1.81514f},
    {-760.356f, -358.896f, 84.3558f, 2.1293f},
    {-771.967f, -352.838f, 84.3484f, 1.74533f},
    {-773.333f, -364.653f, 79.2351f, -1.64061f},
    {-764.109f, -366.069f, 70.0934f, 0.383972f},
    {-767.103f, -350.737f, 68.7933f, 2.80998f},
    {-760.115f, -353.845f, 68.8633f, 1.79769f},
    //froste
    {-1304.87f, -304.525f, 91.8366f, -0.680679f},
    {-1301.77f, -310.974f, 95.8252f, 0.907571f},
    {-1305.58f, -320.625f, 102.166f, -0.558505f},
    {-1294.27f, -323.468f, 113.893f, -1.67552f},
    {-1302.65f, -317.192f, 127.487f, 2.30383f},
    {-1293.89f, -313.478f, 107.328f, 1.6057f},
    {-1312.41f, -312.999f, 107.328f, 1.5708f},
    {-1311.57f, -308.08f, 91.7666f, -1.85005f},
    {-1314.7f, -322.131f, 107.36f, 0.645772f},
    {-1304.6f, -310.754f, 113.859f, -0.401426f},
    //frostw
    {-1308.24f, -273.26f, 92.0514f, -0.139626f},
    {-1302.26f, -262.858f, 95.9269f, 0.418879f},
    {-1297.28f, -267.773f, 126.756f, 2.23402f},
    {-1299.08f, -256.89f, 114.108f, -2.44346f},
    {-1303.41f, -268.237f, 114.151f, -1.23918f},
    {-1304.43f, -273.682f, 107.612f, 0.244346f},
    {-1309.53f, -265.951f, 92.1418f, -2.49582f},
    {-1295.55f, -263.865f, 105.033f, 0.925024f},
    {-1294.71f, -281.466f, 107.664f, -1.50098f},
    {-1289.69f, -259.521f, 107.612f, -2.19912f},

    //the two buildings of the captains
    //alliance
    {-64.4987f, -289.33f, 33.4616f, -2.82743f},
    {-5.98025f, -326.144f, 38.8538f, 0},
    {-2.67893f, -306.998f, 33.4165f, 0},
    {-60.25f, -309.232f, 50.2408f, -1.46608f},
    {-48.7941f, -266.533f, 47.7916f, 2.44346f},
    {-3.40929f, -306.288f, 33.34f, 0},
    {-48.619f, -266.917f, 47.8168f, 0},
    {-62.9474f, -286.212f, 66.7288f, 0},
    {-5.05132f, -325.323f, 38.8536f, 0},
    {-64.2677f, -289.412f, 33.469f, 0},
//horde
    {-524.276f, -199.6f, 82.8733f, -1.46608f},
    {-518.196f, -173.085f, 102.43f, 0},
    {-500.732f, -145.358f, 88.5337f, 2.44346f},
    {-501.084f, -150.784f, 80.8506f, 0},
    {-518.309f, -163.963f, 102.521f, 2.96706f},
    {-517.053f, -200.429f, 80.759f, 0},
    {-514.361f, -163.864f, 104.163f, 0},
    {-568.04f, -188.707f, 81.55f, 0},
    {-501.775f, -151.581f, 81.2027f, 0},
    {-509.975f, -191.652f, 83.2978f, 0},

//snowfall eyecandy
    {-191.153f, -129.868f, 78.5595f, -1.25664f },
    {-201.282f, -134.319f, 78.6753f, -0.942478f },
    {-215.981f, -91.4101f, 80.8702f, -1.74533f },
    {-200.465f, -96.418f, 79.7587f, 1.36136f },
    //mine supplies
    //irondeep
    {870.899f, -388.434f, 61.6406f, -1.22173f},
    {825.214f, -320.174f, 63.712f, -2.82743f},
    {837.117f, -452.556f, 47.2331f, -3.12414f},
    {869.755f, -448.867f, 52.5448f, -0.855212f},
    {949.877f, -458.198f, 56.4874f, 0.314159f},
    {900.35f, -479.024f, 58.3553f, 0.122173f},
    {854.449f, -442.255f, 50.6589f, 0.401426f},
    {886.685f, -442.358f, 54.6962f, -1.22173f},
    {817.509f, -457.331f, 48.4666f, 2.07694f},
    {793.411f, -326.281f, 63.1117f, -2.79253f},
    //coldtooth
    {-934.212f, -57.3517f, 80.277f, -0.0174535f},
    {-916.281f, -36.8579f, 77.0227f, 0.122173f},
    {-902.73f, -103.868f, 75.4378f, -1.58825f},
    {-900.514f, -143.527f, 75.9686f, 1.8675f},
    {-862.882f, -0.353299f, 72.1526f, -2.51327f},
    {-854.932f, -85.9184f, 68.6056f, -2.04204f},
    {-851.833f, -118.959f, 63.8672f, -0.0698131f},
    {-849.832f, -20.8421f, 70.4672f, -1.81514f},
    {-844.25f, -60.0374f, 72.1031f, -2.19912f},
    {-820.644f, -136.043f, 63.1977f, 2.40855f},
    {-947.642f, -208.807f, 77.0101f, 1.36136f},
    {-951.394f, -193.695f, 67.634f, 0.802851f}
};

Position const BG_AV_DoorPositons[2] =
{
    {780.487f, -493.024f, 99.9553f, 3.0976f},   //alliance
    {-1375.193f, -538.981f, 55.2824f, 0.72178f} //horde
};

//creaturestuff starts here
//is related to BG_AV_CreaturePos
enum BG_AV_CreaturePlace
{
    AV_CPLACE_SPIRIT_STORM_AID      = 0,
    AV_CPLACE_SPIRIT_STORM_GRAVE    = 1,
    AV_CPLACE_SPIRIT_STONE_GRAVE    = 2,
    AV_CPLACE_SPIRIT_SNOWFALL       = 3,
    AV_CPLACE_SPIRIT_ICE_GRAVE      = 4,
    AV_CPLACE_SPIRIT_FROSTWOLF      = 5,
    AV_CPLACE_SPIRIT_FROST_HUT      = 6,
    AV_CPLACE_SPIRIT_MAIN_ALLIANCE  = 7,
    AV_CPLACE_SPIRIT_MAIN_HORDE     = 8,
//I don't add a variable for all 4 positions... I think one is enough to compute the rest
    AV_CPLACE_DEFENSE_STORM_AID      = 9,
    AV_CPLACE_DEFEMSE_STORM_GRAVE    = 13,
    AV_CPLACE_DEFENSE_STONE_GRAVE    = 17,
    AV_CPLACE_DEFENSE_SNOWFALL       = 21,
    AV_CPLACE_DEFENSE_FROSTWOLF      = 25,
    AV_CPLACE_DEFENSE_ICE_GRAVE      = 29,
    AV_CPLACE_DEFENSE_FROST_HUT      = 33,

    AV_CPLACE_DEFENSE_DUN_S          = 37,
    AV_CPLACE_DEFENSE_DUN_N          = 41,
    AV_CPLACE_DEFENSE_ICEWING        = 45,
    AV_CPLACE_DEFENSE_STONE_TOWER    = 49,
    AV_CPLACE_DEFENSE_ICE_TOWER      = 53,
    AV_CPLACE_DEFENSE_TOWERPOINT     = 57,
    AV_CPLACE_DEFENSE_FROST_E        = 61,
    AV_CPLACE_DEFENSE_FROST_t        = 65,

    AV_CPLACE_A_MARSHAL_SOUTH       = 69,
    AV_CPLACE_A_MARSHAL_NORTH       = 70,
    AV_CPLACE_A_MARSHAL_ICE         = 71,
    AV_CPLACE_A_MARSHAL_STONE       = 72,
    AV_CPLACE_H_MARSHAL_ICE         = 73,
    AV_CPLACE_H_MARSHAL_TOWER       = 74,
    AV_CPLACE_H_MARSHAL_ETOWER      = 75,
    AV_CPLACE_H_MARSHAL_WTOWER      = 76,
    //irondeep
    //miner:
    AV_CPLACE_MINE_N_1_MIN      = 77,
    AV_CPLACE_MINE_N_1_MAX      = 136,
    //special types
    AV_CPLACE_MINE_N_2_MIN      = 137,
    AV_CPLACE_MINE_N_2_MAX      = 192,
    //boss
    AV_CPLACE_MINE_N_3          = 193,
    //coldtooth
    //miner:
    AV_CPLACE_MINE_S_1_MIN      = 194,
    AV_CPLACE_MINE_S_1_MAX      = 250,
    //special types
    AV_CPLACE_MINE_S_2_MIN      = 251,
    AV_CPLACE_MINE_S_2_MAX      = 289,
    //vermin
    AV_CPLACE_MINE_S_S_MIN      = 290,
    AV_CPLACE_MINE_S_S_MAX      = 299,
    //boss
    AV_CPLACE_MINE_S_3          = 300,

    //herald
    AV_CPLACE_HERALD          = 301,

    //node aura triggers
    AV_CPLACE_TRIGGER01       = 302,
    AV_CPLACE_TRIGGER02       = 303,
    AV_CPLACE_TRIGGER03       = 304,
    AV_CPLACE_TRIGGER04       = 305,
    AV_CPLACE_TRIGGER05       = 306,
    AV_CPLACE_TRIGGER06       = 307,
    AV_CPLACE_TRIGGER07       = 308,
    AV_CPLACE_TRIGGER08       = 309,
    AV_CPLACE_TRIGGER09       = 310,
    AV_CPLACE_TRIGGER10       = 311,
    AV_CPLACE_TRIGGER11       = 312,
    AV_CPLACE_TRIGGER12       = 313,
    AV_CPLACE_TRIGGER13       = 314,
    AV_CPLACE_TRIGGER14       = 315,
    AV_CPLACE_TRIGGER15       = 316,

    //boss, captain triggers
    AV_CPLACE_TRIGGER16       = 317,
    AV_CPLACE_TRIGGER17       = 318,
    AV_CPLACE_TRIGGER18       = 319,
    AV_CPLACE_TRIGGER19       = 320,

    AV_CPLACE_MAX = 321
};

Position const BG_AV_CreaturePos[AV_CPLACE_MAX] =
{
    //spiritguides
    {643.000000f, 44.000000f, 69.740196f, -0.001854f},
    {676.000000f, -374.000000f, 30.000000f, -0.001854f},
    {73.417755f, -496.433105f, 48.731918f, -0.001854f},
    {-157.409195f, 31.206272f, 77.050598f, -0.001854f},
    {-531.217834f, -405.231384f, 49.551376f, -0.001854f},
    {-1090.476807f, -253.308670f, 57.672371f, -0.001854f},
    {-1496.065063f, -333.338409f, 101.134804f, -0.001854f},
    {873.001770f, -491.283630f, 96.541931f, -0.001854f},
    {-1437.670044f, -610.088989f, 51.161900f, -0.001854f},
 //grave
 //firstaid
    {635.17f, -29.5594f, 46.5056f, 4.81711f},
    {642.488f, -32.9437f, 46.365f, 4.67748f},
    {642.326f, -27.9442f, 46.9211f, 4.59022f},
    {635.945f, -33.6171f, 45.7164f, 4.97419f},
   //stormpike
    {669.272f, -297.304f, 30.291f, 4.66604f},
    {674.08f, -292.328f, 30.4817f, 0.0918785f},
    {667.01f, -288.532f, 29.8809f, 1.81583f},
    {664.153f, -294.042f, 30.2851f, 3.28531f},
  //stone
    {81.7027f, -406.135f, 47.7843f, 0.598464f},
    {78.1431f, -409.215f, 48.0401f, 5.05953f},
    {73.4135f, -407.035f, 46.7527f, 3.34736f},
    {78.2258f, -401.859f, 46.4202f, 2.05852f},
  //snowfall
    {-207.412f, -110.616f, 78.7959f, 2.43251f},
    {-197.95f, -112.205f, 78.5686f, 6.22441f},
    {-202.709f, -116.829f, 78.4358f, 5.13742f},
    {-202.059f, -108.314f, 78.5783f, 5.91968f},
  //ice
    {-615.501f, -393.802f, 60.4299f, 3.06147f},
    {-608.513f, -392.717f, 62.5724f, 2.06323f},
    {-609.769f, -400.072f, 60.7174f, 5.22367f},
    {-616.093f, -398.293f, 60.5628f, 3.73613f},
  //frost
    {-1077.7f, -340.21f, 55.4682f, 6.25569f},
    {-1082.74f, -333.821f, 54.7962f, 2.05459f},
    {-1090.66f, -341.267f, 54.6768f, 3.27746f},
    {-1081.58f, -344.63f, 55.256f, 4.75636f},
  //frost hut
    {-1408.95f, -311.69f, 89.2536f, 4.49954f},
    {-1407.15f, -305.323f, 89.1993f, 2.86827f},
    {-1400.64f, -304.3f, 89.7008f, 1.0595f},
    {-1400.4f, -311.35f, 89.3028f, 4.99434f},
  //towers
  //dun south - OK
    {569.395f, -101.064f, 52.8296f, 2.34974f},
    {574.85f, -92.9842f, 52.5869f, 3.09325f},
    {575.411f, -83.597f, 52.3626f, 6.26573f},
    {571.352f, -75.6582f, 52.479f, 0.523599f},
    //dun north - OK
    {668.60f, -122.53f, 64.12f, 2.34f}, /// @todo: To be confirm - Not completely okay
    {662.253f, -129.105f, 64.1794f, 2.77507f},
    {661.209f, -138.877f, 64.2251f, 3.38594f},
    {665.481f, -146.857f, 64.1271f, 3.75246f},
    //icewing - OK
    {225.228f, -368.909f, 56.9983f, 6.23806f},
    {191.36f, -369.899f, 57.1524f, 3.24631f},
    {215.518f, -384.019f, 56.9889f, 5.09636f},
    {199.625f, -382.177f, 56.8691f, 4.08407f},
    //stone
    {-172.851f, -452.366f, 40.8725f, 3.31829f},
    {-147.147f, -435.053f, 40.8022f, 0.599238f},
    {-169.456f, -440.325f, 40.985f, 2.59101f},
    {-163.494f, -434.904f, 41.0725f, 1.84174f},
    //ice - OK
    {-573.522f, -271.854f, 75.0078f, 3.9619f},
    {-565.616f, -269.051f, 74.9952f, 5.02655f},
    {-562.825f, -261.087f, 74.9898f, 5.95157f},
    {-569.176f, -254.446f, 74.8771f, 0.820305f},
    //towerpoint
    {-763.04f, -371.032f, 90.7933f, 5.25979f},
    {-759.764f, -358.264f, 90.8681f, 0.289795f},
    {-768.808f, -353.056f, 90.8811f, 1.52601f},
    {-775.944f, -362.639f, 90.8949f, 2.59573f},
    //frost etower
    {-1294.13f, -313.045f, 107.328f, 0.270162f},
    {-1306.5f, -308.105f, 113.767f, 1.78755f},
    {-1294.78f, -319.966f, 113.79f, 5.94545f},
    {-1294.83f, -312.241f, 113.799f, 0.295293f},
    //frost wtower
    {-1300.96f, -275.111f, 114.058f, 4.12804f},
    {-1302.41f, -259.256f, 114.065f, 1.67602f},
    {-1287.97f, -262.087f, 114.165f, 6.18264f},
    {-1291.59f, -271.166f, 114.151f, 5.28257f},

    //alliance marshall
    {721.104f, -7.64155f, 50.7046f, 3.45575f}, // south
    {723.058f, -14.1548f, 50.7046f, 3.40339f}, // north
    {715.691f, -4.72233f, 50.2187f, 3.47321f}, // icewing
    {720.046f, -19.9413f, 50.2187f, 3.36849f}, // stone
/// horde @todo: Confirm positions
    {-1363.99f, -221.99f, 98.4053f, 4.93012f},
    {-1370.96f, -223.532f, 98.4266f, 4.93012f},
    {-1378.37f, -228.614f, 99.3546f, 5.38565f},
    {-1358.02f, -228.998f, 98.868f, 3.87768f},

 //irondeep mine
 //Irondeep Trogg
    {971.671f, -442.657f, 57.6951f, 3.1765f},
    {969.979f, -457.148f, 58.1119f, 4.5204f},
    {958.692f, -333.477f, 63.2276f, 5.77704f},
    {957.113f, -325.92f, 61.7589f, 1.13446f},
    {948.25f, -448.268f, 56.9009f, 5.60251f},
    {934.727f, -385.802f, 63.0344f, 3.75246f},
    {931.751f, -403.458f, 59.6737f, 5.63741f},
    {931.146f, -359.666f, 66.0294f, 3.9619f},
    {929.702f, -412.401f, 56.8776f, 5.89921f},
    {926.849f, -379.074f, 63.5286f, 2.0944f},
    {921.972f, -358.597f, 66.4313f, 2.93215f},
    {921.449f, -341.981f, 67.1264f, 3.4383f},
    {921.1f, -395.812f, 60.4615f, 2.71695f},
    {919.274f, -394.986f, 60.3478f, 2.71696f},
    {916.852f, -393.891f, 60.1726f, 2.71695f},
    {914.568f, -326.21f, 66.1733f, 2.25147f},
    {913.064f, -395.773f, 60.1364f, 4.41568f},
    {909.246f, -474.576f, 58.2067f, 0.226893f},
    {909.246f, -474.576f, 58.2901f, 0.226893f},
    {907.209f, -428.267f, 59.8065f, 1.8675f},
    {905.973f, -459.528f, 58.7594f, 1.37189f},
    {905.067f, -396.074f, 60.2085f, 5.07891f},
    {901.809f, -457.709f, 59.0116f, 3.52557f},
    {900.962f, -427.44f, 59.0842f, 1.50098f},
    {897.929f, -471.742f, 59.7729f, 2.54818f},
    {893.376f, -343.171f, 68.1499f, 5.35816f},
    {890.584f, -406.049f, 61.1925f, 5.67232f},
    {888.208f, -332.564f, 68.148f, 1.93732f},
    {887.647f, -391.537f, 61.8734f, 1.37881f},
    {885.109f, -343.338f, 67.0867f, 3.78979f},
    {881.618f, -419.948f, 53.5228f, 0.593412f},
    {878.675f, -345.36f, 66.1052f, 3.45651f},
    {877.127f, -351.8f, 66.5296f, 5.74213f},
    {876.778f, -345.97f, 65.7724f, 3.45262f},
    {874.577f, -414.786f, 52.7817f, 1.67552f},
    {868.247f, -343.136f, 64.9894f, 1.6057f},
    {859.03f, -367.231f, 47.4655f, 0.0174533f},
    {857.513f, -351.817f, 65.1867f, 4.39823f},
    {852.632f, -372.416f, 48.1657f, 3.66519f},
    {849.86f, -340.944f, 66.2447f, 0.401426f},
    {847.99f, -386.287f, 60.9277f, 2.32374f},
    {847.601f, -423.072f, 50.0852f, 4.57276f},
    {847.135f, -411.307f, 50.2106f, 1.5708f},
    {835.077f, -379.418f, 48.2755f, 5.93412f},
    {834.87f, -453.304f, 47.9075f, 0.226893f},
    {834.634f, -365.981f, 62.8801f, 1.32645f},
    {834.354f, -355.526f, 48.1491f, 6.07375f},
    {833.702f, -327.506f, 65.0439f, 0.331613f},
    {833.151f, -374.228f, 63.0938f, 3.66519f},
    {831.711f, -346.785f, 47.2975f, 0.226893f},
    {827.874f, -413.624f, 48.5818f, 1.49241f},
    {827.728f, -415.483f, 48.5593f, 1.49238f},
    {827.016f, -424.543f, 48.2856f, 1.49236f},
    {823.222f, -334.283f, 65.6306f, 4.88692f},
    {821.892f, -464.723f, 48.9451f, 4.66003f},
    {821.006f, -387.635f, 49.0728f, 3.15905f},
    {817.26f, -447.432f, 49.4308f, 2.18166f},
    {805.399f, -320.146f, 52.7712f, 0.296706f},
    {801.405f, -328.055f, 53.0195f, 4.31096f},
    //irondeep skullthumber irondeep shaman
    {955.812f, -440.302f, 55.3411f, 3.19395f},
    {937.378f, -377.816f, 65.3919f, 3.56047f},
    {925.059f, -331.347f, 65.7564f, 3.66519f},
    {922.918f, -396.634f, 60.3942f, 2.71695f},
    {909.99f, -462.154f, 59.0811f, 3.7001f},
    {907.893f, -388.787f, 61.7923f, 5.74213f},
    {898.801f, -437.105f, 58.5266f, 0.959931f},
    {884.237f, -407.597f, 61.566f, 0.820305f},
    {880.744f, -344.683f, 66.4086f, 3.4644f},
    {876.047f, -341.857f, 65.8743f, 4.45059f},
    {874.674f, -402.077f, 61.7573f, 0.26341f},
    {871.914f, -404.209f, 62.1269f, 6.06163f},
    {871.606f, -403.665f, 62.0795f, 0.765774f},
    {871.561f, -404.114f, 62.1297f, 0.00981727f},
    {871.528f, -404.248f, 62.1455f, 0.498032f},
    {871.493f, -404.122f, 62.1331f, 5.65727f},
    {871.282f, -403.843f, 62.1108f, 0.788382f},
    {868.294f, -392.395f, 61.4772f, 4.38685f},
    {868.256f, -392.363f, 61.4803f, 0.732738f},
    {867.804f, -392.51f, 61.5089f, 2.30167f},
    {867.612f, -392.371f, 61.524f, 2.86149f},
    {858.593f, -439.614f, 50.2184f, 0.872665f},
    {851.471f, -362.52f, 47.314f, 4.06662f},
    {846.939f, -347.279f, 66.2876f, 0.942478f},
    {842.08f, -421.775f, 48.2659f, 1.0821f},
    {838.358f, -371.212f, 63.3299f, 4.04916f},
    {827.57f, -417.483f, 48.4538f, 1.49237f},
    {827.012f, -457.397f, 48.9331f, 2.35619f},
    {825.535f, -322.373f, 63.9357f, 4.76475f},
    {867.635f, -443.605f, 51.3347f, 1.38626f},
    {957.293f, -455.039f, 56.7395f, 5.79449f},
    {950.077f, -326.672f, 61.6552f, 5.48033f},
    {936.692f, -356.78f, 65.9835f, 2.75762f},
    {926.475f, -419.345f, 56.1833f, 2.0944f},
    {924.729f, -397.453f, 60.213f, 2.71695f},
    {902.195f, -475.891f, 58.312f, 1.39626f},
    {897.464f, -338.758f, 68.1715f, 2.94961f},
    {884.237f, -407.597f, 61.566f, 0.820305f},
    {882.517f, -344.111f, 66.7887f, 3.46962f},
    {881.437f, -400.254f, 61.2028f, 0.263427f},
    {880.156f, -400.678f, 61.3113f, 3.41373f},
    {877.989f, -418.051f, 52.9753f, 4.46804f},
    {871.212f, -404.12f, 62.1433f, 3.6554f},
    {871.036f, -404.119f, 62.2237f, 4.50295f},
    {857.396f, -395.766f, 61.263f, 4.78684f},
    {857.276f, -395.395f, 61.2418f, 0.0845553f},
    {857.231f, -394.577f, 61.2174f, 1.96817f},
    {857.108f, -395.682f, 61.2317f, 4.87022f},
    {856.709f, -395.28f, 61.1814f, 2.54913f},
    {850.922f, -390.399f, 60.8771f, 2.85405f},
    {847.556f, -388.228f, 60.9438f, 2.56872f},
    {842.031f, -384.663f, 61.6028f, 2.56871f},
    {832.035f, -389.301f, 47.5567f, 2.11185f},
    {827.415f, -419.468f, 48.3322f, 1.49232f},
    {826.402f, -349.454f, 47.2722f, 1.51844f},
    {817.83f, -455.715f, 48.4207f, 0.925025f},
    {808.953f, -325.964f, 52.4043f, 3.01942f},
    // Morloch
    {865.554f, -438.735f, 50.7333f, 2.12431f},
    //coldtooth mine
    //miner/digger
    {-917.648f, -46.8922f, 77.0872f, 5.27089f},
    {-912.689f, -45.4494f, 76.2277f, 4.60767f},
    {-905.455f, -84.5179f, 75.3642f, 3.29867f},
    {-904.332f, -111.509f, 75.5925f, 2.47837f},
    {-904.27f, -160.419f, 61.9876f, 3.61192f},
    {-904.023f, -90.4558f, 75.3706f, 3.40339f},
    {-978.678f, -37.3136f, 75.8364f, 2.84489f},
    {-973.076f, -36.5013f, 77.5047f, 1.0821f},
    {-963.951f, -87.734f, 81.5555f, 0.575959f},
    {-961.941f, -90.7252f, 81.6629f, 0.820305f},
    {-957.623f, -186.582f, 66.6021f, 1.95477f},
    {-952.476f, -179.778f, 78.6771f, 4.5204f},
    {-950.427f, -115.007f, 79.6127f, 3.68264f},
    {-950.25f, -151.95f, 79.4598f, -1.81423f},
    {-950.169f, -188.099f, 66.6184f, 5.55015f},
    {-949.944f, -142.977f, 80.5382f, 2.70526f},
    {-947.854f, -170.5f, 79.7618f, 0.942478f},
    {-946.738f, -139.567f, 80.0904f, 2.3911f},
    {-945.503f, -65.0654f, 79.7907f, 5.02655f},
    {-943.678f, -110.986f, 80.2557f, 0.959931f},
    {-942.993f, -56.9881f, 79.8915f, 5.65487f},
    {-938.197f, -155.838f, 61.3111f, 1.65806f},
    {-930.488f, -214.524f, 72.1431f, 2.1236f},
    {-929.947f, -154.449f, 61.5084f, 1.67552f},
    {-927.412f, -135.313f, 61.1987f, 3.29867f},
    {-920.677f, -156.859f, 62.8033f, 3.15306f},
    {-916.75f, -136.094f, 62.2357f, 0.0698132f},
    {-915.319f, -132.718f, 62.562f, 1.16984f},
    {-913.589f, -146.794f, 76.9366f, 1.8675f},
    {-907.572f, -148.937f, 76.6898f, 4.76475f},
    {-902.02f, -64.6174f, 73.9707f, 1.19169f},
    {-899.489f, -61.7252f, 73.2498f, 5.09636f},
    {-894.792f, -127.141f, 75.3834f, 6.14356f},
    {-892.408f, -162.525f, 64.1212f, 2.69884f},
    {-892.326f, -123.158f, 76.0318f, 5.5676f},
    {-888.468f, -148.462f, 61.8012f, 1.65806f},
    {-883.268f, -159.738f, 63.5311f, 5.20108f},
    {-877.76f, -118.07f, 65.215f, 2.94961f},
    {-876.792f, -128.646f, 64.1045f, 3.40339f},
    {-874.901f, -36.6579f, 69.4246f, 2.00713f},
    {-874.856f, -151.351f, 62.7537f, 3.57875f},
    {-872.135f, -150.08f, 62.7513f, 3.57201f},
    {-870.288f, -149.217f, 62.5413f, 3.56624f},
    {-870.03f, -6.27443f, 70.3867f, 2.3911f},
    {-869.023f, -82.2118f, 69.5848f, 3.22886f},
    {-866.354f, -40.2455f, 70.842f, 0.0698132f},
    {-865.305f, -152.302f, 63.5044f, 4.86947f},
    {-861.926f, -79.0519f, 71.4178f, 0.20944f},
    {-857.292f, -152.277f, 63.2114f, 4.18879f},
    {-853.357f, -0.696194f, 72.0655f, 0.994838f},
    {-850.685f, -14.2596f, 70.2298f, 0.20944f},
    {-839.987f, -67.7695f, 72.7916f, 4.93928f},
    {-839.199f, -57.0558f, 73.4891f, 1.67552f},
    {-836.963f, -153.224f, 63.3821f, 4.46804f},
    {-832.721f, -67.7555f, 72.9062f, 4.99164f},
    {-821.496f, -143.095f, 63.1292f, 0.541052f},
    {-818.829f, -153.004f, 62.1757f, 6.12611f},
    //special
    {-954.622f, -110.958f, 80.7911f, 6.24828f},
    {-951.477f, -53.9647f, 80.0235f, 5.32325f},
    {-946.812f, -126.04f, 78.8601f, 5.15265f},
    {-940.689f, -140.707f, 79.9225f, 2.79253f},
    {-933.954f, -159.632f, 60.778f, 2.56563f},
    {-922.537f, -130.291f, 61.3756f, 4.95674f},
    {-915.862f, -151.74f, 76.9427f, 0.942478f},
    {-888.321f, -159.831f, 62.5303f, 1.20428f},
    {-874.361f, -42.4751f, 69.4316f, 0.785398f},
    {-873.19f, -50.4899f, 70.0568f, -2.41288f},
    {-868.511f, -148.386f, 62.3547f, 3.57875f},
    {-868.44f, -121.649f, 64.5056f, 3.33358f},
    {-868.324f, -77.7196f, 71.4768f, 5.41052f},
    {-859.846f, -19.6549f, 70.7304f, 1.97222f},
    {-828.05f, -150.508f, 62.2019f, 2.14675f},
    {-826.254f, -58.6911f, 72.0041f, 3.68264f},
    {-976.086f, -44.1775f, 76.029f, 1.46608f},
    {-971.864f, -87.4223f, 81.4954f, 5.8294f},
    {-966.551f, -74.1111f, 80.0243f, 4.2129f},
    {-958.509f, -173.652f, 77.9013f, 6.24828f},
    {-951.511f, -181.242f, 65.529f, 4.39823f},
    {-940.967f, -186.243f, 77.698f, 1.28164f},
    {-930.004f, -65.0898f, 79.077f, 0.0581657f},
    {-920.864f, -40.2009f, 78.256f, 5.16617f},
    {-919.089f, -148.021f, 62.0317f, 2.59327f},
    {-901.516f, -116.329f, 75.6876f, 0.471239f},
    {-897.864f, -84.4348f, 74.083f, 3.00197f},
    {-897.617f, -52.0457f, 71.9503f, 4.36332f},
    {-894.891f, -153.951f, 61.6827f, 3.23569f},
    {-893.933f, -111.625f, 75.6591f, 4.22536f},
    {-883.265f, -152.854f, 61.8384f, 0.0941087f},
    {-868.293f, -147.243f, 62.1097f, 3.2056f},
    {-867.501f, -11.8709f, 70.018f, 6.14356f},
    {-866.699f, -147.54f, 62.1646f, 3.57878f},
    {-866.566f, -91.1916f, 67.4414f, 4.56707f},
    {-857.272f, -141.142f, 61.7356f, 4.17134f},
    {-847.446f, -98.0061f, 68.5131f, 3.24631f},
    {-837.026f, -140.729f, 62.5141f, 5.51524f},
    {-824.204f, -65.053f, 72.3381f, 3.01942f},
    //vermin (s.th special for this mine)
    {-951.955f, -197.5f, 77.212f, 5.63741f},
    {-944.837f, -199.608f, 77.0737f, 4.97419f},
    {-933.494f, -209.063f, 73.7803f, 5.88176f},
    {-929.666f, -201.308f, 73.7032f, 5.02655f},
    {-978.997f, -249.356f, 65.4345f, 5.05464f},
    {-974.565f, -224.828f, 69.5858f, 4.88846f},
    {-946.514f, -259.239f, 66.0874f, 3.78132f},
    {-918.402f, -250.439f, 69.5271f, 2.21352f},
    {-910.14f, -229.959f, 72.9279f, 0.27677f},
    {-851.563f, -88.6527f, 68.5983f, 3.61896f},
    //boss
    {-848.902f, -92.931f, 68.6325f, 3.33350f},
    //herald
    {-48.459f, -288.802f, 55.47f, 1.0f},
    //triggers
    {637.083f, -32.6603f, 45.9715f, 1.14353f},         //firstaid_station
    {669.007f, -294.078f, 30.2909f, 2.77507f},     //stormpike_grave
    {77.8013f, -404.7f, 46.7549f, -0.872665f},     //stoneheart_grave
    {-202.581f, -112.73f, 78.4876f, -0.715585f},   //snowfall_grave
    {-611.962f, -396.17f, 60.8351f, 2.53682f},     //iceblood_grave
    {-1082.45f, -346.823f, 54.9219f, -1.53589f},   //frostwolf_grave
    {-1402.21f, -307.431f, 89.4424f, 0.191986f},   //frostwolf_hut
    {553.779f, -78.6566f, 51.9378f, -1.22173f},    //dunbaldar_south
    {674.001f, -143.125f, 63.6615f, 0.994838f},    //dunbaldar_north
    {203.281f, -360.366f, 56.3869f, -0.925024f},    //icewing_bunker
    {-152.437f, -441.758f, 40.3982f, -1.95477f},   //stoneheart_bunker
    {-571.88f, -262.777f, 75.0087f, -0.802851f},   //iceblood_tower
    {-768.907f, -363.71f, 90.8949f, 1.07991f},     //tower_point
    {-1302.9f, -316.981f, 113.867f, 2.00713f},     //frostwolf_etower
    {-1297.5f, -266.767f, 114.15f, 3.31044f},      //frostwolf_wtower
    {-57.7891f, -286.597f, 15.6479f, 6.02139f},    //AV_NPC_A_CAPTAIN balinda
    {722.43f, -10.9982f, 50.7046f, 3.42085f},      //AV_NPC_A_BOSS vanndar
    {-545.23f, -165.35f, 57.7886f, 3.01145f},      //AV_NPC_H_CAPTAIN galvangar
    {-1370.9f, -219.793f, 98.4258f, 5.04381f}      //AV_NPC_H_BOSS drek thar
};

enum BG_AV_CreatureIds
{
    AV_NPC_A_TOWERDEFENSE  = 0,     // stormpike bowman
    AV_NPC_A_GRAVEDEFENSE0 = 1,     // stormpike Defender
    AV_NPC_A_GRAVEDEFENSE1 = 2,     // seasoned defender
    AV_NPC_A_GRAVEDEFENSE2 = 3,     // veteran defender
    AV_NPC_A_GRAVEDEFENSE3 = 4,     // champion defender
    AV_NPC_A_CAPTAIN       = 5,     // balinda
    AV_NPC_A_BOSS          = 6,     // vanndar

    AV_NPC_H_TOWERDEFENSE  = 7,     // frostwolf bowman
    AV_NPC_H_GRAVEDEFENSE0 = 8,     // frostwolf guardian
    AV_NPC_H_GRAVEDEFENSE1 = 9,     // seasoned guardian
    AV_NPC_H_GRAVEDEFENSE2 = 10,    // veteran guardian
    AV_NPC_H_GRAVEDEFENSE3 = 11,    // champion guardian
    AV_NPC_H_CAPTAIN       = 12,    // galvangar
    AV_NPC_H_BOSS          = 13,    // drek thar

    AV_NPC_A_MARSHAL_SOUTH = 14,
    AV_NPC_MARSHAL_NORTH   = 15,
    AV_NPC_A_MARSHAL_ICE   = 16,
    AV_NPC_A_MARSHAL_STONE = 17,
    AV_NPC_H_MARSHAL_ICE   = 18,
    AV_NPC_H_MARSHAL_TOWER = 19,
    AV_NPC_MARSHAL_ETOWER  = 20,
    AV_NPC_H_MARSHAL_WTOWER= 21,
    AV_NPC_N_MINE_N_1      = 22,
    AV_NPC_N_MINE_N_2      = 23,
    AV_NPC_N_MINE_N_3      = 24,
    AV_NPC_N_MINE_N_4      = 25,
    AV_NPC_N_MINE_A_1      = 26,
    AV_NPC_N_MINE_A_2      = 27,
    AV_NPC_N_MINE_A_3      = 28,
    AV_NPC_N_MINE_A_4      = 29,
    AV_NPC_N_MINE_H_1      = 30,
    AV_NPC_N_MINE_H_2      = 31,
    AV_NPC_N_MINE_H_3      = 32,
    AV_NPC_N_MINE_H_4      = 33,
    AV_NPC_S_MINE_N_1      = 34,
    AV_NPC_S_MINE_N_2      = 35,
    AV_NPC_S_MINE_N_3      = 36,
    AV_NPC_S_MINE_N_4      = 37,
    AV_NPC_S_MINE_N_S      = 38,
    AV_NPC_S_MINE_A_1      = 39,
    AV_NPC_S_MINE_A_2      = 40,
    AV_NPC_S_MINE_A_3      = 41,
    AV_NPC_S_MINE_A_4      = 42,
    AV_NPC_S_MINE_H_1      = 43,
    AV_NPC_S_MINE_H_2      = 44,
    AV_NPC_S_MINE_H_3      = 45,
    AV_NPC_S_MINE_H_4      = 46,
    AV_NPC_HERALD          = 47,
    AV_NPC_INFO_MAX        = 48
};

//entry, team, minlevel, maxlevel
/// @todo: this array should be removed, the only needed things are the entrys (for spawning(?) and handlekillunit)
const uint32 BG_AV_CreatureInfo[AV_NPC_INFO_MAX][4] =
{
    { 12050, 1216, 58, 58 }, //Stormpike Defender
    { 13326, 1216, 59, 59 }, //Seasoned Defender
    { 13331, 1216, 60, 60 }, //Veteran Defender
    { 13422, 1216, 61, 61 }, //Champion Defender
    { 13358, 1216, 59, 60 }, //Stormpike Bowman /// @todo: Confirm if this is correct. Author assumpted 60, 61 & 69, 70, but wouldn't work here
    { 11949, 469, 0, 0}, //not spawned with this data, but used for handlekillunit
    { 11948, 469, 0, 0}, //not spawned with this data, but used for handlekillunit
    { 12053, 1214, 58, 58 }, //Frostwolf Guardian
    { 13328, 1214, 59, 59 }, //Seasoned Guardian
    { 13332, 1214, 60, 60 }, //Veteran Guardian
    { 13421, 1214, 61, 61 }, //Champion Guardian
    { 13359, 1214, 59, 60 }, //Frostwolf Bowman
    { 11947, 67, 0, 0}, //not spawned with this data, but used for handlekillunit
    { 11946, 67, 0, 0}, //not spawned with this data, but used for handlekillunit
    { 14763, 1534, 60, 60 }, //Dun Baldar South Marshal
    { 14762, 1534, 60, 60 }, //Dun Baldar North Marshal
    { 14764, 1534, 60, 60 }, //Icewing Marshal
    { 14765, 1534, 60, 60 }, //Stonehearth Marshal

    { 14773, 1214, 60, 60 }, //Iceblood Warmaster
    { 14776, 1214, 60, 60 }, //Tower Point Warmaster
    { 14772, 1214, 60, 60 }, //East Frostwolf Warmaster
    { 14777, 1214, 60, 60 }, //West Frostwolf Warmaster

    { 10987, 59, 52, 53 }, //Irondeep Trogg
    { 11600, 59, 53, 54 }, //Irondeep Shaman
    { 11602, 59, 54, 55 }, //Irondeep Skullthumper
    { 11657, 59, 58, 58 }, //Morloch

    {13396, 469, 52, 53}, // irondeep alliance /// @todo: Correct and give correct ids
    {13080, 469, 53, 54},
    {13098, 469, 54, 55},
    {13078, 469, 58, 58},

    {13397, 67, 52, 53}, //irondeep horde
    {13099, 67, 53, 54},
    {13081, 67, 54, 55},
    {13079, 67, 58, 58},

    { 11603, 59, 52, 53 }, //south mine neutral
    { 11604, 59, 53, 54 },
    { 11605, 59, 54, 55 },
    { 11677, 59, 58, 58 },
    { 10982, 59, 52, 53 }, //vermin

    {13317, 469, 52, 53}, //alliance
    {13096, 469, 54, 55}, //explorer
    {13087, 469, 54, 55}, //invader
    {13086, 469, 58, 58},

    {13316, 67, 52, 53}, //horde
    {13097, 67, 54, 55}, //surveypr
    {13089, 67, 54, 55}, //guard
    {13088, 67, 58, 58},
    {14848, 67, 58, 58} //Herald
};

//x, y, z, o, static_creature_info-id
const float BG_AV_StaticCreaturePos[AV_STATICCPLACE_MAX][5] =
{
    //static creatures
    {-1235.31f, -340.777f, 60.5088f, 3.31613f, 0 }, //2225 - Zora Guthrek
    {-1244.02f, -323.795f, 61.0485f, 5.21853f, 1 }, //3343 - Grelkor
    {-1235.16f, -332.302f, 60.2985f, 2.96706f, 2 }, //3625 - Rarck
    {587.303f, -42.8257f, 37.5615f, 5.23599f, 3 }, //4255 - Brogus Thunderbrew
    {643.635f, -58.3987f, 41.7405f, 4.72984f, 4 }, //4257 - Lana Thunderbrew
    {591.464f, -44.452f, 37.6166f, 5.65487f, 5 }, //5134 - Jonivera Farmountain
    {608.515f, -33.3935f, 42.0003f, 5.41052f, 6 }, //5135 - Svalbrad Farmountain
    {617.656f, -32.0701f, 42.7168f, 4.06662f, 7 }, //5139 - Kurdrum Barleybeard
    {-1183.76f, -268.295f, 72.8233f, 3.28122f, 8 }, //10364 - Yaelika Farclaw
    {-1187.86f, -275.31f, 73.0481f, 3.63028f, 9 }, //10367 - Shrye Ragefist
    {-1008.42f, -368.006f, 55.3426f, 5.95647f, 10 }, //10981 - Frostwolf
    {-1091.92f, -424.28f, 53.0139f, 2.93958f, 10 }, //10981 - Frostwolf
    {-558.455f, -198.768f, 58.1755f, 4.97946f, 10 }, //10981 - Frostwolf
    {-861.247f, -312.51f, 55.1427f, 3.35382f, 10 }, //10981 - Frostwolf
    {-1003.81f, -395.913f, 50.4736f, 2.85631f, 10 }, //10981 - Frostwolf
    {-904.5f, -289.815f, 65.1222f, 5.7847f, 10 }, //10981 - Frostwolf
    {-1064.41f, -438.839f, 51.3614f, 1.88857f, 10 }, //10981 - Frostwolf
    {258.814f, 76.2017f, 18.6468f, 6.19052f, 11 }, //10986 - Snowblind Harpy
    {265.838f, -315.846f, -16.5429f, 3.15917f, 11 }, //10986 - Snowblind Harpy
    {426.485f, -51.1927f, -5.66286f, 1.60347f, 11 }, //10986 - Snowblind Harpy
    {452.044f, -33.9594f, -0.044651f, 2.72815f, 11 }, //10986 - Snowblind Harpy
    {266.032f, -315.639f, -16.5429f, 4.67962f, 11 }, //10986 - Snowblind Harpy
    {532.64f, -54.5863f, 20.7024f, 2.93215f, 11 }, //10986 - Snowblind Harpy
    {295.183f, -299.908f, -34.6123f, 0.135851f, 12 }, //10990 - Alterac Ram
    {421.08f, -225.006f, -23.73f, 0.166754f, 12 }, //10990 - Alterac Ram
    {-55.7766f, -192.498f, 20.4352f, 6.12221f, 12 }, //10990 - Alterac Ram
    {527.887f, -477.223f, 62.3559f, 0.170935f, 12 }, //10990 - Alterac Ram
    {389.144f, -346.508f, -30.334f, 4.14117f, 12 }, //10990 - Alterac Ram
    {108.121f, -322.248f, 37.5655f, 4.46788f, 12 }, //10990 - Alterac Ram
    {507.479f, -67.9403f, 10.3571f, 3.26304f, 12 }, //10990 - Alterac Ram
    {329.071f, -185.016f, -29.1542f, 0.356943f, 12 }, //10990 - Alterac Ram
    {252.449f, -422.313f, 35.1404f, 4.53771f, 12 }, //10990 - Alterac Ram
    {358.882f, -118.061f, -24.9119f, 2.29257f, 12 }, //10990 - Alterac Ram
    {487.151f, -174.229f, 14.7558f, 4.73192f, 12 }, //10990 - Alterac Ram
    {449.652f, -123.561f, 6.14273f, 6.12029f, 12 }, //10990 - Alterac Ram
    {272.419f, -261.802f, -41.8835f, 3.66559f, 12 }, //10990 - Alterac Ram
    {359.021f, -210.954f, -29.3483f, 4.31339f, 12 }, //10990 - Alterac Ram
    {450.598f, -318.048f, -37.7548f, 0.655219f, 12 }, //10990 - Alterac Ram
    {509.333f, -218.2f, 3.05439f, 3.66292f, 12 }, //10990 - Alterac Ram
    {485.771f, -223.613f, -1.53f, 2.04862f, 12 }, //10990 - Alterac Ram
    {486.636f, -452.172f, 39.6592f, 2.3341f, 12 }, //10990 - Alterac Ram
    {702.783f, -257.494f, 25.9777f, 1.68329f, 12 }, //10990 - Alterac Ram
    {460.942f, -199.263f, -6.0149f, 0.380506f, 12 }, //10990 - Alterac Ram
    {483.108f, -115.307f, 10.1056f, 3.69701f, 12 }, //10990 - Alterac Ram
    {471.601f, -154.174f, 14.0702f, 5.5807f, 12 }, //10990 - Alterac Ram
    {213.938f, -420.793f, 41.2549f, 5.71394f, 12 }, //10990 - Alterac Ram
    {289.387f, -294.685f, -33.9073f, 0.555494f, 12 }, //10990 - Alterac Ram
    {155.649f, -402.891f, 43.3915f, 5.94838f, 12 }, //10990 - Alterac Ram
    {517.184f, -295.105f, -9.78195f, 6.05668f, 12 }, //10990 - Alterac Ram
    {102.334f, -332.165f, 38.9812f, 3.31445f, 12 }, //10990 - Alterac Ram
    {320.244f, -107.793f, -42.6357f, -1.00311f, 12 }, //10990 - Alterac Ram
    {217.976f, 110.774f, 15.7603f, 4.56793f, 13 }, //11675 - Snowblind Windcaller
    {269.872f, 6.66684f, 20.7592f, 0.381212f, 13 }, //11675 - Snowblind Windcaller
    {313.528f, -319.041f, -27.2373f, 0.554098f, 13 }, //11675 - Snowblind Windcaller
    {435.441f, -39.9289f, -0.169651f, 0.549454f, 13 }, //11675 - Snowblind Windcaller
    {315.115f, -317.62f, -29.1123f, 0.90111f, 13 }, //11675 - Snowblind Windcaller
    {428.091f, -122.731f, 3.40332f, 6.05901f, 14 }, //11678 - Snowblind Ambusher
    {235.05f, 85.5705f, 18.3079f, -0.914255f, 14 }, //11678 - Snowblind Ambusher
    {-1553.04f, -344.342f, 64.4163f, 6.09933f, 15 }, //11839 - Wildpaw Brute
    {-545.23f, -165.35f, 57.7886f, 3.01145f, 16 }, //11947 - Captain Galvangar
    {722.43f, -10.9982f, 50.7046f, 3.42085f, 17 }, //11948 - Vanndar Stormpike
    {-57.7891f, -286.597f, 15.6479f, 6.02139f, 18 }, //11949 - Captain Balinda Stonehearth
    {930.498f, -520.755f, 93.7334f, 1.8326f, 19 }, //11997 - Stormpike Herald
    {-776.092f, -345.161f, 67.4092f, 1.89257f, 20 }, //12051 - Frostwolf Legionnaire
    {-1224.63f, -308.144f, 65.0087f, 4.01139f, 20 }, //12051 - Frostwolf Legionnaire
    {-713.039f, -442.515f, 82.8638f, 0.68724f, 20 }, //12051 - Frostwolf Legionnaire
    {-711.783f, -444.061f, 82.7039f, 0.683494f, 20 }, //12051 - Frostwolf Legionnaire
    {587.633f, -45.9816f, 37.5438f, 5.81195f, 21 }, //12096 - Stormpike Quartermaster
    {-1293.79f, -194.407f, 72.4398f, 5.84685f, 22 }, //12097 - Frostwolf Quartermaster
    {446.163f, -377.119f, -1.12725f, 0.209526f, 23 }, //12127 - Stormpike Guardsman
    {549.348f, -399.254f, 53.3537f, 3.24729f, 23 }, //12127 - Stormpike Guardsman
    {549.801f, -401.217f, 53.8305f, 3.24729f, 23 }, //12127 - Stormpike Guardsman
    {192.704f, -406.874f, 42.9183f, 6.10696f, 23 }, //12127 - Stormpike Guardsman
    {441.305f, -435.765f, 28.2385f, 2.14472f, 23 }, //12127 - Stormpike Guardsman
    {192.982f, -404.891f, 43.0132f, 6.1061f, 23 }, //12127 - Stormpike Guardsman
    {355.342f, -391.989f, -0.486707f, 3.00643f, 23 }, //12127 - Stormpike Guardsman
    {446.035f, -375.104f, -1.12725f, 0.21033f, 23 }, //12127 - Stormpike Guardsman
    {697.864f, -433.238f, 62.7914f, 1.65776f, 23 }, //12127 - Stormpike Guardsman
    {610.74f, -331.585f, 30.8021f, 5.14253f, 23 }, //12127 - Stormpike Guardsman
    {609.815f, -329.775f, 30.9271f, -2.38829f, 23 }, //12127 - Stormpike Guardsman
    {695.874f, -433.434f, 62.8543f, 1.65776f, 23 }, //12127 - Stormpike Guardsman
    {443.337f, -435.283f, 28.6842f, 2.13768f, 23 }, //12127 - Stormpike Guardsman
    {-1251.5f, -316.327f, 62.6565f, 5.02655f, 24 }, //13176 - Smith Regzar
    {-1332.0f, -331.243f, 91.2631f, 1.50098f, 25 }, //13179 - Wing Commander Guse
    {569.983f, -94.9992f, 38.0325f, 1.39626f, 26 }, //13216 - Gaelden Hammersmith
    {-1244.92f, -308.916f, 63.2525f, 1.62316f, 27 }, //13218 - Grunnda Wolfheart
    {-1319.56f, -342.675f, 60.3404f, 1.20428f, 28 }, //13236 - Primalist Thurloga
    {647.61f, -61.1548f, 41.7405f, 4.24115f, 29 }, //13257 - Murgot Deepforge
    {-1321.64f, -343.73f, 60.4833f, 1.01229f, 30 }, //13284 - Frostwolf Shaman
    {-1317.61f, -342.853f, 60.3726f, 2.47837f, 30 }, //13284 - Frostwolf Shaman
    {-1319.31f, -344.475f, 60.3825f, 1.72788f, 30 }, //13284 - Frostwolf Shaman
    {569.963f, -42.0218f, 37.7581f, 4.27606f, 31 }, //13438 - Wing Commander Slidore
    {729.2f, -78.812f, 51.6335f, 3.97935f, 32 }, //13442 - Arch Druid Renferal
    {729.118f, -82.8713f, 51.6335f, 2.53073f, 33 }, //13443 - Druid of the Grove
    {725.554f, -79.4973f, 51.6335f, 5.27089f, 33 }, //13443 - Druid of the Grove
    {724.768f, -84.1642f, 51.6335f, 0.733038f, 33 }, //13443 - Druid of the Grove
    {596.68f, -83.0633f, 39.0051f, 6.24828f, 34 }, //13447 - Corporal Noreg Stormpike
    {600.032f, -2.92475f, 42.0788f, 5.00909f, 35 }, //13577 - Stormpike Ram Rider Commander
    {610.239f, -21.8454f, 43.272f, 4.90438f, 36 }, //13617 - Stormpike Stable Master
    {613.422f, -150.764f, 33.4517f, 5.55015f, 37 }, //13797 - Mountaineer Boombellow
    {-1213.91f, -370.619f, 56.4455f, 0.837758f, 38 }, //13798 - Jotek
    {704.35f, -22.9071f, 50.2187f, 0.785398f, 39 }, //13816 - Prospector Stonehewer
    {-1271.24f, -335.766f, 62.3971f, 5.75959f, 40 }, //14185 - Najak Hexxen
    {-1268.64f, -332.688f, 62.6171f, 5.28835f, 41 }, //14186 - Ravak Grimtotem
    {648.363f, -65.2233f, 41.7405f, 3.12414f, 42 }, //14187 - Athramanis
    {648.238f, -67.8931f, 41.7405f, 2.60054f, 43 }, //14188 - Dirk Swindle
    {-1223.44f, -309.833f, 64.9331f, 4.0131f, 44 }, //14282 - Frostwolf Bloodhound
    {-1226.4f, -307.136f, 64.9706f, 4.0145f, 44 }, //14282 - Frostwolf Bloodhound
    {356.001f, -389.969f, -0.438796f, 3.0334f, 45 }, //14283 - Stormpike Owl
    {355.835f, -394.005f, -0.60149f, 3.02498f, 45 }, //14283 - Stormpike Owl
    {882.266f, -496.378f, 96.7707f, 4.83248f, 45 }, //14283 - Stormpike Owl
    {878.649f, -495.917f, 96.6171f, 4.67693f, 45 }, //14283 - Stormpike Owl
    {932.851f, -511.017f, 93.6748f, 3.61004f, 45 }, //14283 - Stormpike Owl
    {935.806f, -513.983f, 93.7436f, 3.61788f, 45 }, //14283 - Stormpike Owl
    {947.412f, -509.982f, 95.1098f, 2.82743f, 46 }, //14284 - Stormpike Battleguard
    {934.557f, -512.395f, 93.662f, 3.61004f, 46 }, //14284 - Stormpike Battleguard
    {939.42f, -502.777f, 94.5887f, 5.14872f, 46 }, //14284 - Stormpike Battleguard
    {854.276f, -494.241f, 96.8017f, 5.44543f, 46 }, //14284 - Stormpike Battleguard
    {776.621f, -487.775f, 99.4049f, 3.50811f, 46 }, //14284 - Stormpike Battleguard
    {880.169f, -495.699f, 96.6204f, 4.8325f, 46 }, //14284 - Stormpike Battleguard
    {773.651f, -497.482f, 99.0408f, 2.11185f, 46 }, //14284 - Stormpike Battleguard
    {949.1f, -506.913f, 95.4237f, 3.31613f, 46 }, //14284 - Stormpike Battleguard
    {-1370.9f, -219.793f, 98.4258f, 5.04381f, 47}, //drek thar
};

const uint32 BG_AV_StaticCreatureInfo[51] =
{
    2225,  // Zora Guthrek
    3343,  // Grelkor
    3625,  // Rarck
    4255,  // Brogus Thunderbrew
    4257,  // Lana Thunderbrew
    5134,  // Jonivera Farmountain
    5135,  // Svalbrad Farmountain
    5139,  // Kurdrum Barleybeard
    10364, // Yaelika Farclaw
    10367, // Shrye Ragefist
    10981, // Frostwolf
    10986, // Snowblind Harpy
    10990, // Alterac Ram
    11675, // Snowblind Windcaller
    11678, // Snowblind Ambusher
    11839, // Wildpaw Brute
    11947, // Captain Galvangar
    11948, // Vanndar Stormpike
    11949, // Captain Balinda Stonehearth
    11997, // Stormpike Herald
    12051, // Frostwolf Legionnaire
    12096, // Stormpike Quartermaster
    12097, // Frostwolf Quartermaster
    12127, // Stormpike Guardsman
    13176, // Smith Regzar
    13179, // Wing Commander Guse
    13216, // Gaelden Hammersmith
    13218, // Grunnda Wolfheart
    13236, // Primalist Thurloga
    13257, // Murgot Deepforge
    13284, // Frostwolf Shaman
    13438, // Wing Commander Slidore
    13442, // Arch Druid Renferal
    13443, // Druid of the Grove
    13447, // Corporal Noreg Stormpike
    13577, // Stormpike Ram Rider Commander
    13617, // Stormpike Stable Master
    13797, // Mountaineer Boombellow
    13798, // Jotek
    13816, // Prospector Stonehewer
    14185, // Najak Hexxen
    14186, // Ravak Grimtotem
    14187, // Athramanis
    14188, // Dirk Swindle
    14282, // Frostwolf Bloodhound
    14283, // Stormpike Owl
    14284, // Stormpike Battleguard
    11946, // Drek'Thar
    11948, // Vanndar Stormpike
    11947, // Captain Galvangar
    11949, // Captain Balinda Stonehearth
};

enum BG_AV_Graveyards
{
    AV_GRAVE_STORM_AID         = 751,
    AV_GRAVE_STORM_GRAVE       = 689,
    AV_GRAVE_STONE_GRAVE       = 729,
    AV_GRAVE_SNOWFALL          = 169,
    AV_GRAVE_ICE_GRAVE         = 749,
    AV_GRAVE_FROSTWOLF         = 690,
    AV_GRAVE_FROST_HUT         = 750,
    AV_GRAVE_MAIN_ALLIANCE     = 611,
    AV_GRAVE_MAIN_HORDE        = 610
};

const uint32 BG_AV_GraveyardIds[9]=
{
    AV_GRAVE_STORM_AID,
    AV_GRAVE_STORM_GRAVE,
    AV_GRAVE_STONE_GRAVE,
    AV_GRAVE_SNOWFALL,
    AV_GRAVE_ICE_GRAVE,
    AV_GRAVE_FROSTWOLF,
    AV_GRAVE_FROST_HUT,
    AV_GRAVE_MAIN_ALLIANCE,
    AV_GRAVE_MAIN_HORDE
};

enum BG_AV_BUFF
{ /// @todo: Add all other buffs here
    AV_BUFF_ARMOR = 21163,
    AV_BUFF_A_CAPTAIN = 23693, //the buff which the alliance captain does
    AV_BUFF_H_CAPTAIN = 22751 //the buff which the horde captain does
};
enum BG_AV_States
{
    POINT_NEUTRAL              =  0,
    POINT_ASSAULTED            =  1,
    POINT_DESTROYED            =  2,
    POINT_CONTROLED            =  3
};

enum BG_AV_WorldStates
{
    AV_Alliance_Score               = 3127,
    AV_Horde_Score                  = 3128,
    AV_SHOW_H_SCORE                 = 3133,
    AV_SHOW_A_SCORE                 = 3134,

/*
    //the comments behind the state shows which icon overlaps the other.. but is, until now, unused and maybe not a good solution (but give few performance (:)

// Graves

    // Alliance
    //Stormpike first aid station
    AV_AID_A_C                      = 1325,
    AV_AID_A_A                      = 1326,
    AV_AID_H_C                      = 1327,
    AV_AID_H_A                      = 1328,
    //Stormpike Graveyard
    AV_PIKEGRAVE_A_C                = 1333,
    AV_PIKEGRAVE_A_A                = 1335,
    AV_PIKEGRAVE_H_C                = 1334,
    AV_PIKEGRAVE_H_A                = 1336,
    //Stoneheart Grave
    AV_STONEHEART_A_C               = 1302,
    AV_STONEHEART_A_A               = 1304, //over hc
    AV_STONEHEART_H_C               = 1301, //over ac
    AV_STONEHEART_H_A               = 1303, //over aa
    //Neutral
    //Snowfall Grave
*/
    AV_SNOWFALL_N                   = 1966 //over aa
/*
    AV_SNOWFALL_A_C                 = 1341, //over hc
    AV_SNOWFALL_A_A                 = 1343, //over ha
    AV_SNOWFALL_H_C                 = 1342,
    AV_SNOWFALL_H_A                 = 1344, //over ac
    //Horde
    //Iceblood grave
    AV_ICEBLOOD_A_C                 = 1346, //over hc
    AV_ICEBLOOD_A_A                 = 1348, //over ac
    AV_ICEBLOOD_H_C                 = 1347,
    AV_ICEBLOOD_H_A                 = 1349, //over aa
    //Frostwolf Grave
    AV_FROSTWOLF_A_C                = 1337, //over hc
    AV_FROSTWOLF_A_A                = 1339, //over ac
    AV_FROSTWOLF_H_C                = 1338,
    AV_FROSTWOLF_H_A                = 1340, //over aa
    //Frostwolf Hut
    AV_FROSTWOLFHUT_A_C             = 1329, //over hc
    AV_FROSTWOLFHUT_A_A             = 1331, //over ha
    AV_FROSTWOLFHUT_H_C             = 1330,
    AV_FROSTWOLFHUT_H_A             = 1332, //over ac

//Towers
    //Alliance
    //Dunbaldar South Bunker
    AV_DUNS_CONTROLLED              = 1361,
    AV_DUNS_DESTROYED               = 1370,
    AV_DUNS_ASSAULTED               = 1378,
    //Dunbaldar North Bunker
    AV_DUNN_CONTROLLED              = 1362,
    AV_DUNN_DESTROYED               = 1371,
    AV_DUNN_ASSAULTED               = 1379,
    //Icewing Bunker
    AV_ICEWING_CONTROLLED           = 1363,
    AV_ICEWING_DESTROYED            = 1372,
    AV_ICEWING_ASSAULTED            = 1380,
    //Stoneheart Bunker
    AV_STONEH_CONTROLLED            = 1364,
    AV_STONEH_DESTROYED             = 1373,
    AV_STONEH_ASSAULTED             = 1381,
    //Horde
    //Iceblood Tower
    AV_ICEBLOOD_CONTROLLED          = 1385,
    AV_ICEBLOOD_DESTROYED           = 1368,
    AV_ICEBLOOD_ASSAULTED           = 1390,
    //Tower Point
    AV_TOWERPOINT_CONTROLLED        = 1384,
    AV_TOWERPOINT_DESTROYED         = 1367, //goes over controlled
    AV_TOWERPOINT_ASSAULTED         = 1389, //goes over destroyed
    //Frostwolf West
    AV_FROSTWOLFW_CONTROLLED        = 1382,
    AV_FROSTWOLFW_DESTROYED         = 1365, //over controlled
    AV_FROSTWOLFW_ASSAULTED         = 1387, //over destroyed
    //Frostwolf East
    AV_FROSTWOLFE_CONTROLLED        = 1383,
    AV_FROSTWOLFE_DESTROYED         = 1366,
    AV_FROSTWOLFE_ASSAULTED         = 1388,

//mines

    AV_N_MINE_N              = 1360,
    AV_N_MINE_A              = 1358,
    AV_N_MINE_H              = 1359,

    AV_S_MINE_N                     = 1357,
    AV_S_MINE_A                     = 1355,
    AV_S_MINE_H                     = 1356,

//towers assaulted by own team (unused)
    AV_STONEH_UNUSED                = 1377,
    AV_ICEWING_UNUSED               = 1376,
    AV_DUNS_UNUSED                  = 1375,
    AV_DUNN_UNUSED                  = 1374,

    AV_ICEBLOOD_UNUSED              = 1395,
    AV_TOWERPOINT_UNUSED            = 1394,
    AV_FROSTWOLFE_UNUSED            = 1393,
    AV_FROSTWOLFW_UNUSED            = 1392
*/
};

//alliance_control neutral_control horde_control
const uint32 BG_AV_MineWorldStates[2][3] =
{
    {1358, 1360, 1359},
    {1355, 1357, 1356}
};

//alliance_control alliance_assault h_control h_assault
const uint32 BG_AV_NodeWorldStates[16][4] =
{
    //Stormpike first aid station
    {1325, 1326, 1327, 1328},
    //Stormpike Graveyard
    {1333, 1335, 1334, 1336},
    //Stoneheart Grave
    {1302, 1304, 1301, 1303},
    //Snowfall Grave
    {1341, 1343, 1342, 1344},
    //Iceblood grave
    {1346, 1348, 1347, 1349},
    //Frostwolf Grave
    {1337, 1339, 1338, 1340},
    //Frostwolf Hut
    {1329, 1331, 1330, 1332},
    //Dunbaldar South Bunker
    {1361, 1375, 1370, 1378},
    //Dunbaldar North Bunker
    {1362, 1374, 1371, 1379},
    //Icewing Bunker
    {1363, 1376, 1372, 1380},
    //Stoneheart Bunker
    {1364, 1377, 1373, 1381},
    //Iceblood Tower
    {1368, 1390, 1385, 1395},
    //Tower Point
    {1367, 1389, 1384, 1394},
    //Frostwolf East
    {1366, 1388, 1383, 1393},
    //Frostwolf West
    {1365, 1387, 1382, 1392},
};

enum BG_AV_QuestIds
{
    AV_QUEST_A_SCRAPS1      = 7223,
    AV_QUEST_A_SCRAPS2      = 6781,
    AV_QUEST_H_SCRAPS1      = 7224,
    AV_QUEST_H_SCRAPS2      = 6741,
    AV_QUEST_A_COMMANDER1   = 6942, //soldier
    AV_QUEST_H_COMMANDER1   = 6825,
    AV_QUEST_A_COMMANDER2   = 6941, //leutnant
    AV_QUEST_H_COMMANDER2   = 6826,
    AV_QUEST_A_COMMANDER3   = 6943, //commander
    AV_QUEST_H_COMMANDER3   = 6827,
    AV_QUEST_A_BOSS1        = 7386, // 5 cristal/blood
    AV_QUEST_H_BOSS1        = 7385,
    AV_QUEST_A_BOSS2        = 6881, // 1
    AV_QUEST_H_BOSS2        = 6801,
    AV_QUEST_A_NEAR_MINE    = 5892, //the mine near start location of team
    AV_QUEST_H_NEAR_MINE    = 5893,
    AV_QUEST_A_OTHER_MINE   = 6982, //the other mine ;)
    AV_QUEST_H_OTHER_MINE   = 6985,
    AV_QUEST_A_RIDER_HIDE   = 7026,
    AV_QUEST_H_RIDER_HIDE   = 7002,
    AV_QUEST_A_RIDER_TAME   = 7027,
    AV_QUEST_H_RIDER_TAME   = 7001
};

enum BG_AV_Objectives
{
    AV_OBJECTIVE_ASSAULT_TOWER      = 61,
    AV_OBJECTIVE_ASSAULT_GRAVEYARD  = 63,
    AV_OBJECTIVE_DEFEND_TOWER       = 64,
    AV_OBJECTIVE_DEFEND_GRAVEYARD   = 65
};

struct BG_AV_NodeInfo
{
    BG_AV_States State;
    BG_AV_States PrevState;
    uint32       Timer;
    uint16       TotalOwner;
    uint16       Owner;
    uint16       PrevOwner;
    bool         Tower;
};

inline BG_AV_Nodes &operator++(BG_AV_Nodes &i){ return i = BG_AV_Nodes(i + 1); }

struct BattlegroundAVScore final : public BattlegroundScore
{
    friend class BattlegroundAV;

    protected:
        BattlegroundAVScore(uint64 playerGuid, uint32 team) : BattlegroundScore(playerGuid, team), GraveyardsAssaulted(0), GraveyardsDefended(0), TowersAssaulted(0), TowersDefended(0), MinesCaptured(0) { }

        void UpdateScore(uint32 type, uint32 value) override
        {
            switch (type)
            {
                case SCORE_GRAVEYARDS_ASSAULTED:
                    GraveyardsAssaulted += value;
                    break;
                case SCORE_GRAVEYARDS_DEFENDED:
                    GraveyardsDefended += value;
                    break;
                case SCORE_TOWERS_ASSAULTED:
                    TowersAssaulted += value;
                    break;
                case SCORE_TOWERS_DEFENDED:
                    TowersDefended += value;
                    break;
                case SCORE_MINES_CAPTURED:
                    MinesCaptured += value;
                    break;
                default:
                    BattlegroundScore::UpdateScore(type, value);
                    break;
            }
        }

<<<<<<< HEAD
        void BuildObjectivesBlock(WorldPacket& data, ByteBuffer& content) final
=======
        void BuildObjectivesBlock(WorldPacket& data) final override
>>>>>>> c741d268
        {
            data.WriteBits(5, 24); // Objectives Count
            content << uint32(GraveyardsAssaulted);
            content << uint32(GraveyardsDefended);
            content << uint32(TowersAssaulted);
            content << uint32(TowersDefended);
            content << uint32(MinesCaptured);
        }

        uint32 GraveyardsAssaulted;
        uint32 GraveyardsDefended;
        uint32 TowersAssaulted;
        uint32 TowersDefended;
        uint32 MinesCaptured;
};

class BattlegroundAV : public Battleground
{
    public:
        BattlegroundAV();
        ~BattlegroundAV();

        /* inherited from BattlegroundClass */
        void AddPlayer(Player* player) override;
        void StartingEventCloseDoors() override;
        void StartingEventOpenDoors() override;

        void RemovePlayer(Player* player, uint64 guid, uint32 team) override;
        void HandleAreaTrigger(Player* player, uint32 trigger) override;
        bool SetupBattleground() override;
        void ResetBGSubclass() override;

        /*general stuff*/
        void UpdateScore(uint16 team, int16 points);
        bool UpdatePlayerScore(Player* player, uint32 type, uint32 value, bool doAddHonor = true) override;

        /*handlestuff*/ //these are functions which get called from extern
        void EventPlayerClickedOnFlag(Player* source, GameObject* target_obj) override;
        void HandleKillPlayer(Player* player, Player* killer) override;
        void HandleKillUnit(Creature* unit, Player* killer) override;
        void HandleQuestComplete(uint32 questid, Player* player) override;
        bool CanActivateGO(int32 GOId, uint32 team) const override;

        void EndBattleground(uint32 winner) override;

        WorldSafeLocsEntry const* GetClosestGraveYard(Player* player) override;

        // Achievement: Av perfection and Everything counts
        bool CheckAchievementCriteriaMeet(uint32 criteriaId, Player const* source, Unit const* target = nullptr, uint32 miscvalue1 = 0) override;

        uint32 GetPrematureWinner() override;

    private:
        void PostUpdateImpl(uint32 diff) override;

        /* Nodes occupying */
        void EventPlayerAssaultsPoint(Player* player, uint32 object);
        void EventPlayerDefendsPoint(Player* player, uint32 object);
        void EventPlayerDestroyedPoint(BG_AV_Nodes node);

        void AssaultNode(BG_AV_Nodes node, uint16 team);
        void DestroyNode(BG_AV_Nodes node);
        void InitNode(BG_AV_Nodes node, uint16 team, bool tower);
        void DefendNode(BG_AV_Nodes node, uint16 team);

        void PopulateNode(BG_AV_Nodes node);
        void DePopulateNode(BG_AV_Nodes node);

        BG_AV_Nodes GetNodeThroughObject(uint32 object);
        uint32 GetObjectThroughNode(BG_AV_Nodes node);
        char const* GetNodeName(BG_AV_Nodes node);
        bool IsTower(BG_AV_Nodes node) { return m_Nodes[node].Tower; }

        /*mine*/
        void ChangeMineOwner(uint8 mine, uint32 team, bool initial=false);

        /*worldstates*/
        void FillInitialWorldStates(WorldPacket& data) override;
        uint8 GetWorldStateType(uint8 state, uint16 team);
        void SendMineWorldStates(uint32 mine);
        void UpdateNodeWorldState(BG_AV_Nodes node);

        /*general */
        Creature* AddAVCreature(uint16 cinfoid, uint16 type);

        /*variables */
        int32 m_Team_Scores[2];
        uint32 m_Team_QuestStatus[2][9]; //[x][y] x=team y=questcounter

        BG_AV_NodeInfo m_Nodes[BG_AV_NODES_MAX];

        uint32 m_Mine_Owner[2];
        uint32 m_Mine_PrevOwner[2]; //only for worldstates needed
        int32 m_Mine_Timer; //ticks for both teams
        uint32 m_Mine_Reclaim_Timer[2];
        uint32 m_CaptainBuffTimer[2];
        bool m_CaptainAlive[2];

        bool m_IsInformedNearVictory[2];
};

#endif<|MERGE_RESOLUTION|>--- conflicted
+++ resolved
@@ -1558,11 +1558,7 @@
             }
         }
 
-<<<<<<< HEAD
-        void BuildObjectivesBlock(WorldPacket& data, ByteBuffer& content) final
-=======
-        void BuildObjectivesBlock(WorldPacket& data) final override
->>>>>>> c741d268
+        void BuildObjectivesBlock(WorldPacket& data, ByteBuffer& content) final override
         {
             data.WriteBits(5, 24); // Objectives Count
             content << uint32(GraveyardsAssaulted);
