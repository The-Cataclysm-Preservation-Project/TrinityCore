--- conflicted
+++ resolved
@@ -531,11 +531,7 @@
             }
         }
 
-<<<<<<< HEAD
-        void BuildObjectivesBlock(WorldPacket& data, ByteBuffer& content) final
-=======
-        void BuildObjectivesBlock(WorldPacket& data) final override
->>>>>>> c741d268
+        void BuildObjectivesBlock(WorldPacket& data, ByteBuffer& content) final override
         {
             data.WriteBits(2, 24); // Objectives Count
             content << uint32(DemolishersDestroyed);
