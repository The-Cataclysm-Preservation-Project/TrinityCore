/*
 * Copyright (C) 2008-2013 TrinityCore <http://www.trinitycore.org/>
 * Copyright (C) 2005-2009 MaNGOS <http://getmangos.com/>
 *
 * This program is free software; you can redistribute it and/or modify it
 * under the terms of the GNU General Public License as published by the
 * Free Software Foundation; either version 2 of the License, or (at your
 * option) any later version.
 *
 * This program is distributed in the hope that it will be useful, but WITHOUT
 * ANY WARRANTY; without even the implied warranty of MERCHANTABILITY or
 * FITNESS FOR A PARTICULAR PURPOSE. See the GNU General Public License for
 * more details.
 *
 * You should have received a copy of the GNU General Public License along
 * with this program. If not, see <http://www.gnu.org/licenses/>.
 */

#include "Player.h"
#include "Battleground.h"
#include "BattlegroundIC.h"
#include "Language.h"
#include "WorldPacket.h"
#include "GameObject.h"
#include "ObjectMgr.h"
#include "Vehicle.h"
#include "Transport.h"
#include "WorldSession.h"

BattlegroundIC::BattlegroundIC()
{
    BgObjects.resize(MAX_NORMAL_GAMEOBJECTS_SPAWNS + MAX_AIRSHIPS_SPAWNS + MAX_HANGAR_TELEPORTERS_SPAWNS + MAX_FORTRESS_TELEPORTERS_SPAWNS);
    BgCreatures.resize(MAX_NORMAL_NPCS_SPAWNS + MAX_WORKSHOP_SPAWNS + MAX_DOCKS_SPAWNS + MAX_SPIRIT_GUIDES_SPAWNS);

    StartMessageIds[BG_STARTING_EVENT_FIRST]  = LANG_BG_IC_START_TWO_MINUTES;
    StartMessageIds[BG_STARTING_EVENT_SECOND] = LANG_BG_IC_START_ONE_MINUTE;
    StartMessageIds[BG_STARTING_EVENT_THIRD]  = LANG_BG_IC_START_HALF_MINUTE;
    StartMessageIds[BG_STARTING_EVENT_FOURTH] = LANG_BG_IC_HAS_BEGUN;

    for (uint8 i = 0; i < 2; ++i)
        factionReinforcements[i] = MAX_REINFORCEMENTS;

    for (uint8 i = 0; i < BG_IC_MAXDOOR; ++i)
        GateStatus[i] = BG_IC_GATE_OK;

    closeFortressDoorsTimer = CLOSE_DOORS_TIME; // the doors are closed again... in a special way
    doorsClosed = false;
    docksTimer = DOCKS_UPDATE_TIME;
    resourceTimer = IC_RESOURCE_TIME;

    for (uint8 i = NODE_TYPE_REFINERY; i < MAX_NODE_TYPES; ++i)
        nodePoint[i] = nodePointInitial[i];

    siegeEngineWorkshopTimer = WORKSHOP_UPDATE_TIME;

    gunshipHorde = NULL;
    gunshipAlliance = NULL;
}

BattlegroundIC::~BattlegroundIC()
{
}

void BattlegroundIC::HandlePlayerResurrect(Player* player)
{
    if (nodePoint[NODE_TYPE_QUARRY].nodeState == (player->GetTeamId() == TEAM_ALLIANCE ? NODE_STATE_CONTROLLED_A : NODE_STATE_CONTROLLED_H))
        player->CastSpell(player, SPELL_QUARRY, true);

    if (nodePoint[NODE_TYPE_REFINERY].nodeState == (player->GetTeamId() == TEAM_ALLIANCE ? NODE_STATE_CONTROLLED_A : NODE_STATE_CONTROLLED_H))
        player->CastSpell(player, SPELL_OIL_REFINERY, true);
}

<<<<<<< HEAD
void BattlegroundIC::SendTransportInit(Player* player)
{
    if (!gunshipAlliance || !gunshipHorde)
        return;

    UpdateData transData(player->GetMapId());

    gunshipAlliance->BuildCreateUpdateBlockForPlayer(&transData, player);
    gunshipHorde->BuildCreateUpdateBlockForPlayer(&transData, player);

    WorldPacket packet;

    transData.BuildPacket(&packet);
    player->SendDirectMessage(&packet);
}

=======
>>>>>>> b81bf7d0
void BattlegroundIC::DoAction(uint32 action, uint64 var)
{
    if (action != ACTION_TELEPORT_PLAYER_TO_TRANSPORT)
        return;

    if (!gunshipAlliance || !gunshipHorde)
        return;

    Player* player = ObjectAccessor::FindPlayer(var);
    if (!player)
        return;

    player->SetTransport(player->GetTeamId() == TEAM_ALLIANCE ? gunshipAlliance : gunshipHorde);

    player->m_movementInfo.transport.pos.m_positionX = TransportMovementInfo.GetPositionX();
    player->m_movementInfo.transport.pos.m_positionY = TransportMovementInfo.GetPositionY();
    player->m_movementInfo.transport.pos.m_positionZ = TransportMovementInfo.GetPositionZ();
    player->m_movementInfo.transport.guid = (player->GetTeamId() == TEAM_ALLIANCE ? gunshipAlliance : gunshipHorde)->GetGUID();

    if (player->TeleportTo(GetMapId(), TeleportToTransportPosition.GetPositionX(),
                        TeleportToTransportPosition.GetPositionY(),
                        TeleportToTransportPosition.GetPositionZ(),
                        TeleportToTransportPosition.GetOrientation(),
                        TELE_TO_NOT_LEAVE_TRANSPORT))
    {
        player->CastSpell(player, SPELL_PARACHUTE, true); // this must be changed, there is a trigger in each transport that casts the spell.
        player->CastSpell(player, SPELL_SLOW_FALL, true);
    }
}

void BattlegroundIC::PostUpdateImpl(uint32 diff)
{

    if (GetStatus() != STATUS_IN_PROGRESS)
        return;

    if (!doorsClosed)
    {
        if (closeFortressDoorsTimer <= diff)
        {
            GetBGObject(BG_IC_GO_DOODAD_ND_HUMAN_GATE_CLOSEDFX_DOOR01)->RemoveFromWorld();
            GetBGObject(BG_IC_GO_DOODAD_ND_WINTERORC_WALL_GATEFX_DOOR01)->RemoveFromWorld();

            GetBGObject(BG_IC_GO_ALLIANCE_GATE_3)->SetFlag(GAMEOBJECT_FLAGS, GO_FLAG_DAMAGED); // Alliance door
            GetBGObject(BG_IC_GO_HORDE_GATE_1)->SetFlag(GAMEOBJECT_FLAGS, GO_FLAG_DAMAGED); // Horde door

            doorsClosed = true;
        } else closeFortressDoorsTimer -= diff;
    }

    for (uint8 i = NODE_TYPE_REFINERY; i < MAX_NODE_TYPES; ++i)
    {
        if (nodePoint[i].nodeType == NODE_TYPE_DOCKS)
        {
            if (nodePoint[i].nodeState == NODE_STATE_CONTROLLED_A ||
                nodePoint[i].nodeState == NODE_STATE_CONTROLLED_H)
            {
                if (docksTimer <= diff)
                {
                    // we need to confirm this, i am not sure if this every 3 minutes
                    for (uint8 u = (nodePoint[i].faction == TEAM_ALLIANCE ? BG_IC_NPC_CATAPULT_1_A : BG_IC_NPC_CATAPULT_1_H); u < (nodePoint[i].faction  == TEAM_ALLIANCE ? BG_IC_NPC_CATAPULT_4_A : BG_IC_NPC_CATAPULT_4_H); ++u)
                    {
                        if (Creature* catapult = GetBGCreature(u))
                        {
                            if (!catapult->IsAlive())
                                catapult->Respawn(true);
                        }
                    }

                    // we need to confirm this is blizzlike, not sure if it is every 3 minutes
                    for (uint8 u = (nodePoint[i].faction == TEAM_ALLIANCE ? BG_IC_NPC_GLAIVE_THROWER_1_A : BG_IC_NPC_GLAIVE_THROWER_1_H); u < (nodePoint[i].faction == TEAM_ALLIANCE ? BG_IC_NPC_GLAIVE_THROWER_2_A : BG_IC_NPC_GLAIVE_THROWER_2_H); ++u)
                    {
                        if (Creature* glaiveThrower = GetBGCreature(u))
                        {
                            if (!glaiveThrower->IsAlive())
                                glaiveThrower->Respawn(true);
                        }
                    }

                    docksTimer = DOCKS_UPDATE_TIME;
                } else docksTimer -= diff;
            }
        }

        if (nodePoint[i].nodeType == NODE_TYPE_WORKSHOP)
        {
            if (nodePoint[i].nodeState == NODE_STATE_CONTROLLED_A ||
                nodePoint[i].nodeState == NODE_STATE_CONTROLLED_H)
            {
                if (siegeEngineWorkshopTimer <= diff)
                {
                    uint8 siegeType = (nodePoint[i].faction == TEAM_ALLIANCE ? BG_IC_NPC_SIEGE_ENGINE_A : BG_IC_NPC_SIEGE_ENGINE_H);

                    if (Creature* siege = GetBGCreature(siegeType)) // this always should be true
                    {
                        if (siege->IsAlive())
                        {
                            if (siege->HasFlag(UNIT_FIELD_FLAGS, UNIT_FLAG_NOT_SELECTABLE|UNIT_FLAG_UNK_14|UNIT_FLAG_IMMUNE_TO_PC))
                                // following sniffs the vehicle always has UNIT_FLAG_UNK_14
                                siege->RemoveFlag(UNIT_FIELD_FLAGS, UNIT_FLAG_NOT_SELECTABLE|UNIT_FLAG_IMMUNE_TO_PC);
                            else
                                siege->SetHealth(siege->GetMaxHealth());
                        }
                        else
                            siege->Respawn(true);
                    }

                    // we need to confirm if it is every 3 minutes
                    for (uint8 u = (nodePoint[i].faction == TEAM_ALLIANCE ? BG_IC_NPC_DEMOLISHER_1_A : BG_IC_NPC_DEMOLISHER_1_H); u < (nodePoint[i].faction == TEAM_ALLIANCE ? BG_IC_NPC_DEMOLISHER_4_A : BG_IC_NPC_DEMOLISHER_4_H); ++u)
                    {
                        if (Creature* demolisher = GetBGCreature(u))
                        {
                            if (!demolisher->IsAlive())
                                demolisher->Respawn(true);
                        }
                    }
                    siegeEngineWorkshopTimer = WORKSHOP_UPDATE_TIME;
                } else siegeEngineWorkshopTimer -= diff;
            }
        }

        // the point is waiting for a change on its banner
        if (nodePoint[i].needChange)
        {
            if (nodePoint[i].timer <= diff)
            {
                uint32 nextBanner = GetNextBanner(&nodePoint[i], nodePoint[i].faction, true);

                nodePoint[i].last_entry = nodePoint[i].gameobject_entry;
                nodePoint[i].gameobject_entry = nextBanner;
                // nodePoint[i].faction = the faction should be the same one...

                GameObject* banner = GetBGObject(nodePoint[i].gameobject_type);

                if (!banner) // this should never happen
                    return;

                float cords[4] = {banner->GetPositionX(), banner->GetPositionY(), banner->GetPositionZ(), banner->GetOrientation() };

                DelObject(nodePoint[i].gameobject_type);
                AddObject(nodePoint[i].gameobject_type, nodePoint[i].gameobject_entry, cords[0], cords[1], cords[2], cords[3], 0, 0, 0, 0, RESPAWN_ONE_DAY);

                GetBGObject(nodePoint[i].gameobject_type)->SetUInt32Value(GAMEOBJECT_FACTION, nodePoint[i].faction == TEAM_ALLIANCE ? BG_IC_Factions[1] : BG_IC_Factions[0]);

                UpdateNodeWorldState(&nodePoint[i]);
                HandleCapturedNodes(&nodePoint[i], false);

                SendMessage2ToAll(LANG_BG_IC_TEAM_HAS_TAKEN_NODE, CHAT_MSG_BG_SYSTEM_NEUTRAL, NULL, (nodePoint[i].faction == TEAM_ALLIANCE ? LANG_BG_IC_ALLIANCE : LANG_BG_IC_HORDE), nodePoint[i].string);

                nodePoint[i].needChange = false;
                nodePoint[i].timer = BANNER_STATE_CHANGE_TIME;
            } else nodePoint[i].timer -= diff;
        }
    }

    if (resourceTimer <= diff)
    {
        for (uint8 i = 0; i < NODE_TYPE_DOCKS; ++i)
        {
            if (nodePoint[i].nodeState == NODE_STATE_CONTROLLED_A ||
                nodePoint[i].nodeState == NODE_STATE_CONTROLLED_H)
            {
                factionReinforcements[nodePoint[i].faction] += 1;
                RewardHonorToTeam(RESOURCE_HONOR_AMOUNT, nodePoint[i].faction == TEAM_ALLIANCE ? ALLIANCE : HORDE);
                UpdateWorldState((nodePoint[i].faction == TEAM_ALLIANCE ? BG_IC_ALLIANCE_RENFORT : BG_IC_HORDE_RENFORT), factionReinforcements[nodePoint[i].faction]);
            }
        }
        resourceTimer = IC_RESOURCE_TIME;
    } else resourceTimer -= diff;
}

void BattlegroundIC::StartingEventCloseDoors()
{
    // Show Full Gate Displays
    GetBGObject(BG_IC_GO_ALLIANCE_GATE_1)->SetFlag(GAMEOBJECT_FLAGS, GO_FLAG_DAMAGED); // Alliance door
    GetBGObject(BG_IC_GO_ALLIANCE_GATE_2)->SetFlag(GAMEOBJECT_FLAGS, GO_FLAG_DAMAGED); // Alliance door
    GetBGObject(BG_IC_GO_HORDE_GATE_2)->SetFlag(GAMEOBJECT_FLAGS, GO_FLAG_DAMAGED); // Horde door
    GetBGObject(BG_IC_GO_HORDE_GATE_3)->SetFlag(GAMEOBJECT_FLAGS, GO_FLAG_DAMAGED); // Horde door
}

void BattlegroundIC::StartingEventOpenDoors()
{
    //after 20 seconds they should be despawned
    DoorOpen(BG_IC_GO_DOODAD_ND_HUMAN_GATE_CLOSEDFX_DOOR01);
    DoorOpen(BG_IC_GO_DOODAD_ND_WINTERORC_WALL_GATEFX_DOOR01);

    DoorOpen(BG_IC_GO_DOODAD_HU_PORTCULLIS01_1);
    DoorOpen(BG_IC_GO_DOODAD_HU_PORTCULLIS01_2);
    DoorOpen(BG_IC_GO_DOODAD_VR_PORTCULLIS01_1);
    DoorOpen(BG_IC_GO_DOODAD_VR_PORTCULLIS01_2);

    for (uint8 i = 0; i < MAX_FORTRESS_TELEPORTERS_SPAWNS; ++i)
    {
        if (!AddObject(BG_IC_Teleporters[i].type, BG_IC_Teleporters[i].entry,
                       BG_IC_Teleporters[i].x, BG_IC_Teleporters[i].y,
                       BG_IC_Teleporters[i].z, BG_IC_Teleporters[i].o,
                       0, 0, 0, 0, RESPAWN_ONE_DAY))
        {
            TC_LOG_ERROR(LOG_FILTER_BATTLEGROUND, "Isle of Conquest | Starting Event Open Doors: There was an error spawning gameobject %u", BG_IC_Teleporters[i].entry);
        }
    }
}

void BattlegroundIC::AddPlayer(Player* player)
{
    Battleground::AddPlayer(player);
    PlayerScores[player->GetGUID()] = new BattlegroundICScore;

    if (nodePoint[NODE_TYPE_QUARRY].nodeState == (player->GetTeamId() == TEAM_ALLIANCE ? NODE_STATE_CONTROLLED_A : NODE_STATE_CONTROLLED_H))
        player->CastSpell(player, SPELL_QUARRY, true);

    if (nodePoint[NODE_TYPE_REFINERY].nodeState == (player->GetTeamId() == TEAM_ALLIANCE ? NODE_STATE_CONTROLLED_A : NODE_STATE_CONTROLLED_H))
        player->CastSpell(player, SPELL_OIL_REFINERY, true);
}

void BattlegroundIC::RemovePlayer(Player* player, uint64 /*guid*/, uint32 /*team*/)
{
    if (player)
    {
        player->RemoveAura(SPELL_QUARRY);
        player->RemoveAura(SPELL_OIL_REFINERY);
    }
}

void BattlegroundIC::HandleAreaTrigger(Player* player, uint32 trigger)
{
    // this is wrong way to implement these things. On official it done by gameobject spell cast.
    if (GetStatus() != STATUS_IN_PROGRESS)
        return;

    /// @hack: this spell should be cast by npc 22515 (World Trigger) and not by the player
    if (trigger == 5555 && player->GetTeamId() == TEAM_HORDE)
    {
        if (GateStatus[BG_IC_A_FRONT] != BG_IC_GATE_DESTROYED
            && GateStatus[BG_IC_A_WEST] != BG_IC_GATE_DESTROYED
            && GateStatus[BG_IC_A_EAST] != BG_IC_GATE_DESTROYED)
        player->CastSpell(player, SPELL_BACK_DOOR_JOB_ACHIEVEMENT, true);
    }
    else if (trigger == 5535 && player->GetTeamId() == TEAM_ALLIANCE)
    {
        if (GateStatus[BG_IC_H_FRONT] != BG_IC_GATE_DESTROYED
            && GateStatus[BG_IC_H_WEST] != BG_IC_GATE_DESTROYED
            && GateStatus[BG_IC_H_EAST] != BG_IC_GATE_DESTROYED)
        player->CastSpell(player, SPELL_BACK_DOOR_JOB_ACHIEVEMENT, true);
    }
}

void BattlegroundIC::UpdatePlayerScore(Player* player, uint32 type, uint32 value, bool doAddHonor)
{
    std::map<uint64, BattlegroundScore*>::iterator itr = PlayerScores.find(player->GetGUID());

    if (itr == PlayerScores.end())                         // player not found...
        return;

    switch (type)
    {
        case SCORE_BASES_ASSAULTED:
            ((BattlegroundICScore*)itr->second)->BasesAssaulted += value;
            break;
        case SCORE_BASES_DEFENDED:
            ((BattlegroundICScore*)itr->second)->BasesDefended += value;
            break;
        default:
            Battleground::UpdatePlayerScore(player, type, value, doAddHonor);
            break;
    }
}

void BattlegroundIC::FillInitialWorldStates(WorldPacket& data)
{
    data << uint32(BG_IC_ALLIANCE_RENFORT_SET) << uint32(1);
    data << uint32(BG_IC_HORDE_RENFORT_SET) << uint32(1);
    data << uint32(BG_IC_ALLIANCE_RENFORT) << uint32(factionReinforcements[TEAM_ALLIANCE]);
    data << uint32(BG_IC_HORDE_RENFORT) << uint32(factionReinforcements[TEAM_HORDE]);

    for (uint8 i = 0; i < MAX_FORTRESS_GATES_SPAWNS; ++i)
    {
        uint32 uws = GetWorldStateFromGateEntry(BG_IC_ObjSpawnlocs[i].entry, (GateStatus[GetGateIDFromEntry(BG_IC_ObjSpawnlocs[i].entry)] == BG_IC_GATE_DESTROYED ? true : false));
        data << uint32(uws) << uint32(1);
    }

    for (uint8 i = 0; i < MAX_NODE_TYPES; ++i)
        data << uint32(nodePoint[i].worldStates[nodePoint[i].nodeState]) << uint32(1);
}

bool BattlegroundIC::SetupBattleground()
{
    for (uint8 i = 0; i < MAX_NORMAL_GAMEOBJECTS_SPAWNS; ++i)
    {
        if (!AddObject(BG_IC_ObjSpawnlocs[i].type, BG_IC_ObjSpawnlocs[i].entry,
            BG_IC_ObjSpawnlocs[i].x, BG_IC_ObjSpawnlocs[i].y,
            BG_IC_ObjSpawnlocs[i].z, BG_IC_ObjSpawnlocs[i].o,
            0, 0, 0, 0, RESPAWN_ONE_DAY))
        {
            TC_LOG_ERROR(LOG_FILTER_BATTLEGROUND, "Isle of Conquest: There was an error spawning gameobject %u", BG_IC_ObjSpawnlocs[i].entry);
            return false;
        }
    }

    for (uint8 i = 2; i < MAX_NORMAL_NPCS_SPAWNS; ++i)
    {
        if (!AddCreature(BG_IC_NpcSpawnlocs[i].entry, BG_IC_NpcSpawnlocs[i].type, BG_IC_NpcSpawnlocs[i].team,
            BG_IC_NpcSpawnlocs[i].x, BG_IC_NpcSpawnlocs[i].y,
            BG_IC_NpcSpawnlocs[i].z, BG_IC_NpcSpawnlocs[i].o,
            RESPAWN_ONE_DAY))
        {
            TC_LOG_ERROR(LOG_FILTER_BATTLEGROUND, "Isle of Conquest: There was an error spawning creature %u", BG_IC_NpcSpawnlocs[i].entry);
            return false;
        }
    }

    if (!AddSpiritGuide(BG_IC_NPC_SPIRIT_GUIDE_1+5, BG_IC_SpiritGuidePos[5][0], BG_IC_SpiritGuidePos[5][1], BG_IC_SpiritGuidePos[5][2], BG_IC_SpiritGuidePos[5][3], ALLIANCE)
        || !AddSpiritGuide(BG_IC_NPC_SPIRIT_GUIDE_1+6, BG_IC_SpiritGuidePos[6][0], BG_IC_SpiritGuidePos[6][1], BG_IC_SpiritGuidePos[6][2], BG_IC_SpiritGuidePos[6][3], HORDE)
        || !AddSpiritGuide(BG_IC_NPC_SPIRIT_GUIDE_1+3, BG_IC_SpiritGuidePos[7][0], BG_IC_SpiritGuidePos[7][1], BG_IC_SpiritGuidePos[7][2], BG_IC_SpiritGuidePos[7][3], ALLIANCE)
        || !AddSpiritGuide(BG_IC_NPC_SPIRIT_GUIDE_1+4, BG_IC_SpiritGuidePos[8][0], BG_IC_SpiritGuidePos[8][1], BG_IC_SpiritGuidePos[8][2], BG_IC_SpiritGuidePos[8][3], HORDE))
    {
        TC_LOG_ERROR(LOG_FILTER_BATTLEGROUND, "Isle of Conquest: Failed to spawn initial spirit guide!");
        return false;
    }

    gunshipHorde = sTransportMgr->CreateTransport(GO_HORDE_GUNSHIP, 0, GetBgMap());
    gunshipAlliance = sTransportMgr->CreateTransport(GO_ALLIANCE_GUNSHIP, 0, GetBgMap());

    if (!gunshipAlliance || !gunshipHorde)
    {
        TC_LOG_ERROR(LOG_FILTER_BATTLEGROUND, "Isle of Conquest: There was an error creating gunships!");
        return false;
    }

    //Send transport init packet to all player in map
    for (BattlegroundPlayerMap::const_iterator itr = GetPlayers().begin(); itr != GetPlayers().end(); ++itr)
        if (Player* player = ObjectAccessor::FindPlayer(itr->first))
            GetBgMap()->SendInitTransports(player);

    // setting correct factions for Keep Cannons
    for (uint8 i = BG_IC_NPC_KEEP_CANNON_1; i < BG_IC_NPC_KEEP_CANNON_12; ++i)
        GetBGCreature(i)->setFaction(BG_IC_Factions[0]);
    for (uint8 i = BG_IC_NPC_KEEP_CANNON_13; i < BG_IC_NPC_KEEP_CANNON_25; ++i)
        GetBGCreature(i)->setFaction(BG_IC_Factions[1]);

    // correcting spawn time for keeps bombs
    for (uint8 i = BG_IC_GO_HUGE_SEAFORIUM_BOMBS_A_1; i < BG_IC_GO_HUGE_SEAFORIUM_BOMBS_H_4; ++i)
        GetBGObject(i)->SetRespawnTime(10);

    return true;
}

void BattlegroundIC::HandleKillUnit(Creature* unit, Player* killer)
{
    if (GetStatus() != STATUS_IN_PROGRESS)
       return;

    uint32 entry = unit->GetEntry();
    if (entry == NPC_HIGH_COMMANDER_HALFORD_WYRMBANE)
    {
        RewardHonorToTeam(WINNER_HONOR_AMOUNT, HORDE);
        EndBattleground(HORDE);
    }
    else if (entry == NPC_OVERLORD_AGMAR)
    {
        RewardHonorToTeam(WINNER_HONOR_AMOUNT, ALLIANCE);
        EndBattleground(ALLIANCE);
    }

    //Achievement Mowed Down
    // TO-DO: This should be done on the script of each vehicle of the BG.
    if (unit->IsVehicle())
        killer->CastSpell(killer, SPELL_DESTROYED_VEHICLE_ACHIEVEMENT, true);
}

void BattlegroundIC::HandleKillPlayer(Player* player, Player* killer)
{
    if (GetStatus() != STATUS_IN_PROGRESS)
        return;

    Battleground::HandleKillPlayer(player, killer);

    factionReinforcements[player->GetTeamId()] -= 1;

    UpdateWorldState((player->GetTeamId() == TEAM_ALLIANCE ? BG_IC_ALLIANCE_RENFORT : BG_IC_HORDE_RENFORT), factionReinforcements[player->GetTeamId()]);

    // we must end the battleground
    if (factionReinforcements[player->GetTeamId()] < 1)
        EndBattleground(killer->GetTeam());
}

void BattlegroundIC::EndBattleground(uint32 winner)
{
    SendMessage2ToAll(LANG_BG_IC_TEAM_WINS, CHAT_MSG_BG_SYSTEM_NEUTRAL, NULL, (winner == ALLIANCE ? LANG_BG_IC_ALLIANCE : LANG_BG_IC_HORDE));

    Battleground::EndBattleground(winner);
}

void BattlegroundIC::EventPlayerClickedOnFlag(Player* player, GameObject* target_obj)
{
    if (GetStatus() != STATUS_IN_PROGRESS)
        return;

    // All the node points are iterated to find the clicked one
    for (uint8 i = 0; i < MAX_NODE_TYPES; ++i)
    {
        if (nodePoint[i].gameobject_entry == target_obj->GetEntry())
        {
            // THIS SHOULD NEEVEER HAPPEN
            if (nodePoint[i].faction == player->GetTeamId())
                return;

            uint32 nextBanner = GetNextBanner(&nodePoint[i], player->GetTeamId(), false);

            // we set the new settings of the nodePoint
            nodePoint[i].faction = player->GetTeamId();
            nodePoint[i].last_entry = nodePoint[i].gameobject_entry;
            nodePoint[i].gameobject_entry = nextBanner;

            // this is just needed if the next banner is grey
            if (nodePoint[i].banners[BANNER_A_CONTESTED] == nextBanner ||
                nodePoint[i].banners[BANNER_H_CONTESTED] == nextBanner)
            {
                nodePoint[i].timer = BANNER_STATE_CHANGE_TIME; // 1 minute for last change (real faction banner)
                nodePoint[i].needChange = true;

                RelocateDeadPlayers(BgCreatures[BG_IC_NPC_SPIRIT_GUIDE_1 + nodePoint[i].nodeType - 2]);

                // if we are here means that the point has been lost, or it is the first capture

                if (nodePoint[i].nodeType != NODE_TYPE_REFINERY && nodePoint[i].nodeType != NODE_TYPE_QUARRY)
                    if (BgCreatures[BG_IC_NPC_SPIRIT_GUIDE_1+(nodePoint[i].nodeType)-2])
                        DelCreature(BG_IC_NPC_SPIRIT_GUIDE_1+(nodePoint[i].nodeType)-2);

                UpdatePlayerScore(player, SCORE_BASES_ASSAULTED, 1);

                SendMessage2ToAll(LANG_BG_IC_TEAM_ASSAULTED_NODE_1, CHAT_MSG_BG_SYSTEM_NEUTRAL, player, nodePoint[i].string);
                SendMessage2ToAll(LANG_BG_IC_TEAM_ASSAULTED_NODE_2, CHAT_MSG_BG_SYSTEM_NEUTRAL, player, nodePoint[i].string, (player->GetTeamId() == TEAM_ALLIANCE ? LANG_BG_IC_ALLIANCE : LANG_BG_IC_HORDE));
                HandleContestedNodes(&nodePoint[i]);
            } else if (nextBanner == nodePoint[i].banners[BANNER_A_CONTROLLED] ||
                       nextBanner == nodePoint[i].banners[BANNER_H_CONTROLLED])
                       // if we are going to spawn the definitve faction banner, we dont need the timer anymore
            {
                nodePoint[i].timer = BANNER_STATE_CHANGE_TIME;
                nodePoint[i].needChange = false;
                SendMessage2ToAll(LANG_BG_IC_TEAM_DEFENDED_NODE, CHAT_MSG_BG_SYSTEM_NEUTRAL, player, nodePoint[i].string);
                HandleCapturedNodes(&nodePoint[i], true);
                UpdatePlayerScore(player, SCORE_BASES_DEFENDED, 1);
            }

            GameObject* banner = GetBGObject(nodePoint[i].gameobject_type);

            if (!banner) // this should never happen
                return;

            float cords[4] = {banner->GetPositionX(), banner->GetPositionY(), banner->GetPositionZ(), banner->GetOrientation() };

            DelObject(nodePoint[i].gameobject_type);
            if (!AddObject(nodePoint[i].gameobject_type, nodePoint[i].gameobject_entry, cords[0], cords[1], cords[2], cords[3], 0, 0, 0, 0, RESPAWN_ONE_DAY))
            {
                TC_LOG_ERROR(LOG_FILTER_BATTLEGROUND, "Isle of Conquest: There was an error spawning a banner (type: %u, entry: %u). Isle of Conquest BG cancelled.", nodePoint[i].gameobject_type, nodePoint[i].gameobject_entry);
                Battleground::EndBattleground(WINNER_NONE);
            }

            GetBGObject(nodePoint[i].gameobject_type)->SetUInt32Value(GAMEOBJECT_FACTION, nodePoint[i].faction == TEAM_ALLIANCE ? BG_IC_Factions[1] : BG_IC_Factions[0]);

            if (nodePoint[i].nodeType == NODE_TYPE_WORKSHOP)
            {
                DelObject(BG_IC_GO_SEAFORIUM_BOMBS_1);
                DelObject(BG_IC_GO_SEAFORIUM_BOMBS_2);
            }

            UpdateNodeWorldState(&nodePoint[i]);
            // we dont need iterating if we are here
            // If the needChange bool was set true, we will handle the rest in the Update Map function.
            return;
        }
    }
}

void BattlegroundIC::UpdateNodeWorldState(ICNodePoint* nodePoint)
{
    //updating worldstate
    if (nodePoint->gameobject_entry == nodePoint->banners[BANNER_A_CONTROLLED])
        nodePoint->nodeState = NODE_STATE_CONTROLLED_A;
    else if (nodePoint->gameobject_entry == nodePoint->banners[BANNER_A_CONTESTED])
        nodePoint->nodeState = NODE_STATE_CONFLICT_A;
    else if (nodePoint->gameobject_entry == nodePoint->banners[BANNER_H_CONTROLLED])
        nodePoint->nodeState = NODE_STATE_CONTROLLED_H;
    else if (nodePoint->gameobject_entry == nodePoint->banners[BANNER_H_CONTESTED])
        nodePoint->nodeState = NODE_STATE_CONFLICT_H;

    uint32 worldstate = nodePoint->worldStates[nodePoint->nodeState];

    // with this we are sure we dont bug the client
    for (uint8 i = 0; i < 4; ++i)
        UpdateWorldState(nodePoint->worldStates[i], 0);

    UpdateWorldState(worldstate, 1);
}

uint32 BattlegroundIC::GetNextBanner(ICNodePoint* nodePoint, uint32 team, bool returnDefinitve)
{
    // this is only used in the update map function
    if (returnDefinitve)
        // here is a special case, here we must return the definitve faction banner after the grey banner was spawned 1 minute
        return nodePoint->banners[(team == TEAM_ALLIANCE ? BANNER_A_CONTROLLED : BANNER_H_CONTROLLED)];

    // there were no changes, this point has never been captured by any faction or at least clicked
    if (nodePoint->last_entry == 0)
        // 1 returns the CONTESTED ALLIANCE BANNER, 3 returns the HORDE one
        return nodePoint->banners[(team == TEAM_ALLIANCE ? BANNER_A_CONTESTED : BANNER_H_CONTESTED)];

    // If the actual banner is the definitive faction banner, we must return the grey banner of the player's faction
    if (nodePoint->gameobject_entry == nodePoint->banners[BANNER_A_CONTROLLED] || nodePoint->gameobject_entry == nodePoint->banners[BANNER_H_CONTROLLED])
        return nodePoint->banners[(team == TEAM_ALLIANCE ? BANNER_A_CONTESTED : BANNER_H_CONTESTED)];

    // If the actual banner is the grey faction banner, we must return the previous banner
    if (nodePoint->gameobject_entry == nodePoint->banners[BANNER_A_CONTESTED] || nodePoint->banners[BANNER_H_CONTESTED])
        return nodePoint->last_entry;

    // we should never be here...
    TC_LOG_ERROR(LOG_FILTER_BATTLEGROUND, "Isle Of Conquest: Unexpected return in GetNextBanner function");
    return 0;
}

void BattlegroundIC::HandleContestedNodes(ICNodePoint* nodePoint)
{
    if (nodePoint->nodeType == NODE_TYPE_HANGAR)
    {
         if (gunshipAlliance && gunshipHorde)
             (nodePoint->faction == TEAM_ALLIANCE ? gunshipHorde : gunshipAlliance)->EnableMovement(false);

        for (uint8 u = BG_IC_GO_HANGAR_TELEPORTER_1; u < BG_IC_GO_HANGAR_TELEPORTER_3; ++u)
            DelObject(u);
    }
}

void BattlegroundIC::HandleCapturedNodes(ICNodePoint* nodePoint, bool recapture)
{
    if (nodePoint->nodeType != NODE_TYPE_REFINERY && nodePoint->nodeType != NODE_TYPE_QUARRY)
    {
        if (!AddSpiritGuide(BG_IC_NPC_SPIRIT_GUIDE_1+nodePoint->nodeType-2,
            BG_IC_SpiritGuidePos[nodePoint->nodeType][0], BG_IC_SpiritGuidePos[nodePoint->nodeType][1],
            BG_IC_SpiritGuidePos[nodePoint->nodeType][2], BG_IC_SpiritGuidePos[nodePoint->nodeType][3],
            (nodePoint->faction == TEAM_ALLIANCE ? ALLIANCE : HORDE)))
            TC_LOG_ERROR(LOG_FILTER_BATTLEGROUND, "Isle of Conquest: Failed to spawn spirit guide! point: %u, team: %u, ", nodePoint->nodeType, nodePoint->faction);
    }

    switch (nodePoint->gameobject_type)
    {
        case BG_IC_GO_HANGAR_BANNER:
            // all the players on the stopped transport should be teleported out
            if (!gunshipAlliance || !gunshipHorde)
                break;

            for (uint8 u = 0; u < MAX_HANGAR_TELEPORTERS_SPAWNS; ++u)
            {
                uint8 type = BG_IC_GO_HANGAR_TELEPORTER_1+u;
                if (!AddObject(type, (nodePoint->faction == TEAM_ALLIANCE ? GO_ALLIANCE_GUNSHIP_PORTAL : GO_HORDE_GUNSHIP_PORTAL),
                    BG_IC_HangarTeleporters[u].GetPositionX(), BG_IC_HangarTeleporters[u].GetPositionY(),
                    BG_IC_HangarTeleporters[u].GetPositionZ(), BG_IC_HangarTeleporters[u].GetOrientation(),
                    0, 0, 0, 0, RESPAWN_ONE_DAY))
                {
                    TC_LOG_ERROR(LOG_FILTER_BATTLEGROUND, "Isle of Conquest: There was an error spawning a gunship portal. Type: %u", BG_IC_GO_HANGAR_TELEPORTER_1+u);
                }
            }

            //TC_LOG_ERROR(LOG_FILTER_BATTLEGROUND, "BG_IC_GO_HANGAR_BANNER CAPTURED Faction: %u", nodePoint->faction);

            (nodePoint->faction == TEAM_ALLIANCE ? gunshipAlliance : gunshipHorde)->EnableMovement(true);
            (nodePoint->faction == TEAM_ALLIANCE ? gunshipHorde : gunshipAlliance)->EnableMovement(false);
            // we should spawn teleporters
            break;
        case BG_IC_GO_QUARRY_BANNER:
            RemoveAuraOnTeam(SPELL_QUARRY, (nodePoint->faction == TEAM_ALLIANCE ? HORDE : ALLIANCE));
            CastSpellOnTeam(SPELL_QUARRY, (nodePoint->faction == TEAM_ALLIANCE ? ALLIANCE : HORDE));
            break;
        case BG_IC_GO_REFINERY_BANNER:
            RemoveAuraOnTeam(SPELL_OIL_REFINERY, (nodePoint->faction == TEAM_ALLIANCE ? HORDE : ALLIANCE));
            CastSpellOnTeam(SPELL_OIL_REFINERY, (nodePoint->faction == TEAM_ALLIANCE ? ALLIANCE : HORDE));
            break;
        case BG_IC_GO_DOCKS_BANNER:

            if (recapture)
                break;

            if (docksTimer < DOCKS_UPDATE_TIME)
                docksTimer = DOCKS_UPDATE_TIME;

            // we must del opposing faction vehicles when the node is captured (unused ones)
            for (uint8 i = (nodePoint->faction == TEAM_ALLIANCE ? BG_IC_NPC_GLAIVE_THROWER_1_H : BG_IC_NPC_GLAIVE_THROWER_1_A); i < (nodePoint->faction == TEAM_ALLIANCE ? BG_IC_NPC_GLAIVE_THROWER_2_H : BG_IC_NPC_GLAIVE_THROWER_2_A); ++i)
            {
                if (Creature* glaiveThrower = GetBGCreature(i))
                {
                    if (Vehicle* vehicleGlaive = glaiveThrower->GetVehicleKit())
                    {
                        if (!vehicleGlaive->GetPassenger(0))
                            DelCreature(i);
                    }
                }
            }

            for (uint8 i = (nodePoint->faction == TEAM_ALLIANCE ? BG_IC_NPC_CATAPULT_1_H : BG_IC_NPC_CATAPULT_1_A); i < (nodePoint->faction == TEAM_ALLIANCE ? BG_IC_NPC_CATAPULT_4_H  : BG_IC_NPC_CATAPULT_4_A); ++i)
            {
                if (Creature* catapult = GetBGCreature(i))
                {
                    if (Vehicle* vehicleGlaive = catapult->GetVehicleKit())
                    {
                        if (!vehicleGlaive->GetPassenger(0))
                            DelCreature(i);
                    }
                }
            }

            // spawning glaive throwers
            for (uint8 i = 0; i < MAX_GLAIVE_THROWERS_SPAWNS_PER_FACTION; ++i)
            {
                uint8 type = (nodePoint->faction == TEAM_ALLIANCE ? BG_IC_NPC_GLAIVE_THROWER_1_A : BG_IC_NPC_GLAIVE_THROWER_1_H)+i;

                if (GetBGCreature(type) && GetBGCreature(type)->IsAlive())
                    continue;

                if (AddCreature(nodePoint->faction == TEAM_ALLIANCE ? NPC_GLAIVE_THROWER_A : NPC_GLAIVE_THROWER_H, type, nodePoint->faction,
                        BG_IC_DocksVehiclesGlaives[i].GetPositionX(), BG_IC_DocksVehiclesGlaives[i].GetPositionY(),
                        BG_IC_DocksVehiclesGlaives[i].GetPositionZ(), BG_IC_DocksVehiclesGlaives[i].GetOrientation(),
                        RESPAWN_ONE_DAY))
                        GetBGCreature(type)->setFaction(BG_IC_Factions[(nodePoint->faction == TEAM_ALLIANCE ? 0 : 1)]);
            }

            // spawning catapults
            for (uint8 i = 0; i < MAX_CATAPULTS_SPAWNS_PER_FACTION; ++i)
            {
                uint8 type = (nodePoint->faction == TEAM_ALLIANCE ? BG_IC_NPC_CATAPULT_1_A : BG_IC_NPC_CATAPULT_1_H)+i;

                if (GetBGCreature(type) && GetBGCreature(type)->IsAlive())
                    continue;

                if (AddCreature(NPC_CATAPULT, type, nodePoint->faction,
                        BG_IC_DocksVehiclesCatapults[i].GetPositionX(), BG_IC_DocksVehiclesCatapults[i].GetPositionY(),
                        BG_IC_DocksVehiclesCatapults[i].GetPositionZ(), BG_IC_DocksVehiclesCatapults[i].GetOrientation(),
                        RESPAWN_ONE_DAY))
                        GetBGCreature(type)->setFaction(BG_IC_Factions[(nodePoint->faction == TEAM_ALLIANCE ? 0 : 1)]);
            }
            break;
        case BG_IC_GO_WORKSHOP_BANNER:
            {
                if (siegeEngineWorkshopTimer < WORKSHOP_UPDATE_TIME)
                    siegeEngineWorkshopTimer = WORKSHOP_UPDATE_TIME;

                if (!recapture)
                {
                    // we must del opposing faction vehicles when the node is captured (unused ones)
                    for (uint8 i = (nodePoint->faction == TEAM_ALLIANCE ? BG_IC_NPC_DEMOLISHER_1_H : BG_IC_NPC_DEMOLISHER_1_A); i < (nodePoint->faction == TEAM_ALLIANCE ? BG_IC_NPC_DEMOLISHER_4_H : BG_IC_NPC_DEMOLISHER_4_A); ++i)
                    {
                        if (Creature* demolisher = GetBGCreature(i))
                        {
                            if (Vehicle* vehicleDemolisher = demolisher->GetVehicleKit())
                            {
                                // is IsVehicleInUse working as expected?
                                if (!vehicleDemolisher->IsVehicleInUse())
                                    DelCreature(i);
                            }
                        }
                    }

                    for (uint8 i = 0; i < MAX_DEMOLISHERS_SPAWNS_PER_FACTION; ++i)
                    {
                        uint8 type = (nodePoint->faction == TEAM_ALLIANCE ? BG_IC_NPC_DEMOLISHER_1_A : BG_IC_NPC_DEMOLISHER_1_H)+i;

                        if (GetBGCreature(type) && GetBGCreature(type)->IsAlive())
                            continue;

                        if (AddCreature(NPC_DEMOLISHER, type, nodePoint->faction,
                            BG_IC_WorkshopVehicles[i].GetPositionX(), BG_IC_WorkshopVehicles[i].GetPositionY(),
                            BG_IC_WorkshopVehicles[i].GetPositionZ(), BG_IC_WorkshopVehicles[i].GetOrientation(),
                            RESPAWN_ONE_DAY))
                            GetBGCreature(type)->setFaction(BG_IC_Factions[(nodePoint->faction == TEAM_ALLIANCE ? 0 : 1)]);
                    }

                    // we check if the opossing siege engine is in use
                    int8 enemySiege = (nodePoint->faction == TEAM_ALLIANCE ? BG_IC_NPC_SIEGE_ENGINE_H : BG_IC_NPC_SIEGE_ENGINE_A);

                    if (Creature* siegeEngine = GetBGCreature(enemySiege))
                    {
                        if (Vehicle* vehicleSiege = siegeEngine->GetVehicleKit())
                        {
                            // is VehicleInUse working as expected ?
                            if (!vehicleSiege->IsVehicleInUse())
                                DelCreature(enemySiege);
                        }
                    }

                    uint8 siegeType = (nodePoint->faction == TEAM_ALLIANCE ? BG_IC_NPC_SIEGE_ENGINE_A : BG_IC_NPC_SIEGE_ENGINE_H);
                    if (!GetBGCreature(siegeType) || !GetBGCreature(siegeType)->IsAlive())
                    {
                        AddCreature((nodePoint->faction == TEAM_ALLIANCE ? NPC_SIEGE_ENGINE_A : NPC_SIEGE_ENGINE_H), siegeType, nodePoint->faction,
                            BG_IC_WorkshopVehicles[4].GetPositionX(), BG_IC_WorkshopVehicles[4].GetPositionY(),
                            BG_IC_WorkshopVehicles[4].GetPositionZ(), BG_IC_WorkshopVehicles[4].GetOrientation(),
                            RESPAWN_ONE_DAY);

                        if (Creature* siegeEngine = GetBGCreature(siegeType))
                        {
                            siegeEngine->SetFlag(UNIT_FIELD_FLAGS, UNIT_FLAG_NOT_SELECTABLE|UNIT_FLAG_UNK_14|UNIT_FLAG_IMMUNE_TO_PC);
                            siegeEngine->setFaction(BG_IC_Factions[(nodePoint->faction == TEAM_ALLIANCE ? 0 : 1)]);
                        }
                    }
                }

                for (uint8 i = 0; i < MAX_WORKSHOP_BOMBS_SPAWNS_PER_FACTION; ++i)
                {
                    AddObject(BG_IC_GO_SEAFORIUM_BOMBS_1+i, GO_SEAFORIUM_BOMBS,
                    workshopBombs[i].GetPositionX(), workshopBombs[i].GetPositionY(),
                    workshopBombs[i].GetPositionZ(), workshopBombs[i].GetOrientation(),
                    0, 0, 0, 0, 10);

                    if (GameObject* seaforiumBombs = GetBGObject(BG_IC_GO_SEAFORIUM_BOMBS_1+i))
                    {
                        seaforiumBombs->SetRespawnTime(10);
                        seaforiumBombs->SetUInt32Value(GAMEOBJECT_FACTION, BG_IC_Factions[(nodePoint->faction == TEAM_ALLIANCE ? 0 : 1)]);
                    }
                }
                break;
            }
        default:
            break;
    }
}

void BattlegroundIC::DestroyGate(Player* player, GameObject* go)
{
    GateStatus[GetGateIDFromEntry(go->GetEntry())] = BG_IC_GATE_DESTROYED;
    uint32 uws_open = GetWorldStateFromGateEntry(go->GetEntry(), true);
    uint32 uws_close = GetWorldStateFromGateEntry(go->GetEntry(), false);
    if (uws_open)
    {
        UpdateWorldState(uws_close, 0);
        UpdateWorldState(uws_open, 1);
    }
    DoorOpen((player->GetTeamId() == TEAM_ALLIANCE ? BG_IC_GO_HORDE_KEEP_PORTCULLIS : BG_IC_GO_DOODAD_PORTCULLISACTIVE02));

    uint32 lang_entry = 0;

    switch (go->GetEntry())
    {
        case GO_HORDE_GATE_1:
            lang_entry = LANG_BG_IC_NORTH_GATE_DESTROYED;
            break;
        case GO_HORDE_GATE_2:
        case GO_ALLIANCE_GATE_1:
            lang_entry = LANG_BG_IC_WEST_GATE_DESTROYED;
            break;
        case GO_HORDE_GATE_3:
        case GO_ALLIANCE_GATE_2:
            lang_entry = LANG_BG_IC_EAST_GATE_DESTROYED;
            break;
        case GO_ALLIANCE_GATE_3:
            lang_entry = LANG_BG_IC_SOUTH_GATE_DESTROYED;
            break;
    default:
        break;
    }

    if (go->GetEntry() == GO_HORDE_GATE_1 || go->GetEntry() == GO_HORDE_GATE_2 || go->GetEntry() == GO_HORDE_GATE_3)
    {
        if (!GetBgMap()->GetCreature(BgCreatures[BG_IC_NpcSpawnlocs[BG_IC_NPC_OVERLORD_AGMAR].type]) && !AddCreature(BG_IC_NpcSpawnlocs[BG_IC_NPC_OVERLORD_AGMAR].entry, BG_IC_NpcSpawnlocs[BG_IC_NPC_OVERLORD_AGMAR].type, BG_IC_NpcSpawnlocs[BG_IC_NPC_OVERLORD_AGMAR].team, BG_IC_NpcSpawnlocs[BG_IC_NPC_OVERLORD_AGMAR].x, BG_IC_NpcSpawnlocs[BG_IC_NPC_OVERLORD_AGMAR].y, BG_IC_NpcSpawnlocs[BG_IC_NPC_OVERLORD_AGMAR].z, BG_IC_NpcSpawnlocs[BG_IC_NPC_OVERLORD_AGMAR].o, RESPAWN_ONE_DAY))
            TC_LOG_ERROR(LOG_FILTER_BATTLEGROUND, "Isle of Conquest: There was an error spawning creature %u", BG_IC_NpcSpawnlocs[BG_IC_NPC_OVERLORD_AGMAR].entry);
    }
    else if (go->GetEntry() == GO_ALLIANCE_GATE_1 || go->GetEntry() == GO_ALLIANCE_GATE_2 || go->GetEntry() == GO_ALLIANCE_GATE_3)
    {
        if (!GetBgMap()->GetCreature(BgCreatures[BG_IC_NpcSpawnlocs[BG_IC_NPC_HIGH_COMMANDER_HALFORD_WYRMBANE].type]) && !AddCreature(BG_IC_NpcSpawnlocs[BG_IC_NPC_HIGH_COMMANDER_HALFORD_WYRMBANE].entry, BG_IC_NpcSpawnlocs[BG_IC_NPC_HIGH_COMMANDER_HALFORD_WYRMBANE].type, BG_IC_NpcSpawnlocs[BG_IC_NPC_HIGH_COMMANDER_HALFORD_WYRMBANE].team, BG_IC_NpcSpawnlocs[BG_IC_NPC_HIGH_COMMANDER_HALFORD_WYRMBANE].x, BG_IC_NpcSpawnlocs[BG_IC_NPC_HIGH_COMMANDER_HALFORD_WYRMBANE].y, BG_IC_NpcSpawnlocs[BG_IC_NPC_HIGH_COMMANDER_HALFORD_WYRMBANE].z, BG_IC_NpcSpawnlocs[BG_IC_NPC_HIGH_COMMANDER_HALFORD_WYRMBANE].o, RESPAWN_ONE_DAY))
            TC_LOG_ERROR(LOG_FILTER_BATTLEGROUND, "Isle of Conquest: There was an error spawning creature %u", BG_IC_NpcSpawnlocs[BG_IC_NPC_HIGH_COMMANDER_HALFORD_WYRMBANE].entry);
    }

    SendMessage2ToAll(lang_entry, CHAT_MSG_BG_SYSTEM_NEUTRAL, NULL, (player->GetTeamId() == TEAM_ALLIANCE ? LANG_BG_IC_HORDE_KEEP : LANG_BG_IC_ALLIANCE_KEEP));
}

void BattlegroundIC::EventPlayerDamagedGO(Player* /*player*/, GameObject* /*go*/, uint32 /*eventType*/)
{
}

WorldSafeLocsEntry const* BattlegroundIC::GetClosestGraveYard(Player* player)
{
    TeamId teamIndex = GetTeamIndexByTeamId(player->GetTeam());

    // Is there any occupied node for this team?
    std::vector<uint8> nodes;
    for (uint8 i = 0; i < MAX_NODE_TYPES; ++i)
        if (nodePoint[i].faction == player->GetTeamId())
            nodes.push_back(i);

    WorldSafeLocsEntry const* good_entry = NULL;
    // If so, select the closest node to place ghost on
    if (!nodes.empty())
    {
        float player_x = player->GetPositionX();
        float player_y = player->GetPositionY();

        float mindist = 999999.0f;
        for (uint8 i = 0; i < nodes.size(); ++i)
        {
            WorldSafeLocsEntry const*entry = sWorldSafeLocsStore.LookupEntry(BG_IC_GraveyardIds[nodes[i]]);
            if (!entry)
                continue;
            float dist = (entry->x - player_x)*(entry->x - player_x)+(entry->y - player_y)*(entry->y - player_y);
            if (mindist > dist)
            {
                mindist = dist;
                good_entry = entry;
            }
        }
        nodes.clear();
    }
    // If not, place ghost on starting location
    if (!good_entry)
        good_entry = sWorldSafeLocsStore.LookupEntry(BG_IC_GraveyardIds[teamIndex+MAX_NODE_TYPES]);

    return good_entry;
}

bool BattlegroundIC::IsAllNodesControlledByTeam(uint32 team) const
{
    uint32 count = 0;
    ICNodeState controlledState = team == ALLIANCE ? NODE_STATE_CONTROLLED_A : NODE_STATE_CONTROLLED_H;
    for (int i = 0; i < NODE_TYPE_WORKSHOP; ++i)
    {
        if (nodePoint[i].nodeState == controlledState)
            ++count;
    }

    return count == NODE_TYPE_WORKSHOP;
}

bool BattlegroundIC::IsSpellAllowed(uint32 spellId, Player const* player) const
{
    switch (spellId)
    {
        case SPELL_OIL_REFINERY:
        case SPELL_QUARRY:
        {
            uint32 team = player->GetTeamId();
            uint8 nodeType = spellId = SPELL_OIL_REFINERY ? NODE_TYPE_REFINERY : NODE_TYPE_QUARRY;
            uint8 nodeState = team == TEAM_ALLIANCE ? NODE_STATE_CONTROLLED_A : NODE_STATE_CONTROLLED_H;
            return GetNodeState(nodeType) == nodeState;
        }
        default:
           break;
    }

    return true;
}<|MERGE_RESOLUTION|>--- conflicted
+++ resolved
@@ -70,25 +70,6 @@
         player->CastSpell(player, SPELL_OIL_REFINERY, true);
 }
 
-<<<<<<< HEAD
-void BattlegroundIC::SendTransportInit(Player* player)
-{
-    if (!gunshipAlliance || !gunshipHorde)
-        return;
-
-    UpdateData transData(player->GetMapId());
-
-    gunshipAlliance->BuildCreateUpdateBlockForPlayer(&transData, player);
-    gunshipHorde->BuildCreateUpdateBlockForPlayer(&transData, player);
-
-    WorldPacket packet;
-
-    transData.BuildPacket(&packet);
-    player->SendDirectMessage(&packet);
-}
-
-=======
->>>>>>> b81bf7d0
 void BattlegroundIC::DoAction(uint32 action, uint64 var)
 {
     if (action != ACTION_TELEPORT_PLAYER_TO_TRANSPORT)
