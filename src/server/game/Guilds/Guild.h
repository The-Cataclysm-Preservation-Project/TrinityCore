--- conflicted
+++ resolved
@@ -268,7 +268,6 @@
 uint32 const MinNewsItemLevel[MAX_CONTENT] = { 61, 90, 200, 353 };
 
 // Guild Challenge
-<<<<<<< HEAD
 enum GuildChallengeTypes
 {
     GUILD_CHALLENGE_TYPE_DUNGEON    = 1,
@@ -276,14 +275,11 @@
     GUILD_CHALLENGE_TYPE_RATED_BG   = 3,
     MAX_GUILD_CHALLENGE_TYPE,
 };
-=======
-#define GUILD_CHALLENGES_TYPES 4
 
 uint32 const GuildChallengeGoldReward[GUILD_CHALLENGES_TYPES]         = { 0, 250,    1000,    500 };
 uint32 const GuildChallengeMaxLevelGoldReward[GUILD_CHALLENGES_TYPES] = { 0, 125,    500,     250 };
 uint32 const GuildChallengeXPReward[GUILD_CHALLENGES_TYPES]           = { 0, 300000, 3000000, 1500000 };
 uint32 const GuildChallengesPerWeek[GUILD_CHALLENGES_TYPES]           = { 0, 7,      1,       3 };
->>>>>>> ad07191b
 
 // Emblem info
 class TC_GAME_API EmblemInfo
