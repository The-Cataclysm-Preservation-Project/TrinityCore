/*
 * Copyright (C) 2008-2014 TrinityCore <http://www.trinitycore.org/>
 * Copyright (C) 2005-2009 MaNGOS <http://getmangos.com/>
 *
 * This program is free software; you can redistribute it and/or modify it
 * under the terms of the GNU General Public License as published by the
 * Free Software Foundation; either version 2 of the License, or (at your
 * option) any later version.
 *
 * This program is distributed in the hope that it will be useful, but WITHOUT
 * ANY WARRANTY; without even the implied warranty of MERCHANTABILITY or
 * FITNESS FOR A PARTICULAR PURPOSE. See the GNU General Public License for
 * more details.
 *
 * You should have received a copy of the GNU General Public License along
 * with this program. If not, see <http://www.gnu.org/licenses/>.
 */

#include "AccountMgr.h"
#include "CalendarMgr.h"
#include "Chat.h"
#include "Config.h"
#include "DatabaseEnv.h"
#include "Guild.h"
#include "GuildFinderMgr.h"
#include "GuildMgr.h"
#include "Language.h"
#include "Log.h"
#include "ScriptMgr.h"
#include "SocialMgr.h"
#include "Opcodes.h"

#define MAX_GUILD_BANK_TAB_TEXT_LEN 500
#define EMBLEM_PRICE 10 * GOLD

std::string _GetGuildEventString(GuildEvents event)
{
    switch (event)
    {
        case GE_PROMOTION:
            return "Member promotion";
        case GE_DEMOTION:
            return "Member demotion";
        case GE_MOTD:
            return "Guild MOTD";
        case GE_JOINED:
            return "Member joined";
        case GE_LEFT:
            return "Member left";
        case GE_REMOVED:
            return "Member removed";
        case GE_LEADER_IS:
            return "Leader is";
        case GE_LEADER_CHANGED:
            return "Leader changed";
        case GE_DISBANDED:
            return "Guild disbanded";
        case GE_TABARDCHANGE:
            return "Tabard change";
        case GE_RANK_UPDATED:
            return "Rank updated";
        case GE_RANK_DELETED:
            return "Rank deleted";
        case GE_SIGNED_ON:
            return "Member signed on";
        case GE_SIGNED_OFF:
            return "Member signed off";
        case GE_GUILDBANKBAGSLOTS_CHANGED:
            return "Bank bag slots changed";
        case GE_BANK_TAB_PURCHASED:
            return "Bank tab purchased";
        case GE_BANK_TAB_UPDATED:
            return "Bank tab updated";
        case GE_BANK_MONEY_SET:
            return "Bank money set";
        case GE_BANK_TAB_AND_MONEY_UPDATED:
            return "Bank money changed";
        case GE_BANK_TEXT_CHANGED:
            return "Bank tab text changed";
        default:
            break;
    }
    return "<None>";
}

inline uint32 _GetGuildBankTabPrice(uint8 tabId)
{
    switch (tabId)
    {
        case 0: return 100;
        case 1: return 250;
        case 2: return 500;
        case 3: return 1000;
        case 4: return 2500;
        case 5: return 5000;
        default: return 0;
    }
}

void Guild::SendCommandResult(WorldSession* session, GuildCommandType type, GuildCommandError errCode, std::string const& param)
{
    // Note: SMSG_GUILD_COMMAND_RESULT and SMSG_GUILD_COMMAND_RESULT_2 do exactly the same in the client, they just have different structures.
    // There's no particular reason why we use SMSG_GUILD_COMMAND_RESULT_2, this one is processed inmediately as it is read from the client.
    // SMSG_GUILD_COMMAND_RESULT is a JAM opcode
    WorldPacket data(SMSG_GUILD_COMMAND_RESULT_2, 8 + param.size() + 1);
    data << uint32(type);
    data << param;
    data << uint32(errCode);
    session->SendPacket(&data);

    TC_LOG_DEBUG("guild", "SMSG_GUILD_COMMAND_RESULT [%s]: Type: %u, code: %u, param: %s"
         , session->GetPlayerInfo().c_str(), type, errCode, param.c_str());
}

void Guild::SendSaveEmblemResult(WorldSession* session, GuildEmblemError errCode)
{
    WorldPacket data(MSG_SAVE_GUILD_EMBLEM, 4);
    data << uint32(errCode);
    session->SendPacket(&data);

    TC_LOG_DEBUG("guild", "MSG_SAVE_GUILD_EMBLEM [%s] Code: %u", session->GetPlayerInfo().c_str(), errCode);
}

// LogHolder
Guild::LogHolder::~LogHolder()
{
    // Cleanup
    for (GuildLog::iterator itr = m_log.begin(); itr != m_log.end(); ++itr)
        delete (*itr);
}

// Adds event loaded from database to collection
inline void Guild::LogHolder::LoadEvent(LogEntry* entry)
{
    if (m_nextGUID == uint32(GUILD_EVENT_LOG_GUID_UNDEFINED))
        m_nextGUID = entry->GetGUID();
    m_log.push_front(entry);
}

// Adds new event happened in game.
// If maximum number of events is reached, oldest event is removed from collection.
inline void Guild::LogHolder::AddEvent(SQLTransaction& trans, LogEntry* entry)
{
    // Check max records limit
    if (m_log.size() >= m_maxRecords)
    {
        LogEntry* oldEntry = m_log.front();
        delete oldEntry;
        m_log.pop_front();
    }
    // Add event to list
    m_log.push_back(entry);
    // Save to DB
    entry->SaveToDB(trans);
}

// Writes information about all events into packet.
inline void Guild::LogHolder::WritePacket(WorldPacket& data) const
{
    ByteBuffer buffer;
    data.WriteBits(m_log.size(), 23);
    for (GuildLog::const_iterator itr = m_log.begin(); itr != m_log.end(); ++itr)
        (*itr)->WritePacket(data, buffer);

    data.FlushBits();
    data.append(buffer);
}

inline uint32 Guild::LogHolder::GetNextGUID()
{
    // Next guid was not initialized. It means there are no records for this holder in DB yet.
    // Start from the beginning.
    if (m_nextGUID == uint32(GUILD_EVENT_LOG_GUID_UNDEFINED))
        m_nextGUID = 0;
    else
        m_nextGUID = (m_nextGUID + 1) % m_maxRecords;
    return m_nextGUID;
}

// EventLogEntry
void Guild::EventLogEntry::SaveToDB(SQLTransaction& trans) const
{
    PreparedStatement* stmt = CharacterDatabase.GetPreparedStatement(CHAR_DEL_GUILD_EVENTLOG);
    stmt->setUInt32(0, m_guildId);
    stmt->setUInt32(1, m_guid);
    CharacterDatabase.ExecuteOrAppend(trans, stmt);

    uint8 index = 0;
    stmt = CharacterDatabase.GetPreparedStatement(CHAR_INS_GUILD_EVENTLOG);
    stmt->setUInt32(  index, m_guildId);
    stmt->setUInt32(++index, m_guid);
    stmt->setUInt8 (++index, uint8(m_eventType));
    stmt->setUInt32(++index, m_playerGuid1);
    stmt->setUInt32(++index, m_playerGuid2);
    stmt->setUInt8 (++index, m_newRank);
    stmt->setUInt64(++index, m_timestamp);
    CharacterDatabase.ExecuteOrAppend(trans, stmt);
}

void Guild::EventLogEntry::WritePacket(WorldPacket& data, ByteBuffer& content) const
{
<<<<<<< HEAD
    ObjectGuid guid1 = MAKE_NEW_GUID(m_playerGuid1, 0, HIGHGUID_PLAYER);
    ObjectGuid guid2 = MAKE_NEW_GUID(m_playerGuid2, 0, HIGHGUID_PLAYER);

    data.WriteBit(guid1[2]);
    data.WriteBit(guid1[4]);
    data.WriteBit(guid2[7]);
    data.WriteBit(guid2[6]);
    data.WriteBit(guid1[3]);
    data.WriteBit(guid2[3]);
    data.WriteBit(guid2[5]);
    data.WriteBit(guid1[7]);
    data.WriteBit(guid1[5]);
    data.WriteBit(guid1[0]);
    data.WriteBit(guid2[4]);
    data.WriteBit(guid2[2]);
    data.WriteBit(guid2[0]);
    data.WriteBit(guid2[1]);
    data.WriteBit(guid1[1]);
    data.WriteBit(guid1[6]);

    content.WriteByteSeq(guid2[3]);
    content.WriteByteSeq(guid2[2]);
    content.WriteByteSeq(guid2[5]);

    // New Rank
    content << uint8(m_newRank);

    content.WriteByteSeq(guid2[4]);
    content.WriteByteSeq(guid1[0]);
    content.WriteByteSeq(guid1[4]);

=======
    // Event type
    data << uint8(m_eventType);
    // Player 1
    data << ObjectGuid(HIGHGUID_PLAYER, m_playerGuid1);
    // Player 2 not for left/join guild events
    if (m_eventType != GUILD_EVENT_LOG_JOIN_GUILD && m_eventType != GUILD_EVENT_LOG_LEAVE_GUILD)
        data << ObjectGuid(HIGHGUID_PLAYER, m_playerGuid2);
    // New Rank - only for promote/demote guild events
    if (m_eventType == GUILD_EVENT_LOG_PROMOTE_PLAYER || m_eventType == GUILD_EVENT_LOG_DEMOTE_PLAYER)
        data << uint8(m_newRank);
>>>>>>> 050d56ac
    // Event timestamp
    content << uint32(::time(NULL) - m_timestamp);

    content.WriteByteSeq(guid1[7]);
    content.WriteByteSeq(guid1[3]);
    content.WriteByteSeq(guid2[0]);
    content.WriteByteSeq(guid2[6]);
    content.WriteByteSeq(guid2[7]);
    content.WriteByteSeq(guid1[5]);

    // Event type
    content << uint8(m_eventType);

    content.WriteByteSeq(guid2[1]);
    content.WriteByteSeq(guid1[2]);
    content.WriteByteSeq(guid1[6]);
    content.WriteByteSeq(guid1[1]);
}

// BankEventLogEntry
void Guild::BankEventLogEntry::SaveToDB(SQLTransaction& trans) const
{
    uint8 index = 0;

    PreparedStatement* stmt = CharacterDatabase.GetPreparedStatement(CHAR_DEL_GUILD_BANK_EVENTLOG);
    stmt->setUInt32(  index, m_guildId);
    stmt->setUInt32(++index, m_guid);
    stmt->setUInt8 (++index, m_bankTabId);
    CharacterDatabase.ExecuteOrAppend(trans, stmt);

    index = 0;
    stmt = CharacterDatabase.GetPreparedStatement(CHAR_INS_GUILD_BANK_EVENTLOG);
    stmt->setUInt32(  index, m_guildId);
    stmt->setUInt32(++index, m_guid);
    stmt->setUInt8 (++index, m_bankTabId);
    stmt->setUInt8 (++index, uint8(m_eventType));
    stmt->setUInt32(++index, m_playerGuid);
    stmt->setUInt32(++index, m_itemOrMoney);
    stmt->setUInt16(++index, m_itemStackCount);
    stmt->setUInt8 (++index, m_destTabId);
    stmt->setUInt64(++index, m_timestamp);
    CharacterDatabase.ExecuteOrAppend(trans, stmt);
}

void Guild::BankEventLogEntry::WritePacket(WorldPacket& data, ByteBuffer& content) const
{
<<<<<<< HEAD
    ObjectGuid logGuid = MAKE_NEW_GUID(m_playerGuid, 0, HIGHGUID_PLAYER);
=======
    data << uint8(m_eventType);
    data << ObjectGuid(HIGHGUID_PLAYER, m_playerGuid);
>>>>>>> 050d56ac

    bool hasItem = m_eventType == GUILD_BANK_LOG_DEPOSIT_ITEM || m_eventType == GUILD_BANK_LOG_WITHDRAW_ITEM ||
                   m_eventType == GUILD_BANK_LOG_MOVE_ITEM || m_eventType == GUILD_BANK_LOG_MOVE_ITEM2;

    bool itemMoved = (m_eventType == GUILD_BANK_LOG_MOVE_ITEM || m_eventType == GUILD_BANK_LOG_MOVE_ITEM2);

    bool hasStack = (hasItem && m_itemStackCount > 1) || itemMoved;

    data.WriteBit(IsMoneyEvent());
    data.WriteBit(logGuid[4]);
    data.WriteBit(logGuid[1]);
    data.WriteBit(hasItem);
    data.WriteBit(hasStack);
    data.WriteBit(logGuid[2]);
    data.WriteBit(logGuid[5]);
    data.WriteBit(logGuid[3]);
    data.WriteBit(logGuid[6]);
    data.WriteBit(logGuid[0]);
    data.WriteBit(itemMoved);
    data.WriteBit(logGuid[7]);

    content.WriteByteSeq(logGuid[6]);
    content.WriteByteSeq(logGuid[1]);
    content.WriteByteSeq(logGuid[5]);
    if (hasStack)
        content << uint32(m_itemStackCount);

    content << uint8(m_eventType);
    content.WriteByteSeq(logGuid[2]);
    content.WriteByteSeq(logGuid[4]);
    content.WriteByteSeq(logGuid[0]);
    content.WriteByteSeq(logGuid[7]);
    content.WriteByteSeq(logGuid[3]);
    if (hasItem)
        content << uint32(m_itemOrMoney);

    content << uint32(time(NULL) - m_timestamp);

    if (IsMoneyEvent())
        content << uint64(m_itemOrMoney);

    if (itemMoved)
        content << uint8(m_destTabId);
}

void Guild::NewsLogEntry::SaveToDB(SQLTransaction& trans) const
{
    uint8 index = 0;
    PreparedStatement* stmt = CharacterDatabase.GetPreparedStatement(CHAR_INS_GUILD_NEWS);
    stmt->setUInt32(  index, m_guildId);
    stmt->setUInt32(++index, GetGUID());
    stmt->setUInt8 (++index, GetType());
    stmt->setUInt32(++index, GetPlayerGuid());
    stmt->setUInt32(++index, GetFlags());
    stmt->setUInt32(++index, GetValue());
    stmt->setUInt64(++index, GetTimestamp());
    CharacterDatabase.ExecuteOrAppend(trans, stmt);
}

void Guild::NewsLogEntry::WritePacket(WorldPacket& data, ByteBuffer& /*content*/) const
{
    data.WriteBits(0, 26); // Not yet implemented used for guild achievements
    ObjectGuid guid = GetPlayerGuid();

    data.WriteBit(guid[7]);
    data.WriteBit(guid[0]);
    data.WriteBit(guid[6]);
    data.WriteBit(guid[5]);
    data.WriteBit(guid[4]);
    data.WriteBit(guid[3]);
    data.WriteBit(guid[1]);
    data.WriteBit(guid[2]);

    data.FlushBits();

    data.WriteByteSeq(guid[5]);

    data << uint32(GetFlags());   // 1 sticky
    data << uint32(GetValue());
    data << uint32(0);            // always 0

    data.WriteByteSeq(guid[7]);
    data.WriteByteSeq(guid[6]);
    data.WriteByteSeq(guid[2]);
    data.WriteByteSeq(guid[3]);
    data.WriteByteSeq(guid[0]);
    data.WriteByteSeq(guid[4]);
    data.WriteByteSeq(guid[1]);

    data << uint32(GetGUID());
    data << uint32(GetType());
    data.AppendPackedTime(GetTimestamp());
}

// RankInfo
void Guild::RankInfo::LoadFromDB(Field* fields)
{
    m_rankId            = fields[1].GetUInt8();
    m_name              = fields[2].GetString();
    m_rights            = fields[3].GetUInt32();
    m_bankMoneyPerDay   = fields[4].GetUInt32();
    if (m_rankId == GR_GUILDMASTER)                     // Prevent loss of leader rights
        m_rights |= GR_RIGHT_ALL;
}

void Guild::RankInfo::SaveToDB(SQLTransaction& trans) const
{
    PreparedStatement* stmt = CharacterDatabase.GetPreparedStatement(CHAR_INS_GUILD_RANK);
    stmt->setUInt32(0, m_guildId);
    stmt->setUInt8 (1, m_rankId);
    stmt->setString(2, m_name);
    stmt->setUInt32(3, m_rights);
    stmt->setUInt32(4, m_bankMoneyPerDay);
    CharacterDatabase.ExecuteOrAppend(trans, stmt);
}

void Guild::RankInfo::CreateMissingTabsIfNeeded(uint8 tabs, SQLTransaction& trans, bool logOnCreate /* = false */)
{
    for (uint8 i = 0; i < tabs; ++i)
    {
        GuildBankRightsAndSlots& rightsAndSlots = m_bankTabRightsAndSlots[i];
        if (rightsAndSlots.GetTabId() == i)
            continue;

        rightsAndSlots.SetTabId(i);
        if (m_rankId == GR_GUILDMASTER)
            rightsAndSlots.SetGuildMasterValues();

        if (logOnCreate)
            TC_LOG_ERROR("guild", "Guild %u has broken Tab %u for rank %u. Created default tab.", m_guildId, i, m_rankId);

        PreparedStatement* stmt = CharacterDatabase.GetPreparedStatement(CHAR_INS_GUILD_BANK_RIGHT);
        stmt->setUInt32(0, m_guildId);
        stmt->setUInt8(1, i);
        stmt->setUInt8(2, m_rankId);
        stmt->setUInt8(3, rightsAndSlots.GetRights());
        stmt->setUInt32(4, rightsAndSlots.GetSlots());
        trans->Append(stmt);
    }
}

void Guild::RankInfo::SetName(std::string const& name)
{
    if (m_name == name)
        return;

    m_name = name;

    PreparedStatement* stmt = CharacterDatabase.GetPreparedStatement(CHAR_UPD_GUILD_RANK_NAME);
    stmt->setString(0, m_name);
    stmt->setUInt8 (1, m_rankId);
    stmt->setUInt32(2, m_guildId);
    CharacterDatabase.Execute(stmt);
}

void Guild::RankInfo::SetRights(uint32 rights)
{
    if (m_rankId == GR_GUILDMASTER)                     // Prevent loss of leader rights
        rights = GR_RIGHT_ALL;

    if (m_rights == rights)
        return;

    m_rights = rights;

    PreparedStatement* stmt = CharacterDatabase.GetPreparedStatement(CHAR_UPD_GUILD_RANK_RIGHTS);
    stmt->setUInt32(0, m_rights);
    stmt->setUInt8 (1, m_rankId);
    stmt->setUInt32(2, m_guildId);
    CharacterDatabase.Execute(stmt);
}

void Guild::RankInfo::SetBankMoneyPerDay(uint32 money)
{
    if (m_rankId == GR_GUILDMASTER)                     // Prevent loss of leader rights
        money = uint32(GUILD_WITHDRAW_MONEY_UNLIMITED);

    if (m_bankMoneyPerDay == money)
        return;

    m_bankMoneyPerDay = money;

    PreparedStatement* stmt = CharacterDatabase.GetPreparedStatement(CHAR_UPD_GUILD_RANK_BANK_MONEY);
    stmt->setUInt32(0, money);
    stmt->setUInt8 (1, m_rankId);
    stmt->setUInt32(2, m_guildId);
    CharacterDatabase.Execute(stmt);
}

void Guild::RankInfo::SetBankTabSlotsAndRights(GuildBankRightsAndSlots rightsAndSlots, bool saveToDB)
{
    if (m_rankId == GR_GUILDMASTER)                     // Prevent loss of leader rights
        rightsAndSlots.SetGuildMasterValues();

    GuildBankRightsAndSlots& guildBR = m_bankTabRightsAndSlots[rightsAndSlots.GetTabId()];
    guildBR = rightsAndSlots;

    if (saveToDB)
    {
        PreparedStatement* stmt = CharacterDatabase.GetPreparedStatement(CHAR_INS_GUILD_BANK_RIGHT);
        stmt->setUInt32(0, m_guildId);
        stmt->setUInt8 (1, guildBR.GetTabId());
        stmt->setUInt8 (2, m_rankId);
        stmt->setUInt8 (3, guildBR.GetRights());
        stmt->setUInt32(4, guildBR.GetSlots());
        CharacterDatabase.Execute(stmt);
    }
}

// BankTab
void Guild::BankTab::LoadFromDB(Field* fields)
{
    m_name = fields[2].GetString();
    m_icon = fields[3].GetString();
    m_text = fields[4].GetString();
}

bool Guild::BankTab::LoadItemFromDB(Field* fields)
{
    uint8 slotId = fields[13].GetUInt8();
    uint32 itemGuid = fields[14].GetUInt32();
    uint32 itemEntry = fields[15].GetUInt32();
    if (slotId >= GUILD_BANK_MAX_SLOTS)
    {
        TC_LOG_ERROR("guild", "Invalid slot for item (GUID: %u, id: %u) in guild bank, skipped.", itemGuid, itemEntry);
        return false;
    }

    ItemTemplate const* proto = sObjectMgr->GetItemTemplate(itemEntry);
    if (!proto)
    {
        TC_LOG_ERROR("guild", "Unknown item (GUID: %u, id: %u) in guild bank, skipped.", itemGuid, itemEntry);
        return false;
    }

    Item* pItem = NewItemOrBag(proto);
    if (!pItem->LoadFromDB(itemGuid, ObjectGuid::Empty, fields, itemEntry))
    {
        TC_LOG_ERROR("guild", "Item (GUID %u, id: %u) not found in item_instance, deleting from guild bank!", itemGuid, itemEntry);

        PreparedStatement* stmt = CharacterDatabase.GetPreparedStatement(CHAR_DEL_NONEXISTENT_GUILD_BANK_ITEM);
        stmt->setUInt32(0, m_guildId);
        stmt->setUInt8 (1, m_tabId);
        stmt->setUInt8 (2, slotId);
        CharacterDatabase.Execute(stmt);

        delete pItem;
        return false;
    }

    pItem->AddToWorld();
    m_items[slotId] = pItem;
    return true;
}

// Deletes contents of the tab from the world (and from DB if necessary)
void Guild::BankTab::Delete(SQLTransaction& trans, bool removeItemsFromDB)
{
    for (uint8 slotId = 0; slotId < GUILD_BANK_MAX_SLOTS; ++slotId)
        if (Item* pItem = m_items[slotId])
        {
            pItem->RemoveFromWorld();
            if (removeItemsFromDB)
                pItem->DeleteFromDB(trans);
            delete pItem;
            pItem = NULL;
        }
}

void Guild::BankTab::SetInfo(std::string const& name, std::string const& icon)
{
    if (m_name == name && m_icon == icon)
        return;

    m_name = name;
    m_icon = icon;

    PreparedStatement* stmt = CharacterDatabase.GetPreparedStatement(CHAR_UPD_GUILD_BANK_TAB_INFO);
    stmt->setString(0, m_name);
    stmt->setString(1, m_icon);
    stmt->setUInt32(2, m_guildId);
    stmt->setUInt8 (3, m_tabId);
    CharacterDatabase.Execute(stmt);
}

void Guild::BankTab::SetText(std::string const& text)
{
    if (m_text == text)
        return;

    m_text = text;
    utf8truncate(m_text, MAX_GUILD_BANK_TAB_TEXT_LEN);          // DB and client size limitation

    PreparedStatement* stmt = CharacterDatabase.GetPreparedStatement(CHAR_UPD_GUILD_BANK_TAB_TEXT);
    stmt->setString(0, m_text);
    stmt->setUInt32(1, m_guildId);
    stmt->setUInt8 (2, m_tabId);
    CharacterDatabase.Execute(stmt);
}

// Sets/removes contents of specified slot.
// If pItem == NULL contents are removed.
bool Guild::BankTab::SetItem(SQLTransaction& trans, uint8 slotId, Item* item)
{
    if (slotId >= GUILD_BANK_MAX_SLOTS)
        return false;

    m_items[slotId] = item;

    PreparedStatement* stmt = CharacterDatabase.GetPreparedStatement(CHAR_DEL_GUILD_BANK_ITEM);
    stmt->setUInt32(0, m_guildId);
    stmt->setUInt8 (1, m_tabId);
    stmt->setUInt8 (2, slotId);
    CharacterDatabase.ExecuteOrAppend(trans, stmt);

    if (item)
    {
        stmt = CharacterDatabase.GetPreparedStatement(CHAR_INS_GUILD_BANK_ITEM);
        stmt->setUInt32(0, m_guildId);
        stmt->setUInt8 (1, m_tabId);
        stmt->setUInt8 (2, slotId);
        stmt->setUInt32(3, item->GetGUIDLow());
        CharacterDatabase.ExecuteOrAppend(trans, stmt);

        item->SetGuidValue(ITEM_FIELD_CONTAINED, ObjectGuid::Empty);
        item->SetGuidValue(ITEM_FIELD_OWNER, ObjectGuid::Empty);
        item->FSetState(ITEM_NEW);
        item->SaveToDB(trans);                                 // Not in inventory and can be saved standalone
    }
    return true;
}

void Guild::BankTab::SendText(Guild const* guild, WorldSession* session) const
{
    WorldPacket data(SMSG_GUILD_BANK_QUERY_TEXT_RESULT, 1 + m_text.size() + 1);
    data.WriteBits(m_text.length(), 14);
    data << uint32(m_tabId);
    data.WriteString(m_text);

    if (session)
    {
        TC_LOG_DEBUG("guild", "SMSG_GUILD_BANK_QUERY_TEXT_RESULT [%s]: Tabid: %u, Text: %s"
            , session->GetPlayerInfo().c_str(), m_tabId, m_text.c_str());
        session->SendPacket(&data);
    }
    else
    {
        TC_LOG_DEBUG("guild", "SMSG_GUILD_BANK_QUERY_TEXT_RESULT [Broadcast]: Tabid: %u, Text: %s", m_tabId, m_text.c_str());
        guild->BroadcastPacket(&data);
    }
}

// Member
void Guild::Member::SetStats(Player* player)
{
    m_name      = player->GetName();
    m_level     = player->getLevel();
    m_class     = player->getClass();
    m_zoneId    = player->GetZoneId();
    m_accountId = player->GetSession()->GetAccountId();
    m_achievementPoints = player->GetAchievementPoints();
}

void Guild::Member::SetStats(std::string const& name, uint8 level, uint8 _class, uint32 zoneId, uint32 accountId, uint32 reputation)
{
    m_name      = name;
    m_level     = level;
    m_class     = _class;
    m_zoneId    = zoneId;
    m_accountId = accountId;
    m_totalReputation = reputation;
}

void Guild::Member::SetPublicNote(std::string const& publicNote)
{
    if (m_publicNote == publicNote)
        return;

    m_publicNote = publicNote;

    PreparedStatement* stmt = CharacterDatabase.GetPreparedStatement(CHAR_UPD_GUILD_MEMBER_PNOTE);
    stmt->setString(0, publicNote);
    stmt->setUInt32(1, m_guid.GetCounter());
    CharacterDatabase.Execute(stmt);
}

void Guild::Member::SetOfficerNote(std::string const& officerNote)
{
    if (m_officerNote == officerNote)
        return;

    m_officerNote = officerNote;

    PreparedStatement* stmt = CharacterDatabase.GetPreparedStatement(CHAR_UPD_GUILD_MEMBER_OFFNOTE);
    stmt->setString(0, officerNote);
    stmt->setUInt32(1, m_guid.GetCounter());
    CharacterDatabase.Execute(stmt);
}

void Guild::Member::ChangeRank(uint8 newRank)
{
    m_rankId = newRank;

    // Update rank information in player's field, if he is online.
    if (Player* player = FindPlayer())
        player->SetRank(newRank);

    PreparedStatement* stmt = CharacterDatabase.GetPreparedStatement(CHAR_UPD_GUILD_MEMBER_RANK);
    stmt->setUInt8 (0, newRank);
    stmt->setUInt32(1, m_guid.GetCounter());
    CharacterDatabase.Execute(stmt);
}

void Guild::Member::SaveToDB(SQLTransaction& trans) const
{
    PreparedStatement* stmt = CharacterDatabase.GetPreparedStatement(CHAR_INS_GUILD_MEMBER);
    stmt->setUInt32(0, m_guildId);
    stmt->setUInt32(1, m_guid.GetCounter());
    stmt->setUInt8 (2, m_rankId);
    stmt->setString(3, m_publicNote);
    stmt->setString(4, m_officerNote);
    CharacterDatabase.ExecuteOrAppend(trans, stmt);
}

// Loads member's data from database.
// If member has broken fields (level, class) returns false.
// In this case member has to be removed from guild.
bool Guild::Member::LoadFromDB(Field* fields)
{
    m_publicNote  = fields[3].GetString();
    m_officerNote = fields[4].GetString();

    for (uint8 i = 0; i <= GUILD_BANK_MAX_TABS; ++i)
        m_bankWithdraw[i] = fields[5 + i].GetUInt32();

    SetStats(fields[14].GetString(),
             fields[15].GetUInt8(),                         // characters.level
             fields[16].GetUInt8(),                         // characters.class
             fields[17].GetUInt16(),                        // characters.zone
             fields[18].GetUInt32(),                        // characters.account
             0);
    m_logoutTime = fields[19].GetUInt32();                  // characters.logout_time
    m_totalActivity = 0;
    m_weekActivity = 0;
    m_weekReputation = 0;

    if (!CheckStats())
        return false;

    if (!m_zoneId)
    {
        TC_LOG_DEBUG("guild", "%s has broken zone-data", m_guid.ToString().c_str());
        m_zoneId = Player::GetZoneIdFromDB(m_guid);
    }

    ResetFlags();
    return true;
}

// Validate player fields. Returns false if corrupted fields are found.
bool Guild::Member::CheckStats() const
{
    if (m_level < 1)
    {
        TC_LOG_ERROR("guild", "%s has a broken data in field `characters`.`level`, deleting him from guild!", m_guid.ToString().c_str());
        return false;
    }

    if (m_class < CLASS_WARRIOR || m_class >= MAX_CLASSES)
    {
        TC_LOG_ERROR("guild", "%s has a broken data in field `characters`.`class`, deleting him from guild!", m_guid.ToString().c_str());
        return false;
    }
    return true;
}

// Decreases amount of money/slots left for today.
// If (tabId == GUILD_BANK_MAX_TABS) decrease money amount.
// Otherwise decrease remaining items amount for specified tab.
void Guild::Member::UpdateBankWithdrawValue(SQLTransaction& trans, uint8 tabId, uint32 amount)
{
    m_bankWithdraw[tabId] += amount;

    PreparedStatement* stmt = CharacterDatabase.GetPreparedStatement(CHAR_INS_GUILD_MEMBER_WITHDRAW);
    stmt->setUInt32(0, m_guid.GetCounter());
    for (uint8 i = 0; i <= GUILD_BANK_MAX_TABS;)
    {
        uint32 withdraw = m_bankWithdraw[i++];
        stmt->setUInt32(i, withdraw);
    }

    CharacterDatabase.ExecuteOrAppend(trans, stmt);
}

void Guild::Member::ResetValues(bool weekly /* = false*/)
{
    for (uint8 tabId = 0; tabId <= GUILD_BANK_MAX_TABS; ++tabId)
        m_bankWithdraw[tabId] = 0;

    if (weekly)
    {
        m_weekActivity = 0;
        m_weekReputation = 0;
    }
}

// Get amount of money/slots left for today.
// If (tabId == GUILD_BANK_MAX_TABS) return money amount.
// Otherwise return remaining items amount for specified tab.
int32 Guild::Member::GetBankWithdrawValue(uint8 tabId) const
{
    // Guild master has unlimited amount.
    if (IsRank(GR_GUILDMASTER))
        return static_cast<int32>(tabId == GUILD_BANK_MAX_TABS ? GUILD_WITHDRAW_MONEY_UNLIMITED : GUILD_WITHDRAW_SLOT_UNLIMITED);

    return m_bankWithdraw[tabId];
}

// EmblemInfo
void EmblemInfo::ReadPacket(WorldPacket& recv)
{
    recv >> m_style >> m_color >> m_borderStyle >> m_borderColor >> m_backgroundColor;
}

void EmblemInfo::LoadFromDB(Field* fields)
{
    m_style             = fields[3].GetUInt8();
    m_color             = fields[4].GetUInt8();
    m_borderStyle       = fields[5].GetUInt8();
    m_borderColor       = fields[6].GetUInt8();
    m_backgroundColor   = fields[7].GetUInt8();
}

void EmblemInfo::WritePacket(WorldPacket& data) const
{
    data << uint32(m_style);
    data << uint32(m_color);
    data << uint32(m_borderStyle);
    data << uint32(m_borderColor);
    data << uint32(m_backgroundColor);
}

void EmblemInfo::SaveToDB(uint32 guildId) const
{
    PreparedStatement* stmt = CharacterDatabase.GetPreparedStatement(CHAR_UPD_GUILD_EMBLEM_INFO);
    stmt->setUInt32(0, m_style);
    stmt->setUInt32(1, m_color);
    stmt->setUInt32(2, m_borderStyle);
    stmt->setUInt32(3, m_borderColor);
    stmt->setUInt32(4, m_backgroundColor);
    stmt->setUInt32(5, guildId);
    CharacterDatabase.Execute(stmt);
}

// MoveItemData
bool Guild::MoveItemData::CheckItem(uint32& splitedAmount)
{
    ASSERT(m_pItem);
    if (splitedAmount > m_pItem->GetCount())
        return false;
    if (splitedAmount == m_pItem->GetCount())
        splitedAmount = 0;
    return true;
}

bool Guild::MoveItemData::CanStore(Item* pItem, bool swap, bool sendError)
{
    m_vec.clear();
    InventoryResult msg = CanStore(pItem, swap);
    if (sendError && msg != EQUIP_ERR_OK)
        m_pPlayer->SendEquipError(msg, pItem);
    return (msg == EQUIP_ERR_OK);
}

bool Guild::MoveItemData::CloneItem(uint32 count)
{
    ASSERT(m_pItem);
    m_pClonedItem = m_pItem->CloneItem(count);
    if (!m_pClonedItem)
    {
        m_pPlayer->SendEquipError(EQUIP_ERR_ITEM_NOT_FOUND, m_pItem);
        return false;
    }
    return true;
}

void Guild::MoveItemData::LogAction(MoveItemData* pFrom) const
{
    ASSERT(pFrom->GetItem());

    sScriptMgr->OnGuildItemMove(m_pGuild, m_pPlayer, pFrom->GetItem(),
        pFrom->IsBank(), pFrom->GetContainer(), pFrom->GetSlotId(),
        IsBank(), GetContainer(), GetSlotId());
}

inline void Guild::MoveItemData::CopySlots(SlotIds& ids) const
{
    for (ItemPosCountVec::const_iterator itr = m_vec.begin(); itr != m_vec.end(); ++itr)
        ids.insert(uint8(itr->pos));
}

// PlayerMoveItemData
bool Guild::PlayerMoveItemData::InitItem()
{
    m_pItem = m_pPlayer->GetItemByPos(m_container, m_slotId);
    if (m_pItem)
    {
        // Anti-WPE protection. Do not move non-empty bags to bank.
        if (m_pItem->IsNotEmptyBag())
        {
            m_pPlayer->SendEquipError(EQUIP_ERR_DESTROY_NONEMPTY_BAG, m_pItem);
            m_pItem = NULL;
        }
        // Bound items cannot be put into bank.
        else if (!m_pItem->CanBeTraded())
        {
            m_pPlayer->SendEquipError(EQUIP_ERR_CANT_SWAP, m_pItem);
            m_pItem = NULL;
        }
    }
    return (m_pItem != NULL);
}

void Guild::PlayerMoveItemData::RemoveItem(SQLTransaction& trans, MoveItemData* /*pOther*/, uint32 splitedAmount)
{
    if (splitedAmount)
    {
        m_pItem->SetCount(m_pItem->GetCount() - splitedAmount);
        m_pItem->SetState(ITEM_CHANGED, m_pPlayer);
        m_pPlayer->SaveInventoryAndGoldToDB(trans);
    }
    else
    {
        m_pPlayer->MoveItemFromInventory(m_container, m_slotId, true);
        m_pItem->DeleteFromInventoryDB(trans);
        m_pItem = NULL;
    }
}

Item* Guild::PlayerMoveItemData::StoreItem(SQLTransaction& trans, Item* pItem)
{
    ASSERT(pItem);
    m_pPlayer->MoveItemToInventory(m_vec, pItem, true);
    m_pPlayer->SaveInventoryAndGoldToDB(trans);
    return pItem;
}

void Guild::PlayerMoveItemData::LogBankEvent(SQLTransaction& trans, MoveItemData* pFrom, uint32 count) const
{
    ASSERT(pFrom);
    // Bank -> Char
    m_pGuild->_LogBankEvent(trans, GUILD_BANK_LOG_WITHDRAW_ITEM, pFrom->GetContainer(), m_pPlayer->GetGUIDLow(),
        pFrom->GetItem()->GetEntry(), count);
}

inline InventoryResult Guild::PlayerMoveItemData::CanStore(Item* pItem, bool swap)
{
    return m_pPlayer->CanStoreItem(m_container, m_slotId, m_vec, pItem, swap);
}

// BankMoveItemData
bool Guild::BankMoveItemData::InitItem()
{
    m_pItem = m_pGuild->_GetItem(m_container, m_slotId);
    return (m_pItem != NULL);
}

bool Guild::BankMoveItemData::HasStoreRights(MoveItemData* pOther) const
{
    ASSERT(pOther);
    // Do not check rights if item is being swapped within the same bank tab
    if (pOther->IsBank() && pOther->GetContainer() == m_container)
        return true;
    return m_pGuild->_MemberHasTabRights(m_pPlayer->GetGUID(), m_container, GUILD_BANK_RIGHT_DEPOSIT_ITEM);
}

bool Guild::BankMoveItemData::HasWithdrawRights(MoveItemData* pOther) const
{
    ASSERT(pOther);
    // Do not check rights if item is being swapped within the same bank tab
    if (pOther->IsBank() && pOther->GetContainer() == m_container)
        return true;

    int32 slots = 0;
    if (Member const* member = m_pGuild->GetMember(m_pPlayer->GetGUID()))
        slots = m_pGuild->_GetMemberRemainingSlots(member, m_container);

    return slots != 0;
}

void Guild::BankMoveItemData::RemoveItem(SQLTransaction& trans, MoveItemData* pOther, uint32 splitedAmount)
{
    ASSERT(m_pItem);
    if (splitedAmount)
    {
        m_pItem->SetCount(m_pItem->GetCount() - splitedAmount);
        m_pItem->FSetState(ITEM_CHANGED);
        m_pItem->SaveToDB(trans);
    }
    else
    {
        m_pGuild->_RemoveItem(trans, m_container, m_slotId);
        m_pItem = NULL;
    }
    // Decrease amount of player's remaining items (if item is moved to different tab or to player)
    if (!pOther->IsBank() || pOther->GetContainer() != m_container)
        m_pGuild->_UpdateMemberWithdrawSlots(trans, m_pPlayer->GetGUID(), m_container);
}

Item* Guild::BankMoveItemData::StoreItem(SQLTransaction& trans, Item* pItem)
{
    if (!pItem)
        return NULL;

    BankTab* pTab = m_pGuild->GetBankTab(m_container);
    if (!pTab)
        return NULL;

    Item* pLastItem = pItem;
    for (ItemPosCountVec::const_iterator itr = m_vec.begin(); itr != m_vec.end(); )
    {
        ItemPosCount pos(*itr);
        ++itr;

        TC_LOG_DEBUG("guild", "GUILD STORAGE: StoreItem tab = %u, slot = %u, item = %u, count = %u",
            m_container, m_slotId, pItem->GetEntry(), pItem->GetCount());
        pLastItem = _StoreItem(trans, pTab, pItem, pos, itr != m_vec.end());
    }
    return pLastItem;
}

void Guild::BankMoveItemData::LogBankEvent(SQLTransaction& trans, MoveItemData* pFrom, uint32 count) const
{
    ASSERT(pFrom->GetItem());
    if (pFrom->IsBank())
        // Bank -> Bank
        m_pGuild->_LogBankEvent(trans, GUILD_BANK_LOG_MOVE_ITEM, pFrom->GetContainer(), m_pPlayer->GetGUIDLow(),
            pFrom->GetItem()->GetEntry(), count, m_container);
    else
        // Char -> Bank
        m_pGuild->_LogBankEvent(trans, GUILD_BANK_LOG_DEPOSIT_ITEM, m_container, m_pPlayer->GetGUIDLow(),
            pFrom->GetItem()->GetEntry(), count);
}

void Guild::BankMoveItemData::LogAction(MoveItemData* pFrom) const
{
    MoveItemData::LogAction(pFrom);
    if (!pFrom->IsBank() && m_pPlayer->GetSession()->HasPermission(rbac::RBAC_PERM_LOG_GM_TRADE)) /// @todo Move this to scripts
    {
        sLog->outCommand(m_pPlayer->GetSession()->GetAccountId(),
            "GM %s (Guid: %u) (Account: %u) deposit item: %s (Entry: %d Count: %u) to guild bank named: %s (Guild ID: %u)",
            m_pPlayer->GetName().c_str(), m_pPlayer->GetGUIDLow(), m_pPlayer->GetSession()->GetAccountId(),
            pFrom->GetItem()->GetTemplate()->Name1.c_str(), pFrom->GetItem()->GetEntry(), pFrom->GetItem()->GetCount(),
            m_pGuild->GetName().c_str(), m_pGuild->GetId());
    }
}

Item* Guild::BankMoveItemData::_StoreItem(SQLTransaction& trans, BankTab* pTab, Item* pItem, ItemPosCount& pos, bool clone) const
{
    uint8 slotId = uint8(pos.pos);
    uint32 count = pos.count;
    if (Item* pItemDest = pTab->GetItem(slotId))
    {
        pItemDest->SetCount(pItemDest->GetCount() + count);
        pItemDest->FSetState(ITEM_CHANGED);
        pItemDest->SaveToDB(trans);
        if (!clone)
        {
            pItem->RemoveFromWorld();
            pItem->DeleteFromDB(trans);
            delete pItem;
        }
        return pItemDest;
    }

    if (clone)
        pItem = pItem->CloneItem(count);
    else
        pItem->SetCount(count);

    if (pItem && pTab->SetItem(trans, slotId, pItem))
        return pItem;

    return NULL;
}

// Tries to reserve space for source item.
// If item in destination slot exists it must be the item of the same entry
// and stack must have enough space to take at least one item.
// Returns false if destination item specified and it cannot be used to reserve space.
bool Guild::BankMoveItemData::_ReserveSpace(uint8 slotId, Item* pItem, Item* pItemDest, uint32& count)
{
    uint32 requiredSpace = pItem->GetMaxStackCount();
    if (pItemDest)
    {
        // Make sure source and destination items match and destination item has space for more stacks.
        if (pItemDest->GetEntry() != pItem->GetEntry() || pItemDest->GetCount() >= pItem->GetMaxStackCount())
            return false;
        requiredSpace -= pItemDest->GetCount();
    }
    // Let's not be greedy, reserve only required space
    requiredSpace = std::min(requiredSpace, count);

    // Reserve space
    ItemPosCount pos(slotId, requiredSpace);
    if (!pos.isContainedIn(m_vec))
    {
        m_vec.push_back(pos);
        count -= requiredSpace;
    }
    return true;
}

void Guild::BankMoveItemData::CanStoreItemInTab(Item* pItem, uint8 skipSlotId, bool merge, uint32& count)
{
    for (uint8 slotId = 0; (slotId < GUILD_BANK_MAX_SLOTS) && (count > 0); ++slotId)
    {
        // Skip slot already processed in CanStore (when destination slot was specified)
        if (slotId == skipSlotId)
            continue;

        Item* pItemDest = m_pGuild->_GetItem(m_container, slotId);
        if (pItemDest == pItem)
            pItemDest = NULL;

        // If merge skip empty, if not merge skip non-empty
        if ((pItemDest != NULL) != merge)
            continue;

        _ReserveSpace(slotId, pItem, pItemDest, count);
    }
}

InventoryResult Guild::BankMoveItemData::CanStore(Item* pItem, bool swap)
{
    TC_LOG_DEBUG("guild", "GUILD STORAGE: CanStore() tab = %u, slot = %u, item = %u, count = %u",
        m_container, m_slotId, pItem->GetEntry(), pItem->GetCount());

    uint32 count = pItem->GetCount();
    // Soulbound items cannot be moved
    if (pItem->IsSoulBound())
        return EQUIP_ERR_DROP_BOUND_ITEM;

    // Make sure destination bank tab exists
    if (m_container >= m_pGuild->_GetPurchasedTabsSize())
        return EQUIP_ERR_WRONG_BAG_TYPE;

    // Slot explicitely specified. Check it.
    if (m_slotId != NULL_SLOT)
    {
        Item* pItemDest = m_pGuild->_GetItem(m_container, m_slotId);
        // Ignore swapped item (this slot will be empty after move)
        if ((pItemDest == pItem) || swap)
            pItemDest = NULL;

        if (!_ReserveSpace(m_slotId, pItem, pItemDest, count))
            return EQUIP_ERR_CANT_STACK;

        if (count == 0)
            return EQUIP_ERR_OK;
    }

    // Slot was not specified or it has not enough space for all the items in stack
    // Search for stacks to merge with
    if (pItem->GetMaxStackCount() > 1)
    {
        CanStoreItemInTab(pItem, m_slotId, true, count);
        if (count == 0)
            return EQUIP_ERR_OK;
    }

    // Search free slot for item
    CanStoreItemInTab(pItem, m_slotId, false, count);
    if (count == 0)
        return EQUIP_ERR_OK;

    return EQUIP_ERR_BANK_FULL;
}

// Guild
Guild::Guild():
    m_id(0),
    m_leaderGuid(),
    m_createdDate(0),
    m_accountsNumber(0),
    m_bankMoney(0),
    m_eventLog(NULL),
    m_newsLog(NULL),
    m_achievementMgr(this),
    _level(1),
    _experience(0),
    _todayExperience(0)
{
    memset(&m_bankEventLog, 0, (GUILD_BANK_MAX_TABS + 1) * sizeof(LogHolder*));
}

Guild::~Guild()
{
    SQLTransaction temp(NULL);
    _DeleteBankItems(temp);

    // Cleanup
    delete m_eventLog;
    m_eventLog = NULL;
    delete m_newsLog;
    m_newsLog = NULL;

    for (uint8 tabId = 0; tabId <= GUILD_BANK_MAX_TABS; ++tabId)
    {
        delete m_bankEventLog[tabId];
        m_bankEventLog[tabId] = NULL;
    }

    for (Members::iterator itr = m_members.begin(); itr != m_members.end(); ++itr)
    {
        delete itr->second;
        itr->second = NULL;
    }
}

// Creates new guild with default data and saves it to database.
bool Guild::Create(Player* pLeader, std::string const& name)
{
    // Check if guild with such name already exists
    if (sGuildMgr->GetGuildByName(name))
        return false;

    WorldSession* pLeaderSession = pLeader->GetSession();
    if (!pLeaderSession)
        return false;

    m_id = sGuildMgr->GenerateGuildId();
    m_leaderGuid = pLeader->GetGUID();
    m_name = name;
    m_info = "";
    m_motd = "No message set.";
    m_bankMoney = 0;
    m_createdDate = ::time(NULL);
    _level = 1;
    _experience = 0;
    _todayExperience = 0;
    _CreateLogHolders();

    TC_LOG_DEBUG("guild", "GUILD: creating guild [%s] for leader %s (%u)",
        name.c_str(), pLeader->GetName().c_str(), m_leaderGuid.GetCounter());

    SQLTransaction trans = CharacterDatabase.BeginTransaction();

    PreparedStatement* stmt = CharacterDatabase.GetPreparedStatement(CHAR_DEL_GUILD_MEMBERS);
    stmt->setUInt32(0, m_id);
    trans->Append(stmt);

    uint8 index = 0;
    stmt = CharacterDatabase.GetPreparedStatement(CHAR_INS_GUILD);
    stmt->setUInt32(  index, m_id);
    stmt->setString(++index, name);
    stmt->setUInt32(++index, m_leaderGuid.GetCounter());
    stmt->setString(++index, m_info);
    stmt->setString(++index, m_motd);
    stmt->setUInt64(++index, uint32(m_createdDate));
    stmt->setUInt32(++index, m_emblemInfo.GetStyle());
    stmt->setUInt32(++index, m_emblemInfo.GetColor());
    stmt->setUInt32(++index, m_emblemInfo.GetBorderStyle());
    stmt->setUInt32(++index, m_emblemInfo.GetBorderColor());
    stmt->setUInt32(++index, m_emblemInfo.GetBackgroundColor());
    stmt->setUInt64(++index, m_bankMoney);
    trans->Append(stmt);

    CharacterDatabase.CommitTransaction(trans);
    _CreateDefaultGuildRanks(pLeaderSession->GetSessionDbLocaleIndex()); // Create default ranks
    bool ret = AddMember(m_leaderGuid, GR_GUILDMASTER);                  // Add guildmaster

    if (ret)
    {
        _BroadcastEvent(GE_FOUNDER, 0);
        sScriptMgr->OnGuildCreate(this, pLeader, name);
    }

    return ret;
}

// Disbands guild and deletes all related data from database
void Guild::Disband()
{
    // Call scripts before guild data removed from database
    sScriptMgr->OnGuildDisband(this);

    _BroadcastEvent(GE_DISBANDED, ObjectGuid::Empty);
    // Remove all members
    while (!m_members.empty())
    {
        Members::const_iterator itr = m_members.begin();
        DeleteMember(itr->second->GetGUID(), true);
    }

    SQLTransaction trans = CharacterDatabase.BeginTransaction();

    PreparedStatement* stmt = CharacterDatabase.GetPreparedStatement(CHAR_DEL_GUILD);
    stmt->setUInt32(0, m_id);
    trans->Append(stmt);

    stmt = CharacterDatabase.GetPreparedStatement(CHAR_DEL_GUILD_RANKS);
    stmt->setUInt32(0, m_id);
    trans->Append(stmt);

    stmt = CharacterDatabase.GetPreparedStatement(CHAR_DEL_GUILD_BANK_TABS);
    stmt->setUInt32(0, m_id);
    trans->Append(stmt);

    // Free bank tab used memory and delete items stored in them
    _DeleteBankItems(trans, true);

    stmt = CharacterDatabase.GetPreparedStatement(CHAR_DEL_GUILD_BANK_ITEMS);
    stmt->setUInt32(0, m_id);
    trans->Append(stmt);

    stmt = CharacterDatabase.GetPreparedStatement(CHAR_DEL_GUILD_BANK_RIGHTS);
    stmt->setUInt32(0, m_id);
    trans->Append(stmt);

    stmt = CharacterDatabase.GetPreparedStatement(CHAR_DEL_GUILD_BANK_EVENTLOGS);
    stmt->setUInt32(0, m_id);
    trans->Append(stmt);

    stmt = CharacterDatabase.GetPreparedStatement(CHAR_DEL_GUILD_EVENTLOGS);
    stmt->setUInt32(0, m_id);
    trans->Append(stmt);

    CharacterDatabase.CommitTransaction(trans);

    sGuildFinderMgr->DeleteGuild(m_id);

    sGuildMgr->RemoveGuild(m_id);
}

void Guild::SaveToDB()
{
    SQLTransaction trans = CharacterDatabase.BeginTransaction();

    PreparedStatement* stmt = CharacterDatabase.GetPreparedStatement(CHAR_UPD_GUILD_EXPERIENCE);
    stmt->setUInt32(0, GetLevel());
    stmt->setUInt64(1, GetExperience());
    stmt->setUInt64(2, GetTodayExperience());
    stmt->setUInt32(3, GetId());
    trans->Append(stmt);

    m_achievementMgr.SaveToDB(trans);

    CharacterDatabase.CommitTransaction(trans);
}

void Guild::UpdateMemberData(Player* player, uint8 dataid, uint32 value)
{
    if (Member* member = GetMember(player->GetGUID()))
    {
        switch (dataid)
        {
            case GUILD_MEMBER_DATA_ZONEID:
                member->SetZoneId(value);
                break;
            case GUILD_MEMBER_DATA_ACHIEVEMENT_POINTS:
                member->SetAchievementPoints(value);
                break;
            case GUILD_MEMBER_DATA_LEVEL:
                member->SetLevel(value);
                break;
            default:
                TC_LOG_ERROR("guild", "Guild::UpdateMemberData: Called with incorrect DATAID %u (value %u)", dataid, value);
                return;
        }
        //HandleRoster();
    }
}

void Guild::OnPlayerStatusChange(Player* player, uint32 flag, bool state)
{
    if (Member* member = GetMember(player->GetGUID()))
    {
        if (state)
            member->AddFlag(flag);
        else member->RemFlag(flag);
    }
}

bool Guild::SetName(std::string const& name)
{
    if (m_name == name || name.empty() || name.length() > 24 || sObjectMgr->IsReservedName(name) || !ObjectMgr::IsValidCharterName(name))
        return false;

    m_name = name;
    PreparedStatement* stmt = CharacterDatabase.GetPreparedStatement(CHAR_UPD_GUILD_NAME);
    stmt->setString(0, m_name);
    stmt->setUInt32(1, GetId());
    CharacterDatabase.Execute(stmt);

    ObjectGuid guid = GetGUID();
    WorldPacket data(SMSG_GUILD_RENAMED, 24 + 8 + 1);
    data.WriteBit(guid[5]);
    data.WriteBits(name.length(), 8);
    data.WriteBit(guid[4]);
    data.WriteBit(guid[0]);
    data.WriteBit(guid[6]);
    data.WriteBit(guid[3]);
    data.WriteBit(guid[1]);
    data.WriteBit(guid[7]);
    data.WriteBit(guid[2]);

    data.WriteByteSeq(guid[3]);
    data.WriteByteSeq(guid[2]);
    data.WriteByteSeq(guid[7]);
    data.WriteByteSeq(guid[1]);
    data.WriteByteSeq(guid[0]);
    data.WriteByteSeq(guid[6]);
    data.WriteString(name);
    data.WriteByteSeq(guid[4]);
    data.WriteByteSeq(guid[5]);

    BroadcastPacket(&data);
    return true;
}

void Guild::HandleRoster(WorldSession* session)
{
    ByteBuffer memberData(100);
    // Guess size
    WorldPacket data(SMSG_GUILD_ROSTER, 100);
    data.WriteBits(m_motd.length(), 11);
    data.WriteBits(m_members.size(), 18);

    for (Members::const_iterator itr = m_members.begin(); itr != m_members.end(); ++itr)
    {
        Member* member = itr->second;
        size_t pubNoteLength = member->GetPublicNote().length();
        size_t offNoteLength = member->GetOfficerNote().length();

        ObjectGuid guid = member->GetGUID();
        data.WriteBit(guid[3]);
        data.WriteBit(guid[4]);
        data.WriteBit(0); // Has Authenticator
        data.WriteBit(0); // Can Scroll of Ressurect
        data.WriteBits(pubNoteLength, 8);
        data.WriteBits(offNoteLength, 8);
        data.WriteBit(guid[0]);
        data.WriteBits(member->GetName().length(), 7);
        data.WriteBit(guid[1]);
        data.WriteBit(guid[2]);
        data.WriteBit(guid[6]);
        data.WriteBit(guid[5]);
        data.WriteBit(guid[7]);

        memberData << uint8(member->GetClass());
        memberData << uint32(member->GetTotalReputation());
        memberData.WriteByteSeq(guid[0]);
        memberData << uint64(member->GetWeekActivity());
        memberData << uint32(member->GetRankId());
        memberData << uint32(member->GetAchievementPoints());

        // for (2 professions)
        memberData << uint32(0) << uint32(0) << uint32(0);
        memberData << uint32(0) << uint32(0) << uint32(0);

        memberData.WriteByteSeq(guid[2]);
        memberData << uint8(member->GetFlags());
        memberData << uint32(member->GetZoneId());
        memberData << uint64(member->GetTotalActivity());
        memberData.WriteByteSeq(guid[7]);
        memberData << uint32(sWorld->getIntConfig(CONFIG_GUILD_WEEKLY_REP_CAP) - member->GetWeekReputation());

        if (pubNoteLength)
            memberData.WriteString(member->GetPublicNote());

        memberData.WriteByteSeq(guid[3]);
        memberData << uint8(member->GetLevel());
        memberData << int32(0);                                     // unk
        memberData.WriteByteSeq(guid[5]);
        memberData.WriteByteSeq(guid[4]);
        memberData << uint8(0);                                     // unk
        memberData.WriteByteSeq(guid[1]);
        memberData << float(member->IsOnline() ? 0.0f : float(::time(NULL) - member->GetLogoutTime()) / DAY);

        if (offNoteLength)
            memberData.WriteString(member->GetOfficerNote());

        memberData.WriteByteSeq(guid[6]);
        memberData.WriteString(member->GetName());
    }

    size_t infoLength = m_info.length();
    data.WriteBits(infoLength, 12);

    data.FlushBits();
    data.append(memberData);

    if (infoLength)
        data.WriteString(m_info);

    data.WriteString(m_motd);
    data << uint32(m_accountsNumber);
    data << uint32(sWorld->getIntConfig(CONFIG_GUILD_WEEKLY_REP_CAP));
    data.AppendPackedTime(m_createdDate);
    data << uint32(0);

    TC_LOG_DEBUG("guild", "SMSG_GUILD_ROSTER [%s]", session->GetPlayerInfo().c_str());
    session->SendPacket(&data);
}

void Guild::HandleQuery(WorldSession* session)
{
    WorldPacket data(SMSG_GUILD_QUERY_RESPONSE, 8 * 32 + 200);      // Guess size

    data << uint64(GetGUID());
    data << m_name;

    // Rank name
    for (uint8 i = 0; i < GUILD_RANKS_MAX_COUNT; ++i)               // Always show 10 ranks
    {
        if (i < _GetRanksSize())
            data << m_ranks[i].GetName();
        else
            data << uint8(0);                                       // Empty string
    }

    // Rank order of creation
    for (uint8 i = 0; i < GUILD_RANKS_MAX_COUNT; ++i)
    {
        if (i < _GetRanksSize())
            data << uint32(i);
        else
            data << uint32(0);
    }

    // Rank order of "importance" (sorting by rights)
    for (uint8 i = 0; i < GUILD_RANKS_MAX_COUNT; ++i)
    {
        if (i < _GetRanksSize())
            data << uint32(m_ranks[i].GetId());
        else
            data << uint32(0);
    }

    m_emblemInfo.WritePacket(data);
    data << uint32(_GetRanksSize());                                // Number of ranks used

    session->SendPacket(&data);
    TC_LOG_DEBUG("guild", "SMSG_GUILD_QUERY_RESPONSE [%s]", session->GetPlayerInfo().c_str());
}

void Guild::SendGuildRankInfo(WorldSession* session) const
{
    ByteBuffer rankData(100);
    WorldPacket data(SMSG_GUILD_RANK, 100);

    data.WriteBits(_GetRanksSize(), 18);

    for (uint8 i = 0; i < _GetRanksSize(); i++)
    {
        RankInfo const* rankInfo = GetRankInfo(i);
        if (!rankInfo)
            continue;

        data.WriteBits(rankInfo->GetName().length(), 7);

        rankData << uint32(rankInfo->GetId());

        for (uint8 j = 0; j < GUILD_BANK_MAX_TABS; ++j)
        {
            rankData << uint32(rankInfo->GetBankTabSlotsPerDay(j));
            rankData << uint32(rankInfo->GetBankTabRights(j));
        }

        rankData << uint32(rankInfo->GetBankMoneyPerDay());
        rankData << uint32(rankInfo->GetRights());

        if (rankInfo->GetName().length())
            rankData.WriteString(rankInfo->GetName());

        rankData << uint32(i);
    }

    data.FlushBits();
    data.append(rankData);
    session->SendPacket(&data);
    TC_LOG_DEBUG("guild", "SMSG_GUILD_RANK [%s]", session->GetPlayerInfo().c_str());
}

void Guild::HandleSetAchievementTracking(WorldSession* session, std::set<uint32> const& criteriaIds)
{
    if (Member* member = GetMember(session->GetPlayer()->GetGUID()))
        member->SetTrackedCriteriaIds(criteriaIds);
}

void Guild::HandleSetMOTD(WorldSession* session, std::string const& motd)
{
    if (m_motd == motd)
        return;

    // Player must have rights to set MOTD
    if (!_HasRankRight(session->GetPlayer(), GR_RIGHT_SETMOTD))
        SendCommandResult(session, GUILD_COMMAND_EDIT_MOTD, ERR_GUILD_PERMISSIONS);
    else
    {
        m_motd = motd;

        sScriptMgr->OnGuildMOTDChanged(this, motd);

        PreparedStatement* stmt = CharacterDatabase.GetPreparedStatement(CHAR_UPD_GUILD_MOTD);
        stmt->setString(0, motd);
        stmt->setUInt32(1, m_id);
        CharacterDatabase.Execute(stmt);

        _BroadcastEvent(GE_MOTD, ObjectGuid::Empty, motd.c_str());
    }
}

void Guild::HandleSetInfo(WorldSession* session, std::string const& info)
{
    if (m_info == info)
        return;

    // Player must have rights to set guild's info
    if (_HasRankRight(session->GetPlayer(), GR_RIGHT_MODIFY_GUILD_INFO))
    {
        m_info = info;

        sScriptMgr->OnGuildInfoChanged(this, info);

        PreparedStatement* stmt = CharacterDatabase.GetPreparedStatement(CHAR_UPD_GUILD_INFO);
        stmt->setString(0, info);
        stmt->setUInt32(1, m_id);
        CharacterDatabase.Execute(stmt);
    }
}

void Guild::HandleSetEmblem(WorldSession* session, const EmblemInfo& emblemInfo)
{
    Player* player = session->GetPlayer();
    if (!_IsLeader(player))
        SendSaveEmblemResult(session, ERR_GUILDEMBLEM_NOTGUILDMASTER); // "Only guild leaders can create emblems."
    else if (!player->HasEnoughMoney(uint64(EMBLEM_PRICE)))
        SendSaveEmblemResult(session, ERR_GUILDEMBLEM_NOTENOUGHMONEY); // "You can't afford to do that."
    else
    {
        player->ModifyMoney(-int64(EMBLEM_PRICE));

        m_emblemInfo = emblemInfo;
        m_emblemInfo.SaveToDB(m_id);

        SendSaveEmblemResult(session, ERR_GUILDEMBLEM_SUCCESS); // "Guild Emblem saved."

        HandleQuery(session);
    }
}

void Guild::HandleSetNewGuildMaster(WorldSession* session, std::string const& name)
{
    Player* player = session->GetPlayer();
    // Only the guild master can throne a new guild master
    if (!_IsLeader(player))
        SendCommandResult(session, GUILD_COMMAND_CHANGE_LEADER, ERR_GUILD_PERMISSIONS);
    // Old GM must be a guild member
    else if (Member* oldGuildMaster = GetMember(player->GetGUID()))
    {
        // Same for the new one
        if (Member* newGuildMaster = GetMember(name))
        {
<<<<<<< HEAD
            _SetLeaderGUID(newGuildMaster);
            oldGuildMaster->ChangeRank(GR_INITIATE);
            _BroadcastEvent(GE_LEADER_CHANGED, 0, player->GetName().c_str(), name.c_str());
=======
            _SetLeaderGUID(pNewLeader);
            pOldLeader->ChangeRank(GR_OFFICER);
            _BroadcastEvent(GE_LEADER_CHANGED, ObjectGuid::Empty, player->GetName().c_str(), name.c_str());
>>>>>>> 050d56ac
        }
    }
}

void Guild::HandleSetBankTabInfo(WorldSession* session, uint8 tabId, std::string const& name, std::string const& icon)
{
    BankTab* tab = GetBankTab(tabId);
    if (!tab)
    {
        TC_LOG_ERROR("guild", "Guild::HandleSetBankTabInfo: Player %s trying to change bank tab info from unexisting tab %d.",
                       session->GetPlayerInfo().c_str(), tabId);
        return;
    }

    char aux[2];
    sprintf(aux, "%u", tabId);

    tab->SetInfo(name, icon);
    _BroadcastEvent(GE_BANK_TAB_UPDATED, ObjectGuid::Empty, aux, name.c_str(), icon.c_str());
}

void Guild::HandleSetMemberNote(WorldSession* session, std::string const& note, uint64 guid, bool isPublic)
{
    // Player must have rights to set public/officer note
    if (!_HasRankRight(session->GetPlayer(), isPublic ? GR_RIGHT_EPNOTE : GR_RIGHT_EOFFNOTE))
        SendCommandResult(session, GUILD_COMMAND_PUBLIC_NOTE, ERR_GUILD_PERMISSIONS);
    else if (Member* member = GetMember(guid))
    {
        if (isPublic)
            member->SetPublicNote(note);
        else
            member->SetOfficerNote(note);

        HandleRoster(session); // FIXME - We should send SMSG_GUILD_MEMBER_UPDATE_NOTE
    }
}

void Guild::HandleSetRankInfo(WorldSession* session, uint8 rankId, std::string const& name, uint32 rights, uint32 moneyPerDay, const GuildBankRightsAndSlotsVec& rightsAndSlots)
{
    // Only leader can modify ranks
    if (!_IsLeader(session->GetPlayer()))
        SendCommandResult(session, GUILD_COMMAND_CHANGE_RANK, ERR_GUILD_PERMISSIONS);
    else if (RankInfo* rankInfo = GetRankInfo(rankId))
    {
        TC_LOG_DEBUG("guild", "Changed RankName to '%s', rights to 0x%08X", name.c_str(), rights);

        rankInfo->SetName(name);
        rankInfo->SetRights(rights);
        _SetRankBankMoneyPerDay(rankId, moneyPerDay);

        for (GuildBankRightsAndSlotsVec::const_iterator itr = rightsAndSlots.begin(); itr != rightsAndSlots.end(); ++itr)
            _SetRankBankTabRightsAndSlots(rankId, *itr);

        char aux[2];
        sprintf(aux, "%u", rankId);
<<<<<<< HEAD
        _BroadcastEvent(GE_RANK_UPDATED, 0, aux);
=======
        _BroadcastEvent(GE_RANK_UPDATED, ObjectGuid::Empty, aux, name.c_str());
>>>>>>> 050d56ac
    }
}

void Guild::HandleBuyBankTab(WorldSession* session, uint8 tabId)
{
    Player* player = session->GetPlayer();
    if (!player)
        return;

    Member const* member = GetMember(player->GetGUID());
    if (!member)
        return;

    if (_GetPurchasedTabsSize() >= GUILD_BANK_MAX_TABS)
        return;

    if (tabId != _GetPurchasedTabsSize())
        return;

    // Do not get money for bank tabs that the GM bought, we had to buy them already.
    // This is just a speedup check, GetGuildBankTabPrice will return 0.
    if (tabId < GUILD_BANK_MAX_TABS - 2) // 7th tab is actually the 6th
    {
        uint32 tabCost = _GetGuildBankTabPrice(tabId) * GOLD;
        if (!tabCost)
            return;

        if (!player->HasEnoughMoney(uint64(tabCost)))                   // Should not happen, this is checked by client
            return;

        player->ModifyMoney(-int64(tabCost));
    }

    _CreateNewBankTab();
    _BroadcastEvent(GE_BANK_TAB_PURCHASED, ObjectGuid::Empty);
    SendPermissions(session); /// Hack to force client to update permissions
}

void Guild::HandleInviteMember(WorldSession* session, std::string const& name)
{
    Player* pInvitee = sObjectAccessor->FindPlayerByName(name);
    if (!pInvitee)
    {
        SendCommandResult(session, GUILD_COMMAND_INVITE, ERR_GUILD_PLAYER_NOT_FOUND_S, name);
        return;
    }

    Player* player = session->GetPlayer();
    // Do not show invitations from ignored players
    if (pInvitee->GetSocial()->HasIgnore(player->GetGUIDLow()))
        return;

    if (!sWorld->getBoolConfig(CONFIG_ALLOW_TWO_SIDE_INTERACTION_GUILD) && pInvitee->GetTeam() != player->GetTeam())
    {
        SendCommandResult(session, GUILD_COMMAND_INVITE, ERR_GUILD_NOT_ALLIED, name);
        return;
    }

    // Invited player cannot be in another guild
    /*if (pInvitee->GetGuildId())
    {
        SendCommandResult(session, GUILD_COMMAND_INVITE, ERR_ALREADY_IN_GUILD_S, name);
        return;
    }*/

    // Invited player cannot be invited
    if (pInvitee->GetGuildIdInvited())
    {
        SendCommandResult(session, GUILD_COMMAND_INVITE, ERR_ALREADY_INVITED_TO_GUILD_S, name);
        return;
    }
    // Inviting player must have rights to invite
    if (!_HasRankRight(player, GR_RIGHT_INVITE))
    {
        SendCommandResult(session, GUILD_COMMAND_INVITE, ERR_GUILD_PERMISSIONS);
        return;
    }

    SendCommandResult(session, GUILD_COMMAND_INVITE, ERR_GUILD_COMMAND_SUCCESS, name);

    TC_LOG_DEBUG("guild", "Player %s invited %s to join his Guild", player->GetName().c_str(), name.c_str());

    pInvitee->SetGuildIdInvited(m_id);
    _LogEvent(GUILD_EVENT_LOG_INVITE_PLAYER, player->GetGUIDLow(), pInvitee->GetGUIDLow());

    WorldPacket data(SMSG_GUILD_INVITE, 100);
    data << uint32(GetLevel());
    data << uint32(m_emblemInfo.GetBorderStyle());
    data << uint32(m_emblemInfo.GetBorderColor());
    data << uint32(m_emblemInfo.GetStyle());
    data << uint32(m_emblemInfo.GetBackgroundColor());
    data << uint32(m_emblemInfo.GetColor());

    ObjectGuid oldGuildGuid = MAKE_NEW_GUID(pInvitee->GetGuildId(), 0, pInvitee->GetGuildId() ? uint32(HIGHGUID_GUILD) : 0);
    ObjectGuid newGuildGuid = GetGUID();

    data.WriteBit(newGuildGuid[3]);
    data.WriteBit(newGuildGuid[2]);
    data.WriteBits(pInvitee->GetGuildName().length(), 8);
    data.WriteBit(newGuildGuid[1]);
    data.WriteBit(oldGuildGuid[6]);
    data.WriteBit(oldGuildGuid[4]);
    data.WriteBit(oldGuildGuid[1]);
    data.WriteBit(oldGuildGuid[5]);
    data.WriteBit(oldGuildGuid[7]);
    data.WriteBit(oldGuildGuid[2]);
    data.WriteBit(newGuildGuid[7]);
    data.WriteBit(newGuildGuid[0]);
    data.WriteBit(newGuildGuid[6]);
    data.WriteBits(m_name.length(), 8);
    data.WriteBit(oldGuildGuid[3]);
    data.WriteBit(oldGuildGuid[0]);
    data.WriteBit(newGuildGuid[5]);
    data.WriteBits(player->GetName().size(), 7);
    data.WriteBit(newGuildGuid[4]);

    data.FlushBits();

    data.WriteByteSeq(newGuildGuid[1]);
    data.WriteByteSeq(oldGuildGuid[3]);
    data.WriteByteSeq(newGuildGuid[6]);
    data.WriteByteSeq(oldGuildGuid[2]);
    data.WriteByteSeq(oldGuildGuid[1]);
    data.WriteByteSeq(newGuildGuid[0]);

    if (!pInvitee->GetGuildName().empty())
        data.WriteString(pInvitee->GetGuildName());

    data.WriteByteSeq(newGuildGuid[7]);
    data.WriteByteSeq(newGuildGuid[2]);

    data.WriteString(player->GetName());

    data.WriteByteSeq(oldGuildGuid[7]);
    data.WriteByteSeq(oldGuildGuid[6]);
    data.WriteByteSeq(oldGuildGuid[5]);
    data.WriteByteSeq(oldGuildGuid[0]);
    data.WriteByteSeq(newGuildGuid[4]);

    data.WriteString(m_name);

    data.WriteByteSeq(newGuildGuid[5]);
    data.WriteByteSeq(newGuildGuid[3]);
    data.WriteByteSeq(oldGuildGuid[4]);
    pInvitee->GetSession()->SendPacket(&data);
    TC_LOG_DEBUG("guild", "SMSG_GUILD_INVITE [%s]", pInvitee->GetName().c_str());
}

void Guild::HandleAcceptMember(WorldSession* session)
{
    Player* player = session->GetPlayer();
    if (!sWorld->getBoolConfig(CONFIG_ALLOW_TWO_SIDE_INTERACTION_GUILD) &&
        player->GetTeam() != sObjectMgr->GetPlayerTeamByGUID(GetLeaderGUID()))
        return;

    AddMember(player->GetGUID());
}

void Guild::HandleLeaveMember(WorldSession* session)
{
    Player* player = session->GetPlayer();
    bool disband = false;

    // If leader is leaving
    if (_IsLeader(player))
    {
        if (m_members.size() > 1)
            // Leader cannot leave if he is not the last member
            SendCommandResult(session, GUILD_COMMAND_QUIT, ERR_GUILD_LEADER_LEAVE);
        else if (GetLevel() >= sWorld->getIntConfig(CONFIG_GUILD_UNDELETABLE_LEVEL))
            SendCommandResult(session, GUILD_COMMAND_QUIT, ERR_GUILD_UNDELETABLE_DUE_TO_LEVEL);
        else
        {
            // Guild is disbanded if leader leaves.
            Disband();
            disband = true;
        }
    }
    else
    {
        DeleteMember(player->GetGUID(), false, false);

        _LogEvent(GUILD_EVENT_LOG_LEAVE_GUILD, player->GetGUIDLow());
        _BroadcastEvent(GE_LEFT, player->GetGUID(), player->GetName().c_str());

        SendCommandResult(session, GUILD_COMMAND_QUIT, ERR_GUILD_COMMAND_SUCCESS, m_name);
    }

    sCalendarMgr->RemovePlayerGuildEventsAndSignups(player->GetGUID(), GetId());

    if (disband)
        delete this;
}

void Guild::HandleRemoveMember(WorldSession* session, uint64 guid)
{
    Player* player = session->GetPlayer();

    // Player must have rights to remove members
    if (!_HasRankRight(player, GR_RIGHT_REMOVE))
        SendCommandResult(session, GUILD_COMMAND_REMOVE, ERR_GUILD_PERMISSIONS);
    else if (Member* member = GetMember(guid))
    {
        std::string name = member->GetName();

        // Guild masters cannot be removed
        if (member->IsRank(GR_GUILDMASTER))
            SendCommandResult(session, GUILD_COMMAND_REMOVE, ERR_GUILD_LEADER_LEAVE);
        // Do not allow to remove player with the same rank or higher
        else
        {
            Member const* memberMe = GetMember(player->GetGUID());
            if (!memberMe || member->IsRankNotLower(memberMe->GetRankId()))
                SendCommandResult(session, GUILD_COMMAND_REMOVE, ERR_GUILD_RANK_TOO_HIGH_S, name);
            else
            {
<<<<<<< HEAD
                // After call to DeleteMember pointer to member becomes invalid
                DeleteMember(guid, false, true);
                _LogEvent(GUILD_EVENT_LOG_UNINVITE_PLAYER, player->GetGUIDLow(), GUID_LOPART(guid));
                _BroadcastEvent(GE_REMOVED, 0, name.c_str(), player->GetName().c_str());
                SendCommandResult(session, GUILD_COMMAND_REMOVE, ERR_GUILD_COMMAND_SUCCESS, name);
=======
                ObjectGuid guid = member->GetGUID();
                // After call to DeleteMember pointer to member becomes invalid
                DeleteMember(guid, false, true);
                _LogEvent(GUILD_EVENT_LOG_UNINVITE_PLAYER, player->GetGUIDLow(), guid.GetCounter());
                _BroadcastEvent(GE_REMOVED, ObjectGuid::Empty, name.c_str(), player->GetName().c_str());
>>>>>>> 050d56ac
            }
        }
    }
}

void Guild::HandleUpdateMemberRank(WorldSession* session, uint64 guid, bool demote)
{
    Player* player = session->GetPlayer();
    GuildCommandType type = demote ? GUILD_COMMAND_DEMOTE : GUILD_COMMAND_PROMOTE;
    // Player must have rights to promote
    if (!_HasRankRight(player, demote ? GR_RIGHT_DEMOTE : GR_RIGHT_PROMOTE))
        SendCommandResult(session, type, ERR_GUILD_PERMISSIONS);
    // Promoted player must be a member of guild
    else if (Member* member = GetMember(guid))
    {
        std::string name = member->GetName();
        // Player cannot promote himself
        if (member->IsSamePlayer(player->GetGUID()))
        {
            SendCommandResult(session, type, ERR_GUILD_NAME_INVALID);
            return;
        }

        Member const* memberMe = GetMember(player->GetGUID());
        uint8 rankId = memberMe->GetRankId();
        if (demote)
        {
            // Player can demote only lower rank members
            if (member->IsRankNotLower(rankId))
            {
                SendCommandResult(session, type, ERR_GUILD_RANK_TOO_HIGH_S, name);
                return;
            }
            // Lowest rank cannot be demoted
            if (member->GetRankId() >= _GetLowestRankId())
            {
                SendCommandResult(session, type, ERR_GUILD_RANK_TOO_LOW_S, name);
                return;
            }
        }
        else
        {
            // Allow to promote only to lower rank than member's rank
            // member->GetRankId() + 1 is the highest rank that current player can promote to
            if (member->IsRankNotLower(rankId + 1))
            {
                SendCommandResult(session, type, ERR_GUILD_RANK_TOO_HIGH_S, name);
                return;
            }
        }

        uint32 newRankId = member->GetRankId() + (demote ? 1 : -1);
        member->ChangeRank(newRankId);
        _LogEvent(demote ? GUILD_EVENT_LOG_DEMOTE_PLAYER : GUILD_EVENT_LOG_PROMOTE_PLAYER, player->GetGUIDLow(), member->GetGUID().GetCounter(), newRankId);
        _BroadcastEvent(demote ? GE_DEMOTION : GE_PROMOTION, ObjectGuid::Empty, player->GetName().c_str(), name.c_str(), _GetRankName(newRankId).c_str());
    }
}

void Guild::HandleSetMemberRank(WorldSession* session, uint64 targetGuid, uint64 setterGuid, uint32 rank)
{
    Player* player = session->GetPlayer();
    Member* member = GetMember(targetGuid);
    GuildRankRights rights = GR_RIGHT_PROMOTE;
    GuildCommandType type = GUILD_COMMAND_PROMOTE;

    if (rank > member->GetRankId())
    {
        rights = GR_RIGHT_DEMOTE;
        type = GUILD_COMMAND_DEMOTE;
    }

    // Promoted player must be a member of guild
    if (!_HasRankRight(player, rights))
    {
        SendCommandResult(session, type, ERR_GUILD_PERMISSIONS);
        return;
    }

    // Player cannot promote himself
    if (member->IsSamePlayer(player->GetGUID()))
    {
        SendCommandResult(session, type, ERR_GUILD_NAME_INVALID);
        return;
    }

    SendGuildRanksUpdate(setterGuid, targetGuid, rank);
}

void Guild::HandleAddNewRank(WorldSession* session, std::string const& name)
{
    uint8 size = _GetRanksSize();
    if (size >= GUILD_RANKS_MAX_COUNT)
        return;

    // Only leader can add new rank
    if (_IsLeader(session->GetPlayer()))
        if (_CreateRank(name, GR_RIGHT_GCHATLISTEN | GR_RIGHT_GCHATSPEAK))
<<<<<<< HEAD
            _BroadcastEvent(GE_RANK_CREATED, 0);
=======
        {
            char aux[2];
            sprintf(aux, "%u", size);
            _BroadcastEvent(GE_RANK_UPDATED, ObjectGuid::Empty, aux, name.c_str());
        }
}

void Guild::HandleRemoveLowestRank(WorldSession* session)
{
    HandleRemoveRank(session, _GetLowestRankId());
>>>>>>> 050d56ac
}

void Guild::HandleRemoveRank(WorldSession* session, uint8 rankId)
{
    // Cannot remove rank if total count is minimum allowed by the client or is not leader
    if (_GetRanksSize() <= GUILD_RANKS_MIN_COUNT || rankId >= _GetRanksSize() || !_IsLeader(session->GetPlayer()))
        return;

    // Delete bank rights for rank
    PreparedStatement* stmt = CharacterDatabase.GetPreparedStatement(CHAR_DEL_GUILD_BANK_RIGHTS_FOR_RANK);
    stmt->setUInt32(0, m_id);
    stmt->setUInt8(1, rankId);
    CharacterDatabase.Execute(stmt);
    // Delete rank
    stmt = CharacterDatabase.GetPreparedStatement(CHAR_DEL_GUILD_RANK);
    stmt->setUInt32(0, m_id);
    stmt->setUInt8(1, rankId);
    CharacterDatabase.Execute(stmt);

    m_ranks.erase(m_ranks.begin() + rankId);

<<<<<<< HEAD
    _BroadcastEvent(GE_RANK_DELETED, rankId);
=======
    _BroadcastEvent(GE_RANK_DELETED, ObjectGuid::Empty);
>>>>>>> 050d56ac
}

void Guild::HandleMemberDepositMoney(WorldSession* session, uint64 amount, bool cashFlow /*=false*/)
{
    Player* player = session->GetPlayer();

    // Call script after validation and before money transfer.
    sScriptMgr->OnGuildMemberDepositMoney(this, player, amount);

    SQLTransaction trans = CharacterDatabase.BeginTransaction();
    _ModifyBankMoney(trans, amount, true);
    if (!cashFlow)
    {
        player->ModifyMoney(-int64(amount));
        player->SaveGoldToDB(trans);
    }

    _LogBankEvent(trans, cashFlow ? GUILD_BANK_LOG_CASH_FLOW_DEPOSIT : GUILD_BANK_LOG_DEPOSIT_MONEY, uint8(0), player->GetGUIDLow(), amount);
    CharacterDatabase.CommitTransaction(trans);

    std::string aux = ByteArrayToHexStr(reinterpret_cast<uint8*>(&m_bankMoney), 8, true);
    _BroadcastEvent(GE_BANK_MONEY_SET, ObjectGuid::Empty, aux.c_str());

    if (player->GetSession()->HasPermission(rbac::RBAC_PERM_LOG_GM_TRADE))
    {
        sLog->outCommand(player->GetSession()->GetAccountId(),
            "GM %s (Account: %u) deposit money (Amount: " UI64FMTD ") to guild bank (Guild ID %u)",
            player->GetName().c_str(), player->GetSession()->GetAccountId(), amount, m_id);
    }
}

bool Guild::HandleMemberWithdrawMoney(WorldSession* session, uint64 amount, bool repair)
{
    // clamp amount to MAX_MONEY_AMOUNT, Players can't hold more than that anyway
    amount = std::min(amount, uint64(MAX_MONEY_AMOUNT));

    if (m_bankMoney < amount)                               // Not enough money in bank
        return false;

    Player* player = session->GetPlayer();

    Member* member = GetMember(player->GetGUID());
    if (!member)
        return false;

   if (uint64(_GetMemberRemainingMoney(member)) < amount)   // Check if we have enough slot/money today
       return false;

    // Call script after validation and before money transfer.
    sScriptMgr->OnGuildMemberWitdrawMoney(this, player, amount, repair);

    SQLTransaction trans = CharacterDatabase.BeginTransaction();
    // Add money to player (if required)
    if (!repair)
    {
        if (!player->ModifyMoney(amount))
            return false;

        player->SaveGoldToDB(trans);
    }

    // Update remaining money amount
    member->UpdateBankWithdrawValue(trans, GUILD_BANK_MAX_TABS, amount);
    // Remove money from bank
    _ModifyBankMoney(trans, amount, false);

    // Log guild bank event
    _LogBankEvent(trans, repair ? GUILD_BANK_LOG_REPAIR_MONEY : GUILD_BANK_LOG_WITHDRAW_MONEY, uint8(0), player->GetGUIDLow(), amount);
    CharacterDatabase.CommitTransaction(trans);

    std::string aux = ByteArrayToHexStr(reinterpret_cast<uint8*>(&m_bankMoney), 8, true);
    _BroadcastEvent(GE_BANK_MONEY_SET, ObjectGuid::Empty, aux.c_str());
    return true;
}

void Guild::HandleMemberLogout(WorldSession* session)
{
    Player* player = session->GetPlayer();
    if (Member* member = GetMember(player->GetGUID()))
    {
        member->SetStats(player);
        member->UpdateLogoutTime();
        member->ResetFlags();
    }
    _BroadcastEvent(GE_SIGNED_OFF, player->GetGUID(), player->GetName().c_str());

    SaveToDB();
}

void Guild::HandleDisband(WorldSession* session)
{
    // Only leader can disband guild
    if (_IsLeader(session->GetPlayer()))
    {
        Disband();
        TC_LOG_DEBUG("guild", "Guild Successfully Disbanded");
        delete this;
    }
}

void Guild::HandleGuildPartyRequest(WorldSession* session)
{
    Player* player = session->GetPlayer();
    Group* group = player->GetGroup();

    // Make sure player is a member of the guild and that he is in a group.
    if (!IsMember(player->GetGUID()) || !group)
        return;

    WorldPacket data(SMSG_GUILD_PARTY_STATE_RESPONSE, 13);
    data.WriteBit(player->GetMap()->GetOwnerGuildId(player->GetTeam()) == GetId()); // Is guild group
    data.FlushBits();
    data << float(0.f);                                                             // Guild XP multiplier
    data << uint32(0);                                                              // Current guild members
    data << uint32(0);                                                              // Needed guild members

    session->SendPacket(&data);
    TC_LOG_DEBUG("guild", "SMSG_GUILD_PARTY_STATE_RESPONSE [%s]", session->GetPlayerInfo().c_str());
}

void Guild::HandleGuildRequestChallengeUpdate(WorldSession* session)
{
    WorldPacket data(SMSG_GUILD_CHALLENGE_UPDATED, 4 * GUILD_CHALLENGES_TYPES * 5);

    for (int i = 0; i < GUILD_CHALLENGES_TYPES; ++i)
        data << uint32(GuildChallengeXPReward[i]);

    for (int i = 0; i < GUILD_CHALLENGES_TYPES; ++i)
        data << uint32(GuildChallengeGoldReward[i]);

    for (int i = 0; i < GUILD_CHALLENGES_TYPES; ++i)
        data << uint32(GuildChallengesPerWeek[i]);

    for (int i = 0; i < GUILD_CHALLENGES_TYPES; ++i)
        data << uint32(GuildChallengeMaxLevelGoldReward[i]);

    for (int i = 0; i < GUILD_CHALLENGES_TYPES; ++i)
        data << uint32(0); /// @todo current count

    session->SendPacket(&data);
}

void Guild::SendEventLog(WorldSession* session) const
{
    WorldPacket data(SMSG_GUILD_EVENT_LOG_QUERY_RESULT, 1 + m_eventLog->GetSize() * (1 + 8 + 4));
    m_eventLog->WritePacket(data);
    session->SendPacket(&data);
    TC_LOG_DEBUG("guild", "SMSG_GUILD_EVENT_LOG_QUERY_RESULT [%s]", session->GetPlayerInfo().c_str());
}

void Guild::SendNewsUpdate(WorldSession* session)
{
    uint32 size = m_newsLog->GetSize();
    GuildLog* logs = m_newsLog->GetGuildLog();

    if (!logs)
        return;

    WorldPacket data(SMSG_GUILD_NEWS_UPDATE, (21 + size * (26 + 8)) / 8 + (8 + 6 * 4) * size);
    data.WriteBits(size, 21);

    for (GuildLog::const_iterator itr = logs->begin(); itr != logs->end(); ++itr)
    {
        data.WriteBits(0, 26); // Not yet implemented used for guild achievements
        ObjectGuid guid = ((NewsLogEntry*)(*itr))->GetPlayerGuid();

        data.WriteBit(guid[7]);
        data.WriteBit(guid[0]);
        data.WriteBit(guid[6]);
        data.WriteBit(guid[5]);
        data.WriteBit(guid[4]);
        data.WriteBit(guid[3]);
        data.WriteBit(guid[1]);
        data.WriteBit(guid[2]);
    }

    data.FlushBits();

    for (GuildLog::const_iterator itr = logs->begin(); itr != logs->end(); ++itr)
    {
        NewsLogEntry* news = (NewsLogEntry*)(*itr);
        ObjectGuid guid = news->GetPlayerGuid();
        data.WriteByteSeq(guid[5]);

        data << uint32(news->GetFlags());   // 1 sticky
        data << uint32(news->GetValue());
        data << uint32(0);

        data.WriteByteSeq(guid[7]);
        data.WriteByteSeq(guid[6]);
        data.WriteByteSeq(guid[2]);
        data.WriteByteSeq(guid[3]);
        data.WriteByteSeq(guid[0]);
        data.WriteByteSeq(guid[4]);
        data.WriteByteSeq(guid[1]);

        data << uint32(news->GetGUID());
        data << uint32(news->GetType());
        data.AppendPackedTime(news->GetTimestamp());
    }

    session->SendPacket(&data);
    TC_LOG_DEBUG("guild", "SMSG_GUILD_NEWS_UPDATE [%s]", session->GetPlayerInfo().c_str());
}

void Guild::SendBankLog(WorldSession* session, uint8 tabId) const
{
    // GUILD_BANK_MAX_TABS send by client for money log
    if (tabId < _GetPurchasedTabsSize() || tabId == GUILD_BANK_MAX_TABS)
    {
        LogHolder const* log = m_bankEventLog[tabId];
        WorldPacket data(SMSG_GUILD_BANK_LOG_QUERY_RESULT, log->GetSize() * (4 * 4 + 1) + 1 + 1);
        data.WriteBit(GetLevel() >= 5 && tabId == GUILD_BANK_MAX_TABS);     // has Cash Flow perk
        log->WritePacket(data);
        data << uint32(tabId);
        //if (tabId == GUILD_BANK_MAX_TABS && hasCashFlow)
        //    data << uint64(cashFlowContribution);
        session->SendPacket(&data);
        TC_LOG_DEBUG("guild", "SMSG_GUILD_BANK_LOG_QUERY_RESULT [%s] TabId: %u", session->GetPlayerInfo().c_str(), tabId);
    }
}

void Guild::SendBankTabText(WorldSession* session, uint8 tabId) const
{
    if (BankTab const* tab = GetBankTab(tabId))
        tab->SendText(this, session);
}

void Guild::SendPermissions(WorldSession* session) const
{
    Member const* member = GetMember(session->GetPlayer()->GetGUID());
    if (!member)
        return;

    uint8 rankId = member->GetRankId();

    WorldPacket data(SMSG_GUILD_PERMISSIONS_QUERY_RESULTS, 4 * 15 + 1);
    data << uint32(rankId);
    data << uint32(_GetPurchasedTabsSize());
    data << uint32(_GetRankRights(rankId));
    data << uint32(_GetMemberRemainingMoney(member));
    data.WriteBits(GUILD_BANK_MAX_TABS, 23);
    for (uint8 tabId = 0; tabId < GUILD_BANK_MAX_TABS; ++tabId)
    {
        data << uint32(_GetRankBankTabRights(rankId, tabId));
        data << uint32(_GetMemberRemainingSlots(member, tabId));
    }

    session->SendPacket(&data);
    TC_LOG_DEBUG("guild", "SMSG_GUILD_PERMISSIONS_QUERY_RESULTS [%s] Rank: %u", session->GetPlayerInfo().c_str(), rankId);
}

void Guild::SendMoneyInfo(WorldSession* session) const
{
    Member const* member = GetMember(session->GetPlayer()->GetGUID());
    if (!member)
        return;

    int32 amount = _GetMemberRemainingMoney(member);
    WorldPacket data(SMSG_GUILD_BANK_MONEY_WITHDRAWN, 8);
    data << int64(amount);
    session->SendPacket(&data);
    TC_LOG_DEBUG("guild", "SMSG_GUILD_BANK_MONEY_WITHDRAWN [%s] Money: %u", session->GetPlayerInfo().c_str(), amount);
}

void Guild::SendLoginInfo(WorldSession* session)
{
    Player* player = session->GetPlayer();
    Member* member = GetMember(player->GetGUID());
    if (!member)
        return;

    /*
        Login sequence:
          SMSG_GUILD_EVENT - GE_MOTD
          SMSG_GUILD_RANK
          SMSG_GUILD_EVENT - GE_SIGNED_ON
          -- learn perks
          SMSG_GUILD_REPUTATION_WEEKLY_CAP
          SMSG_GUILD_ACHIEVEMENT_DATA
          SMSG_GUILD_MEMBER_DAILY_RESET // bank withdrawal reset
    */

    WorldPacket data(SMSG_GUILD_EVENT, 1 + 1 + m_motd.size() + 1);
    data << uint8(GE_MOTD);
    data << uint8(1);
    data << m_motd;
    session->SendPacket(&data);

    TC_LOG_DEBUG("guild", "SMSG_GUILD_EVENT [%s] MOTD", session->GetPlayerInfo().c_str());

    SendGuildRankInfo(session);
    _BroadcastEvent(GE_SIGNED_ON, player->GetGUID(), player->GetName().c_str());

    // Send to self separately, player is not in world yet and is not found by _BroadcastEvent
    data.Initialize(SMSG_GUILD_EVENT, 1 + 1 + player->GetName().size() + 8);
    data << uint8(GE_SIGNED_ON);
    data << uint8(1);
    data << player->GetName();
    data << uint64(player->GetGUID());
    session->SendPacket(&data);

    data.Initialize(SMSG_GUILD_MEMBER_DAILY_RESET, 0);  // tells the client to request bank withdrawal limit
    session->SendPacket(&data);

    if (!sWorld->getBoolConfig(CONFIG_GUILD_LEVELING_ENABLED))
        return;

    for (uint32 i = 0; i < sGuildPerkSpellsStore.GetNumRows(); ++i)
        if (GuildPerkSpellsEntry const* entry = sGuildPerkSpellsStore.LookupEntry(i))
            if (entry->Level <= GetLevel())
                player->LearnSpell(entry->SpellId, true);

    SendGuildReputationWeeklyCap(session, member->GetWeekReputation());

    m_achievementMgr.SendAllAchievementData(player);

    member->SetStats(player);
    member->AddFlag(GUILDMEMBER_STATUS_ONLINE);
}

// Loading methods
bool Guild::LoadFromDB(Field* fields)
{
    m_id            = fields[0].GetUInt32();
    m_name          = fields[1].GetString();
    m_leaderGuid    = ObjectGuid(HIGHGUID_PLAYER, fields[2].GetUInt32());
    m_emblemInfo.LoadFromDB(fields);
    m_info          = fields[8].GetString();
    m_motd          = fields[9].GetString();
    m_createdDate   = time_t(fields[10].GetUInt32());
    m_bankMoney     = fields[11].GetUInt64();
    _level          = fields[12].GetUInt32();
    _experience     = fields[13].GetUInt64();
    _todayExperience = fields[14].GetUInt64();

    uint8 purchasedTabs = uint8(fields[15].GetUInt64());
    if (purchasedTabs > GUILD_BANK_MAX_TABS)
        purchasedTabs = GUILD_BANK_MAX_TABS;

    m_bankTabs.resize(purchasedTabs);
    for (uint8 i = 0; i < purchasedTabs; ++i)
        m_bankTabs[i] = new BankTab(m_id, i);

    _CreateLogHolders();
    return true;
}

void Guild::LoadRankFromDB(Field* fields)
{
    RankInfo rankInfo(m_id);

    rankInfo.LoadFromDB(fields);

    m_ranks.push_back(rankInfo);
}

bool Guild::LoadMemberFromDB(Field* fields)
{
    uint32 lowguid = fields[1].GetUInt32();
    Member *member = new Member(m_id, ObjectGuid(HIGHGUID_PLAYER, lowguid), fields[2].GetUInt8());
    if (!member->LoadFromDB(fields))
    {
        _DeleteMemberFromDB(lowguid);
        delete member;
        return false;
    }
    m_members[lowguid] = member;
    return true;
}

void Guild::LoadBankRightFromDB(Field* fields)
{
                                           // tabId              rights                slots
    GuildBankRightsAndSlots rightsAndSlots(fields[1].GetUInt8(), fields[3].GetUInt8(), fields[4].GetUInt32());
                                  // rankId
    _SetRankBankTabRightsAndSlots(fields[2].GetUInt8(), rightsAndSlots, false);
}

bool Guild::LoadEventLogFromDB(Field* fields)
{
    if (m_eventLog->CanInsert())
    {
        m_eventLog->LoadEvent(new EventLogEntry(
            m_id,                                       // guild id
            fields[1].GetUInt32(),                      // guid
            time_t(fields[6].GetUInt32()),              // timestamp
            GuildEventLogTypes(fields[2].GetUInt8()),   // event type
            fields[3].GetUInt32(),                      // player guid 1
            fields[4].GetUInt32(),                      // player guid 2
            fields[5].GetUInt8()));                     // rank
        return true;
    }
    return false;
}

bool Guild::LoadBankEventLogFromDB(Field* fields)
{
    uint8 dbTabId = fields[1].GetUInt8();
    bool isMoneyTab = (dbTabId == GUILD_BANK_MONEY_LOGS_TAB);
    if (dbTabId < _GetPurchasedTabsSize() || isMoneyTab)
    {
        uint8 tabId = isMoneyTab ? uint8(GUILD_BANK_MAX_TABS) : dbTabId;
        LogHolder* pLog = m_bankEventLog[tabId];
        if (pLog->CanInsert())
        {
            uint32 guid = fields[2].GetUInt32();
            GuildBankEventLogTypes eventType = GuildBankEventLogTypes(fields[3].GetUInt8());
            if (BankEventLogEntry::IsMoneyEvent(eventType))
            {
                if (!isMoneyTab)
                {
                    TC_LOG_ERROR("guild", "GuildBankEventLog ERROR: MoneyEvent(LogGuid: %u, Guild: %u) does not belong to money tab (%u), ignoring...", guid, m_id, dbTabId);
                    return false;
                }
            }
            else if (isMoneyTab)
            {
                TC_LOG_ERROR("guild", "GuildBankEventLog ERROR: non-money event (LogGuid: %u, Guild: %u) belongs to money tab, ignoring...", guid, m_id);
                return false;
            }
            pLog->LoadEvent(new BankEventLogEntry(
                m_id,                                   // guild id
                guid,                                   // guid
                time_t(fields[8].GetUInt32()),          // timestamp
                dbTabId,                                // tab id
                eventType,                              // event type
                fields[4].GetUInt32(),                  // player guid
                fields[5].GetUInt32(),                  // item or money
                fields[6].GetUInt16(),                  // itam stack count
                fields[7].GetUInt8()));                 // dest tab id
        }
    }
    return true;
}

void Guild::LoadGuildNewsLogFromDB(Field* fields)
{
    if (!m_newsLog->CanInsert())
        return;

    m_newsLog->LoadEvent(new NewsLogEntry(
    m_id,                                       // guild id
    fields[1].GetUInt32(),                      // guid
    fields[6].GetUInt32(),                      // timestamp //64 bits?
    GuildNews(fields[2].GetUInt8()),            // type
    fields[3].GetUInt32(),                      // player guid
    fields[4].GetUInt32(),                      // Flags
    fields[5].GetUInt32()));                    // value
}

void Guild::LoadBankTabFromDB(Field* fields)
{
    uint8 tabId = fields[1].GetUInt8();
    if (tabId >= _GetPurchasedTabsSize())
        TC_LOG_ERROR("guild", "Invalid tab (tabId: %u) in guild bank, skipped.", tabId);
    else
        m_bankTabs[tabId]->LoadFromDB(fields);
}

bool Guild::LoadBankItemFromDB(Field* fields)
{
    uint8 tabId = fields[12].GetUInt8();
    if (tabId >= _GetPurchasedTabsSize())
    {
        TC_LOG_ERROR("guild", "Invalid tab for item (GUID: %u, id: #%u) in guild bank, skipped.",
            fields[14].GetUInt32(), fields[15].GetUInt32());
        return false;
    }
    return m_bankTabs[tabId]->LoadItemFromDB(fields);
}

// Validates guild data loaded from database. Returns false if guild should be deleted.
bool Guild::Validate()
{
    // Validate ranks data
    // GUILD RANKS represent a sequence starting from 0 = GUILD_MASTER (ALL PRIVILEGES) to max 9 (lowest privileges).
    // The lower rank id is considered higher rank - so promotion does rank-- and demotion does rank++
    // Between ranks in sequence cannot be gaps - so 0, 1, 2, 4 is impossible
    // Min ranks count is 2 and max is 10.
    bool broken_ranks = false;
    uint8 ranks = _GetRanksSize();
    if (ranks < GUILD_RANKS_MIN_COUNT || ranks > GUILD_RANKS_MAX_COUNT)
    {
        TC_LOG_ERROR("guild", "Guild %u has invalid number of ranks, creating new...", m_id);
        broken_ranks = true;
    }
    else
    {
        for (uint8 rankId = 0; rankId < ranks; ++rankId)
        {
            RankInfo* rankInfo = GetRankInfo(rankId);
            if (rankInfo->GetId() != rankId)
            {
                TC_LOG_ERROR("guild", "Guild %u has broken rank id %u, creating default set of ranks...", m_id, rankId);
                broken_ranks = true;
            }
            else
            {
                SQLTransaction trans = CharacterDatabase.BeginTransaction();
                rankInfo->CreateMissingTabsIfNeeded(_GetPurchasedTabsSize(), trans, true);
                CharacterDatabase.CommitTransaction(trans);
            }
        }
    }

    if (broken_ranks)
    {
        m_ranks.clear();
        _CreateDefaultGuildRanks(DEFAULT_LOCALE);
    }

    // Validate members' data
    for (Members::iterator itr = m_members.begin(); itr != m_members.end(); ++itr)
        if (itr->second->GetRankId() > _GetRanksSize())
            itr->second->ChangeRank(_GetLowestRankId());

    // Repair the structure of the guild.
    // If the guildmaster doesn't exist or isn't member of the guild
    // attempt to promote another member.
    Member* pLeader = GetMember(m_leaderGuid);
    if (!pLeader)
    {
        DeleteMember(m_leaderGuid);
        // If no more members left, disband guild
        if (m_members.empty())
        {
            Disband();
            return false;
        }
    }
    else if (!pLeader->IsRank(GR_GUILDMASTER))
        _SetLeaderGUID(pLeader);

    // Check config if multiple guildmasters are allowed
    if (!sConfigMgr->GetBoolDefault("Guild.AllowMultipleGuildMaster", 0))
        for (Members::iterator itr = m_members.begin(); itr != m_members.end(); ++itr)
            if (itr->second->GetRankId() == GR_GUILDMASTER && !itr->second->IsSamePlayer(m_leaderGuid))
                itr->second->ChangeRank(GR_OFFICER);

    _UpdateAccountsNumber();
    return true;
}

// Broadcasts
void Guild::BroadcastToGuild(WorldSession* session, bool officerOnly, std::string const& msg, uint32 language) const
{
    if (session && session->GetPlayer() && _HasRankRight(session->GetPlayer(), officerOnly ? GR_RIGHT_OFFCHATSPEAK : GR_RIGHT_GCHATSPEAK))
    {
        WorldPacket data;
        ChatHandler::BuildChatPacket(data, officerOnly ? CHAT_MSG_OFFICER : CHAT_MSG_GUILD, Language(language), session->GetPlayer(), NULL, msg);
        for (Members::const_iterator itr = m_members.begin(); itr != m_members.end(); ++itr)
            if (Player* player = itr->second->FindPlayer())
                if (player->GetSession() && _HasRankRight(player, officerOnly ? GR_RIGHT_OFFCHATLISTEN : GR_RIGHT_GCHATLISTEN) &&
                    !player->GetSocial()->HasIgnore(session->GetPlayer()->GetGUIDLow()))
                    player->GetSession()->SendPacket(&data);
    }
}

void Guild::BroadcastAddonToGuild(WorldSession* session, bool officerOnly, std::string const& msg, std::string const& prefix) const
{
    if (session && session->GetPlayer() && _HasRankRight(session->GetPlayer(), officerOnly ? GR_RIGHT_OFFCHATSPEAK : GR_RIGHT_GCHATSPEAK))
    {
        WorldPacket data;
        ChatHandler::BuildChatPacket(data, officerOnly ? CHAT_MSG_OFFICER : CHAT_MSG_GUILD, LANG_ADDON, session->GetPlayer(), NULL, msg, 0, "", DEFAULT_LOCALE, prefix);
        for (Members::const_iterator itr = m_members.begin(); itr != m_members.end(); ++itr)
            if (Player* player = itr->second->FindPlayer())
                if (player->GetSession() && _HasRankRight(player, officerOnly ? GR_RIGHT_OFFCHATLISTEN : GR_RIGHT_GCHATLISTEN) &&
                    !player->GetSocial()->HasIgnore(session->GetPlayer()->GetGUIDLow()) &&
                    player->GetSession()->IsAddonRegistered(prefix))
                        player->GetSession()->SendPacket(&data);
    }
}

void Guild::BroadcastPacketToRank(WorldPacket* packet, uint8 rankId) const
{
    for (Members::const_iterator itr = m_members.begin(); itr != m_members.end(); ++itr)
        if (itr->second->IsRank(rankId))
            if (Player* player = itr->second->FindPlayer())
                player->GetSession()->SendPacket(packet);
}

void Guild::BroadcastPacket(WorldPacket* packet) const
{
    for (Members::const_iterator itr = m_members.begin(); itr != m_members.end(); ++itr)
        if (Player* player = itr->second->FindPlayer())
            player->GetSession()->SendPacket(packet);
}

void Guild::BroadcastPacketIfTrackingAchievement(WorldPacket* packet, uint32 criteriaId) const
{
    for (Members::const_iterator itr = m_members.begin(); itr != m_members.end(); ++itr)
        if (itr->second->IsTrackingCriteriaId(criteriaId))
            if (Player* player = itr->second->FindPlayer())
                player->GetSession()->SendPacket(packet);
}

void Guild::MassInviteToEvent(WorldSession* session, uint32 minLevel, uint32 maxLevel, uint32 minRank)
{
    uint32 count = 0;

    WorldPacket data(SMSG_CALENDAR_FILTER_GUILD);
    data << uint32(count); // count placeholder

    for (Members::const_iterator itr = m_members.begin(); itr != m_members.end(); ++itr)
    {
        // not sure if needed, maybe client checks it as well
        if (count >= CALENDAR_MAX_INVITES)
        {
            if (Player* player = session->GetPlayer())
                sCalendarMgr->SendCalendarCommandResult(player->GetGUID(), CALENDAR_ERROR_INVITES_EXCEEDED);
            return;
        }

        Member* member = itr->second;
        uint32 level = Player::GetLevelFromDB(member->GetGUID());

        if (member->GetGUID() != session->GetPlayer()->GetGUID() && level >= minLevel && level <= maxLevel && member->IsRankNotLower(minRank))
        {
            data.appendPackGUID(member->GetGUID().GetRawValue());
            data << uint8(0); // unk
            ++count;
        }
    }

    data.put<uint32>(0, count);

    session->SendPacket(&data);
}

// Members handling
bool Guild::AddMember(ObjectGuid guid, uint8 rankId)
{
    Player* player = ObjectAccessor::FindPlayer(guid);
    // Player cannot be in guild
    if (player)
    {
        if (player->GetGuildId() != 0)
            return false;
    }
    else if (Player::GetGuildIdFromDB(guid) != 0)
        return false;

    // Remove all player signs from another petitions
    // This will be prevent attempt to join many guilds and corrupt guild data integrity
    Player::RemovePetitionsAndSigns(guid, GUILD_CHARTER_TYPE);

    uint32 lowguid = guid.GetCounter();

    // If rank was not passed, assign lowest possible rank
    if (rankId == GUILD_RANK_NONE)
        rankId = _GetLowestRankId();

    Member* member = new Member(m_id, guid, rankId);
    std::string name;
    if (player)
    {
        m_members[lowguid] = member;
        player->SetInGuild(m_id);
        player->SetGuildIdInvited(0);
        player->SetRank(rankId);
        player->SetGuildLevel(GetLevel());
        SendLoginInfo(player->GetSession());
        name = player->GetName();
    }
    else
    {
        member->ResetFlags();

        bool ok = false;
        // Player must exist
        PreparedStatement* stmt = CharacterDatabase.GetPreparedStatement(CHAR_SEL_CHAR_DATA_FOR_GUILD);
        stmt->setUInt32(0, lowguid);
        if (PreparedQueryResult result = CharacterDatabase.Query(stmt))
        {
            Field* fields = result->Fetch();
            name = fields[0].GetString();
            member->SetStats(
                name,
                fields[1].GetUInt8(),
                fields[2].GetUInt8(),
                fields[3].GetUInt16(),
                fields[4].GetUInt32(),
                0);

            ok = member->CheckStats();
        }

        if (!ok)
        {
            delete member;
            return false;
        }
        m_members[lowguid] = member;
    }

    SQLTransaction trans(NULL);
    member->SaveToDB(trans);

    _UpdateAccountsNumber();
    _LogEvent(GUILD_EVENT_LOG_JOIN_GUILD, lowguid);
    _BroadcastEvent(GE_JOINED, guid, name.c_str());
    sGuildFinderMgr->RemoveAllMembershipRequestsFromPlayer(lowguid);

    // Call scripts if member was succesfully added (and stored to database)
    sScriptMgr->OnGuildAddMember(this, player, rankId);

    return true;
}

void Guild::DeleteMember(ObjectGuid guid, bool isDisbanding, bool isKicked, bool canDeleteGuild)
{
    uint32 lowguid = guid.GetCounter();
    Player* player = ObjectAccessor::FindPlayer(guid);

    // Guild master can be deleted when loading guild and guid doesn't exist in characters table
    // or when he is removed from guild by gm command
    if (m_leaderGuid == guid && !isDisbanding)
    {
        Member* oldLeader = NULL;
        Member* newLeader = NULL;
        for (Guild::Members::iterator i = m_members.begin(); i != m_members.end(); ++i)
        {
            if (i->first == lowguid)
                oldLeader = i->second;
            else if (!newLeader || newLeader->GetRankId() > i->second->GetRankId())
                newLeader = i->second;
        }

        if (!newLeader)
        {
            Disband();
            if (canDeleteGuild)
                delete this;
            return;
        }

        _SetLeaderGUID(newLeader);

        // If player not online data in data field will be loaded from guild tabs no need to update it !!
        if (Player* newLeaderPlayer = newLeader->FindPlayer())
            newLeaderPlayer->SetRank(GR_GUILDMASTER);

        // If leader does not exist (at guild loading with deleted leader) do not send broadcasts
        if (oldLeader)
        {
            _BroadcastEvent(GE_LEADER_CHANGED, ObjectGuid::Empty, oldLeader->GetName().c_str(), newLeader->GetName().c_str());
            _BroadcastEvent(GE_LEFT, guid, oldLeader->GetName().c_str());
        }
    }
    // Call script on remove before member is actually removed from guild (and database)
    sScriptMgr->OnGuildRemoveMember(this, player, isDisbanding, isKicked);

    if (Member* member = GetMember(guid))
        delete member;
    m_members.erase(lowguid);

    // If player not online data in data field will be loaded from guild tabs no need to update it !!
    if (player)
    {
        player->SetInGuild(0);
        player->SetRank(0);
        player->SetGuildLevel(0);

        for (uint32 i = 0; i < sGuildPerkSpellsStore.GetNumRows(); ++i)
            if (GuildPerkSpellsEntry const* entry = sGuildPerkSpellsStore.LookupEntry(i))
                if (entry->Level <= GetLevel())
                    player->RemoveSpell(entry->SpellId, false, false);
    }

    _DeleteMemberFromDB(lowguid);
    if (!isDisbanding)
        _UpdateAccountsNumber();
}

bool Guild::ChangeMemberRank(ObjectGuid guid, uint8 newRank)
{
    if (newRank <= _GetLowestRankId())                    // Validate rank (allow only existing ranks)
        if (Member* member = GetMember(guid))
        {
            member->ChangeRank(newRank);
            return true;
        }
    return false;
}

bool Guild::IsMember(uint64 guid) const
{
    Members::const_iterator itr = m_members.find(GUID_LOPART(guid));
    return itr != m_members.end();
}

// Bank (items move)
void Guild::SwapItems(Player* player, uint8 tabId, uint8 slotId, uint8 destTabId, uint8 destSlotId, uint32 splitedAmount)
{
    if (tabId >= _GetPurchasedTabsSize() || slotId >= GUILD_BANK_MAX_SLOTS ||
        destTabId >= _GetPurchasedTabsSize() || destSlotId >= GUILD_BANK_MAX_SLOTS)
        return;

    if (tabId == destTabId && slotId == destSlotId)
        return;

    BankMoveItemData from(this, player, tabId, slotId);
    BankMoveItemData to(this, player, destTabId, destSlotId);
    _MoveItems(&from, &to, splitedAmount);
}

void Guild::SwapItemsWithInventory(Player* player, bool toChar, uint8 tabId, uint8 slotId, uint8 playerBag, uint8 playerSlotId, uint32 splitedAmount)
{
    if ((slotId >= GUILD_BANK_MAX_SLOTS && slotId != NULL_SLOT) || tabId >= _GetPurchasedTabsSize())
        return;

    BankMoveItemData bankData(this, player, tabId, slotId);
    PlayerMoveItemData charData(this, player, playerBag, playerSlotId);
    if (toChar)
        _MoveItems(&bankData, &charData, splitedAmount);
    else
        _MoveItems(&charData, &bankData, splitedAmount);
}

// Bank tabs
void Guild::SetBankTabText(uint8 tabId, std::string const& text)
{
    if (BankTab* pTab = GetBankTab(tabId))
    {
        pTab->SetText(text);
        pTab->SendText(this, NULL);
    }
}

// Private methods
void Guild::_CreateLogHolders()
{
    m_eventLog = new LogHolder(sWorld->getIntConfig(CONFIG_GUILD_EVENT_LOG_COUNT));
    m_newsLog = new LogHolder(sWorld->getIntConfig(CONFIG_GUILD_NEWS_LOG_COUNT));
    for (uint8 tabId = 0; tabId <= GUILD_BANK_MAX_TABS; ++tabId)
        m_bankEventLog[tabId] = new LogHolder(sWorld->getIntConfig(CONFIG_GUILD_BANK_EVENT_LOG_COUNT));
}

void Guild::_CreateNewBankTab()
{
    uint8 tabId = _GetPurchasedTabsSize();                      // Next free id
    m_bankTabs.push_back(new BankTab(m_id, tabId));

    SQLTransaction trans = CharacterDatabase.BeginTransaction();

    PreparedStatement* stmt = CharacterDatabase.GetPreparedStatement(CHAR_DEL_GUILD_BANK_TAB);
    stmt->setUInt32(0, m_id);
    stmt->setUInt8 (1, tabId);
    trans->Append(stmt);

    stmt = CharacterDatabase.GetPreparedStatement(CHAR_INS_GUILD_BANK_TAB);
    stmt->setUInt32(0, m_id);
    stmt->setUInt8 (1, tabId);
    trans->Append(stmt);

    ++tabId;
    for (Ranks::iterator itr = m_ranks.begin(); itr != m_ranks.end(); ++itr)
        (*itr).CreateMissingTabsIfNeeded(tabId, trans, false);

    CharacterDatabase.CommitTransaction(trans);
}

void Guild::_CreateDefaultGuildRanks(LocaleConstant loc)
{
    PreparedStatement* stmt = CharacterDatabase.GetPreparedStatement(CHAR_DEL_GUILD_RANKS);
    stmt->setUInt32(0, m_id);
    CharacterDatabase.Execute(stmt);

    stmt = CharacterDatabase.GetPreparedStatement(CHAR_DEL_GUILD_BANK_RIGHTS);
    stmt->setUInt32(0, m_id);
    CharacterDatabase.Execute(stmt);

    _CreateRank(sObjectMgr->GetTrinityString(LANG_GUILD_MASTER,   loc), GR_RIGHT_ALL);
    _CreateRank(sObjectMgr->GetTrinityString(LANG_GUILD_OFFICER,  loc), GR_RIGHT_ALL);
    _CreateRank(sObjectMgr->GetTrinityString(LANG_GUILD_VETERAN,  loc), GR_RIGHT_GCHATLISTEN | GR_RIGHT_GCHATSPEAK);
    _CreateRank(sObjectMgr->GetTrinityString(LANG_GUILD_MEMBER,   loc), GR_RIGHT_GCHATLISTEN | GR_RIGHT_GCHATSPEAK);
    _CreateRank(sObjectMgr->GetTrinityString(LANG_GUILD_INITIATE, loc), GR_RIGHT_GCHATLISTEN | GR_RIGHT_GCHATSPEAK);
}

bool Guild::_CreateRank(std::string const& name, uint32 rights)
{
    uint8 newRankId = _GetRanksSize();
    if (newRankId >= GUILD_RANKS_MAX_COUNT)
        return false;

    // Ranks represent sequence 0, 1, 2, ... where 0 means guildmaster
    RankInfo info(m_id, newRankId, name, rights, 0);
    m_ranks.push_back(info);

    SQLTransaction trans = CharacterDatabase.BeginTransaction();
    info.CreateMissingTabsIfNeeded(_GetPurchasedTabsSize(), trans);
    info.SaveToDB(trans);
    CharacterDatabase.CommitTransaction(trans);

    return true;
}

// Updates the number of accounts that are in the guild
// Player may have many characters in the guild, but with the same account
void Guild::_UpdateAccountsNumber()
{
    // We use a set to be sure each element will be unique
    std::set<uint32> accountsIdSet;
    for (Members::const_iterator itr = m_members.begin(); itr != m_members.end(); ++itr)
        accountsIdSet.insert(itr->second->GetAccountId());

    m_accountsNumber = accountsIdSet.size();
}

// Detects if player is the guild master.
// Check both leader guid and player's rank (otherwise multiple feature with
// multiple guild masters won't work)
bool Guild::_IsLeader(Player* player) const
{
    if (player->GetGUID() == m_leaderGuid)
        return true;
    if (const Member* member = GetMember(player->GetGUID()))
        return member->IsRank(GR_GUILDMASTER);
    return false;
}

void Guild::_DeleteBankItems(SQLTransaction& trans, bool removeItemsFromDB)
{
    for (uint8 tabId = 0; tabId < _GetPurchasedTabsSize(); ++tabId)
    {
        m_bankTabs[tabId]->Delete(trans, removeItemsFromDB);
        delete m_bankTabs[tabId];
        m_bankTabs[tabId] = NULL;
    }
    m_bankTabs.clear();
}

bool Guild::_ModifyBankMoney(SQLTransaction& trans, uint64 amount, bool add)
{
    if (add)
        m_bankMoney += amount;
    else
    {
        // Check if there is enough money in bank.
        if (m_bankMoney < amount)
            return false;
        m_bankMoney -= amount;
    }

    PreparedStatement* stmt = CharacterDatabase.GetPreparedStatement(CHAR_UPD_GUILD_BANK_MONEY);
    stmt->setUInt64(0, m_bankMoney);
    stmt->setUInt32(1, m_id);
    trans->Append(stmt);
    return true;
}

void Guild::_SetLeaderGUID(Member* pLeader)
{
    if (!pLeader)
        return;

    m_leaderGuid = pLeader->GetGUID();
    pLeader->ChangeRank(GR_GUILDMASTER);

    PreparedStatement* stmt = CharacterDatabase.GetPreparedStatement(CHAR_UPD_GUILD_LEADER);
    stmt->setUInt32(0, m_leaderGuid.GetCounter());
    stmt->setUInt32(1, m_id);
    CharacterDatabase.Execute(stmt);
}

void Guild::_SetRankBankMoneyPerDay(uint8 rankId, uint32 moneyPerDay)
{
    if (RankInfo* rankInfo = GetRankInfo(rankId))
        rankInfo->SetBankMoneyPerDay(moneyPerDay);
}

void Guild::_SetRankBankTabRightsAndSlots(uint8 rankId, GuildBankRightsAndSlots rightsAndSlots, bool saveToDB)
{
    if (rightsAndSlots.GetTabId() >= _GetPurchasedTabsSize())
        return;

    if (RankInfo* rankInfo = GetRankInfo(rankId))
        rankInfo->SetBankTabSlotsAndRights(rightsAndSlots, saveToDB);
}

inline std::string Guild::_GetRankName(uint8 rankId) const
{
    if (const RankInfo* rankInfo = GetRankInfo(rankId))
        return rankInfo->GetName();
    return "<unknown>";
}

inline uint32 Guild::_GetRankRights(uint8 rankId) const
{
    if (const RankInfo* rankInfo = GetRankInfo(rankId))
        return rankInfo->GetRights();
    return 0;
}

inline int32 Guild::_GetRankBankMoneyPerDay(uint8 rankId) const
{
    if (const RankInfo* rankInfo = GetRankInfo(rankId))
        return rankInfo->GetBankMoneyPerDay();
    return 0;
}

inline int32 Guild::_GetRankBankTabSlotsPerDay(uint8 rankId, uint8 tabId) const
{
    if (tabId < _GetPurchasedTabsSize())
        if (const RankInfo* rankInfo = GetRankInfo(rankId))
            return rankInfo->GetBankTabSlotsPerDay(tabId);
    return 0;
}

inline int8 Guild::_GetRankBankTabRights(uint8 rankId, uint8 tabId) const
{
    if (const RankInfo* rankInfo = GetRankInfo(rankId))
        return rankInfo->GetBankTabRights(tabId);
    return 0;
}

inline int32 Guild::_GetMemberRemainingSlots(Member const* member, uint8 tabId) const
{
    if (member)
    {
        uint8 rankId = member->GetRankId();
        if (rankId == GR_GUILDMASTER)
            return static_cast<int32>(GUILD_WITHDRAW_SLOT_UNLIMITED);
        if ((_GetRankBankTabRights(rankId, tabId) & GUILD_BANK_RIGHT_VIEW_TAB) != 0)
        {
            int32 remaining = _GetRankBankTabSlotsPerDay(rankId, tabId) - member->GetBankWithdrawValue(tabId);
            if (remaining > 0)
                return remaining;
        }
    }
    return 0;
}

inline int32 Guild::_GetMemberRemainingMoney(Member const* member) const
{
    if (member)
    {
        uint8 rankId = member->GetRankId();
        if (rankId == GR_GUILDMASTER)
            return static_cast<int32>(GUILD_WITHDRAW_MONEY_UNLIMITED);

        if ((_GetRankRights(rankId) & (GR_RIGHT_WITHDRAW_REPAIR | GR_RIGHT_WITHDRAW_GOLD)) != 0)
        {
            int32 remaining = _GetRankBankMoneyPerDay(rankId) - member->GetBankWithdrawValue(GUILD_BANK_MAX_TABS);
            if (remaining > 0)
                return remaining;
        }
    }
    return 0;
}

inline void Guild::_UpdateMemberWithdrawSlots(SQLTransaction& trans, ObjectGuid guid, uint8 tabId)
{
    if (Member* member = GetMember(guid))
    {
        uint8 rankId = member->GetRankId();
        if (rankId != GR_GUILDMASTER
            && member->GetBankWithdrawValue(tabId) < _GetRankBankTabSlotsPerDay(rankId, tabId))
            member->UpdateBankWithdrawValue(trans, tabId, 1);
    }
}

inline bool Guild::_MemberHasTabRights(ObjectGuid guid, uint8 tabId, uint32 rights) const
{
    if (const Member* member = GetMember(guid))
    {
        // Leader always has full rights
        if (member->IsRank(GR_GUILDMASTER) || m_leaderGuid == guid)
            return true;
        return (_GetRankBankTabRights(member->GetRankId(), tabId) & rights) == rights;
    }
    return false;
}

// Add new event log record
inline void Guild::_LogEvent(GuildEventLogTypes eventType, uint32 playerGuid1, uint32 playerGuid2, uint8 newRank)
{
    SQLTransaction trans = CharacterDatabase.BeginTransaction();
    m_eventLog->AddEvent(trans, new EventLogEntry(m_id, m_eventLog->GetNextGUID(), eventType, playerGuid1, playerGuid2, newRank));
    CharacterDatabase.CommitTransaction(trans);

    sScriptMgr->OnGuildEvent(this, uint8(eventType), playerGuid1, playerGuid2, newRank);
}

// Add new bank event log record
void Guild::_LogBankEvent(SQLTransaction& trans, GuildBankEventLogTypes eventType, uint8 tabId, uint32 lowguid, uint32 itemOrMoney, uint16 itemStackCount, uint8 destTabId)
{
    if (tabId > GUILD_BANK_MAX_TABS)
        return;

    // not logging moves within the same tab
    if (eventType == GUILD_BANK_LOG_MOVE_ITEM && tabId == destTabId)
        return;

    uint8 dbTabId = tabId;
    if (BankEventLogEntry::IsMoneyEvent(eventType))
    {
        tabId = GUILD_BANK_MAX_TABS;
        dbTabId = GUILD_BANK_MONEY_LOGS_TAB;
    }
    LogHolder* pLog = m_bankEventLog[tabId];
    pLog->AddEvent(trans, new BankEventLogEntry(m_id, pLog->GetNextGUID(), eventType, dbTabId, lowguid, itemOrMoney, itemStackCount, destTabId));

    sScriptMgr->OnGuildBankEvent(this, uint8(eventType), tabId, lowguid, itemOrMoney, itemStackCount, destTabId);
}

inline Item* Guild::_GetItem(uint8 tabId, uint8 slotId) const
{
    if (const BankTab* tab = GetBankTab(tabId))
        return tab->GetItem(slotId);
    return NULL;
}

inline void Guild::_RemoveItem(SQLTransaction& trans, uint8 tabId, uint8 slotId)
{
    if (BankTab* pTab = GetBankTab(tabId))
        pTab->SetItem(trans, slotId, NULL);
}

void Guild::_MoveItems(MoveItemData* pSrc, MoveItemData* pDest, uint32 splitedAmount)
{
    // 1. Initialize source item
    if (!pSrc->InitItem())
        return; // No source item

    // 2. Check source item
    if (!pSrc->CheckItem(splitedAmount))
        return; // Source item or splited amount is invalid
    /*
    if (pItemSrc->GetCount() == 0)
    {
        TC_LOG_FATAL("guild", "Guild::SwapItems: Player %s(GUIDLow: %u) tried to move item %u from tab %u slot %u to tab %u slot %u, but item %u has a stack of zero!",
            player->GetName(), player->GetGUIDLow(), pItemSrc->GetEntry(), tabId, slotId, destTabId, destSlotId, pItemSrc->GetEntry());
        //return; // Commented out for now, uncomment when it's verified that this causes a crash!!
    }
    // */

    // 3. Check destination rights
    if (!pDest->HasStoreRights(pSrc))
        return; // Player has no rights to store item in destination

    // 4. Check source withdraw rights
    if (!pSrc->HasWithdrawRights(pDest))
        return; // Player has no rights to withdraw items from source

    // 5. Check split
    if (splitedAmount)
    {
        // 5.1. Clone source item
        if (!pSrc->CloneItem(splitedAmount))
            return; // Item could not be cloned

        // 5.2. Move splited item to destination
        _DoItemsMove(pSrc, pDest, true, splitedAmount);
    }
    else // 6. No split
    {
        // 6.1. Try to merge items in destination (pDest->GetItem() == NULL)
        if (!_DoItemsMove(pSrc, pDest, false)) // Item could not be merged
        {
            // 6.2. Try to swap items
            // 6.2.1. Initialize destination item
            if (!pDest->InitItem())
                return;

            // 6.2.2. Check rights to store item in source (opposite direction)
            if (!pSrc->HasStoreRights(pDest))
                return; // Player has no rights to store item in source (opposite direction)

            if (!pDest->HasWithdrawRights(pSrc))
                return; // Player has no rights to withdraw item from destination (opposite direction)

            // 6.2.3. Swap items (pDest->GetItem() != NULL)
            _DoItemsMove(pSrc, pDest, true);
        }
    }
    // 7. Send changes
    _SendBankContentUpdate(pSrc, pDest);
}

bool Guild::_DoItemsMove(MoveItemData* pSrc, MoveItemData* pDest, bool sendError, uint32 splitedAmount)
{
    Item* pDestItem = pDest->GetItem();
    bool swap = (pDestItem != NULL);

    Item* pSrcItem = pSrc->GetItem(splitedAmount != 0);
    // 1. Can store source item in destination
    if (!pDest->CanStore(pSrcItem, swap, sendError))
        return false;

    // 2. Can store destination item in source
    if (swap)
        if (!pSrc->CanStore(pDestItem, true, true))
            return false;

    // GM LOG (@todo move to scripts)
    pDest->LogAction(pSrc);
    if (swap)
        pSrc->LogAction(pDest);

    SQLTransaction trans = CharacterDatabase.BeginTransaction();
    // 3. Log bank events
    pDest->LogBankEvent(trans, pSrc, pSrcItem->GetCount());
    if (swap)
        pSrc->LogBankEvent(trans, pDest, pDestItem->GetCount());

    // 4. Remove item from source
    pSrc->RemoveItem(trans, pDest, splitedAmount);

    // 5. Remove item from destination
    if (swap)
        pDest->RemoveItem(trans, pSrc);

    // 6. Store item in destination
    pDest->StoreItem(trans, pSrcItem);

    // 7. Store item in source
    if (swap)
        pSrc->StoreItem(trans, pDestItem);

    CharacterDatabase.CommitTransaction(trans);
    return true;
}

<<<<<<< HEAD
=======
void Guild::_SendBankContent(WorldSession* session, uint8 tabId) const
{
    ObjectGuid guid = session->GetPlayer()->GetGUID();
    if (!_MemberHasTabRights(guid, tabId, GUILD_BANK_RIGHT_VIEW_TAB))
        return;

    _SendBankList(session, tabId, true);
}

void Guild::_SendBankMoneyUpdate(WorldSession* session) const
{
    _SendBankList(session);
}

>>>>>>> 050d56ac
void Guild::_SendBankContentUpdate(MoveItemData* pSrc, MoveItemData* pDest) const
{
    ASSERT(pSrc->IsBank() || pDest->IsBank());

    uint8 tabId = 0;
    SlotIds slots;
    if (pSrc->IsBank()) // B ->
    {
        tabId = pSrc->GetContainer();
        slots.insert(pSrc->GetSlotId());
        if (pDest->IsBank()) // B -> B
        {
            // Same tab - add destination slots to collection
            if (pDest->GetContainer() == pSrc->GetContainer())
                pDest->CopySlots(slots);
            else // Different tabs - send second message
            {
                SlotIds destSlots;
                pDest->CopySlots(destSlots);
                _SendBankContentUpdate(pDest->GetContainer(), destSlots);
            }
        }
    }
    else if (pDest->IsBank()) // C -> B
    {
        tabId = pDest->GetContainer();
        pDest->CopySlots(slots);
    }

    _SendBankContentUpdate(tabId, slots);
}

void Guild::_SendBankContentUpdate(uint8 tabId, SlotIds slots) const
{
    if (BankTab const* tab = GetBankTab(tabId))
    {
        ByteBuffer tabData;
        WorldPacket data(SMSG_GUILD_BANK_LIST, 1200);
        data.WriteBit(0);
        data.WriteBits(slots.size(), 20);                                           // Item count
        data.WriteBits(0, 22);                                                      // Tab count

        for (SlotIds::const_iterator itr = slots.begin(); itr != slots.end(); ++itr)
        {
            data.WriteBit(0);

            Item const* tabItem = tab->GetItem(*itr);
            uint32 enchantCount = 0;
            if (tabItem)
            {
                for (uint32 enchSlot = 0; enchSlot < MAX_ENCHANTMENT_SLOT; ++enchSlot)
                {
                    if (uint32 enchantId = tabItem->GetEnchantmentId(EnchantmentSlot(enchSlot)))
                    {
                        tabData << uint32(enchantId);
                        tabData << uint32(enchSlot);
                        ++enchantCount;
                    }
                }
            }

            data.WriteBits(enchantCount, 23);                                       // enchantment count

            tabData << uint32(0);
            tabData << uint32(0);
            tabData << uint32(0);
            tabData << uint32(tabItem ? tabItem->GetCount() : 0);                   // ITEM_FIELD_STACK_COUNT
            tabData << uint32(*itr);
            tabData << uint32(0);
            tabData << uint32(tabItem ? tabItem->GetEntry() : 0);
            tabData << uint32(tabItem ? tabItem->GetItemRandomPropertyId() : 0);
            tabData << uint32(tabItem ? abs(tabItem->GetSpellCharges()) : 0);       // Spell charges
            tabData << uint32(tabItem ? tabItem->GetItemSuffixFactor() : 0);        // SuffixFactor
        }

        data.FlushBits();

        data << uint64(m_bankMoney);
        if (!tabData.empty())
            data.append(tabData);

        data << uint32(tabId);

        size_t rempos = data.wpos();
        data << uint32(0);                                      // Item withdraw amount, will be filled later

        for (Members::const_iterator itr = m_members.begin(); itr != m_members.end(); ++itr)
            if (_MemberHasTabRights(itr->second->GetGUID(), tabId, GUILD_BANK_RIGHT_VIEW_TAB))
                if (Player* player = itr->second->FindPlayer())
                {
                    data.put<uint32>(rempos, uint32(_GetMemberRemainingSlots(itr->second, tabId)));
                    player->GetSession()->SendPacket(&data);
                }

        TC_LOG_DEBUG("guild", "WORLD: Sent (SMSG_GUILD_BANK_LIST)");
    }
}

void Guild::_BroadcastEvent(GuildEvents guildEvent, ObjectGuid guid, const char* param1, const char* param2, const char* param3) const
{
    uint8 count = !param3 ? (!param2 ? (!param1 ? 0 : 1) : 2) : 3;

    WorldPacket data(SMSG_GUILD_EVENT, 1 + 1 + count + (guid ? 8 : 0));
    data << uint8(guildEvent);
    data << uint8(count);

    if (param3)
        data << param1 << param2 << param3;
    else if (param2)
        data << param1 << param2;
    else if (param1)
        data << param1;

    if (guid)
        data << uint64(guid);

    BroadcastPacket(&data);

    if (sLog->ShouldLog("guild", LOG_LEVEL_DEBUG))
        TC_LOG_DEBUG("guild", "SMSG_GUILD_EVENT [Broadcast] Event: %s (%u)", _GetGuildEventString(guildEvent).c_str(), guildEvent);
}

void Guild::SendBankList(WorldSession* session, uint8 tabId, bool withContent, bool withTabInfo) const
{
    Member const* member = GetMember(session->GetPlayer()->GetGUID());
    if (!member) // Shouldn't happen, just in case
        return;

    ByteBuffer tabData;
    WorldPacket data(SMSG_GUILD_BANK_LIST, 500);
    data.WriteBit(0);
    uint32 itemCount = 0;
    if (withContent && _MemberHasTabRights(session->GetPlayer()->GetGUID(), tabId, GUILD_BANK_RIGHT_VIEW_TAB))
        if (BankTab const* tab = GetBankTab(tabId))
            for (uint8 slotId = 0; slotId < GUILD_BANK_MAX_SLOTS; ++slotId)
                if (tab->GetItem(slotId))
                    ++itemCount;

    data.WriteBits(itemCount, 20);
    data.WriteBits(withTabInfo ? _GetPurchasedTabsSize() : 0, 22);
    if (withContent && _MemberHasTabRights(session->GetPlayer()->GetGUID(), tabId, GUILD_BANK_RIGHT_VIEW_TAB))
    {
        if (BankTab const* tab = GetBankTab(tabId))
        {
            for (uint8 slotId = 0; slotId < GUILD_BANK_MAX_SLOTS; ++slotId)
            {
                if (Item* tabItem = tab->GetItem(slotId))
                {
                    data.WriteBit(0);

                    uint32 enchants = 0;
                    for (uint32 ench = 0; ench < MAX_ENCHANTMENT_SLOT; ++ench)
                    {
                        if (uint32 enchantId = tabItem->GetEnchantmentId(EnchantmentSlot(ench)))
                        {
                            tabData << uint32(enchantId);
                            tabData << uint32(ench);
                            ++enchants;
                        }
                    }

                    data.WriteBits(enchants, 23);

                    tabData << uint32(0);
                    tabData << uint32(0);
                    tabData << uint32(0);
                    tabData << uint32(tabItem->GetCount());                 // ITEM_FIELD_STACK_COUNT
                    tabData << uint32(slotId);
                    tabData << uint32(0);
                    tabData << uint32(tabItem->GetEntry());
                    tabData << uint32(tabItem->GetItemRandomPropertyId());
                    tabData << uint32(abs(tabItem->GetSpellCharges()));     // Spell charges
                    tabData << uint32(tabItem->GetItemSuffixFactor());      // SuffixFactor
                }
            }
        }
    }

    if (withTabInfo)
    {
        for (uint8 i = 0; i < _GetPurchasedTabsSize(); ++i)
        {
            data.WriteBits(m_bankTabs[i]->GetIcon().length(), 9);
            data.WriteBits(m_bankTabs[i]->GetName().length(), 7);
        }
    }

    data.FlushBits();

    if (withTabInfo)
    {
        for (uint8 i = 0; i < _GetPurchasedTabsSize(); ++i)
        {
            data.WriteString(m_bankTabs[i]->GetIcon());
            data << uint32(i);
            data.WriteString(m_bankTabs[i]->GetName());
        }
    }

    data << uint64(m_bankMoney);
    if (!tabData.empty())
        data.append(tabData);

    data << uint32(tabId);
    data << uint32(_GetMemberRemainingSlots(member, tabId));

    session->SendPacket(&data);

    TC_LOG_DEBUG("guild", "WORLD: Sent (SMSG_GUILD_BANK_LIST)");
}

void Guild::SendGuildRanksUpdate(uint64 setterGuid, uint64 targetGuid, uint32 rank)
{
    ObjectGuid tarGuid = targetGuid;
    ObjectGuid setGuid = setterGuid;

    Member* member = GetMember(targetGuid);
    ASSERT(member);

    WorldPacket data(SMSG_GUILD_RANKS_UPDATE, 100);
    data.WriteBit(setGuid[7]);
    data.WriteBit(setGuid[2]);
    data.WriteBit(tarGuid[2]);
    data.WriteBit(setGuid[1]);
    data.WriteBit(tarGuid[1]);
    data.WriteBit(tarGuid[7]);
    data.WriteBit(tarGuid[0]);
    data.WriteBit(tarGuid[5]);
    data.WriteBit(tarGuid[4]);
    data.WriteBit(rank < member->GetRankId()); // 1 == higher, 0 = lower?
    data.WriteBit(setGuid[5]);
    data.WriteBit(setGuid[0]);
    data.WriteBit(tarGuid[6]);
    data.WriteBit(setGuid[3]);
    data.WriteBit(setGuid[6]);
    data.WriteBit(tarGuid[3]);
    data.WriteBit(setGuid[4]);

    data.FlushBits();

    data << uint32(rank);
    data.WriteByteSeq(setGuid[3]);
    data.WriteByteSeq(tarGuid[7]);
    data.WriteByteSeq(setGuid[6]);
    data.WriteByteSeq(setGuid[2]);
    data.WriteByteSeq(tarGuid[5]);
    data.WriteByteSeq(tarGuid[0]);
    data.WriteByteSeq(setGuid[7]);
    data.WriteByteSeq(setGuid[5]);
    data.WriteByteSeq(tarGuid[2]);
    data.WriteByteSeq(tarGuid[1]);
    data.WriteByteSeq(setGuid[0]);
    data.WriteByteSeq(setGuid[4]);
    data.WriteByteSeq(setGuid[1]);
    data.WriteByteSeq(tarGuid[3]);
    data.WriteByteSeq(tarGuid[6]);
    data.WriteByteSeq(tarGuid[4]);
    BroadcastPacket(&data);

    member->ChangeRank(rank);

    TC_LOG_DEBUG("network", "SMSG_GUILD_RANKS_UPDATE [Broadcast] Target: %u, Issuer: %u, RankId: %u",
        GUID_LOPART(targetGuid), GUID_LOPART(setterGuid), rank);
}

void Guild::GiveXP(uint32 xp, Player* source)
{
    if (!sWorld->getBoolConfig(CONFIG_GUILD_LEVELING_ENABLED))
        return;

    /// @todo: Award reputation and count activity for player

    if (GetLevel() >= sWorld->getIntConfig(CONFIG_GUILD_MAX_LEVEL))
        xp = 0; // SMSG_GUILD_XP_GAIN is always sent, even for no gains

    if (GetLevel() < GUILD_EXPERIENCE_UNCAPPED_LEVEL)
        xp = std::min(xp, sWorld->getIntConfig(CONFIG_GUILD_DAILY_XP_CAP) - uint32(_todayExperience));

    WorldPacket data(SMSG_GUILD_XP_GAIN, 8);
    data << uint64(xp);
    source->GetSession()->SendPacket(&data);

    _experience += xp;
    _todayExperience += xp;

    if (!xp)
        return;

    uint32 oldLevel = GetLevel();

    // Ding, mon!
    while (GetExperience() >= sGuildMgr->GetXPForGuildLevel(GetLevel()) && GetLevel() < sWorld->getIntConfig(CONFIG_GUILD_MAX_LEVEL))
    {
        _experience -= sGuildMgr->GetXPForGuildLevel(GetLevel());
        ++_level;

        // Find all guild perks to learn
        std::vector<uint32> perksToLearn;
        for (uint32 i = 0; i < sGuildPerkSpellsStore.GetNumRows(); ++i)
            if (GuildPerkSpellsEntry const* entry = sGuildPerkSpellsStore.LookupEntry(i))
                if (entry->Level > oldLevel && entry->Level <= GetLevel())
                    perksToLearn.push_back(entry->SpellId);

        // Notify all online players that guild level changed and learn perks
        for (Members::const_iterator itr = m_members.begin(); itr != m_members.end(); ++itr)
        {
            if (Player* player = itr->second->FindPlayer())
            {
                player->SetGuildLevel(GetLevel());
                for (size_t i = 0; i < perksToLearn.size(); ++i)
                    player->LearnSpell(perksToLearn[i], true);
            }
        }

        AddGuildNews(GUILD_NEWS_LEVEL_UP, 0, 0, _level);
        UpdateAchievementCriteria(ACHIEVEMENT_CRITERIA_TYPE_REACH_GUILD_LEVEL, GetLevel(), 0, 0, NULL, source);

        ++oldLevel;
    }
}

void Guild::SendGuildXP(WorldSession* session /* = NULL */) const
{
    //Member const* member = GetMember(session->GetGuidLow());

    WorldPacket data(SMSG_GUILD_XP, 40);
    data << uint64(/*member ? member->GetTotalActivity() :*/ 0);
    data << uint64(sGuildMgr->GetXPForGuildLevel(GetLevel()) - GetExperience());    // XP missing for next level
    data << uint64(GetTodayExperience());
    data << uint64(/*member ? member->GetWeeklyActivity() :*/ 0);
    data << uint64(GetExperience());
    session->SendPacket(&data);
}

void Guild::SendGuildReputationWeeklyCap(WorldSession* session, uint32 reputation) const
{
    uint32 cap = sWorld->getIntConfig(CONFIG_GUILD_WEEKLY_REP_CAP) - reputation;
    WorldPacket data(SMSG_GUILD_REPUTATION_WEEKLY_CAP, 4);
    data << uint32(cap);
    session->SendPacket(&data);
    TC_LOG_DEBUG("guild", "SMSG_GUILD_REPUTATION_WEEKLY_CAP [%s]: Left: %u",
                   session->GetPlayerInfo().c_str(), cap);
}

void Guild::ResetTimes(bool weekly)
{
    _todayExperience = 0;
    for (Members::const_iterator itr = m_members.begin(); itr != m_members.end(); ++itr)
    {
        itr->second->ResetValues(weekly);
        if (Player* player = itr->second->FindPlayer())
        {
            //SendGuildXP(player->GetSession());
            WorldPacket data(SMSG_GUILD_MEMBER_DAILY_RESET, 0);  // tells the client to request bank withdrawal limit
            player->GetSession()->SendPacket(&data);
        }
    }
}

void Guild::AddGuildNews(uint8 type, uint64 guid, uint32 flags, uint32 value)
{
    uint32 lowGuid = GUID_LOPART(guid);
    NewsLogEntry* news = new NewsLogEntry(m_id, m_newsLog->GetNextGUID(), GuildNews(type), lowGuid, flags, value);

    SQLTransaction trans = CharacterDatabase.BeginTransaction();
    m_newsLog->AddEvent(trans, news);
    CharacterDatabase.CommitTransaction(trans);

    WorldPacket data(SMSG_GUILD_NEWS_UPDATE, 7 + 32);
    data.WriteBits(1, 21); // size, we are only sending 1 news here
    ByteBuffer buffer;
    news->WritePacket(data, buffer);

    BroadcastPacket(&data);
}

bool Guild::HasAchieved(uint32 achievementId) const
{
    return m_achievementMgr.HasAchieved(achievementId);
}

void Guild::UpdateAchievementCriteria(AchievementCriteriaTypes type, uint64 miscValue1, uint64 miscValue2, uint64 miscValue3, Unit* unit, Player* player)
{
    m_achievementMgr.UpdateAchievementCriteria(type, miscValue1, miscValue2, miscValue3, unit, player);
}

void Guild::HandleNewsSetSticky(WorldSession* session, uint32 newsId, bool sticky)
{
    GuildLog* logs = m_newsLog->GetGuildLog();
    GuildLog::iterator itr = logs->begin();
    while (itr != logs->end() && (*itr)->GetGUID() != newsId)
        ++itr;

    if (itr == logs->end())
    {
        TC_LOG_DEBUG("guild", "HandleNewsSetSticky: [%s] requested unknown newsId %u - Sticky: %u",
            session->GetPlayerInfo().c_str(), newsId, sticky);
        return;
    }

<<<<<<< HEAD
    NewsLogEntry* news = (NewsLogEntry*)(*itr);
    news->SetSticky(sticky);

    TC_LOG_DEBUG("guild", "HandleNewsSetSticky: [%s] chenged newsId %u sticky to %u",
        session->GetPlayerInfo().c_str(), newsId, sticky);

    WorldPacket data(SMSG_GUILD_NEWS_UPDATE, 7 + 32);
    data.WriteBits(1, 21);
    ByteBuffer buffer;
    news->WritePacket(data, buffer);
    session->SendPacket(&data);
=======
    _BroadcastEvent(GE_BANK_TAB_AND_MONEY_UPDATED, ObjectGuid::Empty);
>>>>>>> 050d56ac
}<|MERGE_RESOLUTION|>--- conflicted
+++ resolved
@@ -199,9 +199,8 @@
 
 void Guild::EventLogEntry::WritePacket(WorldPacket& data, ByteBuffer& content) const
 {
-<<<<<<< HEAD
-    ObjectGuid guid1 = MAKE_NEW_GUID(m_playerGuid1, 0, HIGHGUID_PLAYER);
-    ObjectGuid guid2 = MAKE_NEW_GUID(m_playerGuid2, 0, HIGHGUID_PLAYER);
+    ObjectGuid guid1 = ObjectGuid(HIGHGUID_PLAYER, m_playerGuid1);
+    ObjectGuid guid2 = ObjectGuid(HIGHGUID_PLAYER, m_playerGuid2);
 
     data.WriteBit(guid1[2]);
     data.WriteBit(guid1[4]);
@@ -231,18 +230,6 @@
     content.WriteByteSeq(guid1[0]);
     content.WriteByteSeq(guid1[4]);
 
-=======
-    // Event type
-    data << uint8(m_eventType);
-    // Player 1
-    data << ObjectGuid(HIGHGUID_PLAYER, m_playerGuid1);
-    // Player 2 not for left/join guild events
-    if (m_eventType != GUILD_EVENT_LOG_JOIN_GUILD && m_eventType != GUILD_EVENT_LOG_LEAVE_GUILD)
-        data << ObjectGuid(HIGHGUID_PLAYER, m_playerGuid2);
-    // New Rank - only for promote/demote guild events
-    if (m_eventType == GUILD_EVENT_LOG_PROMOTE_PLAYER || m_eventType == GUILD_EVENT_LOG_DEMOTE_PLAYER)
-        data << uint8(m_newRank);
->>>>>>> 050d56ac
     // Event timestamp
     content << uint32(::time(NULL) - m_timestamp);
 
@@ -289,12 +276,7 @@
 
 void Guild::BankEventLogEntry::WritePacket(WorldPacket& data, ByteBuffer& content) const
 {
-<<<<<<< HEAD
-    ObjectGuid logGuid = MAKE_NEW_GUID(m_playerGuid, 0, HIGHGUID_PLAYER);
-=======
-    data << uint8(m_eventType);
-    data << ObjectGuid(HIGHGUID_PLAYER, m_playerGuid);
->>>>>>> 050d56ac
+    ObjectGuid logGuid = ObjectGuid(HIGHGUID_PLAYER, m_playerGuid);
 
     bool hasItem = m_eventType == GUILD_BANK_LOG_DEPOSIT_ITEM || m_eventType == GUILD_BANK_LOG_WITHDRAW_ITEM ||
                    m_eventType == GUILD_BANK_LOG_MOVE_ITEM || m_eventType == GUILD_BANK_LOG_MOVE_ITEM2;
@@ -347,7 +329,7 @@
     stmt->setUInt32(  index, m_guildId);
     stmt->setUInt32(++index, GetGUID());
     stmt->setUInt8 (++index, GetType());
-    stmt->setUInt32(++index, GetPlayerGuid());
+    stmt->setUInt32(++index, GetPlayerGuid().GetCounter());
     stmt->setUInt32(++index, GetFlags());
     stmt->setUInt32(++index, GetValue());
     stmt->setUInt64(++index, GetTimestamp());
@@ -1269,7 +1251,7 @@
 
     if (ret)
     {
-        _BroadcastEvent(GE_FOUNDER, 0);
+        _BroadcastEvent(GE_FOUNDER, ObjectGuid::Empty);
         sScriptMgr->OnGuildCreate(this, pLeader, name);
     }
 
@@ -1660,15 +1642,9 @@
         // Same for the new one
         if (Member* newGuildMaster = GetMember(name))
         {
-<<<<<<< HEAD
             _SetLeaderGUID(newGuildMaster);
             oldGuildMaster->ChangeRank(GR_INITIATE);
-            _BroadcastEvent(GE_LEADER_CHANGED, 0, player->GetName().c_str(), name.c_str());
-=======
-            _SetLeaderGUID(pNewLeader);
-            pOldLeader->ChangeRank(GR_OFFICER);
             _BroadcastEvent(GE_LEADER_CHANGED, ObjectGuid::Empty, player->GetName().c_str(), name.c_str());
->>>>>>> 050d56ac
         }
     }
 }
@@ -1690,7 +1666,7 @@
     _BroadcastEvent(GE_BANK_TAB_UPDATED, ObjectGuid::Empty, aux, name.c_str(), icon.c_str());
 }
 
-void Guild::HandleSetMemberNote(WorldSession* session, std::string const& note, uint64 guid, bool isPublic)
+void Guild::HandleSetMemberNote(WorldSession* session, std::string const& note, ObjectGuid guid, bool isPublic)
 {
     // Player must have rights to set public/officer note
     if (!_HasRankRight(session->GetPlayer(), isPublic ? GR_RIGHT_EPNOTE : GR_RIGHT_EOFFNOTE))
@@ -1724,11 +1700,7 @@
 
         char aux[2];
         sprintf(aux, "%u", rankId);
-<<<<<<< HEAD
-        _BroadcastEvent(GE_RANK_UPDATED, 0, aux);
-=======
-        _BroadcastEvent(GE_RANK_UPDATED, ObjectGuid::Empty, aux, name.c_str());
->>>>>>> 050d56ac
+        _BroadcastEvent(GE_RANK_UPDATED, ObjectGuid::Empty, aux);
     }
 }
 
@@ -1822,7 +1794,10 @@
     data << uint32(m_emblemInfo.GetBackgroundColor());
     data << uint32(m_emblemInfo.GetColor());
 
-    ObjectGuid oldGuildGuid = MAKE_NEW_GUID(pInvitee->GetGuildId(), 0, pInvitee->GetGuildId() ? uint32(HIGHGUID_GUILD) : 0);
+    ObjectGuid oldGuildGuid;
+    if (uint32 oldId = pInvitee->GetGuildId())
+        oldGuildGuid = ObjectGuid(HIGHGUID_GUILD, pInvitee->GetGuildId());
+
     ObjectGuid newGuildGuid = GetGUID();
 
     data.WriteBit(newGuildGuid[3]);
@@ -1923,7 +1898,7 @@
         delete this;
 }
 
-void Guild::HandleRemoveMember(WorldSession* session, uint64 guid)
+void Guild::HandleRemoveMember(WorldSession* session, ObjectGuid guid)
 {
     Player* player = session->GetPlayer();
 
@@ -1945,25 +1920,17 @@
                 SendCommandResult(session, GUILD_COMMAND_REMOVE, ERR_GUILD_RANK_TOO_HIGH_S, name);
             else
             {
-<<<<<<< HEAD
-                // After call to DeleteMember pointer to member becomes invalid
-                DeleteMember(guid, false, true);
-                _LogEvent(GUILD_EVENT_LOG_UNINVITE_PLAYER, player->GetGUIDLow(), GUID_LOPART(guid));
-                _BroadcastEvent(GE_REMOVED, 0, name.c_str(), player->GetName().c_str());
-                SendCommandResult(session, GUILD_COMMAND_REMOVE, ERR_GUILD_COMMAND_SUCCESS, name);
-=======
-                ObjectGuid guid = member->GetGUID();
                 // After call to DeleteMember pointer to member becomes invalid
                 DeleteMember(guid, false, true);
                 _LogEvent(GUILD_EVENT_LOG_UNINVITE_PLAYER, player->GetGUIDLow(), guid.GetCounter());
                 _BroadcastEvent(GE_REMOVED, ObjectGuid::Empty, name.c_str(), player->GetName().c_str());
->>>>>>> 050d56ac
+                SendCommandResult(session, GUILD_COMMAND_REMOVE, ERR_GUILD_COMMAND_SUCCESS, name);
             }
         }
     }
 }
 
-void Guild::HandleUpdateMemberRank(WorldSession* session, uint64 guid, bool demote)
+void Guild::HandleUpdateMemberRank(WorldSession* session, ObjectGuid guid, bool demote)
 {
     Player* player = session->GetPlayer();
     GuildCommandType type = demote ? GUILD_COMMAND_DEMOTE : GUILD_COMMAND_PROMOTE;
@@ -2016,7 +1983,7 @@
     }
 }
 
-void Guild::HandleSetMemberRank(WorldSession* session, uint64 targetGuid, uint64 setterGuid, uint32 rank)
+void Guild::HandleSetMemberRank(WorldSession* session, ObjectGuid targetGuid, ObjectGuid setterGuid, uint32 rank)
 {
     Player* player = session->GetPlayer();
     Member* member = GetMember(targetGuid);
@@ -2055,20 +2022,7 @@
     // Only leader can add new rank
     if (_IsLeader(session->GetPlayer()))
         if (_CreateRank(name, GR_RIGHT_GCHATLISTEN | GR_RIGHT_GCHATSPEAK))
-<<<<<<< HEAD
-            _BroadcastEvent(GE_RANK_CREATED, 0);
-=======
-        {
-            char aux[2];
-            sprintf(aux, "%u", size);
-            _BroadcastEvent(GE_RANK_UPDATED, ObjectGuid::Empty, aux, name.c_str());
-        }
-}
-
-void Guild::HandleRemoveLowestRank(WorldSession* session)
-{
-    HandleRemoveRank(session, _GetLowestRankId());
->>>>>>> 050d56ac
+            _BroadcastEvent(GE_RANK_CREATED, ObjectGuid::Empty);
 }
 
 void Guild::HandleRemoveRank(WorldSession* session, uint8 rankId)
@@ -2090,11 +2044,7 @@
 
     m_ranks.erase(m_ranks.begin() + rankId);
 
-<<<<<<< HEAD
-    _BroadcastEvent(GE_RANK_DELETED, rankId);
-=======
-    _BroadcastEvent(GE_RANK_DELETED, ObjectGuid::Empty);
->>>>>>> 050d56ac
+    _BroadcastEvent(GE_RANK_DELETED, ObjectGuid::Empty, std::to_string(rankId).c_str());
 }
 
 void Guild::HandleMemberDepositMoney(WorldSession* session, uint64 amount, bool cashFlow /*=false*/)
@@ -2537,13 +2487,13 @@
         return;
 
     m_newsLog->LoadEvent(new NewsLogEntry(
-    m_id,                                       // guild id
-    fields[1].GetUInt32(),                      // guid
-    fields[6].GetUInt32(),                      // timestamp //64 bits?
-    GuildNews(fields[2].GetUInt8()),            // type
-    fields[3].GetUInt32(),                      // player guid
-    fields[4].GetUInt32(),                      // Flags
-    fields[5].GetUInt32()));                    // value
+    m_id,                                               // guild id
+    fields[1].GetUInt32(),                              // guid
+    fields[6].GetUInt32(),                              // timestamp //64 bits?
+    GuildNews(fields[2].GetUInt8()),                    // type
+    ObjectGuid(HIGHGUID_PLAYER, fields[3].GetUInt32()), // player guid
+    fields[4].GetUInt32(),                              // Flags
+    fields[5].GetUInt32()));                            // value
 }
 
 void Guild::LoadBankTabFromDB(Field* fields)
@@ -2881,9 +2831,9 @@
     return false;
 }
 
-bool Guild::IsMember(uint64 guid) const
-{
-    Members::const_iterator itr = m_members.find(GUID_LOPART(guid));
+bool Guild::IsMember(ObjectGuid guid) const
+{
+    Members::const_iterator itr = m_members.find(guid.GetCounter());
     return itr != m_members.end();
 }
 
@@ -3320,23 +3270,6 @@
     return true;
 }
 
-<<<<<<< HEAD
-=======
-void Guild::_SendBankContent(WorldSession* session, uint8 tabId) const
-{
-    ObjectGuid guid = session->GetPlayer()->GetGUID();
-    if (!_MemberHasTabRights(guid, tabId, GUILD_BANK_RIGHT_VIEW_TAB))
-        return;
-
-    _SendBankList(session, tabId, true);
-}
-
-void Guild::_SendBankMoneyUpdate(WorldSession* session) const
-{
-    _SendBankList(session);
-}
-
->>>>>>> 050d56ac
 void Guild::_SendBankContentUpdate(MoveItemData* pSrc, MoveItemData* pDest) const
 {
     ASSERT(pSrc->IsBank() || pDest->IsBank());
@@ -3548,58 +3481,55 @@
     TC_LOG_DEBUG("guild", "WORLD: Sent (SMSG_GUILD_BANK_LIST)");
 }
 
-void Guild::SendGuildRanksUpdate(uint64 setterGuid, uint64 targetGuid, uint32 rank)
-{
-    ObjectGuid tarGuid = targetGuid;
-    ObjectGuid setGuid = setterGuid;
-
+void Guild::SendGuildRanksUpdate(ObjectGuid setterGuid, ObjectGuid targetGuid, uint32 rank)
+{
     Member* member = GetMember(targetGuid);
     ASSERT(member);
 
     WorldPacket data(SMSG_GUILD_RANKS_UPDATE, 100);
-    data.WriteBit(setGuid[7]);
-    data.WriteBit(setGuid[2]);
-    data.WriteBit(tarGuid[2]);
-    data.WriteBit(setGuid[1]);
-    data.WriteBit(tarGuid[1]);
-    data.WriteBit(tarGuid[7]);
-    data.WriteBit(tarGuid[0]);
-    data.WriteBit(tarGuid[5]);
-    data.WriteBit(tarGuid[4]);
+    data.WriteBit(setterGuid[7]);
+    data.WriteBit(setterGuid[2]);
+    data.WriteBit(targetGuid[2]);
+    data.WriteBit(setterGuid[1]);
+    data.WriteBit(targetGuid[1]);
+    data.WriteBit(targetGuid[7]);
+    data.WriteBit(targetGuid[0]);
+    data.WriteBit(targetGuid[5]);
+    data.WriteBit(targetGuid[4]);
     data.WriteBit(rank < member->GetRankId()); // 1 == higher, 0 = lower?
-    data.WriteBit(setGuid[5]);
-    data.WriteBit(setGuid[0]);
-    data.WriteBit(tarGuid[6]);
-    data.WriteBit(setGuid[3]);
-    data.WriteBit(setGuid[6]);
-    data.WriteBit(tarGuid[3]);
-    data.WriteBit(setGuid[4]);
+    data.WriteBit(setterGuid[5]);
+    data.WriteBit(setterGuid[0]);
+    data.WriteBit(targetGuid[6]);
+    data.WriteBit(setterGuid[3]);
+    data.WriteBit(setterGuid[6]);
+    data.WriteBit(targetGuid[3]);
+    data.WriteBit(setterGuid[4]);
 
     data.FlushBits();
 
     data << uint32(rank);
-    data.WriteByteSeq(setGuid[3]);
-    data.WriteByteSeq(tarGuid[7]);
-    data.WriteByteSeq(setGuid[6]);
-    data.WriteByteSeq(setGuid[2]);
-    data.WriteByteSeq(tarGuid[5]);
-    data.WriteByteSeq(tarGuid[0]);
-    data.WriteByteSeq(setGuid[7]);
-    data.WriteByteSeq(setGuid[5]);
-    data.WriteByteSeq(tarGuid[2]);
-    data.WriteByteSeq(tarGuid[1]);
-    data.WriteByteSeq(setGuid[0]);
-    data.WriteByteSeq(setGuid[4]);
-    data.WriteByteSeq(setGuid[1]);
-    data.WriteByteSeq(tarGuid[3]);
-    data.WriteByteSeq(tarGuid[6]);
-    data.WriteByteSeq(tarGuid[4]);
+    data.WriteByteSeq(setterGuid[3]);
+    data.WriteByteSeq(targetGuid[7]);
+    data.WriteByteSeq(setterGuid[6]);
+    data.WriteByteSeq(setterGuid[2]);
+    data.WriteByteSeq(targetGuid[5]);
+    data.WriteByteSeq(targetGuid[0]);
+    data.WriteByteSeq(setterGuid[7]);
+    data.WriteByteSeq(setterGuid[5]);
+    data.WriteByteSeq(targetGuid[2]);
+    data.WriteByteSeq(targetGuid[1]);
+    data.WriteByteSeq(setterGuid[0]);
+    data.WriteByteSeq(setterGuid[4]);
+    data.WriteByteSeq(setterGuid[1]);
+    data.WriteByteSeq(targetGuid[3]);
+    data.WriteByteSeq(targetGuid[6]);
+    data.WriteByteSeq(targetGuid[4]);
     BroadcastPacket(&data);
 
     member->ChangeRank(rank);
 
-    TC_LOG_DEBUG("network", "SMSG_GUILD_RANKS_UPDATE [Broadcast] Target: %u, Issuer: %u, RankId: %u",
-        GUID_LOPART(targetGuid), GUID_LOPART(setterGuid), rank);
+    TC_LOG_DEBUG("network", "SMSG_GUILD_RANKS_UPDATE [Broadcast] Target: %s, Issuer: %s, RankId: %u",
+        targetGuid.ToString().c_str(), setterGuid.ToString().c_str(), rank);
 }
 
 void Guild::GiveXP(uint32 xp, Player* source)
@@ -3651,7 +3581,7 @@
             }
         }
 
-        AddGuildNews(GUILD_NEWS_LEVEL_UP, 0, 0, _level);
+        AddGuildNews(GUILD_NEWS_LEVEL_UP, ObjectGuid::Empty, 0, _level);
         UpdateAchievementCriteria(ACHIEVEMENT_CRITERIA_TYPE_REACH_GUILD_LEVEL, GetLevel(), 0, 0, NULL, source);
 
         ++oldLevel;
@@ -3696,10 +3626,9 @@
     }
 }
 
-void Guild::AddGuildNews(uint8 type, uint64 guid, uint32 flags, uint32 value)
-{
-    uint32 lowGuid = GUID_LOPART(guid);
-    NewsLogEntry* news = new NewsLogEntry(m_id, m_newsLog->GetNextGUID(), GuildNews(type), lowGuid, flags, value);
+void Guild::AddGuildNews(uint8 type, ObjectGuid guid, uint32 flags, uint32 value)
+{
+    NewsLogEntry* news = new NewsLogEntry(m_id, m_newsLog->GetNextGUID(), GuildNews(type), guid, flags, value);
 
     SQLTransaction trans = CharacterDatabase.BeginTransaction();
     m_newsLog->AddEvent(trans, news);
@@ -3737,7 +3666,6 @@
         return;
     }
 
-<<<<<<< HEAD
     NewsLogEntry* news = (NewsLogEntry*)(*itr);
     news->SetSticky(sticky);
 
@@ -3749,7 +3677,4 @@
     ByteBuffer buffer;
     news->WritePacket(data, buffer);
     session->SendPacket(&data);
-=======
-    _BroadcastEvent(GE_BANK_TAB_AND_MONEY_UPDATED, ObjectGuid::Empty);
->>>>>>> 050d56ac
 }