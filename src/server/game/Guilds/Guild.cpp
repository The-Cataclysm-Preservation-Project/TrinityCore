/*
 * Copyright (C) 2008-2013 TrinityCore <http://www.trinitycore.org/>
 * Copyright (C) 2005-2009 MaNGOS <http://getmangos.com/>
 *
 * This program is free software; you can redistribute it and/or modify it
 * under the terms of the GNU General Public License as published by the
 * Free Software Foundation; either version 2 of the License, or (at your
 * option) any later version.
 *
 * This program is distributed in the hope that it will be useful, but WITHOUT
 * ANY WARRANTY; without even the implied warranty of MERCHANTABILITY or
 * FITNESS FOR A PARTICULAR PURPOSE. See the GNU General Public License for
 * more details.
 *
 * You should have received a copy of the GNU General Public License along
 * with this program. If not, see <http://www.gnu.org/licenses/>.
 */

#include "AccountMgr.h"
#include "CalendarMgr.h"
#include "Chat.h"
#include "Config.h"
#include "DatabaseEnv.h"
#include "Guild.h"
#include "GuildFinderMgr.h"
#include "GuildMgr.h"
#include "Language.h"
#include "Log.h"
#include "ScriptMgr.h"
#include "SocialMgr.h"
#include "Opcodes.h"

#define MAX_GUILD_BANK_TAB_TEXT_LEN 500
#define EMBLEM_PRICE 10 * GOLD

std::string _GetGuildEventString(GuildEvents event)
{
    switch (event)
    {
        case GE_PROMOTION:
            return "Member promotion";
        case GE_DEMOTION:
            return "Member demotion";
        case GE_MOTD:
            return "Guild MOTD";
        case GE_JOINED:
            return "Member joined";
        case GE_LEFT:
            return "Member left";
        case GE_REMOVED:
            return "Member removed";
        case GE_LEADER_IS:
            return "Leader is";
        case GE_LEADER_CHANGED:
            return "Leader changed";
        case GE_DISBANDED:
            return "Guild disbanded";
        case GE_TABARDCHANGE:
            return "Tabard change";
        case GE_RANK_UPDATED:
            return "Rank updated";
        case GE_RANK_DELETED:
            return "Rank deleted";
        case GE_SIGNED_ON:
            return "Member signed on";
        case GE_SIGNED_OFF:
            return "Member signed off";
        case GE_GUILDBANKBAGSLOTS_CHANGED:
            return "Bank bag slots changed";
        case GE_BANK_TAB_PURCHASED:
            return "Bank tab purchased";
        case GE_BANK_TAB_UPDATED:
            return "Bank tab updated";
        case GE_BANK_MONEY_SET:
            return "Bank money set";
        case GE_BANK_MONEY_CHANGED:
            return "Bank money changed";
        case GE_BANK_TEXT_CHANGED:
            return "Bank tab text changed";
        default:
            break;
    }
    return "<None>";
}

inline uint32 _GetGuildBankTabPrice(uint8 tabId)
{
    switch (tabId)
    {
        case 0: return 100;
        case 1: return 250;
        case 2: return 500;
        case 3: return 1000;
        case 4: return 2500;
        case 5: return 5000;
        default: return 0;
    }
}

void Guild::SendCommandResult(WorldSession* session, GuildCommandType type, GuildCommandError errCode, std::string const& param)
{
    WorldPacket data(SMSG_GUILD_COMMAND_RESULT, 8 + param.size() + 1);
    data << uint32(type);
    data << param;
    data << uint32(errCode);
    session->SendPacket(&data);

    sLog->outDebug(LOG_FILTER_GUILD, "SMSG_GUILD_COMMAND_RESULT [%s]: Type: %u, code: %u, param: %s"
         , session->GetPlayerInfo().c_str(), type, errCode, param.c_str());
}

void Guild::SendSaveEmblemResult(WorldSession* session, GuildEmblemError errCode)
{
    WorldPacket data(MSG_SAVE_GUILD_EMBLEM, 4);
    data << uint32(errCode);
    session->SendPacket(&data);

    sLog->outDebug(LOG_FILTER_GUILD, "MSG_SAVE_GUILD_EMBLEM [%s] Code: %u", session->GetPlayerInfo().c_str(), errCode);
}

// LogHolder
Guild::LogHolder::~LogHolder()
{
    // Cleanup
    for (GuildLog::iterator itr = m_log.begin(); itr != m_log.end(); ++itr)
        delete (*itr);
}

// Adds event loaded from database to collection
inline void Guild::LogHolder::LoadEvent(LogEntry* entry)
{
    if (m_nextGUID == uint32(GUILD_EVENT_LOG_GUID_UNDEFINED))
        m_nextGUID = entry->GetGUID();
    m_log.push_front(entry);
}

// Adds new event happened in game.
// If maximum number of events is reached, oldest event is removed from collection.
inline void Guild::LogHolder::AddEvent(SQLTransaction& trans, LogEntry* entry)
{
    // Check max records limit
    if (m_log.size() >= m_maxRecords)
    {
        LogEntry* oldEntry = m_log.front();
        delete oldEntry;
        m_log.pop_front();
    }
    // Add event to list
    m_log.push_back(entry);
    // Save to DB
    entry->SaveToDB(trans);
}

// Writes information about all events into packet.
inline void Guild::LogHolder::WritePacket(WorldPacket& data) const
{
    ByteBuffer buffer;
    data.WriteBits(m_log.size(), 23);
    for (GuildLog::const_iterator itr = m_log.begin(); itr != m_log.end(); ++itr)
        (*itr)->WritePacket(data, buffer);

    data.FlushBits();
    data.append(buffer);
}

inline uint32 Guild::LogHolder::GetNextGUID()
{
    // Next guid was not initialized. It means there are no records for this holder in DB yet.
    // Start from the beginning.
    if (m_nextGUID == uint32(GUILD_EVENT_LOG_GUID_UNDEFINED))
        m_nextGUID = 0;
    else
        m_nextGUID = (m_nextGUID + 1) % m_maxRecords;
    return m_nextGUID;
}

// EventLogEntry
void Guild::EventLogEntry::SaveToDB(SQLTransaction& trans) const
{
    PreparedStatement* stmt = CharacterDatabase.GetPreparedStatement(CHAR_DEL_GUILD_EVENTLOG);
    stmt->setUInt32(0, m_guildId);
    stmt->setUInt32(1, m_guid);
    CharacterDatabase.ExecuteOrAppend(trans, stmt);

    uint8 index = 0;
    stmt = CharacterDatabase.GetPreparedStatement(CHAR_INS_GUILD_EVENTLOG);
    stmt->setUInt32(  index, m_guildId);
    stmt->setUInt32(++index, m_guid);
    stmt->setUInt8 (++index, uint8(m_eventType));
    stmt->setUInt32(++index, m_playerGuid1);
    stmt->setUInt32(++index, m_playerGuid2);
    stmt->setUInt8 (++index, m_newRank);
    stmt->setUInt64(++index, m_timestamp);
    CharacterDatabase.ExecuteOrAppend(trans, stmt);
}

void Guild::EventLogEntry::WritePacket(WorldPacket& data, ByteBuffer& content) const
{
    ObjectGuid guid1 = MAKE_NEW_GUID(m_playerGuid1, 0, HIGHGUID_PLAYER);
    ObjectGuid guid2 = MAKE_NEW_GUID(m_playerGuid2, 0, HIGHGUID_PLAYER);

    data.WriteBit(guid1[2]);
    data.WriteBit(guid1[4]);
    data.WriteBit(guid2[7]);
    data.WriteBit(guid2[6]);
    data.WriteBit(guid1[3]);
    data.WriteBit(guid2[3]);
    data.WriteBit(guid2[5]);
    data.WriteBit(guid1[7]);
    data.WriteBit(guid1[5]);
    data.WriteBit(guid1[0]);
    data.WriteBit(guid2[4]);
    data.WriteBit(guid2[2]);
    data.WriteBit(guid2[0]);
    data.WriteBit(guid2[1]);
    data.WriteBit(guid1[1]);
    data.WriteBit(guid1[6]);

    content.WriteByteSeq(guid2[3]);
    content.WriteByteSeq(guid2[2]);
    content.WriteByteSeq(guid2[5]);

    // New Rank
    content << uint8(m_newRank);

    content.WriteByteSeq(guid2[4]);
    content.WriteByteSeq(guid1[0]);
    content.WriteByteSeq(guid1[4]);

    // Event timestamp
    content << uint32(::time(NULL) - m_timestamp);

    content.WriteByteSeq(guid1[7]);
    content.WriteByteSeq(guid1[3]);
    content.WriteByteSeq(guid2[0]);
    content.WriteByteSeq(guid2[6]);
    content.WriteByteSeq(guid2[7]);
    content.WriteByteSeq(guid1[5]);

    // Event type
    content << uint8(m_eventType);

    content.WriteByteSeq(guid2[1]);
    content.WriteByteSeq(guid1[2]);
    content.WriteByteSeq(guid1[6]);
    content.WriteByteSeq(guid1[1]);
}

// BankEventLogEntry
void Guild::BankEventLogEntry::SaveToDB(SQLTransaction& trans) const
{
    uint8 index = 0;

    PreparedStatement* stmt = CharacterDatabase.GetPreparedStatement(CHAR_DEL_GUILD_BANK_EVENTLOG);
    stmt->setUInt32(  index, m_guildId);
    stmt->setUInt32(++index, m_guid);
    stmt->setUInt8 (++index, m_bankTabId);
    CharacterDatabase.ExecuteOrAppend(trans, stmt);

    index = 0;
    stmt = CharacterDatabase.GetPreparedStatement(CHAR_INS_GUILD_BANK_EVENTLOG);
    stmt->setUInt32(  index, m_guildId);
    stmt->setUInt32(++index, m_guid);
    stmt->setUInt8 (++index, m_bankTabId);
    stmt->setUInt8 (++index, uint8(m_eventType));
    stmt->setUInt32(++index, m_playerGuid);
    stmt->setUInt32(++index, m_itemOrMoney);
    stmt->setUInt16(++index, m_itemStackCount);
    stmt->setUInt8 (++index, m_destTabId);
    stmt->setUInt64(++index, m_timestamp);
    CharacterDatabase.ExecuteOrAppend(trans, stmt);
}

void Guild::BankEventLogEntry::WritePacket(WorldPacket& data, ByteBuffer& content) const
{
    ObjectGuid logGuid = MAKE_NEW_GUID(m_playerGuid, 0, HIGHGUID_PLAYER);

    bool hasItem = m_eventType == GUILD_BANK_LOG_DEPOSIT_ITEM || m_eventType == GUILD_BANK_LOG_WITHDRAW_ITEM ||
                   m_eventType == GUILD_BANK_LOG_MOVE_ITEM || m_eventType == GUILD_BANK_LOG_MOVE_ITEM2;

    bool itemMoved = (m_eventType == GUILD_BANK_LOG_MOVE_ITEM || m_eventType == GUILD_BANK_LOG_MOVE_ITEM2);

    bool hasStack = (hasItem && m_itemStackCount > 1) || itemMoved;

    data.WriteBit(IsMoneyEvent());
    data.WriteBit(logGuid[4]);
    data.WriteBit(logGuid[1]);
    data.WriteBit(hasItem);
    data.WriteBit(hasStack);
    data.WriteBit(logGuid[2]);
    data.WriteBit(logGuid[5]);
    data.WriteBit(logGuid[3]);
    data.WriteBit(logGuid[6]);
    data.WriteBit(logGuid[0]);
    data.WriteBit(itemMoved);
    data.WriteBit(logGuid[7]);

    content.WriteByteSeq(logGuid[6]);
    content.WriteByteSeq(logGuid[1]);
    content.WriteByteSeq(logGuid[5]);
    if (hasStack)
        content << uint32(m_itemStackCount);

    content << uint8(m_eventType);
    content.WriteByteSeq(logGuid[2]);
    content.WriteByteSeq(logGuid[4]);
    content.WriteByteSeq(logGuid[0]);
    content.WriteByteSeq(logGuid[7]);
    content.WriteByteSeq(logGuid[3]);
    if (hasItem)
        content << uint32(m_itemOrMoney);

    content << uint32(time(NULL) - m_timestamp);

    if (IsMoneyEvent())
        content << uint64(m_itemOrMoney);

    if (itemMoved)
        content << uint8(m_destTabId);
}

void Guild::NewsLogEntry::SaveToDB(SQLTransaction& trans) const
{
    uint8 index = 0;
    PreparedStatement* stmt = CharacterDatabase.GetPreparedStatement(CHAR_INS_GUILD_NEWS);
    stmt->setUInt32(  index, m_guildId);
    stmt->setUInt32(++index, GetGUID());
    stmt->setUInt8 (++index, GetType());
    stmt->setUInt32(++index, GetPlayerGuid());
    stmt->setUInt32(++index, GetFlags());
    stmt->setUInt32(++index, GetValue());
    stmt->setUInt64(++index, GetTimestamp());
    CharacterDatabase.ExecuteOrAppend(trans, stmt);
}

void Guild::NewsLogEntry::WritePacket(WorldPacket& data, ByteBuffer& /*content*/) const
{
    data.WriteBits(0, 26); // Not yet implemented used for guild achievements
    ObjectGuid guid = GetPlayerGuid();

    data.WriteBit(guid[7]);
    data.WriteBit(guid[0]);
    data.WriteBit(guid[6]);
    data.WriteBit(guid[5]);
    data.WriteBit(guid[4]);
    data.WriteBit(guid[3]);
    data.WriteBit(guid[1]);
    data.WriteBit(guid[2]);

    data.FlushBits();

    data.WriteByteSeq(guid[5]);

    data << uint32(GetFlags());   // 1 sticky
    data << uint32(GetValue());
    data << uint32(0);            // always 0

    data.WriteByteSeq(guid[7]);
    data.WriteByteSeq(guid[6]);
    data.WriteByteSeq(guid[2]);
    data.WriteByteSeq(guid[3]);
    data.WriteByteSeq(guid[0]);
    data.WriteByteSeq(guid[4]);
    data.WriteByteSeq(guid[1]);

    data << uint32(GetGUID());
    data << uint32(GetType());
    data.AppendPackedTime(GetTimestamp());
}

// RankInfo
void Guild::RankInfo::LoadFromDB(Field* fields)
{
    m_rankId            = fields[1].GetUInt8();
    m_name              = fields[2].GetString();
    m_rights            = fields[3].GetUInt32();
    m_bankMoneyPerDay   = fields[4].GetUInt32();
    if (m_rankId == GR_GUILDMASTER)                     // Prevent loss of leader rights
        m_rights |= GR_RIGHT_ALL;
}

void Guild::RankInfo::SaveToDB(SQLTransaction& trans) const
{
    PreparedStatement* stmt = CharacterDatabase.GetPreparedStatement(CHAR_INS_GUILD_RANK);
    stmt->setUInt32(0, m_guildId);
    stmt->setUInt8 (1, m_rankId);
    stmt->setString(2, m_name);
    stmt->setUInt32(3, m_rights);
    CharacterDatabase.ExecuteOrAppend(trans, stmt);
}

void Guild::RankInfo::CreateMissingTabsIfNeeded(uint8 tabs, SQLTransaction& trans, bool logOnCreate /* = false */)
{
    for (uint8 i = 0; i < tabs; ++i)
    {
        GuildBankRightsAndSlots& rightsAndSlots = m_bankTabRightsAndSlots[i];
        if (rightsAndSlots.GetTabId() == i)
            continue;

        rightsAndSlots.SetTabId(i);
        if (m_rankId == GR_GUILDMASTER)
            rightsAndSlots.SetGuildMasterValues();

        if (logOnCreate)
            sLog->outError(LOG_FILTER_GUILD, "Guild %u has broken Tab %u for rank %u. Created default tab.", m_guildId, i, m_rankId);

        PreparedStatement* stmt = CharacterDatabase.GetPreparedStatement(CHAR_INS_GUILD_BANK_RIGHT);
        stmt->setUInt32(0, m_guildId);
        stmt->setUInt8(1, i);
        stmt->setUInt8(2, m_rankId);
        stmt->setUInt8(3, rightsAndSlots.GetRights());
        stmt->setUInt32(4, rightsAndSlots.GetSlots());
        trans->Append(stmt);
    }
}

void Guild::RankInfo::SetName(std::string const& name)
{
    if (m_name == name)
        return;

    m_name = name;

    PreparedStatement* stmt = CharacterDatabase.GetPreparedStatement(CHAR_UPD_GUILD_RANK_NAME);
    stmt->setString(0, m_name);
    stmt->setUInt8 (1, m_rankId);
    stmt->setUInt32(2, m_guildId);
    CharacterDatabase.Execute(stmt);
}

void Guild::RankInfo::SetRights(uint32 rights)
{
    if (m_rankId == GR_GUILDMASTER)                     // Prevent loss of leader rights
        rights = GR_RIGHT_ALL;

    if (m_rights == rights)
        return;

    m_rights = rights;

    PreparedStatement* stmt = CharacterDatabase.GetPreparedStatement(CHAR_UPD_GUILD_RANK_RIGHTS);
    stmt->setUInt32(0, m_rights);
    stmt->setUInt8 (1, m_rankId);
    stmt->setUInt32(2, m_guildId);
    CharacterDatabase.Execute(stmt);
}

void Guild::RankInfo::SetBankMoneyPerDay(uint32 money)
{
    if (m_rankId == GR_GUILDMASTER)                     // Prevent loss of leader rights
        money = uint32(GUILD_WITHDRAW_MONEY_UNLIMITED);

    if (m_bankMoneyPerDay == money)
        return;

    m_bankMoneyPerDay = money;

    PreparedStatement* stmt = CharacterDatabase.GetPreparedStatement(CHAR_UPD_GUILD_RANK_BANK_MONEY);
    stmt->setUInt32(0, money);
    stmt->setUInt8 (1, m_rankId);
    stmt->setUInt32(2, m_guildId);
    CharacterDatabase.Execute(stmt);
}

void Guild::RankInfo::SetBankTabSlotsAndRights(GuildBankRightsAndSlots rightsAndSlots, bool saveToDB)
{
    if (m_rankId == GR_GUILDMASTER)                     // Prevent loss of leader rights
        rightsAndSlots.SetGuildMasterValues();

    GuildBankRightsAndSlots& guildBR = m_bankTabRightsAndSlots[rightsAndSlots.GetTabId()];
    guildBR = rightsAndSlots;

    if (saveToDB)
    {
        PreparedStatement* stmt = CharacterDatabase.GetPreparedStatement(CHAR_INS_GUILD_BANK_RIGHT);
        stmt->setUInt32(0, m_guildId);
        stmt->setUInt8 (1, guildBR.GetTabId());
        stmt->setUInt8 (2, m_rankId);
        stmt->setUInt8 (3, guildBR.GetRights());
        stmt->setUInt32(4, guildBR.GetSlots());
        CharacterDatabase.Execute(stmt);
    }
}

// BankTab
void Guild::BankTab::LoadFromDB(Field* fields)
{
    m_name = fields[2].GetString();
    m_icon = fields[3].GetString();
    m_text = fields[4].GetString();
}

bool Guild::BankTab::LoadItemFromDB(Field* fields)
{
    uint8 slotId = fields[13].GetUInt8();
    uint32 itemGuid = fields[14].GetUInt32();
    uint32 itemEntry = fields[15].GetUInt32();
    if (slotId >= GUILD_BANK_MAX_SLOTS)
    {
        sLog->outError(LOG_FILTER_GUILD, "Invalid slot for item (GUID: %u, id: %u) in guild bank, skipped.", itemGuid, itemEntry);
        return false;
    }

    ItemTemplate const* proto = sObjectMgr->GetItemTemplate(itemEntry);
    if (!proto)
    {
        sLog->outError(LOG_FILTER_GUILD, "Unknown item (GUID: %u, id: %u) in guild bank, skipped.", itemGuid, itemEntry);
        return false;
    }

    Item* pItem = NewItemOrBag(proto);
    if (!pItem->LoadFromDB(itemGuid, 0, fields, itemEntry))
    {
        sLog->outError(LOG_FILTER_GUILD, "Item (GUID %u, id: %u) not found in item_instance, deleting from guild bank!", itemGuid, itemEntry);

        PreparedStatement* stmt = CharacterDatabase.GetPreparedStatement(CHAR_DEL_NONEXISTENT_GUILD_BANK_ITEM);
        stmt->setUInt32(0, m_guildId);
        stmt->setUInt8 (1, m_tabId);
        stmt->setUInt8 (2, slotId);
        CharacterDatabase.Execute(stmt);

        delete pItem;
        return false;
    }

    pItem->AddToWorld();
    m_items[slotId] = pItem;
    return true;
}

// Deletes contents of the tab from the world (and from DB if necessary)
void Guild::BankTab::Delete(SQLTransaction& trans, bool removeItemsFromDB)
{
    for (uint8 slotId = 0; slotId < GUILD_BANK_MAX_SLOTS; ++slotId)
        if (Item* pItem = m_items[slotId])
        {
            pItem->RemoveFromWorld();
            if (removeItemsFromDB)
                pItem->DeleteFromDB(trans);
            delete pItem;
            pItem = NULL;
        }
}

void Guild::BankTab::SetInfo(std::string const& name, std::string const& icon)
{
    if (m_name == name && m_icon == icon)
        return;

    m_name = name;
    m_icon = icon;

    PreparedStatement* stmt = CharacterDatabase.GetPreparedStatement(CHAR_UPD_GUILD_BANK_TAB_INFO);
    stmt->setString(0, m_name);
    stmt->setString(1, m_icon);
    stmt->setUInt32(2, m_guildId);
    stmt->setUInt8 (3, m_tabId);
    CharacterDatabase.Execute(stmt);
}

void Guild::BankTab::SetText(std::string const& text)
{
    if (m_text == text)
        return;

    m_text = text;
    utf8truncate(m_text, MAX_GUILD_BANK_TAB_TEXT_LEN);          // DB and client size limitation

    PreparedStatement* stmt = CharacterDatabase.GetPreparedStatement(CHAR_UPD_GUILD_BANK_TAB_TEXT);
    stmt->setString(0, m_text);
    stmt->setUInt32(1, m_guildId);
    stmt->setUInt8 (2, m_tabId);
    CharacterDatabase.Execute(stmt);
}

// Sets/removes contents of specified slot.
// If pItem == NULL contents are removed.
bool Guild::BankTab::SetItem(SQLTransaction& trans, uint8 slotId, Item* item)
{
    if (slotId >= GUILD_BANK_MAX_SLOTS)
        return false;

    m_items[slotId] = item;

    PreparedStatement* stmt = CharacterDatabase.GetPreparedStatement(CHAR_DEL_GUILD_BANK_ITEM);
    stmt->setUInt32(0, m_guildId);
    stmt->setUInt8 (1, m_tabId);
    stmt->setUInt8 (2, slotId);
    CharacterDatabase.ExecuteOrAppend(trans, stmt);

    if (item)
    {
        stmt = CharacterDatabase.GetPreparedStatement(CHAR_INS_GUILD_BANK_ITEM);
        stmt->setUInt32(0, m_guildId);
        stmt->setUInt8 (1, m_tabId);
        stmt->setUInt8 (2, slotId);
        stmt->setUInt32(3, item->GetGUIDLow());
        CharacterDatabase.ExecuteOrAppend(trans, stmt);

        item->SetUInt64Value(ITEM_FIELD_CONTAINED, 0);
        item->SetUInt64Value(ITEM_FIELD_OWNER, 0);
        item->FSetState(ITEM_NEW);
        item->SaveToDB(trans);                                 // Not in inventory and can be saved standalone
    }
    return true;
}

void Guild::BankTab::SendText(Guild const* guild, WorldSession* session) const
{
    WorldPacket data(SMSG_GUILD_BANK_QUERY_TEXT_RESULT, 1 + m_text.size() + 1);
    data.WriteBits(m_text.length(), 14);
    data << uint32(m_tabId);
    data.WriteString(m_text);

    if (session)
    {
        sLog->outDebug(LOG_FILTER_GUILD, "SMSG_GUILD_BANK_QUERY_TEXT_RESULT [%s]: Tabid: %u, Text: %s"
            , session->GetPlayerInfo().c_str(), m_tabId, m_text.c_str());
        session->SendPacket(&data);
    }
    else
    {
        sLog->outDebug(LOG_FILTER_GUILD, "SMSG_GUILD_BANK_QUERY_TEXT_RESULT [Broadcast]: Tabid: %u, Text: %s", m_tabId, m_text.c_str());
        guild->BroadcastPacket(&data);
    }
}

// Member
void Guild::Member::SetStats(Player* player)
{
    m_name      = player->GetName();
    m_level     = player->getLevel();
    m_class     = player->getClass();
    m_zoneId    = player->GetZoneId();
    m_accountId = player->GetSession()->GetAccountId();
    m_achievementPoints = player->GetAchievementPoints();
}

void Guild::Member::SetStats(std::string const& name, uint8 level, uint8 _class, uint32 zoneId, uint32 accountId, uint32 reputation)
{
    m_name      = name;
    m_level     = level;
    m_class     = _class;
    m_zoneId    = zoneId;
    m_accountId = accountId;
    m_totalReputation = reputation;
}

void Guild::Member::SetPublicNote(std::string const& publicNote)
{
    if (m_publicNote == publicNote)
        return;

    m_publicNote = publicNote;

    PreparedStatement* stmt = CharacterDatabase.GetPreparedStatement(CHAR_UPD_GUILD_MEMBER_PNOTE);
    stmt->setString(0, publicNote);
    stmt->setUInt32(1, GUID_LOPART(m_guid));
    CharacterDatabase.Execute(stmt);
}

void Guild::Member::SetOfficerNote(std::string const& officerNote)
{
    if (m_officerNote == officerNote)
        return;

    m_officerNote = officerNote;

    PreparedStatement* stmt = CharacterDatabase.GetPreparedStatement(CHAR_UPD_GUILD_MEMBER_OFFNOTE);
    stmt->setString(0, officerNote);
    stmt->setUInt32(1, GUID_LOPART(m_guid));
    CharacterDatabase.Execute(stmt);
}

void Guild::Member::ChangeRank(uint8 newRank)
{
    m_rankId = newRank;

    // Update rank information in player's field, if he is online.
    if (Player* player = FindPlayer())
        player->SetRank(newRank);

    PreparedStatement* stmt = CharacterDatabase.GetPreparedStatement(CHAR_UPD_GUILD_MEMBER_RANK);
    stmt->setUInt8 (0, newRank);
    stmt->setUInt32(1, GUID_LOPART(m_guid));
    CharacterDatabase.Execute(stmt);
}

void Guild::Member::SaveToDB(SQLTransaction& trans) const
{
    PreparedStatement* stmt = CharacterDatabase.GetPreparedStatement(CHAR_INS_GUILD_MEMBER);
    stmt->setUInt32(0, m_guildId);
    stmt->setUInt32(1, GUID_LOPART(m_guid));
    stmt->setUInt8 (2, m_rankId);
    stmt->setString(3, m_publicNote);
    stmt->setString(4, m_officerNote);
    CharacterDatabase.ExecuteOrAppend(trans, stmt);
}

// Loads member's data from database.
// If member has broken fields (level, class) returns false.
// In this case member has to be removed from guild.
bool Guild::Member::LoadFromDB(Field* fields)
{
    m_publicNote  = fields[3].GetString();
    m_officerNote = fields[4].GetString();

    for (uint8 i = 0; i <= GUILD_BANK_MAX_TABS; ++i)
        m_bankWithdraw[i] = fields[5 + i].GetUInt32();

    SetStats(fields[14].GetString(),
             fields[15].GetUInt8(),                         // characters.level
             fields[16].GetUInt8(),                         // characters.class
             fields[17].GetUInt16(),                        // characters.zone
             fields[18].GetUInt32(),                        // characters.account
             0);
    m_logoutTime = fields[19].GetUInt32();                  // characters.logout_time
    m_totalActivity = 0;
    m_weekActivity = 0;
    m_weekReputation = 0;

    if (!CheckStats())
        return false;

    if (!m_zoneId)
    {
        sLog->outError(LOG_FILTER_GUILD, "Player (GUID: %u) has broken zone-data", GUID_LOPART(m_guid));
        m_zoneId = Player::GetZoneIdFromDB(m_guid);
    }
    ResetFlags();
    return true;
}

// Validate player fields. Returns false if corrupted fields are found.
bool Guild::Member::CheckStats() const
{
    if (m_level < 1)
    {
        sLog->outError(LOG_FILTER_GUILD, "Player (GUID: %u) has a broken data in field `characters`.`level`, deleting him from guild!", GUID_LOPART(m_guid));
        return false;
    }

    if (m_class < CLASS_WARRIOR || m_class >= MAX_CLASSES)
    {
        sLog->outError(LOG_FILTER_GUILD, "Player (GUID: %u) has a broken data in field `characters`.`class`, deleting him from guild!", GUID_LOPART(m_guid));
        return false;
    }
    return true;
}

// Decreases amount of money/slots left for today.
// If (tabId == GUILD_BANK_MAX_TABS) decrease money amount.
// Otherwise decrease remaining items amount for specified tab.
void Guild::Member::UpdateBankWithdrawValue(SQLTransaction& trans, uint8 tabId, uint32 amount)
{
    m_bankWithdraw[tabId] += amount;

    PreparedStatement* stmt = CharacterDatabase.GetPreparedStatement(CHAR_INS_GUILD_MEMBER_WITHDRAW);
    stmt->setUInt32(0, GUID_LOPART(m_guid));
    for (uint8 i = 0; i <= GUILD_BANK_MAX_TABS;)
    {
        uint32 withdraw = m_bankWithdraw[i++];
        stmt->setUInt32(i, withdraw);
    }

    CharacterDatabase.ExecuteOrAppend(trans, stmt);
}

void Guild::Member::ResetValues(bool weekly /* = false*/)
{
    for (uint8 tabId = 0; tabId <= GUILD_BANK_MAX_TABS; ++tabId)
        m_bankWithdraw[tabId] = 0;

    if (weekly)
    {
        m_weekActivity = 0;
        m_weekReputation = 0;
    }
}

// Get amount of money/slots left for today.
// If (tabId == GUILD_BANK_MAX_TABS) return money amount.
// Otherwise return remaining items amount for specified tab.
int32 Guild::Member::GetBankWithdrawValue(uint8 tabId) const
{
    // Guild master has unlimited amount.
    if (IsRank(GR_GUILDMASTER))
        return tabId == GUILD_BANK_MAX_TABS ? GUILD_WITHDRAW_MONEY_UNLIMITED : GUILD_WITHDRAW_SLOT_UNLIMITED;

    return m_bankWithdraw[tabId];
}

// EmblemInfo
void EmblemInfo::ReadPacket(WorldPacket& recv)
{
    recv >> m_style >> m_color >> m_borderStyle >> m_borderColor >> m_backgroundColor;
}

void EmblemInfo::LoadFromDB(Field* fields)
{
    m_style             = fields[3].GetUInt8();
    m_color             = fields[4].GetUInt8();
    m_borderStyle       = fields[5].GetUInt8();
    m_borderColor       = fields[6].GetUInt8();
    m_backgroundColor   = fields[7].GetUInt8();
}

void EmblemInfo::WritePacket(WorldPacket& data) const
{
    data << uint32(m_style);
    data << uint32(m_color);
    data << uint32(m_borderStyle);
    data << uint32(m_borderColor);
    data << uint32(m_backgroundColor);
}

void EmblemInfo::SaveToDB(uint32 guildId) const
{
    PreparedStatement* stmt = CharacterDatabase.GetPreparedStatement(CHAR_UPD_GUILD_EMBLEM_INFO);
    stmt->setUInt32(0, m_style);
    stmt->setUInt32(1, m_color);
    stmt->setUInt32(2, m_borderStyle);
    stmt->setUInt32(3, m_borderColor);
    stmt->setUInt32(4, m_backgroundColor);
    stmt->setUInt32(5, guildId);
    CharacterDatabase.Execute(stmt);
}

// MoveItemData
bool Guild::MoveItemData::CheckItem(uint32& splitedAmount)
{
    ASSERT(m_pItem);
    if (splitedAmount > m_pItem->GetCount())
        return false;
    if (splitedAmount == m_pItem->GetCount())
        splitedAmount = 0;
    return true;
}

bool Guild::MoveItemData::CanStore(Item* pItem, bool swap, bool sendError)
{
    m_vec.clear();
    InventoryResult msg = CanStore(pItem, swap);
    if (sendError && msg != EQUIP_ERR_OK)
        m_pPlayer->SendEquipError(msg, pItem);
    return (msg == EQUIP_ERR_OK);
}

bool Guild::MoveItemData::CloneItem(uint32 count)
{
    ASSERT(m_pItem);
    m_pClonedItem = m_pItem->CloneItem(count);
    if (!m_pClonedItem)
    {
        m_pPlayer->SendEquipError(EQUIP_ERR_ITEM_NOT_FOUND, m_pItem);
        return false;
    }
    return true;
}

void Guild::MoveItemData::LogAction(MoveItemData* pFrom) const
{
    ASSERT(pFrom->GetItem());

    sScriptMgr->OnGuildItemMove(m_pGuild, m_pPlayer, pFrom->GetItem(),
        pFrom->IsBank(), pFrom->GetContainer(), pFrom->GetSlotId(),
        IsBank(), GetContainer(), GetSlotId());
}

inline void Guild::MoveItemData::CopySlots(SlotIds& ids) const
{
    for (ItemPosCountVec::const_iterator itr = m_vec.begin(); itr != m_vec.end(); ++itr)
        ids.insert(uint8(itr->pos));
}

// PlayerMoveItemData
bool Guild::PlayerMoveItemData::InitItem()
{
    m_pItem = m_pPlayer->GetItemByPos(m_container, m_slotId);
    if (m_pItem)
    {
        // Anti-WPE protection. Do not move non-empty bags to bank.
        if (m_pItem->IsNotEmptyBag())
        {
            m_pPlayer->SendEquipError(EQUIP_ERR_DESTROY_NONEMPTY_BAG, m_pItem);
            m_pItem = NULL;
        }
        // Bound items cannot be put into bank.
        else if (!m_pItem->CanBeTraded())
        {
            m_pPlayer->SendEquipError(EQUIP_ERR_CANT_SWAP, m_pItem);
            m_pItem = NULL;
        }
    }
    return (m_pItem != NULL);
}

void Guild::PlayerMoveItemData::RemoveItem(SQLTransaction& trans, MoveItemData* /*pOther*/, uint32 splitedAmount)
{
    if (splitedAmount)
    {
        m_pItem->SetCount(m_pItem->GetCount() - splitedAmount);
        m_pItem->SetState(ITEM_CHANGED, m_pPlayer);
        m_pPlayer->SaveInventoryAndGoldToDB(trans);
    }
    else
    {
        m_pPlayer->MoveItemFromInventory(m_container, m_slotId, true);
        m_pItem->DeleteFromInventoryDB(trans);
        m_pItem = NULL;
    }
}

Item* Guild::PlayerMoveItemData::StoreItem(SQLTransaction& trans, Item* pItem)
{
    ASSERT(pItem);
    m_pPlayer->MoveItemToInventory(m_vec, pItem, true);
    m_pPlayer->SaveInventoryAndGoldToDB(trans);
    return pItem;
}

void Guild::PlayerMoveItemData::LogBankEvent(SQLTransaction& trans, MoveItemData* pFrom, uint32 count) const
{
    ASSERT(pFrom);
    // Bank -> Char
    m_pGuild->_LogBankEvent(trans, GUILD_BANK_LOG_WITHDRAW_ITEM, pFrom->GetContainer(), m_pPlayer->GetGUIDLow(),
        pFrom->GetItem()->GetEntry(), count);
}

inline InventoryResult Guild::PlayerMoveItemData::CanStore(Item* pItem, bool swap)
{
    return m_pPlayer->CanStoreItem(m_container, m_slotId, m_vec, pItem, swap);
}

// BankMoveItemData
bool Guild::BankMoveItemData::InitItem()
{
    m_pItem = m_pGuild->_GetItem(m_container, m_slotId);
    return (m_pItem != NULL);
}

bool Guild::BankMoveItemData::HasStoreRights(MoveItemData* pOther) const
{
    ASSERT(pOther);
    // Do not check rights if item is being swapped within the same bank tab
    if (pOther->IsBank() && pOther->GetContainer() == m_container)
        return true;
    return m_pGuild->_MemberHasTabRights(m_pPlayer->GetGUID(), m_container, GUILD_BANK_RIGHT_DEPOSIT_ITEM);
}

bool Guild::BankMoveItemData::HasWithdrawRights(MoveItemData* pOther) const
{
    ASSERT(pOther);
    // Do not check rights if item is being swapped within the same bank tab
    if (pOther->IsBank() && pOther->GetContainer() == m_container)
        return true;

    int32 slots = 0;
    if (Member const* member = m_pGuild->GetMember(m_pPlayer->GetGUID()))
        slots = m_pGuild->_GetMemberRemainingSlots(member, m_container);

    return slots != 0;
}

void Guild::BankMoveItemData::RemoveItem(SQLTransaction& trans, MoveItemData* pOther, uint32 splitedAmount)
{
    ASSERT(m_pItem);
    if (splitedAmount)
    {
        m_pItem->SetCount(m_pItem->GetCount() - splitedAmount);
        m_pItem->FSetState(ITEM_CHANGED);
        m_pItem->SaveToDB(trans);
    }
    else
    {
        m_pGuild->_RemoveItem(trans, m_container, m_slotId);
        m_pItem = NULL;
    }
    // Decrease amount of player's remaining items (if item is moved to different tab or to player)
    if (!pOther->IsBank() || pOther->GetContainer() != m_container)
        m_pGuild->_UpdateMemberWithdrawSlots(trans, m_pPlayer->GetGUID(), m_container);
}

Item* Guild::BankMoveItemData::StoreItem(SQLTransaction& trans, Item* pItem)
{
    if (!pItem)
        return NULL;

    BankTab* pTab = m_pGuild->GetBankTab(m_container);
    if (!pTab)
        return NULL;

    Item* pLastItem = pItem;
    for (ItemPosCountVec::const_iterator itr = m_vec.begin(); itr != m_vec.end(); )
    {
        ItemPosCount pos(*itr);
        ++itr;

        sLog->outDebug(LOG_FILTER_GUILD, "GUILD STORAGE: StoreItem tab = %u, slot = %u, item = %u, count = %u",
            m_container, m_slotId, pItem->GetEntry(), pItem->GetCount());
        pLastItem = _StoreItem(trans, pTab, pItem, pos, itr != m_vec.end());
    }
    return pLastItem;
}

void Guild::BankMoveItemData::LogBankEvent(SQLTransaction& trans, MoveItemData* pFrom, uint32 count) const
{
    ASSERT(pFrom->GetItem());
    if (pFrom->IsBank())
        // Bank -> Bank
        m_pGuild->_LogBankEvent(trans, GUILD_BANK_LOG_MOVE_ITEM, pFrom->GetContainer(), m_pPlayer->GetGUIDLow(),
            pFrom->GetItem()->GetEntry(), count, m_container);
    else
        // Char -> Bank
        m_pGuild->_LogBankEvent(trans, GUILD_BANK_LOG_DEPOSIT_ITEM, m_container, m_pPlayer->GetGUIDLow(),
            pFrom->GetItem()->GetEntry(), count);
}

void Guild::BankMoveItemData::LogAction(MoveItemData* pFrom) const
{
    MoveItemData::LogAction(pFrom);
    if (!pFrom->IsBank() && sWorld->getBoolConfig(CONFIG_GM_LOG_TRADE) && !AccountMgr::IsPlayerAccount(m_pPlayer->GetSession()->GetSecurity()))       // TODO: move to scripts
        sLog->outCommand(m_pPlayer->GetSession()->GetAccountId(),
            "GM %s (Account: %u) deposit item: %s (Entry: %d Count: %u) to guild bank (Guild ID: %u)",
            m_pPlayer->GetName().c_str(), m_pPlayer->GetSession()->GetAccountId(),
            pFrom->GetItem()->GetTemplate()->Name1.c_str(), pFrom->GetItem()->GetEntry(), pFrom->GetItem()->GetCount(),
            m_pGuild->GetId());
}

Item* Guild::BankMoveItemData::_StoreItem(SQLTransaction& trans, BankTab* pTab, Item* pItem, ItemPosCount& pos, bool clone) const
{
    uint8 slotId = uint8(pos.pos);
    uint32 count = pos.count;
    if (Item* pItemDest = pTab->GetItem(slotId))
    {
        pItemDest->SetCount(pItemDest->GetCount() + count);
        pItemDest->FSetState(ITEM_CHANGED);
        pItemDest->SaveToDB(trans);
        if (!clone)
        {
            pItem->RemoveFromWorld();
            pItem->DeleteFromDB(trans);
            delete pItem;
        }
        return pItemDest;
    }

    if (clone)
        pItem = pItem->CloneItem(count);
    else
        pItem->SetCount(count);

    if (pItem && pTab->SetItem(trans, slotId, pItem))
        return pItem;

    return NULL;
}

// Tries to reserve space for source item.
// If item in destination slot exists it must be the item of the same entry
// and stack must have enough space to take at least one item.
// Returns false if destination item specified and it cannot be used to reserve space.
bool Guild::BankMoveItemData::_ReserveSpace(uint8 slotId, Item* pItem, Item* pItemDest, uint32& count)
{
    uint32 requiredSpace = pItem->GetMaxStackCount();
    if (pItemDest)
    {
        // Make sure source and destination items match and destination item has space for more stacks.
        if (pItemDest->GetEntry() != pItem->GetEntry() || pItemDest->GetCount() >= pItem->GetMaxStackCount())
            return false;
        requiredSpace -= pItemDest->GetCount();
    }
    // Let's not be greedy, reserve only required space
    requiredSpace = std::min(requiredSpace, count);

    // Reserve space
    ItemPosCount pos(slotId, requiredSpace);
    if (!pos.isContainedIn(m_vec))
    {
        m_vec.push_back(pos);
        count -= requiredSpace;
    }
    return true;
}

void Guild::BankMoveItemData::CanStoreItemInTab(Item* pItem, uint8 skipSlotId, bool merge, uint32& count)
{
    for (uint8 slotId = 0; (slotId < GUILD_BANK_MAX_SLOTS) && (count > 0); ++slotId)
    {
        // Skip slot already processed in CanStore (when destination slot was specified)
        if (slotId == skipSlotId)
            continue;

        Item* pItemDest = m_pGuild->_GetItem(m_container, slotId);
        if (pItemDest == pItem)
            pItemDest = NULL;

        // If merge skip empty, if not merge skip non-empty
        if ((pItemDest != NULL) != merge)
            continue;

        _ReserveSpace(slotId, pItem, pItemDest, count);
    }
}

InventoryResult Guild::BankMoveItemData::CanStore(Item* pItem, bool swap)
{
    sLog->outDebug(LOG_FILTER_GUILD, "GUILD STORAGE: CanStore() tab = %u, slot = %u, item = %u, count = %u",
        m_container, m_slotId, pItem->GetEntry(), pItem->GetCount());

    uint32 count = pItem->GetCount();
    // Soulbound items cannot be moved
    if (pItem->IsSoulBound())
        return EQUIP_ERR_DROP_BOUND_ITEM;

    // Make sure destination bank tab exists
    if (m_container >= m_pGuild->_GetPurchasedTabsSize())
        return EQUIP_ERR_WRONG_BAG_TYPE;

    // Slot explicitely specified. Check it.
    if (m_slotId != NULL_SLOT)
    {
        Item* pItemDest = m_pGuild->_GetItem(m_container, m_slotId);
        // Ignore swapped item (this slot will be empty after move)
        if ((pItemDest == pItem) || swap)
            pItemDest = NULL;

        if (!_ReserveSpace(m_slotId, pItem, pItemDest, count))
            return EQUIP_ERR_CANT_STACK;

        if (count == 0)
            return EQUIP_ERR_OK;
    }

    // Slot was not specified or it has not enough space for all the items in stack
    // Search for stacks to merge with
    if (pItem->GetMaxStackCount() > 1)
    {
        CanStoreItemInTab(pItem, m_slotId, true, count);
        if (count == 0)
            return EQUIP_ERR_OK;
    }

    // Search free slot for item
    CanStoreItemInTab(pItem, m_slotId, false, count);
    if (count == 0)
        return EQUIP_ERR_OK;

    return EQUIP_ERR_BANK_FULL;
}

// Guild
Guild::Guild():
    m_id(0),
    m_leaderGuid(0),
    m_createdDate(0),
    m_accountsNumber(0),
    m_bankMoney(0),
    m_eventLog(NULL),
    m_newsLog(NULL),
    m_achievementMgr(this),
    _level(1),
    _experience(0),
    _todayExperience(0)
{
    memset(&m_bankEventLog, 0, (GUILD_BANK_MAX_TABS + 1) * sizeof(LogHolder*));
}

Guild::~Guild()
{
    SQLTransaction temp(NULL);
    _DeleteBankItems(temp);

    // Cleanup
    delete m_eventLog;
    m_eventLog = NULL;
    delete m_newsLog;
    m_newsLog = NULL;

    for (uint8 tabId = 0; tabId <= GUILD_BANK_MAX_TABS; ++tabId)
    {
        delete m_bankEventLog[tabId];
        m_bankEventLog[tabId] = NULL;
    }

    for (Members::iterator itr = m_members.begin(); itr != m_members.end(); ++itr)
    {
        delete itr->second;
        itr->second = NULL;
    }
}

// Creates new guild with default data and saves it to database.
bool Guild::Create(Player* pLeader, std::string const& name)
{
    // Check if guild with such name already exists
    if (sGuildMgr->GetGuildByName(name))
        return false;

    WorldSession* pLeaderSession = pLeader->GetSession();
    if (!pLeaderSession)
        return false;

    m_id = sGuildMgr->GenerateGuildId();
    m_leaderGuid = pLeader->GetGUID();
    m_name = name;
    m_info = "";
    m_motd = "No message set.";
    m_bankMoney = 0;
    m_createdDate = ::time(NULL);
    _level = 1;
    _experience = 0;
    _todayExperience = 0;
    _CreateLogHolders();

    sLog->outDebug(LOG_FILTER_GUILD, "GUILD: creating guild [%s] for leader %s (%u)",
        name.c_str(), pLeader->GetName().c_str(), GUID_LOPART(m_leaderGuid));

    SQLTransaction trans = CharacterDatabase.BeginTransaction();

    PreparedStatement* stmt = CharacterDatabase.GetPreparedStatement(CHAR_DEL_GUILD_MEMBERS);
    stmt->setUInt32(0, m_id);
    trans->Append(stmt);

    uint8 index = 0;
    stmt = CharacterDatabase.GetPreparedStatement(CHAR_INS_GUILD);
    stmt->setUInt32(  index, m_id);
    stmt->setString(++index, name);
    stmt->setUInt32(++index, GUID_LOPART(m_leaderGuid));
    stmt->setString(++index, m_info);
    stmt->setString(++index, m_motd);
    stmt->setUInt64(++index, uint32(m_createdDate));
    stmt->setUInt32(++index, m_emblemInfo.GetStyle());
    stmt->setUInt32(++index, m_emblemInfo.GetColor());
    stmt->setUInt32(++index, m_emblemInfo.GetBorderStyle());
    stmt->setUInt32(++index, m_emblemInfo.GetBorderColor());
    stmt->setUInt32(++index, m_emblemInfo.GetBackgroundColor());
    stmt->setUInt64(++index, m_bankMoney);
    trans->Append(stmt);

    CharacterDatabase.CommitTransaction(trans);
    _CreateDefaultGuildRanks(pLeaderSession->GetSessionDbLocaleIndex()); // Create default ranks
    bool ret = AddMember(m_leaderGuid, GR_GUILDMASTER);                  // Add guildmaster

    if (ret)
    {
        _BroadcastEvent(GE_FOUNDER, 0);
        sScriptMgr->OnGuildCreate(this, pLeader, name);
    }

    return ret;
}

// Disbands guild and deletes all related data from database
void Guild::Disband()
{
    // Call scripts before guild data removed from database
    sScriptMgr->OnGuildDisband(this);

    _BroadcastEvent(GE_DISBANDED, 0);
    // Remove all members
    while (!m_members.empty())
    {
        Members::const_iterator itr = m_members.begin();
        DeleteMember(itr->second->GetGUID(), true);
    }

    SQLTransaction trans = CharacterDatabase.BeginTransaction();

    PreparedStatement* stmt = CharacterDatabase.GetPreparedStatement(CHAR_DEL_GUILD);
    stmt->setUInt32(0, m_id);
    trans->Append(stmt);

    stmt = CharacterDatabase.GetPreparedStatement(CHAR_DEL_GUILD_RANKS);
    stmt->setUInt32(0, m_id);
    trans->Append(stmt);

    stmt = CharacterDatabase.GetPreparedStatement(CHAR_DEL_GUILD_BANK_TABS);
    stmt->setUInt32(0, m_id);
    trans->Append(stmt);

    // Free bank tab used memory and delete items stored in them
    _DeleteBankItems(trans, true);

    stmt = CharacterDatabase.GetPreparedStatement(CHAR_DEL_GUILD_BANK_ITEMS);
    stmt->setUInt32(0, m_id);
    trans->Append(stmt);

    stmt = CharacterDatabase.GetPreparedStatement(CHAR_DEL_GUILD_BANK_RIGHTS);
    stmt->setUInt32(0, m_id);
    trans->Append(stmt);

    stmt = CharacterDatabase.GetPreparedStatement(CHAR_DEL_GUILD_BANK_EVENTLOGS);
    stmt->setUInt32(0, m_id);
    trans->Append(stmt);

    stmt = CharacterDatabase.GetPreparedStatement(CHAR_DEL_GUILD_EVENTLOGS);
    stmt->setUInt32(0, m_id);
    trans->Append(stmt);

    CharacterDatabase.CommitTransaction(trans);

    sGuildFinderMgr->DeleteGuild(m_id);

    sGuildMgr->RemoveGuild(m_id);
}

void Guild::SaveToDB()
{
    SQLTransaction trans = CharacterDatabase.BeginTransaction();

    PreparedStatement* stmt = CharacterDatabase.GetPreparedStatement(CHAR_UPD_GUILD_EXPERIENCE);
    stmt->setUInt32(0, GetLevel());
    stmt->setUInt64(1, GetExperience());
    stmt->setUInt64(2, GetTodayExperience());
    stmt->setUInt32(3, GetId());
    trans->Append(stmt);

    m_achievementMgr.SaveToDB(trans);

    CharacterDatabase.CommitTransaction(trans);
}

void Guild::UpdateMemberData(Player* player, uint8 dataid, uint32 value)
{
    if (Member* member = GetMember(player->GetGUID()))
    {
        switch (dataid)
        {
            case GUILD_MEMBER_DATA_ZONEID:
                member->SetZoneId(value);
                break;
            case GUILD_MEMBER_DATA_ACHIEVEMENT_POINTS:
                member->SetAchievementPoints(value);
                break;
            case GUILD_MEMBER_DATA_LEVEL:
                member->SetLevel(value);
                break;
            default:
                sLog->outError(LOG_FILTER_GUILD, "Guild::UpdateMemberData: Called with incorrect DATAID %u (value %u)", dataid, value);
                return;
        }
        //HandleRoster();
    }
}

void Guild::OnPlayerStatusChange(Player* player, uint32 flag, bool state)
{
    if (Member* member = GetMember(player->GetGUID()))
    {
        if (state)
            member->AddFlag(flag);
        else member->RemFlag(flag);
    }
}

void Guild::HandleRoster(WorldSession* session /*= NULL*/)
{
    ByteBuffer memberData(100);
    // Guess size
    WorldPacket data(SMSG_GUILD_ROSTER, 100);
    data.WriteBits(m_motd.length(), 11);
    data.WriteBits(m_members.size(), 18);

    for (Members::const_iterator itr = m_members.begin(); itr != m_members.end(); ++itr)
    {
        Member* member = itr->second;
        size_t pubNoteLength = member->GetPublicNote().length();
        size_t offNoteLength = member->GetOfficerNote().length();

        ObjectGuid guid = member->GetGUID();
        data.WriteBit(guid[3]);
        data.WriteBit(guid[4]);
        data.WriteBit(0); // Has Authenticator
        data.WriteBit(0); // Can Scroll of Ressurect
        data.WriteBits(pubNoteLength, 8);
        data.WriteBits(offNoteLength, 8);
        data.WriteBit(guid[0]);
        data.WriteBits(member->GetName().length(), 7);
        data.WriteBit(guid[1]);
        data.WriteBit(guid[2]);
        data.WriteBit(guid[6]);
        data.WriteBit(guid[5]);
        data.WriteBit(guid[7]);

        memberData << uint8(member->GetClass());
        memberData << uint32(member->GetTotalReputation());
        memberData.WriteByteSeq(guid[0]);
        memberData << uint64(member->GetWeekActivity());
        memberData << uint32(member->GetRankId());
        memberData << uint32(member->GetAchievementPoints());

        // for (2 professions)
        memberData << uint32(0) << uint32(0) << uint32(0);
        memberData << uint32(0) << uint32(0) << uint32(0);

        memberData.WriteByteSeq(guid[2]);
        memberData << uint8(member->GetFlags());
        memberData << uint32(member->GetZoneId());
        memberData << uint64(member->GetTotalActivity());
        memberData.WriteByteSeq(guid[7]);
        memberData << uint32(sWorld->getIntConfig(CONFIG_GUILD_WEEKLY_REP_CAP) - member->GetWeekReputation());

        if (pubNoteLength)
            memberData.WriteString(member->GetPublicNote());

        memberData.WriteByteSeq(guid[3]);
        memberData << uint8(member->GetLevel());
        memberData << int32(0);                                     // unk
        memberData.WriteByteSeq(guid[5]);
        memberData.WriteByteSeq(guid[4]);
        memberData << uint8(0);                                     // unk
        memberData.WriteByteSeq(guid[1]);
        memberData << float(member->IsOnline() ? 0.0f : float(::time(NULL) - member->GetLogoutTime()) / DAY);

        if (offNoteLength)
            memberData.WriteString(member->GetOfficerNote());

        memberData.WriteByteSeq(guid[6]);
        memberData.WriteString(member->GetName());
    }

    size_t infoLength = m_info.length();
    data.WriteBits(infoLength, 12);

    data.FlushBits();
    data.append(memberData);

    if (infoLength)
        data.WriteString(m_info);

    data.WriteString(m_motd);
    data << uint32(m_accountsNumber);
    data << uint32(sWorld->getIntConfig(CONFIG_GUILD_WEEKLY_REP_CAP));
    data.AppendPackedTime(m_createdDate);
    data << uint32(0);

    if (session)
    {
        sLog->outDebug(LOG_FILTER_GUILD, "SMSG_GUILD_ROSTER [%s]", session->GetPlayerInfo().c_str());
        session->SendPacket(&data);
    }
    else
    {
        sLog->outDebug(LOG_FILTER_GUILD, "SMSG_GUILD_ROSTER [Broadcast]");
        BroadcastPacket(&data);
    }
}

void Guild::HandleQuery(WorldSession* session)
{
    WorldPacket data(SMSG_GUILD_QUERY_RESPONSE, 8 * 32 + 200);      // Guess size

    data << uint64(GetGUID());
    data << m_name;

    // Rank name
    for (uint8 i = 0; i < GUILD_RANKS_MAX_COUNT; ++i)               // Always show 10 ranks
    {
        if (i < _GetRanksSize())
            data << m_ranks[i].GetName();
        else
            data << uint8(0);                                       // Empty string
    }

    // Rank order of creation
    for (uint8 i = 0; i < GUILD_RANKS_MAX_COUNT; ++i)
    {
        if (i < _GetRanksSize())
            data << uint32(i);
        else
            data << uint32(0);
    }

    // Rank order of "importance" (sorting by rights)
    for (uint8 i = 0; i < GUILD_RANKS_MAX_COUNT; ++i)
    {
        if (i < _GetRanksSize())
            data << uint32(m_ranks[i].GetId());
        else
            data << uint32(0);
    }

    m_emblemInfo.WritePacket(data);
    data << uint32(_GetRanksSize());                                // Number of ranks used

    session->SendPacket(&data);
    sLog->outDebug(LOG_FILTER_GUILD, "SMSG_GUILD_QUERY_RESPONSE [%s]", session->GetPlayerInfo().c_str());
}

void Guild::SendGuildRankInfo(WorldSession* session) const
{
    ByteBuffer rankData(100);
    WorldPacket data(SMSG_GUILD_RANK, 100);

    data.WriteBits(_GetRanksSize(), 18);

    for (uint8 i = 0; i < _GetRanksSize(); i++)
    {
        RankInfo const* rankInfo = GetRankInfo(i);
        if (!rankInfo)
            continue;

        data.WriteBits(rankInfo->GetName().length(), 7);

        rankData << uint32(rankInfo->GetId());

        for (uint8 j = 0; j < GUILD_BANK_MAX_TABS; ++j)
        {
            rankData << uint32(rankInfo->GetBankTabSlotsPerDay(j));
            rankData << uint32(rankInfo->GetBankTabRights(j));
        }

        rankData << uint32(rankInfo->GetBankMoneyPerDay());
        rankData << uint32(rankInfo->GetRights());

        if (rankInfo->GetName().length())
            rankData.WriteString(rankInfo->GetName());

        rankData << uint32(i);
    }

    data.FlushBits();
    data.append(rankData);
    session->SendPacket(&data);
    sLog->outDebug(LOG_FILTER_GUILD, "SMSG_GUILD_RANK [%s]", session->GetPlayerInfo().c_str());
}

void Guild::HandleSetMOTD(WorldSession* session, std::string const& motd)
{
    if (m_motd == motd)
        return;

    // Player must have rights to set MOTD
    if (!_HasRankRight(session->GetPlayer(), GR_RIGHT_SETMOTD))
        SendCommandResult(session, GUILD_COMMAND_EDIT_MOTD, ERR_GUILD_PERMISSIONS);
    else
    {
        m_motd = motd;

        sScriptMgr->OnGuildMOTDChanged(this, motd);

        PreparedStatement* stmt = CharacterDatabase.GetPreparedStatement(CHAR_UPD_GUILD_MOTD);
        stmt->setString(0, motd);
        stmt->setUInt32(1, m_id);
        CharacterDatabase.Execute(stmt);

        _BroadcastEvent(GE_MOTD, 0, motd.c_str());
    }
}

void Guild::HandleSetInfo(WorldSession* session, std::string const& info)
{
    if (m_info == info)
        return;

    // Player must have rights to set guild's info
    if (_HasRankRight(session->GetPlayer(), GR_RIGHT_MODIFY_GUILD_INFO))
    {
        m_info = info;

        sScriptMgr->OnGuildInfoChanged(this, info);

        PreparedStatement* stmt = CharacterDatabase.GetPreparedStatement(CHAR_UPD_GUILD_INFO);
        stmt->setString(0, info);
        stmt->setUInt32(1, m_id);
        CharacterDatabase.Execute(stmt);
    }
}

void Guild::HandleSetEmblem(WorldSession* session, const EmblemInfo& emblemInfo)
{
    Player* player = session->GetPlayer();
    if (!_IsLeader(player))
        SendSaveEmblemResult(session, ERR_GUILDEMBLEM_NOTGUILDMASTER); // "Only guild leaders can create emblems."
    else if (!player->HasEnoughMoney(uint64(EMBLEM_PRICE)))
        SendSaveEmblemResult(session, ERR_GUILDEMBLEM_NOTENOUGHMONEY); // "You can't afford to do that."
    else
    {
        player->ModifyMoney(-int64(EMBLEM_PRICE));

        m_emblemInfo = emblemInfo;
        m_emblemInfo.SaveToDB(m_id);

        SendSaveEmblemResult(session, ERR_GUILDEMBLEM_SUCCESS); // "Guild Emblem saved."

        HandleQuery(session);
    }
}

void Guild::HandleSetNewGuildMaster(WorldSession* session, std::string const& name)
{
    Player* player = session->GetPlayer();
    // Only the guild master can throne a new guild master
    if (!_IsLeader(player))
        SendCommandResult(session, GUILD_COMMAND_CHANGE_LEADER, ERR_GUILD_PERMISSIONS);
    // Old GM must be a guild member
    else if (Member* oldGuildMaster = GetMember(player->GetGUID()))
    {
        // Same for the new one
        if (Member* newGuildMaster = GetMember(name))
        {
            _SetLeaderGUID(newGuildMaster);
            oldGuildMaster->ChangeRank(GR_INITIATE);
            _BroadcastEvent(GE_LEADER_CHANGED, 0, player->GetName().c_str(), name.c_str());
        }
    }
}

void Guild::HandleSetBankTabInfo(WorldSession* session, uint8 tabId, std::string const& name, std::string const& icon)
{
    BankTab* tab = GetBankTab(tabId);
    if (!tab)
    {
        sLog->outError(LOG_FILTER_GUILD, "Guild::HandleSetBankTabInfo: Player %s trying to change bank tab info from unexisting tab %d.",
                       session->GetPlayerInfo().c_str(), tabId);
        return;
    }

    char aux[2];
    sprintf(aux, "%u", tabId);

    tab->SetInfo(name, icon);
    _BroadcastEvent(GE_BANK_TAB_UPDATED, 0, aux, name.c_str(), icon.c_str());
}

void Guild::HandleSetMemberNote(WorldSession* session, std::string const& note, uint64 guid, bool isPublic)
{
    // Player must have rights to set public/officer note
    if (!_HasRankRight(session->GetPlayer(), isPublic ? GR_RIGHT_EPNOTE : GR_RIGHT_EOFFNOTE))
        SendCommandResult(session, GUILD_COMMAND_PUBLIC_NOTE, ERR_GUILD_PERMISSIONS);
    else if (Member* member = GetMember(guid))
    {
        if (isPublic)
            member->SetPublicNote(note);
        else
            member->SetOfficerNote(note);

        HandleRoster(session); // FIXME - We should send SMSG_GUILD_MEMBER_UPDATE_NOTE
    }
}

void Guild::HandleSetRankInfo(WorldSession* session, uint8 rankId, std::string const& name, uint32 rights, uint32 moneyPerDay, GuildBankRightsAndSlotsVec rightsAndSlots)
{
    // Only leader can modify ranks
    if (!_IsLeader(session->GetPlayer()))
        SendCommandResult(session, GUILD_COMMAND_CHANGE_RANK, ERR_GUILD_PERMISSIONS);
    else if (RankInfo* rankInfo = GetRankInfo(rankId))
    {
        sLog->outDebug(LOG_FILTER_GUILD, "Changed RankName to '%s', rights to 0x%08X", name.c_str(), rights);

        rankInfo->SetName(name);
        rankInfo->SetRights(rights);
        _SetRankBankMoneyPerDay(rankId, moneyPerDay);

        for (GuildBankRightsAndSlotsVec::const_iterator itr = rightsAndSlots.begin(); itr != rightsAndSlots.end(); ++itr)
            _SetRankBankTabRightsAndSlots(rankId, *itr);

        char aux[2];
        sprintf(aux, "%u", rankId);
        _BroadcastEvent(GE_RANK_UPDATED, 0, aux);
    }
}

void Guild::HandleBuyBankTab(WorldSession* session, uint8 tabId)
{
    Player* player = session->GetPlayer();
    if (!player)
        return;

    Member const* member = GetMember(player->GetGUID());
    if (!member)
        return;

    if (_GetPurchasedTabsSize() >= GUILD_BANK_MAX_TABS)
        return;

    if (tabId != _GetPurchasedTabsSize())
        return;

    uint32 tabCost = _GetGuildBankTabPrice(tabId) * GOLD;
    if (!tabCost)
        return;

    if (!player->HasEnoughMoney(uint64(tabCost)))                   // Should not happen, this is checked by client
        return;

    player->ModifyMoney(-int64(tabCost));

    _CreateNewBankTab();
    _BroadcastEvent(GE_BANK_TAB_PURCHASED, 0);
    SendPermissions(session); /// Hack to force client to update permissions
}

void Guild::HandleInviteMember(WorldSession* session, std::string const& name)
{
    Player* pInvitee = sObjectAccessor->FindPlayerByName(name);
    if (!pInvitee)
    {
        SendCommandResult(session, GUILD_COMMAND_INVITE, ERR_GUILD_PLAYER_NOT_FOUND_S, name);
        return;
    }

    Player* player = session->GetPlayer();
    // Do not show invitations from ignored players
    if (pInvitee->GetSocial()->HasIgnore(player->GetGUIDLow()))
        return;

    if (!sWorld->getBoolConfig(CONFIG_ALLOW_TWO_SIDE_INTERACTION_GUILD) && pInvitee->GetTeam() != player->GetTeam())
    {
        SendCommandResult(session, GUILD_COMMAND_INVITE, ERR_GUILD_NOT_ALLIED, name);
        return;
    }

    // Invited player cannot be in another guild
    /*if (pInvitee->GetGuildId())
    {
        SendCommandResult(session, GUILD_COMMAND_INVITE, ERR_ALREADY_IN_GUILD_S, name);
        return;
    }*/

    // Invited player cannot be invited
    if (pInvitee->GetGuildIdInvited())
    {
        SendCommandResult(session, GUILD_COMMAND_INVITE, ERR_ALREADY_INVITED_TO_GUILD_S, name);
        return;
    }
    // Inviting player must have rights to invite
    if (!_HasRankRight(player, GR_RIGHT_INVITE))
    {
        SendCommandResult(session, GUILD_COMMAND_INVITE, ERR_GUILD_PERMISSIONS);
        return;
    }

    SendCommandResult(session, GUILD_COMMAND_INVITE, ERR_GUILD_COMMAND_SUCCESS, name);

    sLog->outDebug(LOG_FILTER_GUILD, "Player %s invited %s to join his Guild", player->GetName().c_str(), name.c_str());

    pInvitee->SetGuildIdInvited(m_id);
    _LogEvent(GUILD_EVENT_LOG_INVITE_PLAYER, player->GetGUIDLow(), pInvitee->GetGUIDLow());

    WorldPacket data(SMSG_GUILD_INVITE, 100);
    data << uint32(GetLevel());
    data << uint32(m_emblemInfo.GetBorderStyle());
    data << uint32(m_emblemInfo.GetBorderColor());
    data << uint32(m_emblemInfo.GetStyle());
    data << uint32(m_emblemInfo.GetBackgroundColor());
    data << uint32(m_emblemInfo.GetColor());

    ObjectGuid oldGuildGuid = MAKE_NEW_GUID(pInvitee->GetGuildId(), 0, pInvitee->GetGuildId() ? uint32(HIGHGUID_GUILD) : 0);
    ObjectGuid newGuildGuid = GetGUID();

    data.WriteBit(newGuildGuid[3]);
    data.WriteBit(newGuildGuid[2]);
    data.WriteBits(pInvitee->GetGuildName().length(), 8);
    data.WriteBit(newGuildGuid[1]);
    data.WriteBit(oldGuildGuid[6]);
    data.WriteBit(oldGuildGuid[4]);
    data.WriteBit(oldGuildGuid[1]);
    data.WriteBit(oldGuildGuid[5]);
    data.WriteBit(oldGuildGuid[7]);
    data.WriteBit(oldGuildGuid[2]);
    data.WriteBit(newGuildGuid[7]);
    data.WriteBit(newGuildGuid[0]);
    data.WriteBit(newGuildGuid[6]);
    data.WriteBits(m_name.length(), 8);
    data.WriteBit(oldGuildGuid[3]);
    data.WriteBit(oldGuildGuid[0]);
    data.WriteBit(newGuildGuid[5]);
    data.WriteBits(player->GetName().size(), 7);
    data.WriteBit(newGuildGuid[4]);

    data.FlushBits();

    data.WriteByteSeq(newGuildGuid[1]);
    data.WriteByteSeq(oldGuildGuid[3]);
    data.WriteByteSeq(newGuildGuid[6]);
    data.WriteByteSeq(oldGuildGuid[2]);
    data.WriteByteSeq(oldGuildGuid[1]);
    data.WriteByteSeq(newGuildGuid[0]);

    if (!pInvitee->GetGuildName().empty())
        data.WriteString(pInvitee->GetGuildName());

    data.WriteByteSeq(newGuildGuid[7]);
    data.WriteByteSeq(newGuildGuid[2]);

    data.WriteString(player->GetName());

    data.WriteByteSeq(oldGuildGuid[7]);
    data.WriteByteSeq(oldGuildGuid[6]);
    data.WriteByteSeq(oldGuildGuid[5]);
    data.WriteByteSeq(oldGuildGuid[0]);
    data.WriteByteSeq(newGuildGuid[4]);

    data.WriteString(m_name);

    data.WriteByteSeq(newGuildGuid[5]);
    data.WriteByteSeq(newGuildGuid[3]);
    data.WriteByteSeq(oldGuildGuid[4]);
    pInvitee->GetSession()->SendPacket(&data);
    sLog->outDebug(LOG_FILTER_GUILD, "SMSG_GUILD_INVITE [%s]", pInvitee->GetName().c_str());
}

void Guild::HandleAcceptMember(WorldSession* session)
{
    Player* player = session->GetPlayer();
    if (!sWorld->getBoolConfig(CONFIG_ALLOW_TWO_SIDE_INTERACTION_GUILD) &&
        player->GetTeam() != sObjectMgr->GetPlayerTeamByGUID(GetLeaderGUID()))
        return;

    AddMember(player->GetGUID());
}

void Guild::HandleLeaveMember(WorldSession* session)
{
    Player* player = session->GetPlayer();
    // If leader is leaving
    if (_IsLeader(player))
    {
        if (m_members.size() > 1)
            // Leader cannot leave if he is not the last member
            SendCommandResult(session, GUILD_COMMAND_QUIT, ERR_GUILD_LEADER_LEAVE);
        else if (GetLevel() >= sWorld->getIntConfig(CONFIG_GUILD_UNDELETABLE_LEVEL))
            SendCommandResult(session, GUILD_COMMAND_QUIT, ERR_GUILD_UNDELETABLE_DUE_TO_LEVEL);
        else
            Disband(); // Guild is disbanded if leader leaves.
    }
    else
    {
        DeleteMember(player->GetGUID(), false, false);

        _LogEvent(GUILD_EVENT_LOG_LEAVE_GUILD, player->GetGUIDLow());
        _BroadcastEvent(GE_LEFT, player->GetGUID(), player->GetName().c_str());

        SendCommandResult(session, GUILD_COMMAND_QUIT, ERR_GUILD_COMMAND_SUCCESS, m_name);
    }

    sCalendarMgr->RemovePlayerGuildEventsAndSignups(player->GetGUID(), GetId());
}

void Guild::HandleRemoveMember(WorldSession* session, uint64 guid)
{
    Player* player = session->GetPlayer();

    // Player must have rights to remove members
    if (!_HasRankRight(player, GR_RIGHT_REMOVE))
        SendCommandResult(session, GUILD_COMMAND_REMOVE, ERR_GUILD_PERMISSIONS);
    else if (Member* member = GetMember(guid))
    {
        std::string name = member->GetName();

        // Guild masters cannot be removed
        if (member->IsRank(GR_GUILDMASTER))
            SendCommandResult(session, GUILD_COMMAND_REMOVE, ERR_GUILD_LEADER_LEAVE);
        // Do not allow to remove player with the same rank or higher
        else
        {
            Member const* memberMe = GetMember(player->GetGUID());
            if (!memberMe || member->IsRankNotLower(memberMe->GetRankId()))
                SendCommandResult(session, GUILD_COMMAND_REMOVE, ERR_GUILD_RANK_TOO_HIGH_S, name);
            else
            {
                // After call to DeleteMember pointer to member becomes invalid
                DeleteMember(guid, false, true);
                _LogEvent(GUILD_EVENT_LOG_UNINVITE_PLAYER, player->GetGUIDLow(), GUID_LOPART(guid));
                _BroadcastEvent(GE_REMOVED, 0, name.c_str(), player->GetName().c_str());
                SendCommandResult(session, GUILD_COMMAND_REMOVE, ERR_GUILD_COMMAND_SUCCESS, name);
            }
        }
    }
}

void Guild::HandleUpdateMemberRank(WorldSession* session, uint64 guid, bool demote)
{
    Player* player = session->GetPlayer();
    GuildCommandType type = demote ? GUILD_COMMAND_DEMOTE : GUILD_COMMAND_PROMOTE;
    // Player must have rights to promote
    if (!_HasRankRight(player, demote ? GR_RIGHT_DEMOTE : GR_RIGHT_PROMOTE))
        SendCommandResult(session, type, ERR_GUILD_PERMISSIONS);
    // Promoted player must be a member of guild
    else if (Member* member = GetMember(guid))
    {
        std::string name = member->GetName();
        // Player cannot promote himself
        if (member->IsSamePlayer(player->GetGUID()))
        {
            SendCommandResult(session, type, ERR_GUILD_NAME_INVALID);
            return;
        }

        Member const* memberMe = GetMember(player->GetGUID());
        uint8 rankId = memberMe->GetRankId();
        if (demote)
        {
            // Player can demote only lower rank members
            if (member->IsRankNotLower(rankId))
            {
                SendCommandResult(session, type, ERR_GUILD_RANK_TOO_HIGH_S, name);
                return;
            }
            // Lowest rank cannot be demoted
            if (member->GetRankId() >= _GetLowestRankId())
            {
                SendCommandResult(session, type, ERR_GUILD_RANK_TOO_LOW_S, name);
                return;
            }
        }
        else
        {
            // Allow to promote only to lower rank than member's rank
            // member->GetRankId() + 1 is the highest rank that current player can promote to
            if (member->IsRankNotLower(rankId + 1))
            {
                SendCommandResult(session, type, ERR_GUILD_RANK_TOO_HIGH_S, name);
                return;
            }
        }

        uint32 newRankId = member->GetRankId() + (demote ? 1 : -1);
        member->ChangeRank(newRankId);
        _LogEvent(demote ? GUILD_EVENT_LOG_DEMOTE_PLAYER : GUILD_EVENT_LOG_PROMOTE_PLAYER, player->GetGUIDLow(), GUID_LOPART(member->GetGUID()), newRankId);
        _BroadcastEvent(demote ? GE_DEMOTION : GE_PROMOTION, 0, player->GetName().c_str(), name.c_str(), _GetRankName(newRankId).c_str());
    }
}

void Guild::HandleSetMemberRank(WorldSession* session, uint64 targetGuid, uint64 setterGuid, uint32 rank)
{
    Player* player = session->GetPlayer();
    Member* member = GetMember(targetGuid);
    GuildRankRights rights = GR_RIGHT_PROMOTE;
    GuildCommandType type = GUILD_COMMAND_PROMOTE;

    if (rank > member->GetRankId())
    {
        rights = GR_RIGHT_DEMOTE;
        type = GUILD_COMMAND_DEMOTE;
    }

    // Promoted player must be a member of guild
    if (!_HasRankRight(player, rights))
    {
        SendCommandResult(session, type, ERR_GUILD_PERMISSIONS);
        return;
    }

    // Player cannot promote himself
    if (member->IsSamePlayer(player->GetGUID()))
    {
        SendCommandResult(session, type, ERR_GUILD_NAME_INVALID);
        return;
    }

    SendGuildRanksUpdate(setterGuid, targetGuid, rank);
}

void Guild::HandleAddNewRank(WorldSession* session, std::string const& name)
{
    uint8 size = _GetRanksSize();
    if (size >= GUILD_RANKS_MAX_COUNT)
        return;

    // Only leader can add new rank
    if (_IsLeader(session->GetPlayer()))
        if (_CreateRank(name, GR_RIGHT_GCHATLISTEN | GR_RIGHT_GCHATSPEAK))
            _BroadcastEvent(GE_RANK_CREATED, 0);
}

void Guild::HandleRemoveRank(WorldSession* session, uint8 rankId)
{
    // Cannot remove rank if total count is minimum allowed by the client or is not leader
    if (_GetRanksSize() <= GUILD_RANKS_MIN_COUNT || rankId >= _GetRanksSize() || !_IsLeader(session->GetPlayer()))
        return;

    // Delete bank rights for rank
    PreparedStatement* stmt = CharacterDatabase.GetPreparedStatement(CHAR_DEL_GUILD_BANK_RIGHTS_FOR_RANK);
    stmt->setUInt32(0, m_id);
    stmt->setUInt8(1, rankId);
    CharacterDatabase.Execute(stmt);
    // Delete rank
    stmt = CharacterDatabase.GetPreparedStatement(CHAR_DEL_GUILD_RANK);
    stmt->setUInt32(0, m_id);
    stmt->setUInt8(1, rankId);
    CharacterDatabase.Execute(stmt);

    m_ranks.erase(m_ranks.begin() + rankId);

    _BroadcastEvent(GE_RANK_DELETED, rankId);
}

void Guild::HandleMemberDepositMoney(WorldSession* session, uint64 amount, bool cashFlow /*=false*/)
{
    Player* player = session->GetPlayer();

    // Call script after validation and before money transfer.
    sScriptMgr->OnGuildMemberDepositMoney(this, player, amount);

    SQLTransaction trans = CharacterDatabase.BeginTransaction();
    _ModifyBankMoney(trans, amount, true);
    if (!cashFlow)
    {
        player->ModifyMoney(-int64(amount));
        player->SaveGoldToDB(trans);
    }

    _LogBankEvent(trans, cashFlow ? GUILD_BANK_LOG_CASH_FLOW_DEPOSIT : GUILD_BANK_LOG_DEPOSIT_MONEY, uint8(0), player->GetGUIDLow(), amount);
    CharacterDatabase.CommitTransaction(trans);

    std::string aux = ByteArrayToHexStr(reinterpret_cast<uint8*>(&amount), 8, true);
    _BroadcastEvent(GE_BANK_MONEY_CHANGED, 0, aux.c_str());

    if (!AccountMgr::IsPlayerAccount(player->GetSession()->GetSecurity()) && sWorld->getBoolConfig(CONFIG_GM_LOG_TRADE))
    {
        sLog->outCommand(player->GetSession()->GetAccountId(),
            "GM %s (Account: %u) deposit money (Amount: " UI64FMTD ") to guild bank (Guild ID %u)",
            player->GetName().c_str(), player->GetSession()->GetAccountId(), amount, m_id);
    }
}

bool Guild::HandleMemberWithdrawMoney(WorldSession* session, uint64 amount, bool repair)
{
    if (m_bankMoney < amount)                               // Not enough money in bank
        return false;

    Player* player = session->GetPlayer();

    Member* member = GetMember(player->GetGUID());
    if (!member)
        return false;

   if (uint64(_GetMemberRemainingMoney(member)) < amount)   // Check if we have enough slot/money today
       return false;

    // Call script after validation and before money transfer.
    sScriptMgr->OnGuildMemberWitdrawMoney(this, player, amount, repair);

    SQLTransaction trans = CharacterDatabase.BeginTransaction();
    // Add money to player (if required)
    if (!repair)
    {
<<<<<<< HEAD
        player->ModifyMoney((int64)amount);
=======
        if (!player->ModifyMoney(amount))
            return false;

>>>>>>> 817f5b36
        player->SaveGoldToDB(trans);
    }

    // Update remaining money amount
    member->UpdateBankWithdrawValue(trans, GUILD_BANK_MAX_TABS, amount);
    // Remove money from bank
    _ModifyBankMoney(trans, amount, false);

    // Log guild bank event
    _LogBankEvent(trans, repair ? GUILD_BANK_LOG_REPAIR_MONEY : GUILD_BANK_LOG_WITHDRAW_MONEY, uint8(0), player->GetGUIDLow(), amount);
    CharacterDatabase.CommitTransaction(trans);

    std::string aux = ByteArrayToHexStr(reinterpret_cast<uint8*>(&amount), 8, true);
    _BroadcastEvent(GE_BANK_MONEY_CHANGED, 0, aux.c_str());
    return true;
}

void Guild::HandleMemberLogout(WorldSession* session)
{
    Player* player = session->GetPlayer();
    if (Member* member = GetMember(player->GetGUID()))
    {
        member->SetStats(player);
        member->UpdateLogoutTime();
        member->ResetFlags();
    }
    _BroadcastEvent(GE_SIGNED_OFF, player->GetGUID(), player->GetName().c_str());

    SaveToDB();
}

void Guild::HandleDisband(WorldSession* session)
{
    // Only leader can disband guild
    if (_IsLeader(session->GetPlayer()))
    {
        Disband();
        sLog->outDebug(LOG_FILTER_GUILD, "Guild Successfully Disbanded");
    }
}

void Guild::HandleGuildPartyRequest(WorldSession* session)
{
    Player* player = session->GetPlayer();
    Group* group = player->GetGroup();

    // Make sure player is a member of the guild and that he is in a group.
    if (!IsMember(player->GetGUID()) || !group)
        return;

    WorldPacket data(SMSG_GUILD_PARTY_STATE_RESPONSE, 13);
    data.WriteBit(player->GetMap()->GetOwnerGuildId(player->GetTeam()) == GetId()); // Is guild group
    data.FlushBits();
    data << float(0.f);                                                             // Guild XP multiplier
    data << uint32(0);                                                              // Current guild members
    data << uint32(0);                                                              // Needed guild members

    session->SendPacket(&data);
    sLog->outDebug(LOG_FILTER_GUILD, "SMSG_GUILD_PARTY_STATE_RESPONSE [%s]", session->GetPlayerInfo().c_str());
}

void Guild::SendEventLog(WorldSession* session) const
{
    WorldPacket data(SMSG_GUILD_EVENT_LOG_QUERY_RESULT, 1 + m_eventLog->GetSize() * (1 + 8 + 4));
    m_eventLog->WritePacket(data);
    session->SendPacket(&data);
    sLog->outDebug(LOG_FILTER_GUILD, "SMSG_GUILD_EVENT_LOG_QUERY_RESULT [%s]", session->GetPlayerInfo().c_str());
}

void Guild::SendNewsUpdate(WorldSession* session)
{
    uint32 size = m_newsLog->GetSize();
    GuildLog* logs = m_newsLog->GetGuildLog();

    if (!logs)
        return;

    WorldPacket data(SMSG_GUILD_NEWS_UPDATE, (21 + size * (26 + 8)) / 8 + (8 + 6 * 4) * size);
    data.WriteBits(size, 21);

    for (GuildLog::const_iterator itr = logs->begin(); itr != logs->end(); ++itr)
    {
        data.WriteBits(0, 26); // Not yet implemented used for guild achievements
        ObjectGuid guid = ((NewsLogEntry*)(*itr))->GetPlayerGuid();

        data.WriteBit(guid[7]);
        data.WriteBit(guid[0]);
        data.WriteBit(guid[6]);
        data.WriteBit(guid[5]);
        data.WriteBit(guid[4]);
        data.WriteBit(guid[3]);
        data.WriteBit(guid[1]);
        data.WriteBit(guid[2]);
    }

    data.FlushBits();

    for (GuildLog::const_iterator itr = logs->begin(); itr != logs->end(); ++itr)
    {
        NewsLogEntry* news = (NewsLogEntry*)(*itr);
        ObjectGuid guid = news->GetPlayerGuid();
        data.WriteByteSeq(guid[5]);

        data << uint32(news->GetFlags());   // 1 sticky
        data << uint32(news->GetValue());
        data << uint32(0);

        data.WriteByteSeq(guid[7]);
        data.WriteByteSeq(guid[6]);
        data.WriteByteSeq(guid[2]);
        data.WriteByteSeq(guid[3]);
        data.WriteByteSeq(guid[0]);
        data.WriteByteSeq(guid[4]);
        data.WriteByteSeq(guid[1]);

        data << uint32(news->GetGUID());
        data << uint32(news->GetType());
        data.AppendPackedTime(news->GetTimestamp());
    }

    session->SendPacket(&data);
    sLog->outDebug(LOG_FILTER_GUILD, "SMSG_GUILD_NEWS_UPDATE [%s]", session->GetPlayerInfo().c_str());
}

void Guild::SendBankLog(WorldSession* session, uint8 tabId) const
{
    // GUILD_BANK_MAX_TABS send by client for money log
    if (tabId < _GetPurchasedTabsSize() || tabId == GUILD_BANK_MAX_TABS)
    {
        LogHolder const* log = m_bankEventLog[tabId];
        WorldPacket data(SMSG_GUILD_BANK_LOG_QUERY_RESULT, log->GetSize() * (4 * 4 + 1) + 1 + 1);
        data.WriteBit(GetLevel() >= 5 && tabId == GUILD_BANK_MAX_TABS);     // has Cash Flow perk
        log->WritePacket(data);
        data << uint32(tabId);
        //if (tabId == GUILD_BANK_MAX_TABS && hasCashFlow)
        //    data << uint64(cashFlowContribution);
        session->SendPacket(&data);
        sLog->outDebug(LOG_FILTER_GUILD, "SMSG_GUILD_BANK_LOG_QUERY_RESULT [%s] TabId: %u", session->GetPlayerInfo().c_str(), tabId);
    }
}

void Guild::SendBankTabText(WorldSession* session, uint8 tabId) const
{
    if (BankTab const* tab = GetBankTab(tabId))
        tab->SendText(this, session);
}

void Guild::SendPermissions(WorldSession* session) const
{
    Member const* member = GetMember(session->GetPlayer()->GetGUID());
    if (!member)
        return;

    uint8 rankId = member->GetRankId();

    WorldPacket data(SMSG_GUILD_PERMISSIONS_QUERY_RESULTS, 4 * 15 + 1);
    data << uint32(rankId);
    data << uint32(_GetPurchasedTabsSize());
    data << uint32(_GetRankRights(rankId));
    data << uint32(_GetMemberRemainingMoney(member));
    data.WriteBits(GUILD_BANK_MAX_TABS, 23);
    for (uint8 tabId = 0; tabId < GUILD_BANK_MAX_TABS; ++tabId)
    {
        data << uint32(_GetRankBankTabRights(rankId, tabId));
        data << uint32(_GetMemberRemainingSlots(member, tabId));
    }

    session->SendPacket(&data);
    sLog->outDebug(LOG_FILTER_GUILD, "SMSG_GUILD_PERMISSIONS_QUERY_RESULTS [%s] Rank: %u", session->GetPlayerInfo().c_str(), rankId);
}

void Guild::SendMoneyInfo(WorldSession* session) const
{
    Member const* member = GetMember(session->GetPlayer()->GetGUID());
    if (!member)
        return;

    int32 amount = _GetMemberRemainingMoney(member);
    WorldPacket data(SMSG_GUILD_BANK_MONEY_WITHDRAWN, 8);
    data << int64(amount);
    session->SendPacket(&data);
    sLog->outDebug(LOG_FILTER_GUILD, "SMSG_GUILD_BANK_MONEY_WITHDRAWN [%s] Money: %u", session->GetPlayerInfo().c_str(), amount);
}

void Guild::SendLoginInfo(WorldSession* session)
{
    Player* player = session->GetPlayer();
    Member* member = GetMember(player->GetGUID());
    if (!member)
        return;

    /*
        Login sequence:
          SMSG_GUILD_EVENT - GE_MOTD
          SMSG_GUILD_RANK
          SMSG_GUILD_EVENT - GE_SIGNED_ON
          -- learn perks
          SMSG_GUILD_REPUTATION_WEEKLY_CAP
          SMSG_GUILD_ACHIEVEMENT_DATA
          SMSG_GUILD_MEMBER_DAILY_RESET // bank withdrawal reset
    */

    WorldPacket data(SMSG_GUILD_EVENT, 1 + 1 + m_motd.size() + 1);
    data << uint8(GE_MOTD);
    data << uint8(1);
    data << m_motd;
    session->SendPacket(&data);

    sLog->outDebug(LOG_FILTER_GUILD, "SMSG_GUILD_EVENT [%s] MOTD", session->GetPlayerInfo().c_str());

    SendGuildRankInfo(session);
    _BroadcastEvent(GE_SIGNED_ON, player->GetGUID(), player->GetName().c_str());

    // Send to self separately, player is not in world yet and is not found by _BroadcastEvent
    data.Initialize(SMSG_GUILD_EVENT, 1 + 1 + player->GetName().size() + 8);
    data << uint8(GE_SIGNED_ON);
    data << uint8(1);
    data << player->GetName();
    data << uint64(player->GetGUID());
    session->SendPacket(&data);

    data.Initialize(SMSG_GUILD_MEMBER_DAILY_RESET, 0);  // tells the client to request bank withdrawal limit
    session->SendPacket(&data);

    if (!sWorld->getBoolConfig(CONFIG_GUILD_LEVELING_ENABLED))
        return;

    for (uint32 i = 0; i < sGuildPerkSpellsStore.GetNumRows(); ++i)
        if (GuildPerkSpellsEntry const* entry = sGuildPerkSpellsStore.LookupEntry(i))
            if (entry->Level <= GetLevel())
                player->learnSpell(entry->SpellId, true);

    SendGuildReputationWeeklyCap(session, member->GetWeekReputation());

    m_achievementMgr.SendAllAchievementData(player);

    member->SetStats(player);
    member->AddFlag(GUILDMEMBER_STATUS_ONLINE);
}

// Loading methods
bool Guild::LoadFromDB(Field* fields)
{
    m_id            = fields[0].GetUInt32();
    m_name          = fields[1].GetString();
    m_leaderGuid    = MAKE_NEW_GUID(fields[2].GetUInt32(), 0, HIGHGUID_PLAYER);
    m_emblemInfo.LoadFromDB(fields);
    m_info          = fields[8].GetString();
    m_motd          = fields[9].GetString();
    m_createdDate   = time_t(fields[10].GetUInt32());
    m_bankMoney     = fields[11].GetUInt64();
    _level          = fields[12].GetUInt32();
    _experience     = fields[13].GetUInt64();
    _todayExperience = fields[14].GetUInt64();

    uint8 purchasedTabs = uint8(fields[15].GetUInt64());
    if (purchasedTabs > GUILD_BANK_MAX_TABS)
        purchasedTabs = GUILD_BANK_MAX_TABS;

    m_bankTabs.resize(purchasedTabs);
    for (uint8 i = 0; i < purchasedTabs; ++i)
        m_bankTabs[i] = new BankTab(m_id, i);

    _CreateLogHolders();
    return true;
}

void Guild::LoadRankFromDB(Field* fields)
{
    RankInfo rankInfo(m_id);

    rankInfo.LoadFromDB(fields);

    m_ranks.push_back(rankInfo);
}

bool Guild::LoadMemberFromDB(Field* fields)
{
    uint32 lowguid = fields[1].GetUInt32();
    Member *member = new Member(m_id, MAKE_NEW_GUID(lowguid, 0, HIGHGUID_PLAYER), fields[2].GetUInt8());
    if (!member->LoadFromDB(fields))
    {
        _DeleteMemberFromDB(lowguid);
        delete member;
        return false;
    }
    m_members[lowguid] = member;
    return true;
}

void Guild::LoadBankRightFromDB(Field* fields)
{
                                           // tabId              rights                slots
    GuildBankRightsAndSlots rightsAndSlots(fields[1].GetUInt8(), fields[3].GetUInt8(), fields[4].GetUInt32());
                                  // rankId
    _SetRankBankTabRightsAndSlots(fields[2].GetUInt8(), rightsAndSlots, false);
}

bool Guild::LoadEventLogFromDB(Field* fields)
{
    if (m_eventLog->CanInsert())
    {
        m_eventLog->LoadEvent(new EventLogEntry(
            m_id,                                       // guild id
            fields[1].GetUInt32(),                      // guid
            time_t(fields[6].GetUInt32()),              // timestamp
            GuildEventLogTypes(fields[2].GetUInt8()),   // event type
            fields[3].GetUInt32(),                      // player guid 1
            fields[4].GetUInt32(),                      // player guid 2
            fields[5].GetUInt8()));                     // rank
        return true;
    }
    return false;
}

bool Guild::LoadBankEventLogFromDB(Field* fields)
{
    uint8 dbTabId = fields[1].GetUInt8();
    bool isMoneyTab = (dbTabId == GUILD_BANK_MONEY_LOGS_TAB);
    if (dbTabId < _GetPurchasedTabsSize() || isMoneyTab)
    {
        uint8 tabId = isMoneyTab ? uint8(GUILD_BANK_MAX_TABS) : dbTabId;
        LogHolder* pLog = m_bankEventLog[tabId];
        if (pLog->CanInsert())
        {
            uint32 guid = fields[2].GetUInt32();
            GuildBankEventLogTypes eventType = GuildBankEventLogTypes(fields[3].GetUInt8());
            if (BankEventLogEntry::IsMoneyEvent(eventType))
            {
                if (!isMoneyTab)
                {
                    sLog->outError(LOG_FILTER_GUILD, "GuildBankEventLog ERROR: MoneyEvent(LogGuid: %u, Guild: %u) does not belong to money tab (%u), ignoring...", guid, m_id, dbTabId);
                    return false;
                }
            }
            else if (isMoneyTab)
            {
                sLog->outError(LOG_FILTER_GUILD, "GuildBankEventLog ERROR: non-money event (LogGuid: %u, Guild: %u) belongs to money tab, ignoring...", guid, m_id);
                return false;
            }
            pLog->LoadEvent(new BankEventLogEntry(
                m_id,                                   // guild id
                guid,                                   // guid
                time_t(fields[8].GetUInt32()),          // timestamp
                dbTabId,                                // tab id
                eventType,                              // event type
                fields[4].GetUInt32(),                  // player guid
                fields[5].GetUInt32(),                  // item or money
                fields[6].GetUInt16(),                  // itam stack count
                fields[7].GetUInt8()));                 // dest tab id
        }
    }
    return true;
}

void Guild::LoadGuildNewsLogFromDB(Field* fields)
{
    if (!m_newsLog->CanInsert())
        return;

    m_newsLog->LoadEvent(new NewsLogEntry(
    m_id,                                       // guild id
    fields[1].GetUInt32(),                      // guid
    fields[6].GetUInt32(),                      // timestamp //64 bits?
    GuildNews(fields[2].GetUInt8()),            // type
    fields[3].GetUInt32(),                      // player guid
    fields[4].GetUInt32(),                      // Flags
    fields[5].GetUInt32()));                    // value
}

void Guild::LoadBankTabFromDB(Field* fields)
{
    uint8 tabId = fields[1].GetUInt8();
    if (tabId >= _GetPurchasedTabsSize())
        sLog->outError(LOG_FILTER_GUILD, "Invalid tab (tabId: %u) in guild bank, skipped.", tabId);
    else
        m_bankTabs[tabId]->LoadFromDB(fields);
}

bool Guild::LoadBankItemFromDB(Field* fields)
{
    uint8 tabId = fields[12].GetUInt8();
    if (tabId >= _GetPurchasedTabsSize())
    {
        sLog->outError(LOG_FILTER_GUILD, "Invalid tab for item (GUID: %u, id: #%u) in guild bank, skipped.",
            fields[14].GetUInt32(), fields[15].GetUInt32());
        return false;
    }
    return m_bankTabs[tabId]->LoadItemFromDB(fields);
}

// Validates guild data loaded from database. Returns false if guild should be deleted.
bool Guild::Validate()
{
    // Validate ranks data
    // GUILD RANKS represent a sequence starting from 0 = GUILD_MASTER (ALL PRIVILEGES) to max 9 (lowest privileges).
    // The lower rank id is considered higher rank - so promotion does rank-- and demotion does rank++
    // Between ranks in sequence cannot be gaps - so 0, 1, 2, 4 is impossible
    // Min ranks count is 2 and max is 10.
    bool broken_ranks = false;
    uint8 ranks = _GetRanksSize();
    if (ranks < GUILD_RANKS_MIN_COUNT || ranks > GUILD_RANKS_MAX_COUNT)
    {
        sLog->outError(LOG_FILTER_GUILD, "Guild %u has invalid number of ranks, creating new...", m_id);
        broken_ranks = true;
    }
    else
    {
        for (uint8 rankId = 0; rankId < ranks; ++rankId)
        {
            RankInfo* rankInfo = GetRankInfo(rankId);
            if (rankInfo->GetId() != rankId)
            {
                sLog->outError(LOG_FILTER_GUILD, "Guild %u has broken rank id %u, creating default set of ranks...", m_id, rankId);
                broken_ranks = true;
            }
            else
            {
                SQLTransaction trans = CharacterDatabase.BeginTransaction();
                rankInfo->CreateMissingTabsIfNeeded(_GetPurchasedTabsSize(), trans, true);
                CharacterDatabase.CommitTransaction(trans);
            }
        }
    }

    if (broken_ranks)
    {
        m_ranks.clear();
        _CreateDefaultGuildRanks(DEFAULT_LOCALE);
    }

    // Validate members' data
    for (Members::iterator itr = m_members.begin(); itr != m_members.end(); ++itr)
        if (itr->second->GetRankId() > _GetRanksSize())
            itr->second->ChangeRank(_GetLowestRankId());

    // Repair the structure of the guild.
    // If the guildmaster doesn't exist or isn't member of the guild
    // attempt to promote another member.
    Member* pLeader = GetMember(m_leaderGuid);
    if (!pLeader)
    {
        DeleteMember(m_leaderGuid);
        // If no more members left, disband guild
        if (m_members.empty())
        {
            Disband();
            return false;
        }
    }
    else if (!pLeader->IsRank(GR_GUILDMASTER))
        _SetLeaderGUID(pLeader);

    // Check config if multiple guildmasters are allowed
    if (!ConfigMgr::GetBoolDefault("Guild.AllowMultipleGuildMaster", 0))
        for (Members::iterator itr = m_members.begin(); itr != m_members.end(); ++itr)
            if (itr->second->GetRankId() == GR_GUILDMASTER && !itr->second->IsSamePlayer(m_leaderGuid))
                itr->second->ChangeRank(GR_OFFICER);

    _UpdateAccountsNumber();
    return true;
}

// Broadcasts
void Guild::BroadcastToGuild(WorldSession* session, bool officerOnly, std::string const& msg, uint32 language) const
{
    if (session && session->GetPlayer() && _HasRankRight(session->GetPlayer(), officerOnly ? GR_RIGHT_OFFCHATSPEAK : GR_RIGHT_GCHATSPEAK))
    {
        WorldPacket data;
        ChatHandler::FillMessageData(&data, session, officerOnly ? CHAT_MSG_OFFICER : CHAT_MSG_GUILD, language, NULL, 0, msg.c_str(), NULL);
        for (Members::const_iterator itr = m_members.begin(); itr != m_members.end(); ++itr)
            if (Player* player = itr->second->FindPlayer())
                if (player->GetSession() && _HasRankRight(player, officerOnly ? GR_RIGHT_OFFCHATLISTEN : GR_RIGHT_GCHATLISTEN) &&
                    !player->GetSocial()->HasIgnore(session->GetPlayer()->GetGUIDLow()))
                    player->GetSession()->SendPacket(&data);
    }
}

void Guild::BroadcastAddonToGuild(WorldSession* session, bool officerOnly, std::string const& msg, std::string const& prefix) const
{
    if (session && session->GetPlayer() && _HasRankRight(session->GetPlayer(), officerOnly ? GR_RIGHT_OFFCHATSPEAK : GR_RIGHT_GCHATSPEAK))
    {
        WorldPacket data;
        ChatHandler::FillMessageData(&data, session, officerOnly ? CHAT_MSG_OFFICER : CHAT_MSG_GUILD, uint32(CHAT_MSG_ADDON), NULL, 0, msg.c_str(), NULL, prefix.c_str());
        for (Members::const_iterator itr = m_members.begin(); itr != m_members.end(); ++itr)
            if (Player* player = itr->second->FindPlayer())
                if (player->GetSession() && _HasRankRight(player, officerOnly ? GR_RIGHT_OFFCHATLISTEN : GR_RIGHT_GCHATLISTEN) &&
                    !player->GetSocial()->HasIgnore(session->GetPlayer()->GetGUIDLow()) &&
                    player->GetSession()->IsAddonRegistered(prefix))
                        player->GetSession()->SendPacket(&data);
    }
}

void Guild::BroadcastPacketToRank(WorldPacket* packet, uint8 rankId) const
{
    for (Members::const_iterator itr = m_members.begin(); itr != m_members.end(); ++itr)
        if (itr->second->IsRank(rankId))
            if (Player* player = itr->second->FindPlayer())
                player->GetSession()->SendPacket(packet);
}

void Guild::BroadcastPacket(WorldPacket* packet) const
{
    for (Members::const_iterator itr = m_members.begin(); itr != m_members.end(); ++itr)
        if (Player* player = itr->second->FindPlayer())
            player->GetSession()->SendPacket(packet);
}

void Guild::MassInviteToEvent(WorldSession* session, uint32 minLevel, uint32 maxLevel, uint32 minRank)
{
    uint32 count = 0;

    WorldPacket data(SMSG_CALENDAR_FILTER_GUILD);
    data << uint32(count); // count placeholder

    for (Members::const_iterator itr = m_members.begin(); itr != m_members.end(); ++itr)
    {
        // not sure if needed, maybe client checks it as well
        if (count >= CALENDAR_MAX_INVITES)
        {
            if (Player* player = session->GetPlayer())
                sCalendarMgr->SendCalendarCommandResult(player->GetGUID(), CALENDAR_ERROR_INVITES_EXCEEDED);
            return;
        }

        Member* member = itr->second;
        uint32 level = Player::GetLevelFromDB(member->GetGUID());

        if (member->GetGUID() != session->GetPlayer()->GetGUID() && level >= minLevel && level <= maxLevel && member->IsRankNotLower(minRank))
        {
            data.appendPackGUID(member->GetGUID());
            data << uint8(0); // unk
            ++count;
        }
    }

    data.put<uint32>(0, count);

    session->SendPacket(&data);
}

// Members handling
bool Guild::AddMember(uint64 guid, uint8 rankId)
{
    Player* player = ObjectAccessor::FindPlayer(guid);
    // Player cannot be in guild
    if (player)
    {
        if (player->GetGuildId() != 0)
            return false;
    }
    else if (Player::GetGuildIdFromDB(guid) != 0)
        return false;

    // Remove all player signs from another petitions
    // This will be prevent attempt to join many guilds and corrupt guild data integrity
    Player::RemovePetitionsAndSigns(guid, GUILD_CHARTER_TYPE);

    uint32 lowguid = GUID_LOPART(guid);

    // If rank was not passed, assign lowest possible rank
    if (rankId == GUILD_RANK_NONE)
        rankId = _GetLowestRankId();

    Member* member = new Member(m_id, guid, rankId);
    std::string name;
    if (player)
    {
        m_members[lowguid] = member;
        player->SetInGuild(m_id);
        player->SetGuildIdInvited(0);
        player->SetRank(rankId);
        player->SetGuildLevel(GetLevel());
        SendLoginInfo(player->GetSession());
        name = player->GetName();
    }
    else
    {
        member->ResetFlags();

        bool ok = false;
        // Player must exist
        PreparedStatement* stmt = CharacterDatabase.GetPreparedStatement(CHAR_SEL_CHAR_DATA_FOR_GUILD);
        stmt->setUInt32(0, lowguid);
        if (PreparedQueryResult result = CharacterDatabase.Query(stmt))
        {
            Field* fields = result->Fetch();
            name = fields[0].GetString();
            member->SetStats(
                name,
                fields[1].GetUInt8(),
                fields[2].GetUInt8(),
                fields[3].GetUInt16(),
                fields[4].GetUInt32(),
                0);

            ok = member->CheckStats();
        }

        if (!ok)
        {
            delete member;
            return false;
        }
        m_members[lowguid] = member;
    }

    SQLTransaction trans(NULL);
    member->SaveToDB(trans);

    _UpdateAccountsNumber();
    _LogEvent(GUILD_EVENT_LOG_JOIN_GUILD, lowguid);
    _BroadcastEvent(GE_JOINED, guid, name.c_str());
    sGuildFinderMgr->RemoveAllMembershipRequestsFromPlayer(lowguid);

    // Call scripts if member was succesfully added (and stored to database)
    sScriptMgr->OnGuildAddMember(this, player, rankId);

    return true;
}

void Guild::DeleteMember(uint64 guid, bool isDisbanding, bool isKicked)
{
    uint32 lowguid = GUID_LOPART(guid);
    Player* player = ObjectAccessor::FindPlayer(guid);

    // Guild master can be deleted when loading guild and guid doesn't exist in characters table
    // or when he is removed from guild by gm command
    if (m_leaderGuid == guid && !isDisbanding)
    {
        Member* oldLeader = NULL;
        Member* newLeader = NULL;
        for (Guild::Members::iterator i = m_members.begin(); i != m_members.end(); ++i)
        {
            if (i->first == lowguid)
                oldLeader = i->second;
            else if (!newLeader || newLeader->GetRankId() > i->second->GetRankId())
                newLeader = i->second;
        }

        if (!newLeader)
        {
            Disband();
            return;
        }

        _SetLeaderGUID(newLeader);

        // If player not online data in data field will be loaded from guild tabs no need to update it !!
        if (Player* newLeaderPlayer = newLeader->FindPlayer())
            newLeaderPlayer->SetRank(GR_GUILDMASTER);

        // If leader does not exist (at guild loading with deleted leader) do not send broadcasts
        if (oldLeader)
        {
            _BroadcastEvent(GE_LEADER_CHANGED, 0, oldLeader->GetName().c_str(), newLeader->GetName().c_str());
            _BroadcastEvent(GE_LEFT, guid, oldLeader->GetName().c_str());
        }
    }
    // Call script on remove before member is actually removed from guild (and database)
    sScriptMgr->OnGuildRemoveMember(this, player, isDisbanding, isKicked);

    if (Member* member = GetMember(guid))
        delete member;
    m_members.erase(lowguid);

    // If player not online data in data field will be loaded from guild tabs no need to update it !!
    if (player)
    {
        player->SetInGuild(0);
        player->SetRank(0);
        player->SetGuildLevel(0);

        for (uint32 i = 0; i < sGuildPerkSpellsStore.GetNumRows(); ++i)
            if (GuildPerkSpellsEntry const* entry = sGuildPerkSpellsStore.LookupEntry(i))
                if (entry->Level <= GetLevel())
                    player->removeSpell(entry->SpellId, false, false);
    }

    _DeleteMemberFromDB(lowguid);
    if (!isDisbanding)
        _UpdateAccountsNumber();
}

bool Guild::ChangeMemberRank(uint64 guid, uint8 newRank)
{
    if (newRank <= _GetLowestRankId())                    // Validate rank (allow only existing ranks)
        if (Member* member = GetMember(guid))
        {
            member->ChangeRank(newRank);
            return true;
        }
    return false;
}

bool Guild::IsMember(uint64 guid) const
{
    Members::const_iterator itr = m_members.find(GUID_LOPART(guid));
    return itr != m_members.end();
}

// Bank (items move)
void Guild::SwapItems(Player* player, uint8 tabId, uint8 slotId, uint8 destTabId, uint8 destSlotId, uint32 splitedAmount)
{
    if (tabId >= _GetPurchasedTabsSize() || slotId >= GUILD_BANK_MAX_SLOTS ||
        destTabId >= _GetPurchasedTabsSize() || destSlotId >= GUILD_BANK_MAX_SLOTS)
        return;

    if (tabId == destTabId && slotId == destSlotId)
        return;

    BankMoveItemData from(this, player, tabId, slotId);
    BankMoveItemData to(this, player, destTabId, destSlotId);
    _MoveItems(&from, &to, splitedAmount);
}

void Guild::SwapItemsWithInventory(Player* player, bool toChar, uint8 tabId, uint8 slotId, uint8 playerBag, uint8 playerSlotId, uint32 splitedAmount)
{
    if ((slotId >= GUILD_BANK_MAX_SLOTS && slotId != NULL_SLOT) || tabId >= _GetPurchasedTabsSize())
        return;

    BankMoveItemData bankData(this, player, tabId, slotId);
    PlayerMoveItemData charData(this, player, playerBag, playerSlotId);
    if (toChar)
        _MoveItems(&bankData, &charData, splitedAmount);
    else
        _MoveItems(&charData, &bankData, splitedAmount);
}

// Bank tabs
void Guild::SetBankTabText(uint8 tabId, std::string const& text)
{
    if (BankTab* pTab = GetBankTab(tabId))
    {
        pTab->SetText(text);
        pTab->SendText(this, NULL);
    }
}

// Private methods
void Guild::_CreateLogHolders()
{
    m_eventLog = new LogHolder(m_id, sWorld->getIntConfig(CONFIG_GUILD_EVENT_LOG_COUNT));
    m_newsLog = new LogHolder(m_id, sWorld->getIntConfig(CONFIG_GUILD_NEWS_LOG_COUNT));
    for (uint8 tabId = 0; tabId <= GUILD_BANK_MAX_TABS; ++tabId)
        m_bankEventLog[tabId] = new LogHolder(m_id, sWorld->getIntConfig(CONFIG_GUILD_BANK_EVENT_LOG_COUNT));
}

void Guild::_CreateNewBankTab()
{
    uint8 tabId = _GetPurchasedTabsSize();                      // Next free id
    m_bankTabs.push_back(new BankTab(m_id, tabId));

    SQLTransaction trans = CharacterDatabase.BeginTransaction();

    PreparedStatement* stmt = CharacterDatabase.GetPreparedStatement(CHAR_DEL_GUILD_BANK_TAB);
    stmt->setUInt32(0, m_id);
    stmt->setUInt8 (1, tabId);
    trans->Append(stmt);

    stmt = CharacterDatabase.GetPreparedStatement(CHAR_INS_GUILD_BANK_TAB);
    stmt->setUInt32(0, m_id);
    stmt->setUInt8 (1, tabId);
    trans->Append(stmt);

    ++tabId;
    for (Ranks::iterator itr = m_ranks.begin(); itr != m_ranks.end(); ++itr)
        (*itr).CreateMissingTabsIfNeeded(tabId, trans, false);

    CharacterDatabase.CommitTransaction(trans);
}

void Guild::_CreateDefaultGuildRanks(LocaleConstant loc)
{
    PreparedStatement* stmt = CharacterDatabase.GetPreparedStatement(CHAR_DEL_GUILD_RANKS);
    stmt->setUInt32(0, m_id);
    CharacterDatabase.Execute(stmt);

    stmt = CharacterDatabase.GetPreparedStatement(CHAR_DEL_GUILD_BANK_RIGHTS);
    stmt->setUInt32(0, m_id);
    CharacterDatabase.Execute(stmt);

    _CreateRank(sObjectMgr->GetTrinityString(LANG_GUILD_MASTER,   loc), GR_RIGHT_ALL);
    _CreateRank(sObjectMgr->GetTrinityString(LANG_GUILD_OFFICER,  loc), GR_RIGHT_ALL);
    _CreateRank(sObjectMgr->GetTrinityString(LANG_GUILD_VETERAN,  loc), GR_RIGHT_GCHATLISTEN | GR_RIGHT_GCHATSPEAK);
    _CreateRank(sObjectMgr->GetTrinityString(LANG_GUILD_MEMBER,   loc), GR_RIGHT_GCHATLISTEN | GR_RIGHT_GCHATSPEAK);
    _CreateRank(sObjectMgr->GetTrinityString(LANG_GUILD_INITIATE, loc), GR_RIGHT_GCHATLISTEN | GR_RIGHT_GCHATSPEAK);
}

bool Guild::_CreateRank(std::string const& name, uint32 rights)
{
    uint8 newRankId = _GetRanksSize();
    if (newRankId >= GUILD_RANKS_MAX_COUNT)
        return false;

    // Ranks represent sequence 0, 1, 2, ... where 0 means guildmaster
    RankInfo info(m_id, newRankId, name, rights, 0);
    m_ranks.push_back(info);

    SQLTransaction trans = CharacterDatabase.BeginTransaction();
    info.CreateMissingTabsIfNeeded(_GetPurchasedTabsSize(), trans);
    info.SaveToDB(trans);
    CharacterDatabase.CommitTransaction(trans);

    return true;
}

// Updates the number of accounts that are in the guild
// Player may have many characters in the guild, but with the same account
void Guild::_UpdateAccountsNumber()
{
    // We use a set to be sure each element will be unique
    std::set<uint32> accountsIdSet;
    for (Members::const_iterator itr = m_members.begin(); itr != m_members.end(); ++itr)
        accountsIdSet.insert(itr->second->GetAccountId());

    m_accountsNumber = accountsIdSet.size();
}

// Detects if player is the guild master.
// Check both leader guid and player's rank (otherwise multiple feature with
// multiple guild masters won't work)
bool Guild::_IsLeader(Player* player) const
{
    if (player->GetGUID() == m_leaderGuid)
        return true;
    if (const Member* member = GetMember(player->GetGUID()))
        return member->IsRank(GR_GUILDMASTER);
    return false;
}

void Guild::_DeleteBankItems(SQLTransaction& trans, bool removeItemsFromDB)
{
    for (uint8 tabId = 0; tabId < _GetPurchasedTabsSize(); ++tabId)
    {
        m_bankTabs[tabId]->Delete(trans, removeItemsFromDB);
        delete m_bankTabs[tabId];
        m_bankTabs[tabId] = NULL;
    }
    m_bankTabs.clear();
}

bool Guild::_ModifyBankMoney(SQLTransaction& trans, uint64 amount, bool add)
{
    if (add)
        m_bankMoney += amount;
    else
    {
        // Check if there is enough money in bank.
        if (m_bankMoney < amount)
            return false;
        m_bankMoney -= amount;
    }

    PreparedStatement* stmt = CharacterDatabase.GetPreparedStatement(CHAR_UPD_GUILD_BANK_MONEY);
    stmt->setUInt64(0, m_bankMoney);
    stmt->setUInt32(1, m_id);
    trans->Append(stmt);
    return true;
}

void Guild::_SetLeaderGUID(Member* pLeader)
{
    if (!pLeader)
        return;

    m_leaderGuid = pLeader->GetGUID();
    pLeader->ChangeRank(GR_GUILDMASTER);

    PreparedStatement* stmt = CharacterDatabase.GetPreparedStatement(CHAR_UPD_GUILD_LEADER);
    stmt->setUInt32(0, GUID_LOPART(m_leaderGuid));
    stmt->setUInt32(1, m_id);
    CharacterDatabase.Execute(stmt);
}

void Guild::_SetRankBankMoneyPerDay(uint8 rankId, uint32 moneyPerDay)
{
    if (RankInfo* rankInfo = GetRankInfo(rankId))
        rankInfo->SetBankMoneyPerDay(moneyPerDay);
}

void Guild::_SetRankBankTabRightsAndSlots(uint8 rankId, GuildBankRightsAndSlots rightsAndSlots, bool saveToDB)
{
    if (rightsAndSlots.GetTabId() >= _GetPurchasedTabsSize())
        return;

    if (RankInfo* rankInfo = GetRankInfo(rankId))
        rankInfo->SetBankTabSlotsAndRights(rightsAndSlots, saveToDB);
}

inline std::string Guild::_GetRankName(uint8 rankId) const
{
    if (const RankInfo* rankInfo = GetRankInfo(rankId))
        return rankInfo->GetName();
    return "<unknown>";
}

inline uint32 Guild::_GetRankRights(uint8 rankId) const
{
    if (const RankInfo* rankInfo = GetRankInfo(rankId))
        return rankInfo->GetRights();
    return 0;
}

inline int32 Guild::_GetRankBankMoneyPerDay(uint8 rankId) const
{
    if (const RankInfo* rankInfo = GetRankInfo(rankId))
        return rankInfo->GetBankMoneyPerDay();
    return 0;
}

inline int32 Guild::_GetRankBankTabSlotsPerDay(uint8 rankId, uint8 tabId) const
{
    if (tabId < _GetPurchasedTabsSize())
        if (const RankInfo* rankInfo = GetRankInfo(rankId))
            return rankInfo->GetBankTabSlotsPerDay(tabId);
    return 0;
}

inline int8 Guild::_GetRankBankTabRights(uint8 rankId, uint8 tabId) const
{
    if (const RankInfo* rankInfo = GetRankInfo(rankId))
        return rankInfo->GetBankTabRights(tabId);
    return 0;
}

inline int32 Guild::_GetMemberRemainingSlots(Member const* member, uint8 tabId) const
{
    if (member)
    {
        uint8 rankId = member->GetRankId();
        if (rankId == GR_GUILDMASTER)
            return GUILD_WITHDRAW_SLOT_UNLIMITED;
        if ((_GetRankBankTabRights(rankId, tabId) & GUILD_BANK_RIGHT_VIEW_TAB) != GR_RIGHT_EMPTY)
        {
            int32 remaining = _GetRankBankTabSlotsPerDay(rankId, tabId) - member->GetBankWithdrawValue(tabId);
            if (remaining > 0)
                return remaining;
        }
    }
    return 0;
}

inline int32 Guild::_GetMemberRemainingMoney(Member const* member) const
{
    if (member)
    {
        uint8 rankId = member->GetRankId();
        if (rankId == GR_GUILDMASTER)
            return GUILD_WITHDRAW_MONEY_UNLIMITED;

        if ((_GetRankRights(rankId) & (GR_RIGHT_WITHDRAW_REPAIR | GR_RIGHT_WITHDRAW_GOLD)) != GR_RIGHT_EMPTY)
        {
            int32 remaining = _GetRankBankMoneyPerDay(rankId) - member->GetBankWithdrawValue(GUILD_BANK_MAX_TABS);
            if (remaining > 0)
                return remaining;
        }
    }
    return 0;
}

inline void Guild::_UpdateMemberWithdrawSlots(SQLTransaction& trans, uint64 guid, uint8 tabId)
{
    if (Member* member = GetMember(guid))
    {
        uint8 rankId = member->GetRankId();
        if (rankId != GR_GUILDMASTER
            && member->GetBankWithdrawValue(tabId) < _GetRankBankTabSlotsPerDay(rankId, tabId))
            member->UpdateBankWithdrawValue(trans, tabId, 1);
    }
}

inline bool Guild::_MemberHasTabRights(uint64 guid, uint8 tabId, uint32 rights) const
{
    if (const Member* member = GetMember(guid))
    {
        // Leader always has full rights
        if (member->IsRank(GR_GUILDMASTER) || m_leaderGuid == guid)
            return true;
        return (_GetRankBankTabRights(member->GetRankId(), tabId) & rights) == rights;
    }
    return false;
}

// Add new event log record
inline void Guild::_LogEvent(GuildEventLogTypes eventType, uint32 playerGuid1, uint32 playerGuid2, uint8 newRank)
{
    SQLTransaction trans = CharacterDatabase.BeginTransaction();
    m_eventLog->AddEvent(trans, new EventLogEntry(m_id, m_eventLog->GetNextGUID(), eventType, playerGuid1, playerGuid2, newRank));
    CharacterDatabase.CommitTransaction(trans);

    sScriptMgr->OnGuildEvent(this, uint8(eventType), playerGuid1, playerGuid2, newRank);
}

// Add new bank event log record
void Guild::_LogBankEvent(SQLTransaction& trans, GuildBankEventLogTypes eventType, uint8 tabId, uint32 lowguid, uint32 itemOrMoney, uint16 itemStackCount, uint8 destTabId)
{
    if (tabId > GUILD_BANK_MAX_TABS)
        return;

    // not logging moves within the same tab
    if (eventType == GUILD_BANK_LOG_MOVE_ITEM && tabId == destTabId)
        return;

    uint8 dbTabId = tabId;
    if (BankEventLogEntry::IsMoneyEvent(eventType))
    {
        tabId = GUILD_BANK_MAX_TABS;
        dbTabId = GUILD_BANK_MONEY_LOGS_TAB;
    }
    LogHolder* pLog = m_bankEventLog[tabId];
    pLog->AddEvent(trans, new BankEventLogEntry(m_id, pLog->GetNextGUID(), eventType, dbTabId, lowguid, itemOrMoney, itemStackCount, destTabId));

    sScriptMgr->OnGuildBankEvent(this, uint8(eventType), tabId, lowguid, itemOrMoney, itemStackCount, destTabId);
}

inline Item* Guild::_GetItem(uint8 tabId, uint8 slotId) const
{
    if (const BankTab* tab = GetBankTab(tabId))
        return tab->GetItem(slotId);
    return NULL;
}

inline void Guild::_RemoveItem(SQLTransaction& trans, uint8 tabId, uint8 slotId)
{
    if (BankTab* pTab = GetBankTab(tabId))
        pTab->SetItem(trans, slotId, NULL);
}

void Guild::_MoveItems(MoveItemData* pSrc, MoveItemData* pDest, uint32 splitedAmount)
{
    // 1. Initialize source item
    if (!pSrc->InitItem())
        return; // No source item

    // 2. Check source item
    if (!pSrc->CheckItem(splitedAmount))
        return; // Source item or splited amount is invalid
    /*
    if (pItemSrc->GetCount() == 0)
    {
        sLog->outFatal(LOG_FILTER_GUILD, "Guild::SwapItems: Player %s(GUIDLow: %u) tried to move item %u from tab %u slot %u to tab %u slot %u, but item %u has a stack of zero!",
            player->GetName(), player->GetGUIDLow(), pItemSrc->GetEntry(), tabId, slotId, destTabId, destSlotId, pItemSrc->GetEntry());
        //return; // Commented out for now, uncomment when it's verified that this causes a crash!!
    }
    // */

    // 3. Check destination rights
    if (!pDest->HasStoreRights(pSrc))
        return; // Player has no rights to store item in destination

    // 4. Check source withdraw rights
    if (!pSrc->HasWithdrawRights(pDest))
        return; // Player has no rights to withdraw items from source

    // 5. Check split
    if (splitedAmount)
    {
        // 5.1. Clone source item
        if (!pSrc->CloneItem(splitedAmount))
            return; // Item could not be cloned

        // 5.2. Move splited item to destination
        _DoItemsMove(pSrc, pDest, true, splitedAmount);
    }
    else // 6. No split
    {
        // 6.1. Try to merge items in destination (pDest->GetItem() == NULL)
        if (!_DoItemsMove(pSrc, pDest, false)) // Item could not be merged
        {
            // 6.2. Try to swap items
            // 6.2.1. Initialize destination item
            if (!pDest->InitItem())
                return;

            // 6.2.2. Check rights to store item in source (opposite direction)
            if (!pSrc->HasStoreRights(pDest))
                return; // Player has no rights to store item in source (opposite direction)

            if (!pDest->HasWithdrawRights(pSrc))
                return; // Player has no rights to withdraw item from destination (opposite direction)

            // 6.2.3. Swap items (pDest->GetItem() != NULL)
            _DoItemsMove(pSrc, pDest, true);
        }
    }
    // 7. Send changes
    _SendBankContentUpdate(pSrc, pDest);
}

bool Guild::_DoItemsMove(MoveItemData* pSrc, MoveItemData* pDest, bool sendError, uint32 splitedAmount)
{
    Item* pDestItem = pDest->GetItem();
    bool swap = (pDestItem != NULL);

    Item* pSrcItem = pSrc->GetItem(splitedAmount);
    // 1. Can store source item in destination
    if (!pDest->CanStore(pSrcItem, swap, sendError))
        return false;

    // 2. Can store destination item in source
    if (swap)
        if (!pSrc->CanStore(pDestItem, true, true))
            return false;

    // GM LOG (TODO: move to scripts)
    pDest->LogAction(pSrc);
    if (swap)
        pSrc->LogAction(pDest);

    SQLTransaction trans = CharacterDatabase.BeginTransaction();
    // 3. Log bank events
    pDest->LogBankEvent(trans, pSrc, pSrcItem->GetCount());
    if (swap)
        pSrc->LogBankEvent(trans, pDest, pDestItem->GetCount());

    // 4. Remove item from source
    pSrc->RemoveItem(trans, pDest, splitedAmount);

    // 5. Remove item from destination
    if (swap)
        pDest->RemoveItem(trans, pSrc);

    // 6. Store item in destination
    pDest->StoreItem(trans, pSrcItem);

    // 7. Store item in source
    if (swap)
        pSrc->StoreItem(trans, pDestItem);

    CharacterDatabase.CommitTransaction(trans);
    return true;
}

void Guild::_SendBankContentUpdate(MoveItemData* pSrc, MoveItemData* pDest) const
{
    ASSERT(pSrc->IsBank() || pDest->IsBank());

    uint8 tabId = 0;
    SlotIds slots;
    if (pSrc->IsBank()) // B ->
    {
        tabId = pSrc->GetContainer();
        slots.insert(pSrc->GetSlotId());
        if (pDest->IsBank()) // B -> B
        {
            // Same tab - add destination slots to collection
            if (pDest->GetContainer() == pSrc->GetContainer())
                pDest->CopySlots(slots);
            else // Different tabs - send second message
            {
                SlotIds destSlots;
                pDest->CopySlots(destSlots);
                _SendBankContentUpdate(pDest->GetContainer(), destSlots);
            }
        }
    }
    else if (pDest->IsBank()) // C -> B
    {
        tabId = pDest->GetContainer();
        pDest->CopySlots(slots);
    }

    _SendBankContentUpdate(tabId, slots);
}

void Guild::_SendBankContentUpdate(uint8 tabId, SlotIds slots) const
{
    if (BankTab const* tab = GetBankTab(tabId))
    {
        ByteBuffer tabData;
        WorldPacket data(SMSG_GUILD_BANK_LIST, 1200);
        data.WriteBit(0);
        data.WriteBits(slots.size(), 20);                                           // Item count
        data.WriteBits(0, 22);                                                      // Tab count

        for (SlotIds::const_iterator itr = slots.begin(); itr != slots.end(); ++itr)
        {
            data.WriteBit(0);

            Item const* tabItem = tab->GetItem(*itr);
            uint32 enchantCount = 0;
            if (tabItem)
            {
                for (uint32 enchSlot = 0; enchSlot < MAX_ENCHANTMENT_SLOT; ++enchSlot)
                {
                    if (uint32 enchantId = tabItem->GetEnchantmentId(EnchantmentSlot(enchSlot)))
                    {
                        tabData << uint32(enchantId);
                        tabData << uint32(enchSlot);
                        ++enchantCount;
                    }
                }
            }

            data.WriteBits(enchantCount, 23);                                       // enchantment count

            tabData << uint32(0);
            tabData << uint32(0);
            tabData << uint32(0);
            tabData << uint32(tabItem ? tabItem->GetCount() : 0);                   // ITEM_FIELD_STACK_COUNT
            tabData << uint32(*itr);
            tabData << uint32(0);
            tabData << uint32(tabItem ? tabItem->GetEntry() : 0);
            tabData << uint32(tabItem ? tabItem->GetItemRandomPropertyId() : 0);
            tabData << uint32(tabItem ? abs(tabItem->GetSpellCharges()) : 0);       // Spell charges
            tabData << uint32(tabItem ? tabItem->GetItemSuffixFactor() : 0);        // SuffixFactor
        }

        data.FlushBits();

        data << uint64(m_bankMoney);
        if (!tabData.empty())
            data.append(tabData);

        data << uint32(tabId);

        size_t rempos = data.wpos();
        data << uint32(0);                                      // Item withdraw amount, will be filled later

        for (Members::const_iterator itr = m_members.begin(); itr != m_members.end(); ++itr)
            if (_MemberHasTabRights(itr->second->GetGUID(), tabId, GUILD_BANK_RIGHT_VIEW_TAB))
                if (Player* player = itr->second->FindPlayer())
                {
                    data.put<uint32>(rempos, uint32(_GetMemberRemainingSlots(itr->second, tabId)));
                    player->GetSession()->SendPacket(&data);
                }

        sLog->outDebug(LOG_FILTER_GUILD, "WORLD: Sent (SMSG_GUILD_BANK_LIST)");
    }
}

void Guild::_BroadcastEvent(GuildEvents guildEvent, uint64 guid, const char* param1, const char* param2, const char* param3) const
{
    uint8 count = !param3 ? (!param2 ? (!param1 ? 0 : 1) : 2) : 3;

    WorldPacket data(SMSG_GUILD_EVENT, 1 + 1 + count + (guid ? 8 : 0));
    data << uint8(guildEvent);
    data << uint8(count);

    if (param3)
        data << param1 << param2 << param3;
    else if (param2)
        data << param1 << param2;
    else if (param1)
        data << param1;

    if (guid)
        data << uint64(guid);

    BroadcastPacket(&data);

    if (sLog->ShouldLog(LOG_FILTER_GUILD, LOG_LEVEL_DEBUG))
        sLog->outDebug(LOG_FILTER_GUILD, "SMSG_GUILD_EVENT [Broadcast] Event: %s (%u)", _GetGuildEventString(guildEvent).c_str(), guildEvent);
}

void Guild::SendBankList(WorldSession* session, uint8 tabId, bool withContent, bool withTabInfo) const
{
    Member const* member = GetMember(session->GetPlayer()->GetGUID());
    if (!member) // Shouldn't happen, just in case
        return;

    ByteBuffer tabData;
    WorldPacket data(SMSG_GUILD_BANK_LIST, 500);
    data.WriteBit(0);
    uint32 itemCount = 0;
    if (withContent && _MemberHasTabRights(session->GetPlayer()->GetGUID(), tabId, GUILD_BANK_RIGHT_VIEW_TAB))
        if (BankTab const* tab = GetBankTab(tabId))
            for (uint8 slotId = 0; slotId < GUILD_BANK_MAX_SLOTS; ++slotId)
                if (tab->GetItem(slotId))
                    ++itemCount;

    data.WriteBits(itemCount, 20);
    data.WriteBits(withTabInfo ? _GetPurchasedTabsSize() : 0, 22);
    if (withContent && _MemberHasTabRights(session->GetPlayer()->GetGUID(), tabId, GUILD_BANK_RIGHT_VIEW_TAB))
    {
        if (BankTab const* tab = GetBankTab(tabId))
        {
            for (uint8 slotId = 0; slotId < GUILD_BANK_MAX_SLOTS; ++slotId)
            {
                if (Item* tabItem = tab->GetItem(slotId))
                {
                    data.WriteBit(0);

                    uint32 enchants = 0;
                    for (uint32 ench = 0; ench < MAX_ENCHANTMENT_SLOT; ++ench)
                    {
                        if (uint32 enchantId = tabItem->GetEnchantmentId(EnchantmentSlot(ench)))
                        {
                            tabData << uint32(enchantId);
                            tabData << uint32(ench);
                            ++enchants;
                        }
                    }

                    data.WriteBits(enchants, 23);

                    tabData << uint32(0);
                    tabData << uint32(0);
                    tabData << uint32(0);
                    tabData << uint32(tabItem->GetCount());                 // ITEM_FIELD_STACK_COUNT
                    tabData << uint32(slotId);
                    tabData << uint32(0);
                    tabData << uint32(tabItem->GetEntry());
                    tabData << uint32(tabItem->GetItemRandomPropertyId());
                    tabData << uint32(abs(tabItem->GetSpellCharges()));     // Spell charges
                    tabData << uint32(tabItem->GetItemSuffixFactor());      // SuffixFactor
                }
            }
        }
    }

    if (withTabInfo)
    {
        for (uint8 i = 0; i < _GetPurchasedTabsSize(); ++i)
        {
            data.WriteBits(m_bankTabs[i]->GetIcon().length(), 9);
            data.WriteBits(m_bankTabs[i]->GetName().length(), 7);
        }
    }

    data.FlushBits();

    if (withTabInfo)
    {
        for (uint8 i = 0; i < _GetPurchasedTabsSize(); ++i)
        {
            data.WriteString(m_bankTabs[i]->GetIcon());
            data << uint32(i);
            data.WriteString(m_bankTabs[i]->GetName());
        }
    }

    data << uint64(m_bankMoney);
    if (!tabData.empty())
        data.append(tabData);

    data << uint32(tabId);
    data << uint32(_GetMemberRemainingSlots(member, tabId));

    session->SendPacket(&data);

    sLog->outDebug(LOG_FILTER_GUILD, "WORLD: Sent (SMSG_GUILD_BANK_LIST)");
}

void Guild::SendGuildRanksUpdate(uint64 setterGuid, uint64 targetGuid, uint32 rank)
{
    ObjectGuid tarGuid = targetGuid;
    ObjectGuid setGuid = setterGuid;

    Member* member = GetMember(targetGuid);
    ASSERT(member);

    WorldPacket data(SMSG_GUILD_RANKS_UPDATE, 100);
    data.WriteBit(setGuid[7]);
    data.WriteBit(setGuid[2]);
    data.WriteBit(tarGuid[2]);
    data.WriteBit(setGuid[1]);
    data.WriteBit(tarGuid[1]);
    data.WriteBit(tarGuid[7]);
    data.WriteBit(tarGuid[0]);
    data.WriteBit(tarGuid[5]);
    data.WriteBit(tarGuid[4]);
    data.WriteBit(rank < member->GetRankId()); // 1 == higher, 0 = lower?
    data.WriteBit(setGuid[5]);
    data.WriteBit(setGuid[0]);
    data.WriteBit(tarGuid[6]);
    data.WriteBit(setGuid[3]);
    data.WriteBit(setGuid[6]);
    data.WriteBit(tarGuid[3]);
    data.WriteBit(setGuid[4]);

    data.FlushBits();

    data << uint32(rank);
    data.WriteByteSeq(setGuid[3]);
    data.WriteByteSeq(tarGuid[7]);
    data.WriteByteSeq(setGuid[6]);
    data.WriteByteSeq(setGuid[2]);
    data.WriteByteSeq(tarGuid[5]);
    data.WriteByteSeq(tarGuid[0]);
    data.WriteByteSeq(setGuid[7]);
    data.WriteByteSeq(setGuid[5]);
    data.WriteByteSeq(tarGuid[2]);
    data.WriteByteSeq(tarGuid[1]);
    data.WriteByteSeq(setGuid[0]);
    data.WriteByteSeq(setGuid[4]);
    data.WriteByteSeq(setGuid[1]);
    data.WriteByteSeq(tarGuid[3]);
    data.WriteByteSeq(tarGuid[6]);
    data.WriteByteSeq(tarGuid[4]);
    BroadcastPacket(&data);

    member->ChangeRank(rank);

    sLog->outDebug(LOG_FILTER_NETWORKIO, "SMSG_GUILD_RANKS_UPDATE [Broadcast] Target: %u, Issuer: %u, RankId: %u",
        GUID_LOPART(targetGuid), GUID_LOPART(setterGuid), rank);
}

void Guild::GiveXP(uint32 xp, Player* source)
{
    if (!sWorld->getBoolConfig(CONFIG_GUILD_LEVELING_ENABLED))
        return;

    /// @TODO: Award reputation and count activity for player

    if (GetLevel() >= sWorld->getIntConfig(CONFIG_GUILD_MAX_LEVEL))
        xp = 0; // SMSG_GUILD_XP_GAIN is always sent, even for no gains

    if (GetLevel() >= GUILD_EXPERIENCE_UNCAPPED_LEVEL)
        xp = std::min(xp, sWorld->getIntConfig(CONFIG_GUILD_DAILY_XP_CAP) - uint32(_todayExperience));

    WorldPacket data(SMSG_GUILD_XP_GAIN, 8);
    data << uint64(xp);
    source->GetSession()->SendPacket(&data);

    _experience += xp;
    _todayExperience += xp;

    if (!xp)
        return;

    uint32 oldLevel = GetLevel();

    // Ding, mon!
    while (GetExperience() >= sGuildMgr->GetXPForGuildLevel(GetLevel()) && GetLevel() < sWorld->getIntConfig(CONFIG_GUILD_MAX_LEVEL))
    {
        _experience -= sGuildMgr->GetXPForGuildLevel(GetLevel());
        ++_level;

        // Find all guild perks to learn
        std::vector<uint32> perksToLearn;
        for (uint32 i = 0; i < sGuildPerkSpellsStore.GetNumRows(); ++i)
            if (GuildPerkSpellsEntry const* entry = sGuildPerkSpellsStore.LookupEntry(i))
                if (entry->Level > oldLevel && entry->Level <= GetLevel())
                    perksToLearn.push_back(entry->SpellId);

        // Notify all online players that guild level changed and learn perks
        for (Members::const_iterator itr = m_members.begin(); itr != m_members.end(); ++itr)
        {
            if (Player* player = itr->second->FindPlayer())
            {
                player->SetGuildLevel(GetLevel());
                for (size_t i = 0; i < perksToLearn.size(); ++i)
                    player->learnSpell(perksToLearn[i], true);
            }
        }

        AddGuildNews(GUILD_NEWS_LEVEL_UP, 0, 0, _level);
        UpdateAchievementCriteria(ACHIEVEMENT_CRITERIA_TYPE_REACH_GUILD_LEVEL, GetLevel(), 0, 0, NULL, source);

        ++oldLevel;
    }
}

void Guild::SendGuildXP(WorldSession* session /* = NULL */) const
{
    //Member const* member = GetMember(session->GetGuidLow());

    WorldPacket data(SMSG_GUILD_XP, 40);
    data << uint64(/*member ? member->GetTotalActivity() :*/ 0);
    data << uint64(sGuildMgr->GetXPForGuildLevel(GetLevel()) - GetExperience());    // XP missing for next level
    data << uint64(GetTodayExperience());
    data << uint64(/*member ? member->GetWeeklyActivity() :*/ 0);
    data << uint64(GetExperience());
    session->SendPacket(&data);
}

void Guild::SendGuildReputationWeeklyCap(WorldSession* session, uint32 reputation) const
{
    uint32 cap = sWorld->getIntConfig(CONFIG_GUILD_WEEKLY_REP_CAP) - reputation;
    WorldPacket data(SMSG_GUILD_REPUTATION_WEEKLY_CAP, 4);
    data << uint32(cap);
    session->SendPacket(&data);
    sLog->outDebug(LOG_FILTER_GUILD, "SMSG_GUILD_REPUTATION_WEEKLY_CAP [%s]: Left: %u",
                   session->GetPlayerInfo().c_str(), cap);
}

void Guild::ResetTimes(bool weekly)
{
    _todayExperience = 0;
    for (Members::const_iterator itr = m_members.begin(); itr != m_members.end(); ++itr)
    {
        itr->second->ResetValues(weekly);
        if (Player* player = itr->second->FindPlayer())
        {
            //SendGuildXP(player->GetSession());
            WorldPacket data(SMSG_GUILD_MEMBER_DAILY_RESET, 0);  // tells the client to request bank withdrawal limit
            player->GetSession()->SendPacket(&data);
        }
    }
}

void Guild::AddGuildNews(uint8 type, uint64 guid, uint32 flags, uint32 value)
{
    uint32 lowGuid = GUID_LOPART(guid);
    NewsLogEntry* news = new NewsLogEntry(m_id, m_newsLog->GetNextGUID(), GuildNews(type), lowGuid, flags, value);

    SQLTransaction trans = CharacterDatabase.BeginTransaction();
    m_newsLog->AddEvent(trans, news);
    CharacterDatabase.CommitTransaction(trans);

    WorldPacket data(SMSG_GUILD_NEWS_UPDATE, 7 + 32);
    data.WriteBits(1, 21); // size, we are only sending 1 news here
    ByteBuffer buffer;
    news->WritePacket(data, buffer);

    BroadcastPacket(&data);
}

bool Guild::HasAchieved(uint32 achievementId) const
{
    return m_achievementMgr.HasAchieved(achievementId);
}

void Guild::UpdateAchievementCriteria(AchievementCriteriaTypes type, uint64 miscValue1, uint64 miscValue2, uint64 miscValue3, Unit* unit, Player* player)
{
    m_achievementMgr.UpdateAchievementCriteria(type, miscValue1, miscValue2, miscValue3, unit, player);
}

void Guild::HandleNewsSetSticky(WorldSession* session, uint32 newsId, bool sticky)
{
    GuildLog* logs = m_newsLog->GetGuildLog();
    GuildLog::iterator itr = logs->begin();
    while (itr != logs->end() && (*itr)->GetGUID() != newsId)
        ++itr;

    if (itr == logs->end())
    {
        sLog->outDebug(LOG_FILTER_GUILD, "HandleNewsSetSticky: [%s] requested unknown newsId %u - Sticky: %u",
            session->GetPlayerInfo().c_str(), newsId, sticky);
        return;
    }

    NewsLogEntry* news = (NewsLogEntry*)(*itr);
    news->SetSticky(sticky);

    sLog->outDebug(LOG_FILTER_GUILD, "HandleNewsSetSticky: [%s] chenged newsId %u sticky to %u",
        session->GetPlayerInfo().c_str(), newsId, sticky);

    WorldPacket data(SMSG_GUILD_NEWS_UPDATE, 7 + 32);
    data.WriteBits(1, 21);
    ByteBuffer buffer;
    news->WritePacket(data, buffer);
    session->SendPacket(&data);
}<|MERGE_RESOLUTION|>--- conflicted
+++ resolved
@@ -2038,13 +2038,9 @@
     // Add money to player (if required)
     if (!repair)
     {
-<<<<<<< HEAD
-        player->ModifyMoney((int64)amount);
-=======
         if (!player->ModifyMoney(amount))
             return false;
 
->>>>>>> 817f5b36
         player->SaveGoldToDB(trans);
     }
 
