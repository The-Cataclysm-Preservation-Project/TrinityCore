/*
 * Copyright (C) 2008-2012 TrinityCore <http://www.trinitycore.org/>
 *
 * This program is free software; you can redistribute it and/or modify it
 * under the terms of the GNU General Public License as published by the
 * Free Software Foundation; either version 2 of the License, or (at your
 * option) any later version.
 *
 * This program is distributed in the hope that it will be useful, but WITHOUT
 * ANY WARRANTY; without even the implied warranty of MERCHANTABILITY or
 * FITNESS FOR A PARTICULAR PURPOSE. See the GNU General Public License for
 * more details.
 *
 * You should have received a copy of the GNU General Public License along
 * with this program. If not, see <http://www.gnu.org/licenses/>.
 */

#include "Common.h"
#include "GuildMgr.h"

GuildMgr::GuildMgr()
{
    NextGuildId = 1;
}

GuildMgr::~GuildMgr()
{
    for (GuildContainer::iterator itr = GuildStore.begin(); itr != GuildStore.end(); ++itr)
        delete itr->second;
}

void GuildMgr::AddGuild(Guild* guild)
{
    GuildStore[guild->GetId()] = guild;
}

void GuildMgr::RemoveGuild(uint32 guildId)
{
    GuildStore.erase(guildId);
}

uint32 GuildMgr::GenerateGuildId()
{
    if (NextGuildId >= 0xFFFFFFFE)
    {
        sLog->outError(LOG_FILTER_GUILD, "Guild ids overflow!! Can't continue, shutting down server. ");
        World::StopNow(ERROR_EXIT_CODE);
    }
    return NextGuildId++;
}

// Guild collection
Guild* GuildMgr::GetGuildById(uint32 guildId) const
{
    GuildContainer::const_iterator itr = GuildStore.find(guildId);
    if (itr != GuildStore.end())
        return itr->second;

    return NULL;
}

Guild* GuildMgr::GetGuildByGuid(uint64 guid) const
{
    // Full guids are only used when receiving/sending data to client
    // everywhere else guild id is used
    if (IS_GUILD(guid))
        if (uint32 guildId = GUID_LOPART(guid))
            return GetGuildById(guildId);

    return NULL;
}

Guild* GuildMgr::GetGuildByName(const std::string& guildName) const
{
    std::string search = guildName;
    std::transform(search.begin(), search.end(), search.begin(), ::toupper);
    for (GuildContainer::const_iterator itr = GuildStore.begin(); itr != GuildStore.end(); ++itr)
    {
        std::string gname = itr->second->GetName();
        std::transform(gname.begin(), gname.end(), gname.begin(), ::toupper);
        if (search == gname)
            return itr->second;
    }
    return NULL;
}

std::string GuildMgr::GetGuildNameById(uint32 guildId) const
{
    if (Guild* guild = GetGuildById(guildId))
        return guild->GetName();

    return "";
}

Guild* GuildMgr::GetGuildByLeader(uint64 guid) const
{
    for (GuildContainer::const_iterator itr = GuildStore.begin(); itr != GuildStore.end(); ++itr)
        if (itr->second->GetLeaderGUID() == guid)
            return itr->second;

    return NULL;
}

void GuildMgr::LoadGuilds()
{
    // 1. Load all guilds
    sLog->outInfo(LOG_FILTER_SERVER_LOADING, "Loading guilds definitions...");
    {
        uint32 oldMSTime = getMSTime();

                                                     //          0          1       2             3              4              5              6
        QueryResult result = CharacterDatabase.Query("SELECT g.guildid, g.name, g.leaderguid, g.EmblemStyle, g.EmblemColor, g.BorderStyle, g.BorderColor, "
                                                     //   7                  8       9       10            11           12
                                                     "g.BackgroundColor, g.info, g.motd, g.createdate, g.BankMoney, COUNT(gbt.guildid) "
                                                     "FROM guild g LEFT JOIN guild_bank_tab gbt ON g.guildid = gbt.guildid GROUP BY g.guildid ORDER BY g.guildid ASC");

        if (!result)
        {
            sLog->outInfo(LOG_FILTER_SERVER_LOADING, ">> Loaded 0 guild definitions. DB table `guild` is empty.");
            return;
        }
        else
        {
            uint32 count = 0;
            do
            {
                Field* fields = result->Fetch();
                Guild* guild = new Guild();

                if (!guild->LoadFromDB(fields))
                {
                    delete guild;
                    continue;
                }
                AddGuild(guild);

                ++count;
            }
            while (result->NextRow());

            sLog->outInfo(LOG_FILTER_SERVER_LOADING, ">> Loaded %u guild definitions in %u ms", count, GetMSTimeDiffToNow(oldMSTime));
        }
    }

    // 2. Load all guild ranks
    sLog->outInfo(LOG_FILTER_SERVER_LOADING, "Loading guild ranks...");
    {
        uint32 oldMSTime = getMSTime();

        // Delete orphaned guild rank entries before loading the valid ones
        CharacterDatabase.DirectExecute("DELETE gr FROM guild_rank gr LEFT JOIN guild g ON gr.guildId = g.guildId WHERE g.guildId IS NULL");

        //                                                         0    1      2       3                4
        QueryResult result = CharacterDatabase.Query("SELECT guildid, rid, rname, rights, BankMoneyPerDay FROM guild_rank ORDER BY guildid ASC, rid ASC");

        if (!result)
        {
            sLog->outInfo(LOG_FILTER_SERVER_LOADING, ">> Loaded 0 guild ranks. DB table `guild_rank` is empty.");
        }
        else
        {
            uint32 count = 0;
            do
            {
                Field* fields = result->Fetch();
                uint32 guildId = fields[0].GetUInt32();

                if (Guild* guild = GetGuildById(guildId))
                    guild->LoadRankFromDB(fields);

                ++count;
            }
            while (result->NextRow());

            sLog->outInfo(LOG_FILTER_SERVER_LOADING, ">> Loaded %u guild ranks in %u ms", count, GetMSTimeDiffToNow(oldMSTime));
        }
    }

    // 3. Load all guild members
    sLog->outInfo(LOG_FILTER_SERVER_LOADING, "Loading guild members...");
    {
        uint32 oldMSTime = getMSTime();

        // Delete orphaned guild member entries before loading the valid ones
        CharacterDatabase.DirectExecute("DELETE gm FROM guild_member gm LEFT JOIN guild g ON gm.guildId = g.guildId WHERE g.guildId IS NULL");

                                                     //          0        1        2     3      4        5                   6
        QueryResult result = CharacterDatabase.Query("SELECT gm.guildid, gm.guid, rank, pnote, offnote, BankResetTimeMoney, BankRemMoney, "
                                                     //   7                  8                 9                  10                11                 12
                                                     "BankResetTimeTab0, BankRemSlotsTab0, BankResetTimeTab1, BankRemSlotsTab1, BankResetTimeTab2, BankRemSlotsTab2, "
                                                     //   13                 14                15                 16                17                 18
                                                     "BankResetTimeTab3, BankRemSlotsTab3, BankResetTimeTab4, BankRemSlotsTab4, BankResetTimeTab5, BankRemSlotsTab5, "
                                                     //   19      20       21       22      23         24
                                                     "c.name, c.level, c.class, c.zone, c.account, c.logout_time "
                                                     "FROM guild_member gm LEFT JOIN characters c ON c.guid = gm.guid ORDER BY guildid ASC");

        if (!result)
        {
            sLog->outInfo(LOG_FILTER_SERVER_LOADING, ">> Loaded 0 guild members. DB table `guild_member` is empty.");
        }
        else
        {
            uint32 count = 0;

            do
            {
                Field* fields = result->Fetch();
                uint32 guildId = fields[0].GetUInt32();

                if (Guild* guild = GetGuildById(guildId))
                    guild->LoadMemberFromDB(fields);

                ++count;
            }
            while (result->NextRow());

            sLog->outInfo(LOG_FILTER_SERVER_LOADING, ">> Loaded %u guild members int %u ms", count, GetMSTimeDiffToNow(oldMSTime));
        }
    }

    // 4. Load all guild bank tab rights
    sLog->outInfo(LOG_FILTER_SERVER_LOADING, "Loading bank tab rights...");
    {
        uint32 oldMSTime = getMSTime();

        // Delete orphaned guild bank right entries before loading the valid ones
        CharacterDatabase.DirectExecute("DELETE gbr FROM guild_bank_right gbr LEFT JOIN guild g ON gbr.guildId = g.guildId WHERE g.guildId IS NULL");

                                                     //       0        1      2    3        4
        QueryResult result = CharacterDatabase.Query("SELECT guildid, TabId, rid, gbright, SlotPerDay FROM guild_bank_right ORDER BY guildid ASC, TabId ASC");

        if (!result)
        {
            sLog->outInfo(LOG_FILTER_SERVER_LOADING, ">> Loaded 0 guild bank tab rights. DB table `guild_bank_right` is empty.");
        }
        else
        {
            uint32 count = 0;
            do
            {
                Field* fields = result->Fetch();
                uint32 guildId = fields[0].GetUInt32();

                if (Guild* guild = GetGuildById(guildId))
                    guild->LoadBankRightFromDB(fields);

                ++count;
            }
            while (result->NextRow());

            sLog->outInfo(LOG_FILTER_SERVER_LOADING, ">> Loaded %u bank tab rights in %u ms", count, GetMSTimeDiffToNow(oldMSTime));
        }
    }

    // 5. Load all event logs
    sLog->outInfo(LOG_FILTER_SERVER_LOADING, "Loading guild event logs...");
    {
        uint32 oldMSTime = getMSTime();

        CharacterDatabase.DirectPExecute("DELETE FROM guild_eventlog WHERE LogGuid > %u", sWorld->getIntConfig(CONFIG_GUILD_EVENT_LOG_COUNT));

                                                     //          0        1        2          3            4            5        6
        QueryResult result = CharacterDatabase.Query("SELECT guildid, LogGuid, EventType, PlayerGuid1, PlayerGuid2, NewRank, TimeStamp FROM guild_eventlog ORDER BY TimeStamp DESC, LogGuid DESC");

        if (!result)
        {
            sLog->outInfo(LOG_FILTER_SERVER_LOADING, ">> Loaded 0 guild event logs. DB table `guild_eventlog` is empty.");
        }
        else
        {
            uint32 count = 0;
            do
            {
                Field* fields = result->Fetch();
                uint32 guildId = fields[0].GetUInt32();

                if (Guild* guild = GetGuildById(guildId))
                    guild->LoadEventLogFromDB(fields);

                ++count;
            }
            while (result->NextRow());

            sLog->outInfo(LOG_FILTER_SERVER_LOADING, ">> Loaded %u guild event logs in %u ms", count, GetMSTimeDiffToNow(oldMSTime));
        }
    }

    // 6. Load all bank event logs
    sLog->outInfo(LOG_FILTER_SERVER_LOADING, "Loading guild bank event logs...");
    {
        uint32 oldMSTime = getMSTime();

        // Remove log entries that exceed the number of allowed entries per guild
        CharacterDatabase.DirectPExecute("DELETE FROM guild_bank_eventlog WHERE LogGuid > %u", sWorld->getIntConfig(CONFIG_GUILD_BANK_EVENT_LOG_COUNT));

                                                     //          0        1      2        3          4           5            6               7          8
        QueryResult result = CharacterDatabase.Query("SELECT guildid, TabId, LogGuid, EventType, PlayerGuid, ItemOrMoney, ItemStackCount, DestTabId, TimeStamp FROM guild_bank_eventlog ORDER BY TimeStamp DESC, LogGuid DESC");

        if (!result)
        {
            sLog->outInfo(LOG_FILTER_SERVER_LOADING, ">> Loaded 0 guild bank event logs. DB table `guild_bank_eventlog` is empty.");
        }
        else
        {
            uint32 count = 0;
            do
            {
                Field* fields = result->Fetch();
                uint32 guildId = fields[0].GetUInt32();

                if (Guild* guild = GetGuildById(guildId))
                    guild->LoadBankEventLogFromDB(fields);

                ++count;
            }
            while (result->NextRow());

            sLog->outInfo(LOG_FILTER_SERVER_LOADING, ">> Loaded %u guild bank event logs in %u ms", count, GetMSTimeDiffToNow(oldMSTime));
        }
    }

    // 7. Load all guild bank tabs
    sLog->outInfo(LOG_FILTER_SERVER_LOADING, "Loading guild bank tabs...");
    {
        uint32 oldMSTime = getMSTime();

        // Delete orphaned guild bank tab entries before loading the valid ones
        CharacterDatabase.DirectExecute("DELETE gbt FROM guild_bank_tab gbt LEFT JOIN guild g ON gbt.guildId = g.guildId WHERE g.guildId IS NULL");

                                                     //         0        1      2        3        4
        QueryResult result = CharacterDatabase.Query("SELECT guildid, TabId, TabName, TabIcon, TabText FROM guild_bank_tab ORDER BY guildid ASC, TabId ASC");

        if (!result)
        {
            sLog->outInfo(LOG_FILTER_SERVER_LOADING, ">> Loaded 0 guild bank tabs. DB table `guild_bank_tab` is empty.");
        }
        else
        {
            uint32 count = 0;
            do
            {
                Field* fields = result->Fetch();
                uint32 guildId = fields[0].GetUInt32();

                if (Guild* guild = GetGuildById(guildId))
                    guild->LoadBankTabFromDB(fields);

                ++count;
            }
            while (result->NextRow());

            sLog->outInfo(LOG_FILTER_SERVER_LOADING, ">> Loaded %u guild bank tabs in %u ms", count, GetMSTimeDiffToNow(oldMSTime));
        }
    }

    // 8. Fill all guild bank tabs
    sLog->outInfo(LOG_FILTER_GUILD, "Filling bank tabs with items...");
    {
        uint32 oldMSTime = getMSTime();

        // Delete orphan guild bank items
        CharacterDatabase.DirectExecute("DELETE gbi FROM guild_bank_item gbi LEFT JOIN guild g ON gbi.guildId = g.guildId WHERE g.guildId IS NULL");

                                                     //          0            1                2      3         4        5      6             7                 8           9           10
        QueryResult result = CharacterDatabase.Query("SELECT creatorGuid, giftCreatorGuid, count, duration, charges, flags, enchantments, randomPropertyId, durability, playedTime, text, "
                                                     //   11       12     13      14         15
                                                     "guildid, TabId, SlotId, item_guid, itemEntry FROM guild_bank_item gbi INNER JOIN item_instance ii ON gbi.item_guid = ii.guid");

        if (!result)
        {
            sLog->outInfo(LOG_FILTER_SERVER_LOADING, ">> Loaded 0 guild bank tab items. DB table `guild_bank_item` or `item_instance` is empty.");
        }
        else
        {
            uint32 count = 0;
            do
            {
                Field* fields = result->Fetch();
                uint32 guildId = fields[11].GetUInt32();

                if (Guild* guild = GetGuildById(guildId))
                    guild->LoadBankItemFromDB(fields);

                ++count;
            }
            while (result->NextRow());

            sLog->outInfo(LOG_FILTER_SERVER_LOADING, ">> Loaded %u guild bank tab items in %u ms", count, GetMSTimeDiffToNow(oldMSTime));
<<<<<<< HEAD
        }
    }

    // 9. Load guild achievements
    {
        PreparedQueryResult achievementResult;
        PreparedQueryResult criteriaResult;
        for (GuildContainer::const_iterator itr = GuildStore.begin(); itr != GuildStore.end(); ++itr)
        {
            PreparedStatement* stmt = CharacterDatabase.GetPreparedStatement(CHAR_SEL_GUILD_ACHIEVEMENT);
            stmt->setUInt32(0, itr->first);
            achievementResult = CharacterDatabase.Query(stmt);

            stmt = CharacterDatabase.GetPreparedStatement(CHAR_SEL_GUILD_ACHIEVEMENT_CRITERIA);
            stmt->setUInt32(0, itr->first);
            criteriaResult = CharacterDatabase.Query(stmt);

            itr->second->GetAchievementMgr().LoadFromDB(achievementResult, criteriaResult);
=======
>>>>>>> 19cec23f
        }
    }

    // 10. Validate loaded guild data
    sLog->outInfo(LOG_FILTER_GENERAL, "Validating data of loaded guilds...");
    {
        uint32 oldMSTime = getMSTime();

        for (GuildContainer::iterator itr = GuildStore.begin(); itr != GuildStore.end(); ++itr)
        {
            Guild* guild = itr->second;
            if (guild)
            {
                if (!guild->Validate())
                {
                    RemoveGuild(guild->GetId());
                    delete guild;
                }
            }
        }

        sLog->outInfo(LOG_FILTER_SERVER_LOADING, ">> Validated data of loaded guilds in %u ms", GetMSTimeDiffToNow(oldMSTime));
    }
}<|MERGE_RESOLUTION|>--- conflicted
+++ resolved
@@ -386,7 +386,6 @@
             while (result->NextRow());
 
             sLog->outInfo(LOG_FILTER_SERVER_LOADING, ">> Loaded %u guild bank tab items in %u ms", count, GetMSTimeDiffToNow(oldMSTime));
-<<<<<<< HEAD
         }
     }
 
@@ -399,14 +398,11 @@
             PreparedStatement* stmt = CharacterDatabase.GetPreparedStatement(CHAR_SEL_GUILD_ACHIEVEMENT);
             stmt->setUInt32(0, itr->first);
             achievementResult = CharacterDatabase.Query(stmt);
-
             stmt = CharacterDatabase.GetPreparedStatement(CHAR_SEL_GUILD_ACHIEVEMENT_CRITERIA);
             stmt->setUInt32(0, itr->first);
             criteriaResult = CharacterDatabase.Query(stmt);
 
             itr->second->GetAchievementMgr().LoadFromDB(achievementResult, criteriaResult);
-=======
->>>>>>> 19cec23f
         }
     }
 
