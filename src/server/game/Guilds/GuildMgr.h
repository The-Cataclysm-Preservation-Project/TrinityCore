/*
 * Copyright (C) 2008-2012 TrinityCore <http://www.trinitycore.org/>
 *
 * This program is free software; you can redistribute it and/or modify it
 * under the terms of the GNU General Public License as published by the
 * Free Software Foundation; either version 2 of the License, or (at your
 * option) any later version.
 *
 * This program is distributed in the hope that it will be useful, but WITHOUT
 * ANY WARRANTY; without even the implied warranty of MERCHANTABILITY or
 * FITNESS FOR A PARTICULAR PURPOSE. See the GNU General Public License for
 * more details.
 *
 * You should have received a copy of the GNU General Public License along
 * with this program. If not, see <http://www.gnu.org/licenses/>.
 */

#ifndef _GUILDMGR_H
#define _GUILDMGR_H

#include "Guild.h"

class GuildMgr
{
    friend class ACE_Singleton<GuildMgr, ACE_Null_Mutex>;

private:
    GuildMgr();
    ~GuildMgr();

public:
    Guild* GetGuildByLeader(uint64 guid) const;
    Guild* GetGuildById(uint32 guildId) const;
    Guild* GetGuildByGuid(uint64 guid) const;
    Guild* GetGuildByName(std::string const& guildName) const;
    std::string GetGuildNameById(uint32 guildId) const;

    void LoadGuildXpForLevel();
    void LoadGuildRewards();

    void LoadGuilds();
    void AddGuild(Guild* guild);
    void RemoveGuild(uint32 guildId);

    void SaveGuilds();

    void ResetExperienceCaps();
    void ResetReputationCaps();

    uint32 GenerateGuildId();
    void SetNextGuildId(uint32 Id) { NextGuildId = Id; }

<<<<<<< HEAD
    uint32 GetXPForGuildLevel(uint8 level) const;
    std::vector<GuildReward> const& GetGuildRewards() const { return GuildRewards; }

=======
    void ResetTimes();
>>>>>>> a5a9503b
protected:
    typedef UNORDERED_MAP<uint32, Guild*> GuildContainer;
    uint32 NextGuildId;
    GuildContainer GuildStore;
    std::vector<uint64> GuildXPperLevel;
    std::vector<GuildReward> GuildRewards;
};

#define sGuildMgr ACE_Singleton<GuildMgr, ACE_Null_Mutex>::instance()

#endif<|MERGE_RESOLUTION|>--- conflicted
+++ resolved
@@ -44,19 +44,15 @@
 
     void SaveGuilds();
 
-    void ResetExperienceCaps();
     void ResetReputationCaps();
 
     uint32 GenerateGuildId();
     void SetNextGuildId(uint32 Id) { NextGuildId = Id; }
 
-<<<<<<< HEAD
     uint32 GetXPForGuildLevel(uint8 level) const;
     std::vector<GuildReward> const& GetGuildRewards() const { return GuildRewards; }
 
-=======
-    void ResetTimes();
->>>>>>> a5a9503b
+    void ResetTimes(bool week);
 protected:
     typedef UNORDERED_MAP<uint32, Guild*> GuildContainer;
     uint32 NextGuildId;
