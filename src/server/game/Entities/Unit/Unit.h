/*
 * Copyright (C) 2008-2013 TrinityCore <http://www.trinitycore.org/>
 * Copyright (C) 2005-2009 MaNGOS <http://getmangos.com/>
 *
 * This program is free software; you can redistribute it and/or modify it
 * under the terms of the GNU General Public License as published by the
 * Free Software Foundation; either version 2 of the License, or (at your
 * option) any later version.
 *
 * This program is distributed in the hope that it will be useful, but WITHOUT
 * ANY WARRANTY; without even the implied warranty of MERCHANTABILITY or
 * FITNESS FOR A PARTICULAR PURPOSE. See the GNU General Public License for
 * more details.
 *
 * You should have received a copy of the GNU General Public License along
 * with this program. If not, see <http://www.gnu.org/licenses/>.
 */

#ifndef __UNIT_H
#define __UNIT_H

#include "DBCStructure.h"
#include "EventProcessor.h"
#include "FollowerReference.h"
#include "FollowerRefManager.h"
#include "HostileRefManager.h"
#include "MotionMaster.h"
#include "Object.h"
#include "SpellAuraDefines.h"
#include "ThreatManager.h"
#include "MoveSplineInit.h"

#define WORLD_TRIGGER   12999

enum SpellInterruptFlags
{
    SPELL_INTERRUPT_FLAG_MOVEMENT     = 0x01, // why need this for instant?
    SPELL_INTERRUPT_FLAG_PUSH_BACK    = 0x02, // push back
    SPELL_INTERRUPT_FLAG_UNK3         = 0x04, // any info?
    SPELL_INTERRUPT_FLAG_INTERRUPT    = 0x08, // interrupt
    SPELL_INTERRUPT_FLAG_ABORT_ON_DMG = 0x10  // _complete_ interrupt on direct damage
    //SPELL_INTERRUPT_UNK             = 0x20                // unk, 564 of 727 spells having this spell start with "Glyph"
};

// See SpellAuraInterruptFlags for other values definitions
enum SpellChannelInterruptFlags
{
    CHANNEL_INTERRUPT_FLAG_INTERRUPT    = 0x08,  // interrupt
    CHANNEL_FLAG_DELAY                  = 0x4000
};

enum SpellAuraInterruptFlags
{
    AURA_INTERRUPT_FLAG_HITBYSPELL          = 0x00000001,   // 0    removed when getting hit by a negative spell?
    AURA_INTERRUPT_FLAG_TAKE_DAMAGE         = 0x00000002,   // 1    removed by any damage
    AURA_INTERRUPT_FLAG_CAST                = 0x00000004,   // 2    cast any spells
    AURA_INTERRUPT_FLAG_MOVE                = 0x00000008,   // 3    removed by any movement
    AURA_INTERRUPT_FLAG_TURNING             = 0x00000010,   // 4    removed by any turning
    AURA_INTERRUPT_FLAG_JUMP                = 0x00000020,   // 5    removed by entering combat
    AURA_INTERRUPT_FLAG_NOT_MOUNTED         = 0x00000040,   // 6    removed by dismounting
    AURA_INTERRUPT_FLAG_NOT_ABOVEWATER      = 0x00000080,   // 7    removed by entering water
    AURA_INTERRUPT_FLAG_NOT_UNDERWATER      = 0x00000100,   // 8    removed by leaving water
    AURA_INTERRUPT_FLAG_NOT_SHEATHED        = 0x00000200,   // 9    removed by unsheathing
    AURA_INTERRUPT_FLAG_TALK                = 0x00000400,   // 10   talk to npc / loot? action on creature
    AURA_INTERRUPT_FLAG_USE                 = 0x00000800,   // 11   mine/use/open action on gameobject
    AURA_INTERRUPT_FLAG_MELEE_ATTACK        = 0x00001000,   // 12   removed by attacking
    AURA_INTERRUPT_FLAG_SPELL_ATTACK        = 0x00002000,   // 13   ???
    AURA_INTERRUPT_FLAG_UNK14               = 0x00004000,   // 14
    AURA_INTERRUPT_FLAG_TRANSFORM           = 0x00008000,   // 15   removed by transform?
    AURA_INTERRUPT_FLAG_UNK16               = 0x00010000,   // 16
    AURA_INTERRUPT_FLAG_MOUNT               = 0x00020000,   // 17   misdirect, aspect, swim speed
    AURA_INTERRUPT_FLAG_NOT_SEATED          = 0x00040000,   // 18   removed by standing up (used by food and drink mostly and sleep/Fake Death like)
    AURA_INTERRUPT_FLAG_CHANGE_MAP          = 0x00080000,   // 19   leaving map/getting teleported
    AURA_INTERRUPT_FLAG_IMMUNE_OR_LOST_SELECTION    = 0x00100000,   // 20   removed by auras that make you invulnerable, or make other to lose selection on you
    AURA_INTERRUPT_FLAG_UNK21               = 0x00200000,   // 21
    AURA_INTERRUPT_FLAG_TELEPORTED          = 0x00400000,   // 22
    AURA_INTERRUPT_FLAG_ENTER_PVP_COMBAT    = 0x00800000,   // 23   removed by entering pvp combat
    AURA_INTERRUPT_FLAG_DIRECT_DAMAGE       = 0x01000000,   // 24   removed by any direct damage
    AURA_INTERRUPT_FLAG_LANDING             = 0x02000000,   // 25   removed by hitting the ground

    AURA_INTERRUPT_FLAG_NOT_VICTIM = (AURA_INTERRUPT_FLAG_HITBYSPELL | AURA_INTERRUPT_FLAG_TAKE_DAMAGE | AURA_INTERRUPT_FLAG_DIRECT_DAMAGE)
};

enum SpellModOp
{
    SPELLMOD_DAMAGE                 = 0,
    SPELLMOD_DURATION               = 1,
    SPELLMOD_THREAT                 = 2,
    SPELLMOD_EFFECT1                = 3,
    SPELLMOD_CHARGES                = 4,
    SPELLMOD_RANGE                  = 5,
    SPELLMOD_RADIUS                 = 6,
    SPELLMOD_CRITICAL_CHANCE        = 7,
    SPELLMOD_ALL_EFFECTS            = 8,
    SPELLMOD_NOT_LOSE_CASTING_TIME  = 9,
    SPELLMOD_CASTING_TIME           = 10,
    SPELLMOD_COOLDOWN               = 11,
    SPELLMOD_EFFECT2                = 12,
    SPELLMOD_IGNORE_ARMOR           = 13,
    SPELLMOD_COST                   = 14,
    SPELLMOD_CRIT_DAMAGE_BONUS      = 15,
    SPELLMOD_RESIST_MISS_CHANCE     = 16,
    SPELLMOD_JUMP_TARGETS           = 17,
    SPELLMOD_CHANCE_OF_SUCCESS      = 18,
    SPELLMOD_ACTIVATION_TIME        = 19,
    SPELLMOD_DAMAGE_MULTIPLIER      = 20,
    SPELLMOD_GLOBAL_COOLDOWN        = 21,
    SPELLMOD_DOT                    = 22,
    SPELLMOD_EFFECT3                = 23,
    SPELLMOD_BONUS_MULTIPLIER       = 24,
    // spellmod 25
    SPELLMOD_PROC_PER_MINUTE        = 26,
    SPELLMOD_VALUE_MULTIPLIER       = 27,
    SPELLMOD_RESIST_DISPEL_CHANCE   = 28,
    SPELLMOD_CRIT_DAMAGE_BONUS_2    = 29, //one not used spell
    SPELLMOD_SPELL_COST_REFUND_ON_FAIL = 30
};

#define MAX_SPELLMOD 32

enum SpellValueMod
{
    SPELLVALUE_BASE_POINT0,
    SPELLVALUE_BASE_POINT1,
    SPELLVALUE_BASE_POINT2,
    SPELLVALUE_RADIUS_MOD,
    SPELLVALUE_MAX_TARGETS,
    SPELLVALUE_AURA_STACK
};

class CustomSpellValues
{
    typedef std::pair<SpellValueMod, int32> CustomSpellValueMod;
    typedef std::vector<CustomSpellValueMod> StorageType;

public:
    typedef StorageType::const_iterator const_iterator;

public:
    void AddSpellMod(SpellValueMod mod, int32 value)
    {
        storage_.push_back(CustomSpellValueMod(mod, value));
    }

    const_iterator begin() const
    {
        return storage_.begin();
    }

    const_iterator end() const
    {
        return storage_.end();
    }

private:
    StorageType storage_;
};

enum SpellFacingFlags
{
    SPELL_FACING_FLAG_INFRONT = 0x0001
};

#define BASE_MINDAMAGE 1.0f
#define BASE_MAXDAMAGE 2.0f
#define BASE_ATTACK_TIME 2000

// byte value (UNIT_FIELD_BYTES_1, 0)
enum UnitStandStateType
{
    UNIT_STAND_STATE_STAND             = 0,
    UNIT_STAND_STATE_SIT               = 1,
    UNIT_STAND_STATE_SIT_CHAIR         = 2,
    UNIT_STAND_STATE_SLEEP             = 3,
    UNIT_STAND_STATE_SIT_LOW_CHAIR     = 4,
    UNIT_STAND_STATE_SIT_MEDIUM_CHAIR  = 5,
    UNIT_STAND_STATE_SIT_HIGH_CHAIR    = 6,
    UNIT_STAND_STATE_DEAD              = 7,
    UNIT_STAND_STATE_KNEEL             = 8,
    UNIT_STAND_STATE_SUBMERGED         = 9
};

// byte flag value (UNIT_FIELD_BYTES_1, 2)
enum UnitStandFlags
{
    UNIT_STAND_FLAGS_UNK1         = 0x01,
    UNIT_STAND_FLAGS_CREEP        = 0x02,
    UNIT_STAND_FLAGS_UNTRACKABLE  = 0x04,
    UNIT_STAND_FLAGS_UNK4         = 0x08,
    UNIT_STAND_FLAGS_UNK5         = 0x10,
    UNIT_STAND_FLAGS_ALL          = 0xFF
};

// byte flags value (UNIT_FIELD_BYTES_1, 3)
enum UnitBytes1_Flags
{
    UNIT_BYTE1_FLAG_ALWAYS_STAND    = 0x01,
    UNIT_BYTE1_FLAG_HOVER           = 0x02,
    UNIT_BYTE1_FLAG_UNK_3           = 0x04,
    UNIT_BYTE1_FLAG_ALL             = 0xFF
};

// high byte (3 from 0..3) of UNIT_FIELD_BYTES_2
enum ShapeshiftForm
{
    FORM_NONE               = 0x00,
    FORM_CAT                = 0x01,
    FORM_TREE               = 0x02,
    FORM_TRAVEL             = 0x03,
    FORM_AQUA               = 0x04,
    FORM_BEAR               = 0x05,
    FORM_AMBIENT            = 0x06,
    FORM_GHOUL              = 0x07,
    FORM_DIREBEAR           = 0x08, // Removed in 4.0.1
    FORM_STEVES_GHOUL       = 0x09,
    FORM_THARONJA_SKELETON  = 0x0A,
    FORM_TEST_OF_STRENGTH   = 0x0B,
    FORM_BLB_PLAYER         = 0x0C,
    FORM_SHADOW_DANCE       = 0x0D,
    FORM_CREATUREBEAR       = 0x0E,
    FORM_CREATURECAT        = 0x0F,
    FORM_GHOSTWOLF          = 0x10,
    FORM_BATTLESTANCE       = 0x11,
    FORM_DEFENSIVESTANCE    = 0x12,
    FORM_BERSERKERSTANCE    = 0x13,
    FORM_TEST               = 0x14,
    FORM_ZOMBIE             = 0x15,
    FORM_METAMORPHOSIS      = 0x16,
    FORM_UNDEAD             = 0x19,
    FORM_MASTER_ANGLER      = 0x1A,
    FORM_FLIGHT_EPIC        = 0x1B,
    FORM_SHADOW             = 0x1C,
    FORM_FLIGHT             = 0x1D,
    FORM_STEALTH            = 0x1E,
    FORM_MOONKIN            = 0x1F,
    FORM_SPIRITOFREDEMPTION = 0x20
};

// low byte (0 from 0..3) of UNIT_FIELD_BYTES_2
enum SheathState
{
    SHEATH_STATE_UNARMED  = 0,                              // non prepared weapon
    SHEATH_STATE_MELEE    = 1,                              // prepared melee weapon
    SHEATH_STATE_RANGED   = 2                               // prepared ranged weapon
};

#define MAX_SHEATH_STATE    3

// byte (1 from 0..3) of UNIT_FIELD_BYTES_2
enum UnitPVPStateFlags
{
    UNIT_BYTE2_FLAG_PVP         = 0x01,
    UNIT_BYTE2_FLAG_UNK1        = 0x02,
    UNIT_BYTE2_FLAG_FFA_PVP     = 0x04,
    UNIT_BYTE2_FLAG_SANCTUARY   = 0x08,
    UNIT_BYTE2_FLAG_UNK4        = 0x10,
    UNIT_BYTE2_FLAG_UNK5        = 0x20,
    UNIT_BYTE2_FLAG_UNK6        = 0x40,
    UNIT_BYTE2_FLAG_UNK7        = 0x80
};

// byte (2 from 0..3) of UNIT_FIELD_BYTES_2
enum UnitRename
{
    UNIT_CAN_BE_RENAMED     = 0x01,
    UNIT_CAN_BE_ABANDONED   = 0x02
};

#define CREATURE_MAX_SPELLS     8
#define MAX_SPELL_CHARM         4
#define MAX_SPELL_VEHICLE       6
#define MAX_SPELL_POSSESS       8
#define MAX_SPELL_CONTROL_BAR   10

#define MAX_AGGRO_RESET_TIME 10 // in seconds
#define MAX_AGGRO_RADIUS 45.0f  // yards

enum Swing
{
    NOSWING                    = 0,
    SINGLEHANDEDSWING          = 1,
    TWOHANDEDSWING             = 2
};

enum VictimState
{
    VICTIMSTATE_INTACT         = 0, // set when attacker misses
    VICTIMSTATE_HIT            = 1, // victim got clear/blocked hit
    VICTIMSTATE_DODGE          = 2,
    VICTIMSTATE_PARRY          = 3,
    VICTIMSTATE_INTERRUPT      = 4,
    VICTIMSTATE_BLOCKS         = 5, // unused? not set when blocked, even on full block
    VICTIMSTATE_EVADES         = 6,
    VICTIMSTATE_IS_IMMUNE      = 7,
    VICTIMSTATE_DEFLECTS       = 8
};

enum HitInfo
{
    HITINFO_NORMALSWING         = 0x00000000,
    HITINFO_UNK1                = 0x00000001,               // req correct packet structure
    HITINFO_AFFECTS_VICTIM      = 0x00000002,
    HITINFO_OFFHAND             = 0x00000004,
    HITINFO_UNK2                = 0x00000008,
    HITINFO_MISS                = 0x00000010,
    HITINFO_FULL_ABSORB         = 0x00000020,
    HITINFO_PARTIAL_ABSORB      = 0x00000040,
    HITINFO_FULL_RESIST         = 0x00000080,
    HITINFO_PARTIAL_RESIST      = 0x00000100,
    HITINFO_CRITICALHIT         = 0x00000200,               // critical hit
    // 0x00000400
    // 0x00000800
    // 0x00001000
    HITINFO_BLOCK               = 0x00002000,               // blocked damage
    // 0x00004000                                           // Hides worldtext for 0 damage
    // 0x00008000                                           // Related to blood visual
    HITINFO_GLANCING            = 0x00010000,
    HITINFO_CRUSHING            = 0x00020000,
    HITINFO_NO_ANIMATION        = 0x00040000,
    // 0x00080000
    // 0x00100000
    HITINFO_SWINGNOHITSOUND     = 0x00200000,               // unused?
    // 0x00400000
    HITINFO_RAGE_GAIN           = 0x00800000
};

//i would like to remove this: (it is defined in item.h
enum InventorySlot
{
    NULL_BAG                   = 0,
    NULL_SLOT                  = 255
};

struct FactionTemplateEntry;
struct SpellValue;

class AuraApplication;
class Aura;
class UnitAura;
class AuraEffect;
class Creature;
class Spell;
class SpellInfo;
class DynamicObject;
class GameObject;
class Item;
class Pet;
class PetAura;
class Minion;
class Guardian;
class UnitAI;
class Totem;
class Transport;
class Vehicle;
class VehicleJoinEvent;
class TransportBase;
class SpellCastTargets;
namespace Movement
{
    class ExtraMovementStatusElement;
    class MoveSpline;
}

typedef std::list<Unit*> UnitList;
typedef std::list< std::pair<Aura*, uint8> > DispelChargesList;

struct SpellImmune
{
    uint32 type;
    uint32 spellId;
};

typedef std::list<SpellImmune> SpellImmuneList;

enum UnitModifierType
{
    BASE_VALUE = 0,
    BASE_PCT = 1,
    TOTAL_VALUE = 2,
    TOTAL_PCT = 3,
    MODIFIER_TYPE_END = 4
};

enum WeaponDamageRange
{
    MINDAMAGE,
    MAXDAMAGE
};

enum DamageTypeToSchool
{
    RESISTANCE,
    DAMAGE_DEALT,
    DAMAGE_TAKEN
};

enum AuraRemoveMode
{
    AURA_REMOVE_NONE = 0,
    AURA_REMOVE_BY_DEFAULT = 1,       // scripted remove, remove by stack with aura with different ids and sc aura remove
    AURA_REMOVE_BY_CANCEL,
    AURA_REMOVE_BY_ENEMY_SPELL,       // dispel and absorb aura destroy
    AURA_REMOVE_BY_EXPIRE,            // aura duration has ended
    AURA_REMOVE_BY_DEATH
};

enum TriggerCastFlags
{
    TRIGGERED_NONE                                  = 0x00000000,   //! Not triggered
    TRIGGERED_IGNORE_GCD                            = 0x00000001,   //! Will ignore GCD
    TRIGGERED_IGNORE_SPELL_AND_CATEGORY_CD          = 0x00000002,   //! Will ignore Spell and Category cooldowns
    TRIGGERED_IGNORE_POWER_AND_REAGENT_COST         = 0x00000004,   //! Will ignore power and reagent cost
    TRIGGERED_IGNORE_CAST_ITEM                      = 0x00000008,   //! Will not take away cast item or update related achievement criteria
    TRIGGERED_IGNORE_AURA_SCALING                   = 0x00000010,   //! Will ignore aura scaling
    TRIGGERED_IGNORE_CAST_IN_PROGRESS               = 0x00000020,   //! Will not check if a current cast is in progress
    TRIGGERED_IGNORE_COMBO_POINTS                   = 0x00000040,   //! Will ignore combo point requirement
    TRIGGERED_CAST_DIRECTLY                         = 0x00000080,   //! In Spell::prepare, will be cast directly without setting containers for executed spell
    TRIGGERED_IGNORE_AURA_INTERRUPT_FLAGS           = 0x00000100,   //! Will ignore interruptible aura's at cast
    TRIGGERED_IGNORE_SET_FACING                     = 0x00000200,   //! Will not adjust facing to target (if any)
    TRIGGERED_IGNORE_SHAPESHIFT                     = 0x00000400,   //! Will ignore shapeshift checks
    TRIGGERED_IGNORE_CASTER_AURASTATE               = 0x00000800,   //! Will ignore caster aura states including combat requirements and death state
    TRIGGERED_IGNORE_CASTER_MOUNTED_OR_ON_VEHICLE   = 0x00002000,   //! Will ignore mounted/on vehicle restrictions
    TRIGGERED_IGNORE_CASTER_AURAS                   = 0x00010000,   //! Will ignore caster aura restrictions or requirements
    TRIGGERED_DISALLOW_PROC_EVENTS                  = 0x00020000,   //! Disallows proc events from triggered spell (default)
    TRIGGERED_DONT_REPORT_CAST_ERROR                = 0x00040000,   //! Will return SPELL_FAILED_DONT_REPORT in CheckCast functions
    TRIGGERED_IGNORE_EQUIPPED_ITEM_REQUIREMENT      = 0x00080000,   //! Will ignore equipped item requirements
    TRIGGERED_IGNORE_TARGET_CHECK                   = 0x00100000,   //! Will ignore most target checks (mostly DBC target checks)
    TRIGGERED_FULL_MASK                             = 0xFFFFFFFF
};

enum UnitMods
{
    UNIT_MOD_STAT_STRENGTH,                                 // UNIT_MOD_STAT_STRENGTH..UNIT_MOD_STAT_SPIRIT must be in existed order, it's accessed by index values of Stats enum.
    UNIT_MOD_STAT_AGILITY,
    UNIT_MOD_STAT_STAMINA,
    UNIT_MOD_STAT_INTELLECT,
    UNIT_MOD_STAT_SPIRIT,
    UNIT_MOD_HEALTH,
    UNIT_MOD_MANA,                                          // UNIT_MOD_MANA..UNIT_MOD_RUNIC_POWER must be in existed order, it's accessed by index values of Powers enum.
    UNIT_MOD_RAGE,
    UNIT_MOD_FOCUS,
    UNIT_MOD_ENERGY,
    UNIT_MOD_UNUSED,                                        // Old UNIT_MOD_HAPPINESS
    UNIT_MOD_RUNE,
    UNIT_MOD_RUNIC_POWER,
    UNIT_MOD_SOUL_SHARDS,
    UNIT_MOD_ECLIPSE,
    UNIT_MOD_HOLY_POWER,
    UNIT_MOD_ALTERNATIVE,
    UNIT_MOD_ARMOR,                                         // UNIT_MOD_ARMOR..UNIT_MOD_RESISTANCE_ARCANE must be in existed order, it's accessed by index values of SpellSchools enum.
    UNIT_MOD_RESISTANCE_HOLY,
    UNIT_MOD_RESISTANCE_FIRE,
    UNIT_MOD_RESISTANCE_NATURE,
    UNIT_MOD_RESISTANCE_FROST,
    UNIT_MOD_RESISTANCE_SHADOW,
    UNIT_MOD_RESISTANCE_ARCANE,
    UNIT_MOD_ATTACK_POWER,
    UNIT_MOD_ATTACK_POWER_RANGED,
    UNIT_MOD_DAMAGE_MAINHAND,
    UNIT_MOD_DAMAGE_OFFHAND,
    UNIT_MOD_DAMAGE_RANGED,
    UNIT_MOD_END,
    // synonyms
    UNIT_MOD_STAT_START = UNIT_MOD_STAT_STRENGTH,
    UNIT_MOD_STAT_END = UNIT_MOD_STAT_SPIRIT + 1,
    UNIT_MOD_RESISTANCE_START = UNIT_MOD_ARMOR,
    UNIT_MOD_RESISTANCE_END = UNIT_MOD_RESISTANCE_ARCANE + 1,
    UNIT_MOD_POWER_START = UNIT_MOD_MANA,
    UNIT_MOD_POWER_END = UNIT_MOD_ALTERNATIVE + 1
};

enum BaseModGroup
{
    CRIT_PERCENTAGE,
    RANGED_CRIT_PERCENTAGE,
    OFFHAND_CRIT_PERCENTAGE,
    SHIELD_BLOCK_VALUE,
    BASEMOD_END
};

enum BaseModType
{
    FLAT_MOD,
    PCT_MOD
};

#define MOD_END (PCT_MOD+1)

enum DeathState
{
    ALIVE          = 0,
    JUST_DIED      = 1,
    CORPSE         = 2,
    DEAD           = 3,
    JUST_RESPAWNED = 4
};

enum UnitState
{
    UNIT_STATE_DIED            = 0x00000001,                     // player has fake death aura
    UNIT_STATE_MELEE_ATTACKING = 0x00000002,                     // player is melee attacking someone
    //UNIT_STATE_MELEE_ATTACK_BY = 0x00000004,                     // player is melee attack by someone
    UNIT_STATE_STUNNED         = 0x00000008,
    UNIT_STATE_ROAMING         = 0x00000010,
    UNIT_STATE_CHASE           = 0x00000020,
    //UNIT_STATE_SEARCHING       = 0x00000040,
    UNIT_STATE_FLEEING         = 0x00000080,
    UNIT_STATE_IN_FLIGHT       = 0x00000100,                     // player is in flight mode
    UNIT_STATE_FOLLOW          = 0x00000200,
    UNIT_STATE_ROOT            = 0x00000400,
    UNIT_STATE_CONFUSED        = 0x00000800,
    UNIT_STATE_DISTRACTED      = 0x00001000,
    UNIT_STATE_ISOLATED        = 0x00002000,                     // area auras do not affect other players
    UNIT_STATE_ATTACK_PLAYER   = 0x00004000,
    UNIT_STATE_CASTING         = 0x00008000,
    UNIT_STATE_POSSESSED       = 0x00010000,
    UNIT_STATE_CHARGING        = 0x00020000,
    UNIT_STATE_JUMPING         = 0x00040000,
    UNIT_STATE_ONVEHICLE       = 0x00080000,
    UNIT_STATE_MOVE            = 0x00100000,
    UNIT_STATE_ROTATING        = 0x00200000,
    UNIT_STATE_EVADE           = 0x00400000,
    UNIT_STATE_ROAMING_MOVE    = 0x00800000,
    UNIT_STATE_CONFUSED_MOVE   = 0x01000000,
    UNIT_STATE_FLEEING_MOVE    = 0x02000000,
    UNIT_STATE_CHASE_MOVE      = 0x04000000,
    UNIT_STATE_FOLLOW_MOVE     = 0x08000000,
    UNIT_STATE_IGNORE_PATHFINDING = 0x10000000,                 // do not use pathfinding in any MovementGenerator
    UNIT_STATE_UNATTACKABLE    = (UNIT_STATE_IN_FLIGHT | UNIT_STATE_ONVEHICLE),
    // for real move using movegen check and stop (except unstoppable flight)
    UNIT_STATE_MOVING          = UNIT_STATE_ROAMING_MOVE | UNIT_STATE_CONFUSED_MOVE | UNIT_STATE_FLEEING_MOVE | UNIT_STATE_CHASE_MOVE | UNIT_STATE_FOLLOW_MOVE,
    UNIT_STATE_CONTROLLED      = (UNIT_STATE_CONFUSED | UNIT_STATE_STUNNED | UNIT_STATE_FLEEING),
    UNIT_STATE_LOST_CONTROL    = (UNIT_STATE_CONTROLLED | UNIT_STATE_JUMPING | UNIT_STATE_CHARGING),
    UNIT_STATE_SIGHTLESS       = (UNIT_STATE_LOST_CONTROL | UNIT_STATE_EVADE),
    UNIT_STATE_CANNOT_AUTOATTACK     = (UNIT_STATE_LOST_CONTROL | UNIT_STATE_CASTING),
    UNIT_STATE_CANNOT_TURN     = (UNIT_STATE_LOST_CONTROL | UNIT_STATE_ROTATING),
    // stay by different reasons
    UNIT_STATE_NOT_MOVE        = UNIT_STATE_ROOT | UNIT_STATE_STUNNED | UNIT_STATE_DIED | UNIT_STATE_DISTRACTED,
    UNIT_STATE_ALL_STATE       = 0xffffffff                      //(UNIT_STATE_STOPPED | UNIT_STATE_MOVING | UNIT_STATE_IN_COMBAT | UNIT_STATE_IN_FLIGHT)
};

enum UnitMoveType
{
    MOVE_WALK           = 0,
    MOVE_RUN            = 1,
    MOVE_RUN_BACK       = 2,
    MOVE_SWIM           = 3,
    MOVE_SWIM_BACK      = 4,
    MOVE_TURN_RATE      = 5,
    MOVE_FLIGHT         = 6,
    MOVE_FLIGHT_BACK    = 7,
    MOVE_PITCH_RATE     = 8
};

#define MAX_MOVE_TYPE     9

extern float baseMoveSpeed[MAX_MOVE_TYPE];
extern float playerBaseMoveSpeed[MAX_MOVE_TYPE];

enum WeaponAttackType
{
    BASE_ATTACK   = 0,
    OFF_ATTACK    = 1,
    RANGED_ATTACK = 2,
    MAX_ATTACK
};

enum CombatRating
{
    CR_WEAPON_SKILL                     = 0,
    CR_DEFENSE_SKILL                    = 1, // Removed in 4.0.1
    CR_DODGE                            = 2,
    CR_PARRY                            = 3,
    CR_BLOCK                            = 4,
    CR_HIT_MELEE                        = 5,
    CR_HIT_RANGED                       = 6,
    CR_HIT_SPELL                        = 7,
    CR_CRIT_MELEE                       = 8,
    CR_CRIT_RANGED                      = 9,
    CR_CRIT_SPELL                       = 10,
    CR_HIT_TAKEN_MELEE                  = 11, // Deprecated since Cataclysm
    CR_HIT_TAKEN_RANGED                 = 12, // Deprecated since Cataclysm
    CR_HIT_TAKEN_SPELL                  = 13, // Deprecated since Cataclysm
    CR_RESILIENCE_CRIT_TAKEN            = 14,
    CR_RESILIENCE_PLAYER_DAMAGE_TAKEN   = 15,
    CR_CRIT_TAKEN_SPELL                 = 16, // Deprecated since Cataclysm
    CR_HASTE_MELEE                      = 17,
    CR_HASTE_RANGED                     = 18,
    CR_HASTE_SPELL                      = 19,
    CR_WEAPON_SKILL_MAINHAND            = 20,
    CR_WEAPON_SKILL_OFFHAND             = 21,
    CR_WEAPON_SKILL_RANGED              = 22,
    CR_EXPERTISE                        = 23,
    CR_ARMOR_PENETRATION                = 24,
    CR_MASTERY                          = 25,
};

#define MAX_COMBAT_RATING         26

enum DamageEffectType
{
    DIRECT_DAMAGE           = 0,                            // used for normal weapon damage (not for class abilities or spells)
    SPELL_DIRECT_DAMAGE     = 1,                            // spell/class abilities damage
    DOT                     = 2,
    HEAL                    = 3,
    NODAMAGE                = 4,                            // used also in case when damage applied to health but not applied to spell channelInterruptFlags/etc
    SELF_DAMAGE             = 5
};

// Value masks for UNIT_FIELD_FLAGS
enum UnitFlags
{
    UNIT_FLAG_SERVER_CONTROLLED     = 0x00000001,           // set only when unit movement is controlled by server - by SPLINE/MONSTER_MOVE packets, together with UNIT_FLAG_STUNNED; only set to units controlled by client; client function CGUnit_C::IsClientControlled returns false when set for owner
    UNIT_FLAG_NON_ATTACKABLE        = 0x00000002,           // not attackable
    UNIT_FLAG_DISABLE_MOVE          = 0x00000004,
    UNIT_FLAG_PVP_ATTACKABLE        = 0x00000008,           // allow apply pvp rules to attackable state in addition to faction dependent state
    UNIT_FLAG_RENAME                = 0x00000010,
    UNIT_FLAG_PREPARATION           = 0x00000020,           // don't take reagents for spells with SPELL_ATTR5_NO_REAGENT_WHILE_PREP
    UNIT_FLAG_UNK_6                 = 0x00000040,
    UNIT_FLAG_NOT_ATTACKABLE_1      = 0x00000080,           // ?? (UNIT_FLAG_PVP_ATTACKABLE | UNIT_FLAG_NOT_ATTACKABLE_1) is NON_PVP_ATTACKABLE
    UNIT_FLAG_IMMUNE_TO_PC          = 0x00000100,           // disables combat/assistance with PlayerCharacters (PC) - see Unit::_IsValidAttackTarget, Unit::_IsValidAssistTarget
    UNIT_FLAG_IMMUNE_TO_NPC         = 0x00000200,           // disables combat/assistance with NonPlayerCharacters (NPC) - see Unit::_IsValidAttackTarget, Unit::_IsValidAssistTarget
    UNIT_FLAG_LOOTING               = 0x00000400,           // loot animation
    UNIT_FLAG_PET_IN_COMBAT         = 0x00000800,           // in combat?, 2.0.8
    UNIT_FLAG_PVP                   = 0x00001000,           // changed in 3.0.3
    UNIT_FLAG_SILENCED              = 0x00002000,           // silenced, 2.1.1
    UNIT_FLAG_UNK_14                = 0x00004000,           // 2.0.8
    UNIT_FLAG_UNK_15                = 0x00008000,
    UNIT_FLAG_UNK_16                = 0x00010000,
    UNIT_FLAG_PACIFIED              = 0x00020000,           // 3.0.3 ok
    UNIT_FLAG_STUNNED               = 0x00040000,           // 3.0.3 ok
    UNIT_FLAG_IN_COMBAT             = 0x00080000,
    UNIT_FLAG_TAXI_FLIGHT           = 0x00100000,           // disable casting at client side spell not allowed by taxi flight (mounted?), probably used with 0x4 flag
    UNIT_FLAG_DISARMED              = 0x00200000,           // 3.0.3, disable melee spells casting..., "Required melee weapon" added to melee spells tooltip.
    UNIT_FLAG_CONFUSED              = 0x00400000,
    UNIT_FLAG_FLEEING               = 0x00800000,
    UNIT_FLAG_PLAYER_CONTROLLED     = 0x01000000,           // used in spell Eyes of the Beast for pet... let attack by controlled creature
    UNIT_FLAG_NOT_SELECTABLE        = 0x02000000,
    UNIT_FLAG_SKINNABLE             = 0x04000000,
    UNIT_FLAG_MOUNT                 = 0x08000000,
    UNIT_FLAG_UNK_28                = 0x10000000,
    UNIT_FLAG_UNK_29                = 0x20000000,           // used in Feing Death spell
    UNIT_FLAG_SHEATHE               = 0x40000000,
    UNIT_FLAG_UNK_31                = 0x80000000
};

// Value masks for UNIT_FIELD_FLAGS_2
enum UnitFlags2
{
    UNIT_FLAG2_FEIGN_DEATH                  = 0x00000001,
    UNIT_FLAG2_UNK1                         = 0x00000002,   // Hide unit model (show only player equip)
    UNIT_FLAG2_IGNORE_REPUTATION            = 0x00000004,
    UNIT_FLAG2_COMPREHEND_LANG              = 0x00000008,
    UNIT_FLAG2_MIRROR_IMAGE                 = 0x00000010,
    UNIT_FLAG2_INSTANTLY_APPEAR_MODEL       = 0x00000020,   // Unit model instantly appears when summoned (does not fade in)
    UNIT_FLAG2_FORCE_MOVEMENT               = 0x00000040,
    UNIT_FLAG2_DISARM_OFFHAND               = 0x00000080,
    UNIT_FLAG2_DISABLE_PRED_STATS           = 0x00000100,   // Player has disabled predicted stats (Used by raid frames)
    UNIT_FLAG2_DISARM_RANGED                = 0x00000400,   // this does not disable ranged weapon display (maybe additional flag needed?)
    UNIT_FLAG2_REGENERATE_POWER             = 0x00000800,
    UNIT_FLAG2_RESTRICT_PARTY_INTERACTION   = 0x00001000,   // Restrict interaction to party or raid
    UNIT_FLAG2_PREVENT_SPELL_CLICK          = 0x00002000,   // Prevent spellclick
    UNIT_FLAG2_ALLOW_ENEMY_INTERACT         = 0x00004000,
    UNIT_FLAG2_DISABLE_TURN                 = 0x00008000,
    UNIT_FLAG2_UNK2                         = 0x00010000,
    UNIT_FLAG2_PLAY_DEATH_ANIM              = 0x00020000,   // Plays special death animation upon death
    UNIT_FLAG2_ALLOW_CHEAT_SPELLS           = 0x00040000    // Allows casting spells with AttributesEx7 & SPELL_ATTR7_IS_CHEAT_SPELL
};

/// Non Player Character flags
enum NPCFlags
{
    UNIT_NPC_FLAG_NONE                  = 0x00000000,
    UNIT_NPC_FLAG_GOSSIP                = 0x00000001,       // 100%
    UNIT_NPC_FLAG_QUESTGIVER            = 0x00000002,       // 100%
    UNIT_NPC_FLAG_UNK1                  = 0x00000004,
    UNIT_NPC_FLAG_UNK2                  = 0x00000008,
    UNIT_NPC_FLAG_TRAINER               = 0x00000010,       // 100%
    UNIT_NPC_FLAG_TRAINER_CLASS         = 0x00000020,       // 100%
    UNIT_NPC_FLAG_TRAINER_PROFESSION    = 0x00000040,       // 100%
    UNIT_NPC_FLAG_VENDOR                = 0x00000080,       // 100%
    UNIT_NPC_FLAG_VENDOR_AMMO           = 0x00000100,       // 100%, general goods vendor
    UNIT_NPC_FLAG_VENDOR_FOOD           = 0x00000200,       // 100%
    UNIT_NPC_FLAG_VENDOR_POISON         = 0x00000400,       // guessed
    UNIT_NPC_FLAG_VENDOR_REAGENT        = 0x00000800,       // 100%
    UNIT_NPC_FLAG_REPAIR                = 0x00001000,       // 100%
    UNIT_NPC_FLAG_FLIGHTMASTER          = 0x00002000,       // 100%
    UNIT_NPC_FLAG_SPIRITHEALER          = 0x00004000,       // guessed
    UNIT_NPC_FLAG_SPIRITGUIDE           = 0x00008000,       // guessed
    UNIT_NPC_FLAG_INNKEEPER             = 0x00010000,       // 100%
    UNIT_NPC_FLAG_BANKER                = 0x00020000,       // 100%
    UNIT_NPC_FLAG_PETITIONER            = 0x00040000,       // 100% 0xC0000 = guild petitions, 0x40000 = arena team petitions
    UNIT_NPC_FLAG_TABARDDESIGNER        = 0x00080000,       // 100%
    UNIT_NPC_FLAG_BATTLEMASTER          = 0x00100000,       // 100%
    UNIT_NPC_FLAG_AUCTIONEER            = 0x00200000,       // 100%
    UNIT_NPC_FLAG_STABLEMASTER          = 0x00400000,       // 100%
    UNIT_NPC_FLAG_GUILD_BANKER          = 0x00800000,       // cause client to send 997 opcode
    UNIT_NPC_FLAG_SPELLCLICK            = 0x01000000,       // cause client to send 1015 opcode (spell click)
    UNIT_NPC_FLAG_PLAYER_VEHICLE        = 0x02000000,       // players with mounts that have vehicle data should have it set
    UNIT_NPC_FLAG_REFORGER              = 0x08000000,       // reforging
    UNIT_NPC_FLAG_TRANSMOGRIFIER        = 0x10000000,       // transmogrification
    UNIT_NPC_FLAG_VAULTKEEPER           = 0x20000000        // void storage
};

enum MovementFlags
{
    MOVEMENTFLAG_NONE                  = 0x00000000,
    MOVEMENTFLAG_FORWARD               = 0x00000001,
    MOVEMENTFLAG_BACKWARD              = 0x00000002,
    MOVEMENTFLAG_STRAFE_LEFT           = 0x00000004,
    MOVEMENTFLAG_STRAFE_RIGHT          = 0x00000008,
    MOVEMENTFLAG_LEFT                  = 0x00000010,
    MOVEMENTFLAG_RIGHT                 = 0x00000020,
    MOVEMENTFLAG_PITCH_UP              = 0x00000040,
    MOVEMENTFLAG_PITCH_DOWN            = 0x00000080,
    MOVEMENTFLAG_WALKING               = 0x00000100,               // Walking
    MOVEMENTFLAG_DISABLE_GRAVITY       = 0x00000200,               // Former MOVEMENTFLAG_LEVITATING. This is used when walking is not possible.
    MOVEMENTFLAG_ROOT                  = 0x00000400,               // Must not be set along with MOVEMENTFLAG_MASK_MOVING
    MOVEMENTFLAG_FALLING               = 0x00000800,               // damage dealt on that type of falling
    MOVEMENTFLAG_FALLING_FAR           = 0x00001000,
    MOVEMENTFLAG_PENDING_STOP          = 0x00002000,
    MOVEMENTFLAG_PENDING_STRAFE_STOP   = 0x00004000,
    MOVEMENTFLAG_PENDING_FORWARD       = 0x00008000,
    MOVEMENTFLAG_PENDING_BACKWARD      = 0x00010000,
    MOVEMENTFLAG_PENDING_STRAFE_LEFT   = 0x00020000,
    MOVEMENTFLAG_PENDING_STRAFE_RIGHT  = 0x00040000,
    MOVEMENTFLAG_PENDING_ROOT          = 0x00080000,
    MOVEMENTFLAG_SWIMMING              = 0x00100000,               // appears with fly flag also
    MOVEMENTFLAG_ASCENDING             = 0x00200000,               // press "space" when flying
    MOVEMENTFLAG_DESCENDING            = 0x00400000,
    MOVEMENTFLAG_CAN_FLY               = 0x00800000,               // Appears when unit can fly AND also walk
    MOVEMENTFLAG_FLYING                = 0x01000000,               // unit is actually flying. pretty sure this is only used for players. creatures use disable_gravity
    MOVEMENTFLAG_SPLINE_ELEVATION      = 0x02000000,               // used for flight paths
    MOVEMENTFLAG_WATERWALKING          = 0x04000000,               // prevent unit from falling through water
    MOVEMENTFLAG_FALLING_SLOW          = 0x08000000,               // active rogue safe fall spell (passive)
    MOVEMENTFLAG_HOVER                 = 0x10000000,               // hover, cannot jump

    /// @todo Check if PITCH_UP and PITCH_DOWN really belong here..
    MOVEMENTFLAG_MASK_MOVING =
        MOVEMENTFLAG_FORWARD | MOVEMENTFLAG_BACKWARD | MOVEMENTFLAG_STRAFE_LEFT | MOVEMENTFLAG_STRAFE_RIGHT |
        MOVEMENTFLAG_PITCH_UP | MOVEMENTFLAG_PITCH_DOWN | MOVEMENTFLAG_FALLING | MOVEMENTFLAG_FALLING_FAR | MOVEMENTFLAG_ASCENDING | MOVEMENTFLAG_DESCENDING |
        MOVEMENTFLAG_SPLINE_ELEVATION,

    MOVEMENTFLAG_MASK_TURNING =
        MOVEMENTFLAG_LEFT | MOVEMENTFLAG_RIGHT,

    MOVEMENTFLAG_MASK_MOVING_FLY =
        MOVEMENTFLAG_FLYING | MOVEMENTFLAG_ASCENDING | MOVEMENTFLAG_DESCENDING,

    // Movement flags allowed for creature in CreateObject - we need to keep all other enabled serverside
    // to properly calculate all movement
    MOVEMENTFLAG_MASK_CREATURE_ALLOWED =
        MOVEMENTFLAG_FORWARD | MOVEMENTFLAG_DISABLE_GRAVITY | MOVEMENTFLAG_ROOT | MOVEMENTFLAG_SWIMMING |
        MOVEMENTFLAG_CAN_FLY | MOVEMENTFLAG_WATERWALKING | MOVEMENTFLAG_FALLING_SLOW | MOVEMENTFLAG_HOVER,

    /// @todo if needed: add more flags to this masks that are exclusive to players
    MOVEMENTFLAG_MASK_PLAYER_ONLY =
        MOVEMENTFLAG_FLYING
};
enum MovementFlags2
{
    MOVEMENTFLAG2_NONE                     = 0x00000000,
    MOVEMENTFLAG2_NO_STRAFE                = 0x00000001,
    MOVEMENTFLAG2_NO_JUMPING               = 0x00000002,
    MOVEMENTFLAG2_FULL_SPEED_TURNING       = 0x00000004,
    MOVEMENTFLAG2_FULL_SPEED_PITCHING      = 0x00000008,
    MOVEMENTFLAG2_ALWAYS_ALLOW_PITCHING    = 0x00000010,
    MOVEMENTFLAG2_UNK5                     = 0x00000020,
    MOVEMENTFLAG2_UNK6                     = 0x00000040,
    MOVEMENTFLAG2_UNK7                     = 0x00000080,
    MOVEMENTFLAG2_UNK8                     = 0x00000100,
    MOVEMENTFLAG2_UNK9                     = 0x00000200,
    MOVEMENTFLAG2_UNK10                    = 0x00000400,
    MOVEMENTFLAG2_UNK11                    = 0x00000800,
    MOVEMENTFLAG2_UNK12                    = 0x00001000,
    MOVEMENTFLAG2_INTERPOLATED_MOVEMENT    = 0x00002000,
    MOVEMENTFLAG2_INTERPOLATED_TURNING     = 0x00004000,
    MOVEMENTFLAG2_INTERPOLATED_PITCHING    = 0x00008000
};

enum UnitTypeMask
{
    UNIT_MASK_NONE                  = 0x00000000,
    UNIT_MASK_SUMMON                = 0x00000001,
    UNIT_MASK_MINION                = 0x00000002,
    UNIT_MASK_GUARDIAN              = 0x00000004,
    UNIT_MASK_TOTEM                 = 0x00000008,
    UNIT_MASK_PET                   = 0x00000010,
    UNIT_MASK_VEHICLE               = 0x00000020,
    UNIT_MASK_PUPPET                = 0x00000040,
    UNIT_MASK_HUNTER_PET            = 0x00000080,
    UNIT_MASK_CONTROLABLE_GUARDIAN  = 0x00000100,
    UNIT_MASK_ACCESSORY             = 0x00000200
};

struct DiminishingReturn
{
    DiminishingReturn(DiminishingGroup group, uint32 t, uint32 count)
        : DRGroup(group), stack(0), hitTime(t), hitCount(count)
    {}

    DiminishingGroup        DRGroup:16;
    uint16                  stack:16;
    uint32                  hitTime;
    uint32                  hitCount;
};

enum MeleeHitOutcome
{
    MELEE_HIT_EVADE, MELEE_HIT_MISS, MELEE_HIT_DODGE, MELEE_HIT_BLOCK, MELEE_HIT_PARRY,
    MELEE_HIT_GLANCING, MELEE_HIT_CRIT, MELEE_HIT_CRUSHING, MELEE_HIT_NORMAL
};

class DispelInfo
{
public:
    explicit DispelInfo(Unit* dispeller, uint32 dispellerSpellId, uint8 chargesRemoved) :
    _dispellerUnit(dispeller), _dispellerSpell(dispellerSpellId), _chargesRemoved(chargesRemoved) {}

    Unit* GetDispeller() const { return _dispellerUnit; }
    uint32 GetDispellerSpellId() const { return _dispellerSpell; }
    uint8 GetRemovedCharges() const { return _chargesRemoved; }
    void SetRemovedCharges(uint8 amount)
    {
        _chargesRemoved = amount;
    }
private:
    Unit* _dispellerUnit;
    uint32 _dispellerSpell;
    uint8 _chargesRemoved;
};

struct CleanDamage
{
    CleanDamage(uint32 mitigated, uint32 absorbed, WeaponAttackType _attackType, MeleeHitOutcome _hitOutCome) :
    absorbed_damage(absorbed), mitigated_damage(mitigated), attackType(_attackType), hitOutCome(_hitOutCome) {}

    uint32 absorbed_damage;
    uint32 mitigated_damage;

    WeaponAttackType attackType;
    MeleeHitOutcome hitOutCome;
};

struct CalcDamageInfo;

class DamageInfo
{
private:
    Unit* const m_attacker;
    Unit* const m_victim;
    uint32 m_damage;
    SpellInfo const* const m_spellInfo;
    SpellSchoolMask const m_schoolMask;
    DamageEffectType const m_damageType;
    WeaponAttackType m_attackType;
    uint32 m_absorb;
    uint32 m_resist;
    uint32 m_block;
public:
    explicit DamageInfo(Unit* _attacker, Unit* _victim, uint32 _damage, SpellInfo const* _spellInfo, SpellSchoolMask _schoolMask, DamageEffectType _damageType);
    explicit DamageInfo(CalcDamageInfo& dmgInfo);

    void ModifyDamage(int32 amount);
    void AbsorbDamage(uint32 amount);
    void ResistDamage(uint32 amount);
    void BlockDamage(uint32 amount);

    Unit* GetAttacker() const { return m_attacker; }
    Unit* GetVictim() const { return m_victim; }
    SpellInfo const* GetSpellInfo() const { return m_spellInfo; }
    SpellSchoolMask GetSchoolMask() const { return m_schoolMask; }
    DamageEffectType GetDamageType() const { return m_damageType; }
    WeaponAttackType GetAttackType() const { return m_attackType; }
    uint32 GetDamage() const { return m_damage; }
    uint32 GetAbsorb() const { return m_absorb; }
    uint32 GetResist() const { return m_resist; }
    uint32 GetBlock() const { return m_block; }
};

class HealInfo
{
private:
    Unit* const m_healer;
    Unit* const m_target;
    uint32 m_heal;
    uint32 m_absorb;
    SpellInfo const* const m_spellInfo;
    SpellSchoolMask const m_schoolMask;
public:
    explicit HealInfo(Unit* _healer, Unit* _target, uint32 _heal, SpellInfo const* _spellInfo, SpellSchoolMask _schoolMask)
        : m_healer(_healer), m_target(_target), m_heal(_heal), m_spellInfo(_spellInfo), m_schoolMask(_schoolMask)
    {
        m_absorb = 0;
    }
    void AbsorbHeal(uint32 amount)
    {
        amount = std::min(amount, GetHeal());
        m_absorb += amount;
        m_heal -= amount;
    }

    uint32 GetHeal() const { return m_heal; }
};

class ProcEventInfo
{
public:
    ProcEventInfo(Unit* actor, Unit* actionTarget, Unit* procTarget, uint32 typeMask,
                  uint32 spellTypeMask, uint32 spellPhaseMask, uint32 hitMask,
                  Spell* spell, DamageInfo* damageInfo, HealInfo* healInfo);

    Unit* GetActor() { return _actor; }
    Unit* GetActionTarget() const { return _actionTarget; }
    Unit* GetProcTarget() const { return _procTarget; }

    uint32 GetTypeMask() const { return _typeMask; }
    uint32 GetSpellTypeMask() const { return _spellTypeMask; }
    uint32 GetSpellPhaseMask() const { return _spellPhaseMask; }
    uint32 GetHitMask() const { return _hitMask; }

    SpellInfo const* GetSpellInfo() const { return NULL; }
    SpellSchoolMask GetSchoolMask() const { return SPELL_SCHOOL_MASK_NONE; }

    DamageInfo* GetDamageInfo() const { return _damageInfo; }
    HealInfo* GetHealInfo() const { return _healInfo; }

private:
    Unit* const _actor;
    Unit* const _actionTarget;
    Unit* const _procTarget;
    uint32 _typeMask;
    uint32 _spellTypeMask;
    uint32 _spellPhaseMask;
    uint32 _hitMask;
    Spell* _spell;
    DamageInfo* _damageInfo;
    HealInfo* _healInfo;
};

// Struct for use in Unit::CalculateMeleeDamage
// Need create structure like in SMSG_ATTACKERSTATEUPDATE opcode
struct CalcDamageInfo
{
    Unit  *attacker;             // Attacker
    Unit  *target;               // Target for damage
    uint32 damageSchoolMask;
    uint32 damage;
    uint32 absorb;
    uint32 resist;
    uint32 blocked_amount;
    uint32 HitInfo;
    uint32 TargetState;
// Helper
    WeaponAttackType attackType; //
    uint32 procAttacker;
    uint32 procVictim;
    uint32 procEx;
    uint32 cleanDamage;          // Used only for rage calculation
    MeleeHitOutcome hitOutCome;  /// @todo remove this field (need use TargetState)
};

// Spell damage info structure based on structure sending in SMSG_SPELLNONMELEEDAMAGELOG opcode
struct SpellNonMeleeDamage{
    SpellNonMeleeDamage(Unit* _attacker, Unit* _target, uint32 _SpellID, uint32 _schoolMask)
        : target(_target), attacker(_attacker), SpellID(_SpellID), damage(0), overkill(0), schoolMask(_schoolMask),
        absorb(0), resist(0), physicalLog(false), unused(false), blocked(0), HitInfo(0), cleanDamage(0)
    {}

    Unit   *target;
    Unit   *attacker;
    uint32 SpellID;
    uint32 damage;
    uint32 overkill;
    uint32 schoolMask;
    uint32 absorb;
    uint32 resist;
    bool   physicalLog;
    bool   unused;
    uint32 blocked;
    uint32 HitInfo;
    // Used for help
    uint32 cleanDamage;
};

struct SpellPeriodicAuraLogInfo
{
    SpellPeriodicAuraLogInfo(AuraEffect const* _auraEff, uint32 _damage, uint32 _overDamage, uint32 _absorb, uint32 _resist, float _multiplier, bool _critical)
        : auraEff(_auraEff), damage(_damage), overDamage(_overDamage), absorb(_absorb), resist(_resist), multiplier(_multiplier), critical(_critical){}

    AuraEffect const* auraEff;
    uint32 damage;
    uint32 overDamage;                                      // overkill/overheal
    uint32 absorb;
    uint32 resist;
    float  multiplier;
    bool   critical;
};

uint32 createProcExtendMask(SpellNonMeleeDamage* damageInfo, SpellMissInfo missCondition);

struct RedirectThreatInfo
{
    RedirectThreatInfo() : _targetGUID(0), _threatPct(0) { }
    uint64 _targetGUID;
    uint32 _threatPct;

    uint64 GetTargetGUID() const { return _targetGUID; }
    uint32 GetThreatPct() const { return _threatPct; }

    void Set(uint64 guid, uint32 pct)
    {
        _targetGUID = guid;
        _threatPct = pct;
    }

    void ModifyThreatPct(int32 amount)
    {
        amount += _threatPct;
        _threatPct = uint32(std::max(0, amount));
    }
};

#define MAX_DECLINED_NAME_CASES 5

struct DeclinedName
{
    std::string name[MAX_DECLINED_NAME_CASES];
};

enum CurrentSpellTypes
{
    CURRENT_MELEE_SPELL             = 0,
    CURRENT_GENERIC_SPELL           = 1,
    CURRENT_CHANNELED_SPELL         = 2,
    CURRENT_AUTOREPEAT_SPELL        = 3
};

#define CURRENT_FIRST_NON_MELEE_SPELL 1
#define CURRENT_MAX_SPELL             4

struct GlobalCooldown
{
    explicit GlobalCooldown(uint32 _dur = 0, uint32 _time = 0) : duration(_dur), cast_time(_time) {}

    uint32 duration;
    uint32 cast_time;
};

typedef UNORDERED_MAP<uint32 /*category*/, GlobalCooldown> GlobalCooldownList;

class GlobalCooldownMgr                                     // Shared by Player and CharmInfo
{
public:
    GlobalCooldownMgr() {}

public:
    bool HasGlobalCooldown(SpellInfo const* spellInfo) const;
    void AddGlobalCooldown(SpellInfo const* spellInfo, uint32 gcd);
    void CancelGlobalCooldown(SpellInfo const* spellInfo);

private:
    GlobalCooldownList m_GlobalCooldowns;
};

enum ActiveStates
{
    ACT_PASSIVE  = 0x01,                                    // 0x01 - passive
    ACT_DISABLED = 0x81,                                    // 0x80 - castable
    ACT_ENABLED  = 0xC1,                                    // 0x40 | 0x80 - auto cast + castable
    ACT_COMMAND  = 0x07,                                    // 0x01 | 0x02 | 0x04
    ACT_REACTION = 0x06,                                    // 0x02 | 0x04
    ACT_DECIDE   = 0x00                                     // custom
};

enum ReactStates
{
    REACT_PASSIVE    = 0,
    REACT_DEFENSIVE  = 1,
    REACT_AGGRESSIVE = 2
};

enum CommandStates
{
    COMMAND_STAY    = 0,
    COMMAND_FOLLOW  = 1,
    COMMAND_ATTACK  = 2,
    COMMAND_ABANDON = 3,
    COMMAND_MOVE_TO = 4
};

#define UNIT_ACTION_BUTTON_ACTION(X) (uint32(X) & 0x00FFFFFF)
#define UNIT_ACTION_BUTTON_TYPE(X)   ((uint32(X) & 0xFF000000) >> 24)
#define MAKE_UNIT_ACTION_BUTTON(A, T) (uint32(A) | (uint32(T) << 24))

struct UnitActionBarEntry
{
    UnitActionBarEntry() : packedData(uint32(ACT_DISABLED) << 24) {}

    uint32 packedData;

    // helper
    ActiveStates GetType() const { return ActiveStates(UNIT_ACTION_BUTTON_TYPE(packedData)); }
    uint32 GetAction() const { return UNIT_ACTION_BUTTON_ACTION(packedData); }
    bool IsActionBarForSpell() const
    {
        ActiveStates Type = GetType();
        return Type == ACT_DISABLED || Type == ACT_ENABLED || Type == ACT_PASSIVE;
    }

    void SetActionAndType(uint32 action, ActiveStates type)
    {
        packedData = MAKE_UNIT_ACTION_BUTTON(action, type);
    }

    void SetType(ActiveStates type)
    {
        packedData = MAKE_UNIT_ACTION_BUTTON(UNIT_ACTION_BUTTON_ACTION(packedData), type);
    }

    void SetAction(uint32 action)
    {
        packedData = (packedData & 0xFF000000) | UNIT_ACTION_BUTTON_ACTION(action);
    }
};

typedef std::list<Player*> SharedVisionList;

enum CharmType
{
    CHARM_TYPE_CHARM,
    CHARM_TYPE_POSSESS,
    CHARM_TYPE_VEHICLE,
    CHARM_TYPE_CONVERT
};

typedef UnitActionBarEntry CharmSpellInfo;

enum ActionBarIndex
{
    ACTION_BAR_INDEX_START = 0,
    ACTION_BAR_INDEX_PET_SPELL_START = 3,
    ACTION_BAR_INDEX_PET_SPELL_END = 7,
    ACTION_BAR_INDEX_END = 10
};

#define MAX_UNIT_ACTION_BAR_INDEX (ACTION_BAR_INDEX_END-ACTION_BAR_INDEX_START)

struct CharmInfo
{
    public:
        explicit CharmInfo(Unit* unit);
        ~CharmInfo();
        void RestoreState();
        uint32 GetPetNumber() const { return _petnumber; }
        void SetPetNumber(uint32 petnumber, bool statwindow);

        void SetCommandState(CommandStates st) { _CommandState = st; }
        CommandStates GetCommandState() const { return _CommandState; }
        bool HasCommandState(CommandStates state) const { return (_CommandState == state); }

        void InitPossessCreateSpells();
        void InitCharmCreateSpells();
        void InitPetActionBar();
        void InitEmptyActionBar(bool withAttack = true);

                                                            //return true if successful
        bool AddSpellToActionBar(SpellInfo const* spellInfo, ActiveStates newstate = ACT_DECIDE);
        bool RemoveSpellFromActionBar(uint32 spell_id);
        void LoadPetActionBar(const std::string& data);
        void BuildActionBar(WorldPacket* data);
        void SetSpellAutocast(SpellInfo const* spellInfo, bool state);
        void SetActionBar(uint8 index, uint32 spellOrAction, ActiveStates type)
        {
            PetActionBar[index].SetActionAndType(spellOrAction, type);
        }
        UnitActionBarEntry const* GetActionBarEntry(uint8 index) const { return &(PetActionBar[index]); }

        void ToggleCreatureAutocast(SpellInfo const* spellInfo, bool apply);

        CharmSpellInfo* GetCharmSpell(uint8 index) { return &(_charmspells[index]); }

        GlobalCooldownMgr& GetGlobalCooldownMgr() { return m_GlobalCooldownMgr; }

        void SetIsCommandAttack(bool val);
        bool IsCommandAttack();
        void SetIsCommandFollow(bool val);
        bool IsCommandFollow();
        void SetIsAtStay(bool val);
        bool IsAtStay();
        void SetIsFollowing(bool val);
        bool IsFollowing();
        void SetIsReturning(bool val);
        bool IsReturning();
        void SaveStayPosition();
        void GetStayPosition(float &x, float &y, float &z);

    private:

        Unit* _unit;
        UnitActionBarEntry PetActionBar[MAX_UNIT_ACTION_BAR_INDEX];
        CharmSpellInfo _charmspells[4];
        CommandStates _CommandState;
        uint32 _petnumber;
        bool _barInit;

        //for restoration after charmed
        ReactStates     _oldReactState;

        bool _isCommandAttack;
        bool _isCommandFollow;
        bool _isAtStay;
        bool _isFollowing;
        bool _isReturning;
        float _stayX;
        float _stayY;
        float _stayZ;

        GlobalCooldownMgr m_GlobalCooldownMgr;
};

// for clearing special attacks
#define REACTIVE_TIMER_START 4000

enum ReactiveType
{
    REACTIVE_DEFENSE      = 0,
    REACTIVE_HUNTER_PARRY = 1,
    REACTIVE_OVERPOWER    = 2
};

#define MAX_REACTIVE 3
#define SUMMON_SLOT_PET     0
#define SUMMON_SLOT_TOTEM   1
#define MAX_TOTEM_SLOT      5
#define SUMMON_SLOT_MINIPET 5
#define SUMMON_SLOT_QUEST   6
#define MAX_SUMMON_SLOT     7

#define MAX_GAMEOBJECT_SLOT 4

enum PlayerTotemType
{
    SUMMON_TYPE_TOTEM_FIRE  = 63,
    SUMMON_TYPE_TOTEM_EARTH = 81,
    SUMMON_TYPE_TOTEM_WATER = 82,
    SUMMON_TYPE_TOTEM_AIR   = 83
};

// delay time next attack to prevent client attack animation problems
#define ATTACK_DISPLAY_DELAY 200
#define MAX_PLAYER_STEALTH_DETECT_RANGE 30.0f               // max distance for detection targets by player

struct SpellProcEventEntry;                                 // used only privately

class Unit : public WorldObject
{
    public:
        typedef std::set<Unit*> AttackerSet;
        typedef std::set<Unit*> ControlList;

        typedef std::multimap<uint32,  Aura*> AuraMap;
        typedef std::pair<AuraMap::const_iterator, AuraMap::const_iterator> AuraMapBounds;
        typedef std::pair<AuraMap::iterator, AuraMap::iterator> AuraMapBoundsNonConst;

        typedef std::multimap<uint32,  AuraApplication*> AuraApplicationMap;
        typedef std::pair<AuraApplicationMap::const_iterator, AuraApplicationMap::const_iterator> AuraApplicationMapBounds;
        typedef std::pair<AuraApplicationMap::iterator, AuraApplicationMap::iterator> AuraApplicationMapBoundsNonConst;

        typedef std::multimap<AuraStateType,  AuraApplication*> AuraStateAurasMap;
        typedef std::pair<AuraStateAurasMap::const_iterator, AuraStateAurasMap::const_iterator> AuraStateAurasMapBounds;

        typedef std::list<AuraEffect*> AuraEffectList;
        typedef std::list<Aura*> AuraList;
        typedef std::list<AuraApplication *> AuraApplicationList;
        typedef std::list<DiminishingReturn> Diminishing;
        typedef std::set<uint32> ComboPointHolderSet;

        typedef std::map<uint8, AuraApplication*> VisibleAuraMap;

        virtual ~Unit();

        UnitAI* GetAI() { return i_AI; }
        void SetAI(UnitAI* newAI) { i_AI = newAI; }

        void AddToWorld();
        void RemoveFromWorld();

        void CleanupBeforeRemoveFromMap(bool finalCleanup);
        void CleanupsBeforeDelete(bool finalCleanup = true);                        // used in ~Creature/~Player (or before mass creature delete to remove cross-references to already deleted units)

        DiminishingLevels GetDiminishing(DiminishingGroup  group);
        void IncrDiminishing(DiminishingGroup group);
        float ApplyDiminishingToDuration(DiminishingGroup  group, int32 &duration, Unit* caster, DiminishingLevels Level, int32 limitduration);
        void ApplyDiminishingAura(DiminishingGroup  group, bool apply);
        void ClearDiminishings() { m_Diminishing.clear(); }

        // target dependent range checks
        float GetSpellMaxRangeForTarget(Unit const* target, SpellInfo const* spellInfo) const;
        float GetSpellMinRangeForTarget(Unit const* target, SpellInfo const* spellInfo) const;

        virtual void Update(uint32 time);

        void setAttackTimer(WeaponAttackType type, uint32 time) { m_attackTimer[type] = time; }
        void resetAttackTimer(WeaponAttackType type = BASE_ATTACK);
        uint32 getAttackTimer(WeaponAttackType type) const { return m_attackTimer[type]; }
        bool isAttackReady(WeaponAttackType type = BASE_ATTACK) const { return m_attackTimer[type] == 0; }
        bool haveOffhandWeapon() const;
        bool CanDualWield() const { return m_canDualWield; }
        void SetCanDualWield(bool value) { m_canDualWield = value; }
        float GetCombatReach() const { return m_floatValues[UNIT_FIELD_COMBATREACH]; }
        float GetMeleeReach() const;
        bool IsWithinCombatRange(const Unit* obj, float dist2compare) const;
        bool IsWithinMeleeRange(const Unit* obj, float dist = MELEE_RANGE) const;
        void GetRandomContactPoint(const Unit* target, float &x, float &y, float &z, float distance2dMin, float distance2dMax) const;
        uint32 m_extraAttacks;
        bool m_canDualWield;

        void _addAttacker(Unit* pAttacker);                  // must be called only from Unit::Attack(Unit*)
        void _removeAttacker(Unit* pAttacker);               // must be called only from Unit::AttackStop()
        Unit* getAttackerForHelper() const;                 // If someone wants to help, who to give them
        bool Attack(Unit* victim, bool meleeAttack);
        void CastStop(uint32 except_spellid = 0);
        bool AttackStop();
        void RemoveAllAttackers();
        AttackerSet const& getAttackers() const { return m_attackers; }
        bool isAttackingPlayer() const;
        Unit* GetVictim() const { return m_attacking; }

        void CombatStop(bool includingCast = false);
        void CombatStopWithPets(bool includingCast = false);
        void StopAttackFaction(uint32 faction_id);
        Unit* SelectNearbyTarget(Unit* exclude = NULL, float dist = NOMINAL_MELEE_RANGE) const;
        void SendMeleeAttackStop(Unit* victim = NULL);
        void SendMeleeAttackStart(Unit* victim);

        void AddUnitState(uint32 f) { m_state |= f; }
        bool HasUnitState(const uint32 f) const { return (m_state & f); }
        void ClearUnitState(uint32 f) { m_state &= ~f; }
        bool CanFreeMove() const;

        uint32 HasUnitTypeMask(uint32 mask) const { return mask & m_unitTypeMask; }
        void AddUnitTypeMask(uint32 mask) { m_unitTypeMask |= mask; }
        bool IsSummon() const   { return m_unitTypeMask & UNIT_MASK_SUMMON; }
        bool IsGuardian() const { return m_unitTypeMask & UNIT_MASK_GUARDIAN; }
        bool IsPet() const      { return m_unitTypeMask & UNIT_MASK_PET; }
        bool IsHunterPet() const{ return m_unitTypeMask & UNIT_MASK_HUNTER_PET; }
        bool IsTotem() const    { return m_unitTypeMask & UNIT_MASK_TOTEM; }
        bool IsVehicle() const  { return m_unitTypeMask & UNIT_MASK_VEHICLE; }

        uint8 getLevel() const { return uint8(GetUInt32Value(UNIT_FIELD_LEVEL)); }
        uint8 getLevelForTarget(WorldObject const* /*target*/) const { return getLevel(); }
        void SetLevel(uint8 lvl);
        uint8 getRace() const { return GetByteValue(UNIT_FIELD_BYTES_0, 0); }
        uint32 getRaceMask() const { return 1 << (getRace()-1); }
        uint8 getClass() const { return GetByteValue(UNIT_FIELD_BYTES_0, 1); }
        uint32 getClassMask() const { return 1 << (getClass()-1); }
        uint8 getGender() const { return GetByteValue(UNIT_FIELD_BYTES_0, 2); }

        float GetStat(Stats stat) const { return float(GetUInt32Value(UNIT_FIELD_STAT0+stat)); }
        void SetStat(Stats stat, int32 val) { SetStatInt32Value(UNIT_FIELD_STAT0+stat, val); }
        uint32 GetArmor() const { return GetResistance(SPELL_SCHOOL_NORMAL); }
        void SetArmor(int32 val) { SetResistance(SPELL_SCHOOL_NORMAL, val); }

        uint32 GetResistance(SpellSchools school) const { return GetUInt32Value(UNIT_FIELD_RESISTANCES+school); }
        uint32 GetResistance(SpellSchoolMask mask) const;
        void SetResistance(SpellSchools school, int32 val) { SetStatInt32Value(UNIT_FIELD_RESISTANCES+school, val); }

        uint32 GetHealth()    const { return GetUInt32Value(UNIT_FIELD_HEALTH); }
        uint32 GetMaxHealth() const { return GetUInt32Value(UNIT_FIELD_MAXHEALTH); }

        bool IsFullHealth() const { return GetHealth() == GetMaxHealth(); }
        bool HealthBelowPct(int32 pct) const { return GetHealth() < CountPctFromMaxHealth(pct); }
        bool HealthBelowPctDamaged(int32 pct, uint32 damage) const { return int64(GetHealth()) - int64(damage) < int64(CountPctFromMaxHealth(pct)); }
        bool HealthAbovePct(int32 pct) const { return GetHealth() > CountPctFromMaxHealth(pct); }
        bool HealthAbovePctHealed(int32 pct, uint32 heal) const { return uint64(GetHealth()) + uint64(heal) > CountPctFromMaxHealth(pct); }
        float GetHealthPct() const { return GetMaxHealth() ? 100.f * GetHealth() / GetMaxHealth() : 0.0f; }
        uint32 CountPctFromMaxHealth(int32 pct) const { return CalculatePct(GetMaxHealth(), pct); }
        uint32 CountPctFromCurHealth(int32 pct) const { return CalculatePct(GetHealth(), pct); }

        void SetHealth(uint32 val);
        void SetMaxHealth(uint32 val);
        inline void SetFullHealth() { SetHealth(GetMaxHealth()); }
        int32 ModifyHealth(int32 val);
        int32 GetHealthGain(int32 dVal);

        Powers getPowerType() const { return Powers(GetByteValue(UNIT_FIELD_BYTES_0, 3)); }
        void setPowerType(Powers power);
        int32 GetPower(Powers power) const;
        int32 GetMinPower(Powers power) const { return power == POWER_ECLIPSE ? -100 : 0; }
        int32 GetMaxPower(Powers power) const;
        void SetPower(Powers power, int32 val);
        void SetMaxPower(Powers power, int32 val);
        // returns the change in power
        int32 ModifyPower(Powers power, int32 val);
        int32 ModifyPowerPct(Powers power, float pct, bool apply = true);

        uint32 GetAttackTime(WeaponAttackType att) const;
        void SetAttackTime(WeaponAttackType att, uint32 val) { SetFloatValue(UNIT_FIELD_BASEATTACKTIME+att, val*m_modAttackSpeedPct[att]); }
        void ApplyAttackTimePercentMod(WeaponAttackType att, float val, bool apply);
        void ApplyCastTimePercentMod(float val, bool apply);

        SheathState GetSheath() const { return SheathState(GetByteValue(UNIT_FIELD_BYTES_2, 0)); }
        virtual void SetSheath(SheathState sheathed) { SetByteValue(UNIT_FIELD_BYTES_2, 0, sheathed); }

        // faction template id
        uint32 getFaction() const { return GetUInt32Value(UNIT_FIELD_FACTIONTEMPLATE); }
        void setFaction(uint32 faction) { SetUInt32Value(UNIT_FIELD_FACTIONTEMPLATE, faction); }
        FactionTemplateEntry const* GetFactionTemplateEntry() const;

        ReputationRank GetReactionTo(Unit const* target) const;
        ReputationRank static GetFactionReactionTo(FactionTemplateEntry const* factionTemplateEntry, Unit const* target);

        bool IsHostileTo(Unit const* unit) const;
        bool IsHostileToPlayers() const;
        bool IsFriendlyTo(Unit const* unit) const;
        bool IsNeutralToAll() const;
        bool IsInPartyWith(Unit const* unit) const;
        bool IsInRaidWith(Unit const* unit) const;
        void GetPartyMembers(std::list<Unit*> &units);
        bool IsContestedGuard() const;
        bool IsPvP() const { return HasByteFlag(UNIT_FIELD_BYTES_2, 1, UNIT_BYTE2_FLAG_PVP); }
        void SetPvP(bool state);
        uint32 GetCreatureType() const;
        uint32 GetCreatureTypeMask() const;

        uint8 getStandState() const { return GetByteValue(UNIT_FIELD_BYTES_1, 0); }
        bool IsSitState() const;
        bool IsStandState() const;
        void SetStandState(uint8 state);

        void  SetStandFlags(uint8 flags) { SetByteFlag(UNIT_FIELD_BYTES_1, 2, flags); }
        void  RemoveStandFlags(uint8 flags) { RemoveByteFlag(UNIT_FIELD_BYTES_1, 2, flags); }

        bool IsMounted() const { return HasFlag(UNIT_FIELD_FLAGS, UNIT_FLAG_MOUNT); }
        uint32 GetMountID() const { return GetUInt32Value(UNIT_FIELD_MOUNTDISPLAYID); }
        void Mount(uint32 mount, uint32 vehicleId = 0, uint32 creatureEntry = 0);
        void Dismount();
        MountCapabilityEntry const* GetMountCapability(uint32 mountType) const;

        void SendDurabilityLoss(Player* receiver, uint32 percent);
        void PlayOneShotAnimKit(uint32 id);

        uint16 GetMaxSkillValueForLevel(Unit const* target = NULL) const { return (target ? getLevelForTarget(target) : getLevel()) * 5; }
        void DealDamageMods(Unit* victim, uint32 &damage, uint32* absorb);
        uint32 DealDamage(Unit* victim, uint32 damage, CleanDamage const* cleanDamage = NULL, DamageEffectType damagetype = DIRECT_DAMAGE, SpellSchoolMask damageSchoolMask = SPELL_SCHOOL_MASK_NORMAL, SpellInfo const* spellProto = NULL, bool durabilityLoss = true);
        void Kill(Unit* victim, bool durabilityLoss = true);
        int32 DealHeal(Unit* victim, uint32 addhealth);

        void ProcDamageAndSpell(Unit* victim, uint32 procAttacker, uint32 procVictim, uint32 procEx, uint32 amount, WeaponAttackType attType = BASE_ATTACK, SpellInfo const* procSpell = NULL, SpellInfo const* procAura = NULL);
        void ProcDamageAndSpellFor(bool isVictim, Unit* target, uint32 procFlag, uint32 procExtra, WeaponAttackType attType, SpellInfo const* procSpell, uint32 damage, SpellInfo const* procAura = NULL);

        void GetProcAurasTriggeredOnEvent(AuraApplicationList& aurasTriggeringProc, AuraApplicationList* procAuras, ProcEventInfo eventInfo);
        void TriggerAurasProcOnEvent(CalcDamageInfo& damageInfo);
        void TriggerAurasProcOnEvent(AuraApplicationList* myProcAuras, AuraApplicationList* targetProcAuras,
                                     Unit* actionTarget, uint32 typeMaskActor, uint32 typeMaskActionTarget,
                                     uint32 spellTypeMask, uint32 spellPhaseMask, uint32 hitMask, Spell* spell,
                                     DamageInfo* damageInfo, HealInfo* healInfo);
        void TriggerAurasProcOnEvent(ProcEventInfo& eventInfo, AuraApplicationList& procAuras);

        void HandleEmoteCommand(uint32 anim_id);
        void AttackerStateUpdate (Unit* victim, WeaponAttackType attType = BASE_ATTACK, bool extra = false);

        void CalculateMeleeDamage(Unit* victim, uint32 damage, CalcDamageInfo* damageInfo, WeaponAttackType attackType = BASE_ATTACK);
        void DealMeleeDamage(CalcDamageInfo* damageInfo, bool durabilityLoss);
        void HandleProcExtraAttackFor(Unit* victim);

        void CalculateSpellDamageTaken(SpellNonMeleeDamage* damageInfo, int32 damage, SpellInfo const* spellInfo, WeaponAttackType attackType = BASE_ATTACK, bool crit = false);
        void DealSpellDamage(SpellNonMeleeDamage* damageInfo, bool durabilityLoss);

        // player or player's pet resilience (-1%)
        uint32 GetCritDamageReduction(uint32 damage) const { return GetCombatRatingDamageReduction(CR_RESILIENCE_CRIT_TAKEN, 2.2f, 33.0f, damage); }
        uint32 GetDamageReduction(uint32 damage) const { return GetCombatRatingDamageReduction(CR_RESILIENCE_PLAYER_DAMAGE_TAKEN, 2.0f, 100.0f, damage); }

        void ApplyResilience(Unit const* victim, int32 * damage, bool isCrit) const;

        float MeleeSpellMissChance(Unit const* victim, WeaponAttackType attType, uint32 spellId) const;
        SpellMissInfo MeleeSpellHitResult(Unit* victim, SpellInfo const* spell);
        SpellMissInfo MagicSpellHitResult(Unit* victim, SpellInfo const* spell);
        SpellMissInfo SpellHitResult(Unit* victim, SpellInfo const* spell, bool canReflect = false);

        float GetUnitDodgeChance() const;
        float GetUnitParryChance() const;
        float GetUnitBlockChance() const;
        float GetUnitMissChance(WeaponAttackType attType) const;
        float GetUnitCriticalChance(WeaponAttackType attackType, const Unit* victim) const;
        int32 GetMechanicResistChance(const SpellInfo* spell) const;
        bool CanUseAttackType(uint8 attacktype) const;

        virtual uint32 GetBlockPercent() const { return 30; }

        uint32 GetUnitMeleeSkill(Unit const* target = NULL) const;

        float GetWeaponProcChance() const;
        float GetPPMProcChance(uint32 WeaponSpeed, float PPM,  const SpellInfo* spellProto) const;

        MeleeHitOutcome RollMeleeOutcomeAgainst (const Unit* victim, WeaponAttackType attType) const;
        MeleeHitOutcome RollMeleeOutcomeAgainst (const Unit* victim, WeaponAttackType attType, int32 crit_chance, int32 miss_chance, int32 dodge_chance, int32 parry_chance, int32 block_chance) const;

        bool IsVendor()       const { return HasFlag(UNIT_NPC_FLAGS, UNIT_NPC_FLAG_VENDOR); }
        bool IsTrainer()      const { return HasFlag(UNIT_NPC_FLAGS, UNIT_NPC_FLAG_TRAINER); }
        bool IsQuestGiver()   const { return HasFlag(UNIT_NPC_FLAGS, UNIT_NPC_FLAG_QUESTGIVER); }
        bool IsGossip()       const { return HasFlag(UNIT_NPC_FLAGS, UNIT_NPC_FLAG_GOSSIP); }
        bool IsTaxi()         const { return HasFlag(UNIT_NPC_FLAGS, UNIT_NPC_FLAG_FLIGHTMASTER); }
        bool IsGuildMaster()  const { return HasFlag(UNIT_NPC_FLAGS, UNIT_NPC_FLAG_PETITIONER); }
        bool IsBattleMaster() const { return HasFlag(UNIT_NPC_FLAGS, UNIT_NPC_FLAG_BATTLEMASTER); }
        bool IsBanker()       const { return HasFlag(UNIT_NPC_FLAGS, UNIT_NPC_FLAG_BANKER); }
        bool IsInnkeeper()    const { return HasFlag(UNIT_NPC_FLAGS, UNIT_NPC_FLAG_INNKEEPER); }
        bool IsSpiritHealer() const { return HasFlag(UNIT_NPC_FLAGS, UNIT_NPC_FLAG_SPIRITHEALER); }
        bool IsSpiritGuide()  const { return HasFlag(UNIT_NPC_FLAGS, UNIT_NPC_FLAG_SPIRITGUIDE); }
        bool IsTabardDesigner()const { return HasFlag(UNIT_NPC_FLAGS, UNIT_NPC_FLAG_TABARDDESIGNER); }
        bool IsAuctioner()    const { return HasFlag(UNIT_NPC_FLAGS, UNIT_NPC_FLAG_AUCTIONEER); }
        bool IsArmorer()      const { return HasFlag(UNIT_NPC_FLAGS, UNIT_NPC_FLAG_REPAIR); }
        bool IsServiceProvider() const;
        bool IsSpiritService() const { return HasFlag(UNIT_NPC_FLAGS, UNIT_NPC_FLAG_SPIRITHEALER | UNIT_NPC_FLAG_SPIRITGUIDE); }

        bool IsInFlight()  const { return HasUnitState(UNIT_STATE_IN_FLIGHT); }

        bool IsInCombat()  const { return HasFlag(UNIT_FIELD_FLAGS, UNIT_FLAG_IN_COMBAT); }
        void CombatStart(Unit* target, bool initialAggro = true);
        void SetInCombatState(bool PvP, Unit* enemy = NULL);
        void SetInCombatWith(Unit* enemy);
        void ClearInCombat();
        uint32 GetCombatTimer() const { return m_CombatTimer; }

        bool HasAuraTypeWithFamilyFlags(AuraType auraType, uint32 familyName, uint32 familyFlags) const;
        bool virtual HasSpell(uint32 /*spellID*/) const { return false; }
        bool HasBreakableByDamageAuraType(AuraType type, uint32 excludeAura = 0) const;
        bool HasBreakableByDamageCrowdControlAura(Unit* excludeCasterChannel = NULL) const;

        bool HasStealthAura()      const { return HasAuraType(SPELL_AURA_MOD_STEALTH); }
        bool HasInvisibilityAura() const { return HasAuraType(SPELL_AURA_MOD_INVISIBILITY); }
        bool isFeared()  const { return HasAuraType(SPELL_AURA_MOD_FEAR); }
        bool isInRoots() const { return HasAuraType(SPELL_AURA_MOD_ROOT); }
        bool IsPolymorphed() const;

        bool isFrozen() const;

        bool isTargetableForAttack(bool checkFakeDeath = true) const;

        bool IsValidAttackTarget(Unit const* target) const;
        bool _IsValidAttackTarget(Unit const* target, SpellInfo const* bySpell, WorldObject const* obj = NULL) const;

        bool IsValidAssistTarget(Unit const* target) const;
        bool _IsValidAssistTarget(Unit const* target, SpellInfo const* bySpell) const;

        virtual bool IsInWater() const;
        virtual bool IsUnderWater() const;
        virtual void UpdateUnderwaterState(Map* m, float x, float y, float z);
        bool isInAccessiblePlaceFor(Creature const* c) const;

        void SendHealSpellLog(Unit* victim, uint32 SpellID, uint32 Damage, uint32 OverHeal, uint32 Absorb, bool critical = false);
        int32 HealBySpell(Unit* victim, SpellInfo const* spellInfo, uint32 addHealth, bool critical = false);
        void SendEnergizeSpellLog(Unit* victim, uint32 spellID, int32 damage, Powers powertype);
        void EnergizeBySpell(Unit* victim, uint32 SpellID, int32 Damage, Powers powertype);
        uint32 SpellNonMeleeDamageLog(Unit* victim, uint32 spellID, uint32 damage);

        void CastSpell(SpellCastTargets const& targets, SpellInfo const* spellInfo, CustomSpellValues const* value, TriggerCastFlags triggerFlags = TRIGGERED_NONE, Item* castItem = NULL, AuraEffect const* triggeredByAura = NULL, uint64 originalCaster = 0);
        void CastSpell(Unit* victim, uint32 spellId, bool triggered, Item* castItem = NULL, AuraEffect const* triggeredByAura = NULL, uint64 originalCaster = 0);
        void CastSpell(Unit* victim, uint32 spellId, TriggerCastFlags triggerFlags = TRIGGERED_NONE, Item* castItem = NULL, AuraEffect const* triggeredByAura = NULL, uint64 originalCaster = 0);
        void CastSpell(Unit* victim, SpellInfo const* spellInfo, bool triggered, Item* castItem = NULL, AuraEffect const* triggeredByAura = NULL, uint64 originalCaster = 0);
        void CastSpell(Unit* victim, SpellInfo const* spellInfo, TriggerCastFlags triggerFlags = TRIGGERED_NONE, Item* castItem = NULL, AuraEffect const* triggeredByAura = NULL, uint64 originalCaster = 0);
        void CastSpell(float x, float y, float z, uint32 spellId, bool triggered, Item* castItem = NULL, AuraEffect const* triggeredByAura = NULL, uint64 originalCaster = 0);
        void CastSpell(GameObject* go, uint32 spellId, bool triggered, Item* castItem = NULL, AuraEffect* triggeredByAura = NULL, uint64 originalCaster = 0);
        void CastCustomSpell(Unit* victim, uint32 spellId, int32 const* bp0, int32 const* bp1, int32 const* bp2, bool triggered, Item* castItem = NULL, AuraEffect const* triggeredByAura = NULL, uint64 originalCaster = 0);
        void CastCustomSpell(uint32 spellId, SpellValueMod mod, int32 value, Unit* victim, bool triggered, Item* castItem = NULL, AuraEffect const* triggeredByAura = NULL, uint64 originalCaster = 0);
        void CastCustomSpell(uint32 spellId, SpellValueMod mod, int32 value, Unit* victim = NULL, TriggerCastFlags triggerFlags = TRIGGERED_NONE, Item* castItem = NULL, AuraEffect const* triggeredByAura = NULL, uint64 originalCaster = 0);
        void CastCustomSpell(uint32 spellId, CustomSpellValues const &value, Unit* victim = NULL, TriggerCastFlags triggerFlags = TRIGGERED_NONE, Item* castItem = NULL, AuraEffect const* triggeredByAura = NULL, uint64 originalCaster = 0);
        Aura* AddAura(uint32 spellId, Unit* target);
        Aura* AddAura(SpellInfo const* spellInfo, uint8 effMask, Unit* target);
        void SetAuraStack(uint32 spellId, Unit* target, uint32 stack);
        void SendPlaySpellVisualKit(uint32 id, uint32 unkParam);

        void DeMorph();

        void SendAttackStateUpdate(CalcDamageInfo* damageInfo);
        void SendAttackStateUpdate(uint32 HitInfo, Unit* target, uint8 SwingType, SpellSchoolMask damageSchoolMask, uint32 Damage, uint32 AbsorbDamage, uint32 Resist, VictimState TargetState, uint32 BlockedAmount);
        void SendSpellNonMeleeDamageLog(SpellNonMeleeDamage* log);
        void SendSpellNonMeleeDamageLog(Unit* target, uint32 SpellID, uint32 Damage, SpellSchoolMask damageSchoolMask, uint32 AbsorbedDamage, uint32 Resist, bool PhysicalDamage, uint32 Blocked, bool CriticalHit = false);
        void SendPeriodicAuraLog(SpellPeriodicAuraLogInfo* pInfo);
        void SendSpellMiss(Unit* target, uint32 spellID, SpellMissInfo missInfo);
        void SendSpellDamageResist(Unit* target, uint32 spellId);
        void SendSpellDamageImmune(Unit* target, uint32 spellId);

        void NearTeleportTo(float x, float y, float z, float orientation, bool casting = false);
        void SendTeleportPacket(Position& pos);
        virtual bool UpdatePosition(float x, float y, float z, float ang, bool teleport = false);
        // returns true if unit's position really changed
        bool UpdatePosition(const Position &pos, bool teleport = false);
        void UpdateOrientation(float orientation);
        void UpdateHeight(float newZ);

        void SendMoveKnockBack(Player* player, float speedXY, float speedZ, float vcos, float vsin);
        void KnockbackFrom(float x, float y, float speedXY, float speedZ);
        void JumpTo(float speedXY, float speedZ, bool forward = true);
        void JumpTo(WorldObject* obj, float speedZ);

        void MonsterMoveWithSpeed(float x, float y, float z, float speed, bool generatePath = false, bool forceDestination = false);

        /*! These methods send the same packet to the client in apply and unapply case.
            The client-side interpretation of this packet depends on the presence of relevant movementflags
            which are sent with movementinfo. Furthermore, these packets are broadcast to nearby players as well
            as the current unit.
        */
        void SendMovementHover();
        void SendMovementFeatherFall();
        void SendMovementWaterWalking();
        void SendMovementCanFlyChange();
        void SendMovementDisableGravity();
        void SendMovementWalkMode();
        void SendMovementSwimming();

        void SendSetPlayHoverAnim(bool enable);
        void SendMovementSetSplineAnim(Movement::AnimType anim);

        bool IsLevitating() const { return m_movementInfo.HasMovementFlag(MOVEMENTFLAG_DISABLE_GRAVITY);}
        bool IsWalking() const { return m_movementInfo.HasMovementFlag(MOVEMENTFLAG_WALKING);}
        virtual bool SetWalk(bool enable);
        virtual bool SetDisableGravity(bool disable, bool packetOnly = false);
        virtual bool SetHover(bool enable);

        void SetInFront(WorldObject const* target);
        void SetFacingTo(float ori);
        void SetFacingToObject(WorldObject* object);

        void SendChangeCurrentVictimOpcode(HostileReference* pHostileReference);
        void SendClearThreatListOpcode();
        void SendRemoveFromThreatListOpcode(HostileReference* pHostileReference);
        void SendThreatListUpdate();

        void SendClearTarget();

<<<<<<< HEAD
        bool isAlive() const { return (m_deathState == ALIVE); }
=======
        void BuildHeartBeatMsg(WorldPacket* data) const;

        bool IsAlive() const { return (m_deathState == ALIVE); }
>>>>>>> 1c9a3d56
        bool isDying() const { return (m_deathState == JUST_DIED); }
        bool isDead() const { return (m_deathState == DEAD || m_deathState == CORPSE); }
        DeathState getDeathState() const { return m_deathState; }
        virtual void setDeathState(DeathState s);           // overwrited in Creature/Player/Pet

        uint64 GetOwnerGUID() const { return  GetUInt64Value(UNIT_FIELD_SUMMONEDBY); }
        void SetOwnerGUID(uint64 owner);
        uint64 GetCreatorGUID() const { return GetUInt64Value(UNIT_FIELD_CREATEDBY); }
        void SetCreatorGUID(uint64 creator) { SetUInt64Value(UNIT_FIELD_CREATEDBY, creator); }
        uint64 GetMinionGUID() const { return GetUInt64Value(UNIT_FIELD_SUMMON); }
        void SetMinionGUID(uint64 guid) { SetUInt64Value(UNIT_FIELD_SUMMON, guid); }
        uint64 GetCharmerGUID() const { return GetUInt64Value(UNIT_FIELD_CHARMEDBY); }
        void SetCharmerGUID(uint64 owner) { SetUInt64Value(UNIT_FIELD_CHARMEDBY, owner); }
        uint64 GetCharmGUID() const { return  GetUInt64Value(UNIT_FIELD_CHARM); }
        void SetPetGUID(uint64 guid) { m_SummonSlot[SUMMON_SLOT_PET] = guid; }
        uint64 GetPetGUID() const { return m_SummonSlot[SUMMON_SLOT_PET]; }
        void SetCritterGUID(uint64 guid) { SetUInt64Value(UNIT_FIELD_CRITTER, guid); }
        uint64 GetCritterGUID() const { return GetUInt64Value(UNIT_FIELD_CRITTER); }

        bool IsControlledByPlayer() const { return m_ControlledByPlayer; }
        uint64 GetCharmerOrOwnerGUID() const;
        uint64 GetCharmerOrOwnerOrOwnGUID() const;
        bool IsCharmedOwnedByPlayerOrPlayer() const { return IS_PLAYER_GUID(GetCharmerOrOwnerOrOwnGUID()); }

        Player* GetSpellModOwner() const;

        Unit* GetOwner() const;
        Guardian *GetGuardianPet() const;
        Minion *GetFirstMinion() const;
        Unit* GetCharmer() const;
        Unit* GetCharm() const;
        Unit* GetCharmerOrOwner() const;
        Unit* GetCharmerOrOwnerOrSelf() const;
        Player* GetCharmerOrOwnerPlayerOrPlayerItself() const;
        Player* GetAffectingPlayer() const;

        void SetMinion(Minion *minion, bool apply);
        void GetAllMinionsByEntry(std::list<Creature*>& Minions, uint32 entry);
        void RemoveAllMinionsByEntry(uint32 entry);
        void SetCharm(Unit* target, bool apply);
        Unit* GetNextRandomRaidMemberOrPet(float radius);
        bool SetCharmedBy(Unit* charmer, CharmType type, AuraApplication const* aurApp = NULL);
        void RemoveCharmedBy(Unit* charmer);
        void RestoreFaction();

        ControlList m_Controlled;
        Unit* GetFirstControlled() const;
        void RemoveAllControlled();

        bool IsCharmed() const { return GetCharmerGUID() != 0; }
        bool isPossessed() const { return HasUnitState(UNIT_STATE_POSSESSED); }
        bool isPossessedByPlayer() const;
        bool isPossessing() const;
        bool isPossessing(Unit* u) const;

        CharmInfo* GetCharmInfo() { return m_charmInfo; }
        CharmInfo* InitCharmInfo();
        void DeleteCharmInfo();
        void UpdateCharmAI();
        //Player* GetMoverSource() const;
        Player* m_movedPlayer;
        SharedVisionList const& GetSharedVisionList() { return m_sharedVision; }
        void AddPlayerToVision(Player* player);
        void RemovePlayerFromVision(Player* player);
        bool HasSharedVision() const { return !m_sharedVision.empty(); }
        void RemoveBindSightAuras();
        void RemoveCharmAuras();

        Pet* CreateTamedPetFrom(Creature* creatureTarget, uint32 spell_id = 0);
        Pet* CreateTamedPetFrom(uint32 creatureEntry, uint32 spell_id = 0);
        bool InitTamedPet(Pet* pet, uint8 level, uint32 spell_id);

        // aura apply/remove helpers - you should better not use these
        Aura* _TryStackingOrRefreshingExistingAura(SpellInfo const* newAura, uint8 effMask, Unit* caster, int32* baseAmount = NULL, Item* castItem = NULL, uint64 casterGUID = 0);
        void _AddAura(UnitAura* aura, Unit* caster);
        AuraApplication * _CreateAuraApplication(Aura* aura, uint8 effMask);
        void _ApplyAuraEffect(Aura* aura, uint8 effIndex);
        void _ApplyAura(AuraApplication * aurApp, uint8 effMask);
        void _UnapplyAura(AuraApplicationMap::iterator &i, AuraRemoveMode removeMode);
        void _UnapplyAura(AuraApplication * aurApp, AuraRemoveMode removeMode);
        void _RemoveNoStackAuraApplicationsDueToAura(Aura* aura);
        void _RemoveNoStackAurasDueToAura(Aura* aura);
        bool _IsNoStackAuraDueToAura(Aura* appliedAura, Aura* existingAura) const;
        void _RegisterAuraEffect(AuraEffect* aurEff, bool apply);

        // m_ownedAuras container management
        AuraMap      & GetOwnedAuras()       { return m_ownedAuras; }
        AuraMap const& GetOwnedAuras() const { return m_ownedAuras; }

        void RemoveOwnedAura(AuraMap::iterator &i, AuraRemoveMode removeMode = AURA_REMOVE_BY_DEFAULT);
        void RemoveOwnedAura(uint32 spellId, uint64 casterGUID = 0, uint8 reqEffMask = 0, AuraRemoveMode removeMode = AURA_REMOVE_BY_DEFAULT);
        void RemoveOwnedAura(Aura* aura, AuraRemoveMode removeMode = AURA_REMOVE_BY_DEFAULT);

        Aura* GetOwnedAura(uint32 spellId, uint64 casterGUID = 0, uint64 itemCasterGUID = 0, uint8 reqEffMask = 0, Aura* except = NULL) const;

        // m_appliedAuras container management
        AuraApplicationMap      & GetAppliedAuras()       { return m_appliedAuras; }
        AuraApplicationMap const& GetAppliedAuras() const { return m_appliedAuras; }

        void RemoveAura(AuraApplicationMap::iterator &i, AuraRemoveMode mode = AURA_REMOVE_BY_DEFAULT);
        void RemoveAura(uint32 spellId, uint64 casterGUID = 0, uint8 reqEffMask = 0, AuraRemoveMode removeMode = AURA_REMOVE_BY_DEFAULT);
        void RemoveAura(AuraApplication * aurApp, AuraRemoveMode mode = AURA_REMOVE_BY_DEFAULT);
        void RemoveAura(Aura* aur, AuraRemoveMode mode = AURA_REMOVE_BY_DEFAULT);

        void RemoveAurasDueToSpell(uint32 spellId, uint64 casterGUID = 0, uint8 reqEffMask = 0, AuraRemoveMode removeMode = AURA_REMOVE_BY_DEFAULT);
        void RemoveAuraFromStack(uint32 spellId, uint64 casterGUID = 0, AuraRemoveMode removeMode = AURA_REMOVE_BY_DEFAULT);
        void RemoveAurasDueToSpellByDispel(uint32 spellId, uint32 dispellerSpellId, uint64 casterGUID, Unit* dispeller, uint8 chargesRemoved = 1);
        void RemoveAurasDueToSpellBySteal(uint32 spellId, uint64 casterGUID, Unit* stealer);
        void RemoveAurasDueToItemSpell(uint32 spellId, uint64 castItemGuid);
        void RemoveAurasByType(AuraType auraType, uint64 casterGUID = 0, Aura* except = NULL, bool negative = true, bool positive = true);
        void RemoveNotOwnSingleTargetAuras(uint32 newPhase = 0x0);
        void RemoveAurasWithInterruptFlags(uint32 flag, uint32 except = 0);
        void RemoveAurasWithAttribute(uint32 flags);
        void RemoveAurasWithFamily(SpellFamilyNames family, uint32 familyFlag1, uint32 familyFlag2, uint32 familyFlag3, uint64 casterGUID);
        void RemoveAurasWithMechanic(uint32 mechanic_mask, AuraRemoveMode removemode = AURA_REMOVE_BY_DEFAULT, uint32 except=0);
        void RemoveMovementImpairingAuras();

        void RemoveAreaAurasDueToLeaveWorld();
        void RemoveAllAuras();
        void RemoveArenaAuras();
        void RemoveAllAurasOnDeath();
        void RemoveAllAurasRequiringDeadTarget();
        void RemoveAllAurasExceptType(AuraType type);
        void DelayOwnedAuras(uint32 spellId, uint64 caster, int32 delaytime);

        void _RemoveAllAuraStatMods();
        void _ApplyAllAuraStatMods();

        AuraEffectList const& GetAuraEffectsByType(AuraType type) const { return m_modAuras[type]; }
        AuraList      & GetSingleCastAuras()       { return m_scAuras; }
        AuraList const& GetSingleCastAuras() const { return m_scAuras; }

        AuraEffect* GetAuraEffect(uint32 spellId, uint8 effIndex, uint64 casterGUID = 0) const;
        AuraEffect* GetAuraEffectOfRankedSpell(uint32 spellId, uint8 effIndex, uint64 casterGUID = 0) const;
        AuraEffect* GetAuraEffect(AuraType type, SpellFamilyNames name, uint32 iconId, uint8 effIndex) const; // spell mustn't have familyflags
        AuraEffect* GetAuraEffect(AuraType type, SpellFamilyNames family, uint32 familyFlag1, uint32 familyFlag2, uint32 familyFlag3, uint64 casterGUID =0) const;
        AuraEffect* GetDummyAuraEffect(SpellFamilyNames name, uint32 iconId, uint8 effIndex) const;

        AuraApplication * GetAuraApplication(uint32 spellId, uint64 casterGUID = 0, uint64 itemCasterGUID = 0, uint8 reqEffMask = 0, AuraApplication * except = NULL) const;
        Aura* GetAura(uint32 spellId, uint64 casterGUID = 0, uint64 itemCasterGUID = 0, uint8 reqEffMask = 0) const;

        AuraApplication * GetAuraApplicationOfRankedSpell(uint32 spellId, uint64 casterGUID = 0, uint64 itemCasterGUID = 0, uint8 reqEffMask = 0, AuraApplication * except = NULL) const;
        Aura* GetAuraOfRankedSpell(uint32 spellId, uint64 casterGUID = 0, uint64 itemCasterGUID = 0, uint8 reqEffMask = 0) const;

        void GetDispellableAuraList(Unit* caster, uint32 dispelMask, DispelChargesList& dispelList);

        bool HasAuraEffect(uint32 spellId, uint8 effIndex, uint64 caster = 0) const;
        uint32 GetAuraCount(uint32 spellId) const;
        bool HasAura(uint32 spellId, uint64 casterGUID = 0, uint64 itemCasterGUID = 0, uint8 reqEffMask = 0) const;
        bool HasAuraType(AuraType auraType) const;
        bool HasAuraTypeWithCaster(AuraType auratype, uint64 caster) const;
        bool HasAuraTypeWithMiscvalue(AuraType auratype, int32 miscvalue) const;
        bool HasAuraTypeWithAffectMask(AuraType auratype, SpellInfo const* affectedSpell) const;
        bool HasAuraTypeWithValue(AuraType auratype, int32 value) const;
        bool HasNegativeAuraWithInterruptFlag(uint32 flag, uint64 guid = 0) const;
        bool HasNegativeAuraWithAttribute(uint32 flag, uint64 guid = 0) const;
        bool HasAuraWithMechanic(uint32 mechanicMask) const;

        AuraEffect* IsScriptOverriden(SpellInfo const* spell, int32 script) const;
        uint32 GetDiseasesByCaster(uint64 casterGUID, bool remove = false);
        uint32 GetDoTsByCaster(uint64 casterGUID) const;

        int32 GetTotalAuraModifier(AuraType auratype) const;
        float GetTotalAuraMultiplier(AuraType auratype) const;
        int32 GetMaxPositiveAuraModifier(AuraType auratype) const;
        int32 GetMaxNegativeAuraModifier(AuraType auratype) const;

        int32 GetTotalAuraModifierByMiscMask(AuraType auratype, uint32 misc_mask) const;
        float GetTotalAuraMultiplierByMiscMask(AuraType auratype, uint32 misc_mask) const;
        int32 GetMaxPositiveAuraModifierByMiscMask(AuraType auratype, uint32 misc_mask, const AuraEffect* except = NULL) const;
        int32 GetMaxNegativeAuraModifierByMiscMask(AuraType auratype, uint32 misc_mask) const;

        int32 GetTotalAuraModifierByMiscValue(AuraType auratype, int32 misc_value) const;
        float GetTotalAuraMultiplierByMiscValue(AuraType auratype, int32 misc_value) const;
        int32 GetMaxPositiveAuraModifierByMiscValue(AuraType auratype, int32 misc_value) const;
        int32 GetMaxNegativeAuraModifierByMiscValue(AuraType auratype, int32 misc_value) const;

        int32 GetTotalAuraModifierByAffectMask(AuraType auratype, SpellInfo const* affectedSpell) const;
        float GetTotalAuraMultiplierByAffectMask(AuraType auratype, SpellInfo const* affectedSpell) const;
        int32 GetMaxPositiveAuraModifierByAffectMask(AuraType auratype, SpellInfo const* affectedSpell) const;
        int32 GetMaxNegativeAuraModifierByAffectMask(AuraType auratype, SpellInfo const* affectedSpell) const;

        float GetResistanceBuffMods(SpellSchools school, bool positive) const;
        void SetResistanceBuffMods(SpellSchools school, bool positive, float val);
        void ApplyResistanceBuffModsMod(SpellSchools school, bool positive, float val, bool apply);
        void ApplyResistanceBuffModsPercentMod(SpellSchools school, bool positive, float val, bool apply);
        void InitStatBuffMods();
        void ApplyStatBuffMod(Stats stat, float val, bool apply);
        void ApplyStatPercentBuffMod(Stats stat, float val, bool apply);
        void SetCreateStat(Stats stat, float val) { m_createStats[stat] = val; }
        void SetCreateHealth(uint32 val) { SetUInt32Value(UNIT_FIELD_BASE_HEALTH, val); }
        uint32 GetCreateHealth() const { return GetUInt32Value(UNIT_FIELD_BASE_HEALTH); }
        void SetCreateMana(uint32 val) { SetUInt32Value(UNIT_FIELD_BASE_MANA, val); }
        uint32 GetCreateMana() const { return GetUInt32Value(UNIT_FIELD_BASE_MANA); }
        uint32 GetPowerIndex(uint32 powerType) const;
        int32 GetCreatePowers(Powers power) const;
        float GetPosStat(Stats stat) const { return GetFloatValue(UNIT_FIELD_POSSTAT0+stat); }
        float GetNegStat(Stats stat) const { return GetFloatValue(UNIT_FIELD_NEGSTAT0+stat); }
        float GetCreateStat(Stats stat) const { return m_createStats[stat]; }

        void SetCurrentCastedSpell(Spell* pSpell);
        virtual void ProhibitSpellSchool(SpellSchoolMask /*idSchoolMask*/, uint32 /*unTimeMs*/) { }
        void InterruptSpell(CurrentSpellTypes spellType, bool withDelayed = true, bool withInstant = true);
        void FinishSpell(CurrentSpellTypes spellType, bool ok = true);

        // set withDelayed to true to account delayed spells as casted
        // delayed+channeled spells are always accounted as casted
        // we can skip channeled or delayed checks using flags
        bool IsNonMeleeSpellCasted(bool withDelayed, bool skipChanneled = false, bool skipAutorepeat = false, bool isAutoshoot = false, bool skipInstant = true) const;

        // set withDelayed to true to interrupt delayed spells too
        // delayed+channeled spells are always interrupted
        void InterruptNonMeleeSpells(bool withDelayed, uint32 spellid = 0, bool withInstant = true);

        Spell* GetCurrentSpell(CurrentSpellTypes spellType) const { return m_currentSpells[spellType]; }
        Spell* GetCurrentSpell(uint32 spellType) const { return m_currentSpells[spellType]; }
        Spell* FindCurrentSpellBySpellId(uint32 spell_id) const;
        int32 GetCurrentSpellCastTime(uint32 spell_id) const;

        uint32 m_addDmgOnce;
        uint64 m_SummonSlot[MAX_SUMMON_SLOT];
        uint64 m_ObjectSlot[MAX_GAMEOBJECT_SLOT];

        ShapeshiftForm GetShapeshiftForm() const { return ShapeshiftForm(GetByteValue(UNIT_FIELD_BYTES_2, 3)); }
        void SetShapeshiftForm(ShapeshiftForm form);

        bool IsInFeralForm() const;

        bool IsInDisallowedMountForm() const;

        float m_modMeleeHitChance;
        float m_modRangedHitChance;
        float m_modSpellHitChance;
        int32 m_baseSpellCritChance;

        float m_threatModifier[MAX_SPELL_SCHOOL];
        float m_modAttackSpeedPct[3];

        // Event handler
        EventProcessor m_Events;

        // stat system
        bool HandleStatModifier(UnitMods unitMod, UnitModifierType modifierType, float amount, bool apply);
        void SetModifierValue(UnitMods unitMod, UnitModifierType modifierType, float value) { m_auraModifiersGroup[unitMod][modifierType] = value; }
        float GetModifierValue(UnitMods unitMod, UnitModifierType modifierType) const;
        float GetTotalStatValue(Stats stat) const;
        float GetTotalAuraModValue(UnitMods unitMod) const;
        SpellSchools GetSpellSchoolByAuraGroup(UnitMods unitMod) const;
        Stats GetStatByAuraGroup(UnitMods unitMod) const;
        Powers GetPowerTypeByAuraGroup(UnitMods unitMod) const;
        bool CanModifyStats() const { return m_canModifyStats; }
        void SetCanModifyStats(bool modifyStats) { m_canModifyStats = modifyStats; }
        virtual bool UpdateStats(Stats stat) = 0;
        virtual bool UpdateAllStats() = 0;
        virtual void UpdateResistances(uint32 school) = 0;
        virtual void UpdateArmor() = 0;
        virtual void UpdateMaxHealth() = 0;
        virtual void UpdateMaxPower(Powers power) = 0;
        virtual void UpdateAttackPowerAndDamage(bool ranged = false) = 0;
        virtual void UpdateDamagePhysical(WeaponAttackType attType) = 0;
        float GetTotalAttackPowerValue(WeaponAttackType attType) const;
        float GetWeaponDamageRange(WeaponAttackType attType, WeaponDamageRange type) const;
        void SetBaseWeaponDamage(WeaponAttackType attType, WeaponDamageRange damageRange, float value) { m_weaponDamage[attType][damageRange] = value; }

        bool isInFrontInMap(Unit const* target, float distance, float arc = M_PI) const;
        bool isInBackInMap(Unit const* target, float distance, float arc = M_PI) const;

        // Visibility system
        bool IsVisible() const;
        void SetVisible(bool x);

        // common function for visibility checks for player/creatures with detection code
        void SetPhaseMask(uint32 newPhaseMask, bool update);// overwrite WorldObject::SetPhaseMask
        void UpdateObjectVisibility(bool forced = true);

        SpellImmuneList m_spellImmune[MAX_SPELL_IMMUNITY];
        uint32 m_lastSanctuaryTime;

        // Threat related methods
        bool CanHaveThreatList() const;
        void AddThreat(Unit* victim, float fThreat, SpellSchoolMask schoolMask = SPELL_SCHOOL_MASK_NORMAL, SpellInfo const* threatSpell = NULL);
        float ApplyTotalThreatModifier(float fThreat, SpellSchoolMask schoolMask = SPELL_SCHOOL_MASK_NORMAL);
        void DeleteThreatList();
        void TauntApply(Unit* victim);
        void TauntFadeOut(Unit* taunter);
        ThreatManager& getThreatManager() { return m_ThreatManager; }
        void addHatedBy(HostileReference* pHostileReference) { m_HostileRefManager.insertFirst(pHostileReference); };
        void removeHatedBy(HostileReference* /*pHostileReference*/) { /* nothing to do yet */ }
        HostileRefManager& getHostileRefManager() { return m_HostileRefManager; }

        VisibleAuraMap const* GetVisibleAuras() { return &m_visibleAuras; }
        AuraApplication * GetVisibleAura(uint8 slot) const;
        void SetVisibleAura(uint8 slot, AuraApplication * aur);
        void RemoveVisibleAura(uint8 slot);

        uint32 GetInterruptMask() const { return m_interruptMask; }
        void AddInterruptMask(uint32 mask) { m_interruptMask |= mask; }
        void UpdateInterruptMask();

        uint32 GetDisplayId() const { return GetUInt32Value(UNIT_FIELD_DISPLAYID); }
        virtual void SetDisplayId(uint32 modelId);
        uint32 GetNativeDisplayId() const { return GetUInt32Value(UNIT_FIELD_NATIVEDISPLAYID); }
        void RestoreDisplayId();
        void SetNativeDisplayId(uint32 modelId) { SetUInt32Value(UNIT_FIELD_NATIVEDISPLAYID, modelId); }
        void setTransForm(uint32 spellid) { m_transform = spellid;}
        uint32 getTransForm() const { return m_transform;}

        // DynamicObject management
        void _RegisterDynObject(DynamicObject* dynObj);
        void _UnregisterDynObject(DynamicObject* dynObj);
        DynamicObject* GetDynObject(uint32 spellId);
        void RemoveDynObject(uint32 spellId);
        void RemoveAllDynObjects();

        GameObject* GetGameObject(uint32 spellId) const;
        void AddGameObject(GameObject* gameObj);
        void RemoveGameObject(GameObject* gameObj, bool del);
        void RemoveGameObject(uint32 spellid, bool del);
        void RemoveAllGameObjects();

        uint32 CalculateDamage(WeaponAttackType attType, bool normalized, bool addTotalPct);
        float GetAPMultiplier(WeaponAttackType attType, bool normalized);
        void ModifyAuraState(AuraStateType flag, bool apply);
        uint32 BuildAuraStateUpdateForTarget(Unit* target) const;
        bool HasAuraState(AuraStateType flag, SpellInfo const* spellProto = NULL, Unit const* Caster = NULL) const;
        void UnsummonAllTotems();
        Unit* GetMagicHitRedirectTarget(Unit* victim, SpellInfo const* spellInfo);
        Unit* GetMeleeHitRedirectTarget(Unit* victim, SpellInfo const* spellInfo = NULL);

        int32 SpellBaseDamageBonusDone(SpellSchoolMask schoolMask) const;
        int32 SpellBaseDamageBonusTaken(SpellSchoolMask schoolMask) const;
        uint32 SpellDamageBonusDone(Unit* victim, SpellInfo const* spellProto, uint32 pdamage, DamageEffectType damagetype, uint32 stack = 1) const;
        uint32 SpellDamageBonusTaken(Unit* caster, SpellInfo const* spellProto, uint32 pdamage, DamageEffectType damagetype, uint32 stack = 1) const;
        int32 SpellBaseHealingBonusDone(SpellSchoolMask schoolMask) const;
        int32 SpellBaseHealingBonusTaken(SpellSchoolMask schoolMask) const;
        uint32 SpellHealingBonusDone(Unit* victim, SpellInfo const* spellProto, uint32 healamount, DamageEffectType damagetype, uint32 stack = 1) const;
        uint32 SpellHealingBonusTaken(Unit* caster, SpellInfo const* spellProto, uint32 healamount, DamageEffectType damagetype, uint32 stack = 1) const;

        uint32 MeleeDamageBonusDone(Unit* pVictim, uint32 damage, WeaponAttackType attType, SpellInfo const* spellProto = NULL);
        uint32 MeleeDamageBonusTaken(Unit* attacker, uint32 pdamage, WeaponAttackType attType, SpellInfo const* spellProto = NULL);


        bool   isSpellBlocked(Unit* victim, SpellInfo const* spellProto, WeaponAttackType attackType = BASE_ATTACK);
        bool   isBlockCritical();
        bool   isSpellCrit(Unit* victim, SpellInfo const* spellProto, SpellSchoolMask schoolMask, WeaponAttackType attackType = BASE_ATTACK) const;
        uint32 SpellCriticalDamageBonus(SpellInfo const* spellProto, uint32 damage, Unit* victim);
        uint32 SpellCriticalHealingBonus(SpellInfo const* spellProto, uint32 damage, Unit* victim);

        void SetContestedPvP(Player* attackedPlayer = NULL);

        uint32 GetCastingTimeForBonus(SpellInfo const* spellProto, DamageEffectType damagetype, uint32 CastingTime) const;
        float CalculateDefaultCoefficient(SpellInfo const* spellInfo, DamageEffectType damagetype) const;

        uint32 GetRemainingPeriodicAmount(uint64 caster, uint32 spellId, AuraType auraType, uint8 effectIndex = 0) const;

        void ApplySpellImmune(uint32 spellId, uint32 op, uint32 type, bool apply);
        void ApplySpellDispelImmunity(const SpellInfo* spellProto, DispelType type, bool apply);
        virtual bool IsImmunedToSpell(SpellInfo const* spellInfo) const;
                                                            // redefined in Creature
        bool IsImmunedToDamage(SpellSchoolMask meleeSchoolMask) const;
        bool IsImmunedToDamage(SpellInfo const* spellInfo) const;
        virtual bool IsImmunedToSpellEffect(SpellInfo const* spellInfo, uint32 index) const;
                                                            // redefined in Creature
        static bool IsDamageReducedByArmor(SpellSchoolMask damageSchoolMask, SpellInfo const* spellInfo = NULL, uint8 effIndex = MAX_SPELL_EFFECTS);
        uint32 CalcArmorReducedDamage(Unit* victim, const uint32 damage, SpellInfo const* spellInfo, WeaponAttackType attackType=MAX_ATTACK);
        void CalcAbsorbResist(Unit* victim, SpellSchoolMask schoolMask, DamageEffectType damagetype, const uint32 damage, uint32 *absorb, uint32 *resist, SpellInfo const* spellInfo = NULL);
        void CalcHealAbsorb(Unit* victim, const SpellInfo* spellProto, uint32 &healAmount, uint32 &absorb);

        void  UpdateSpeed(UnitMoveType mtype, bool forced);
        float GetSpeed(UnitMoveType mtype) const;
        float GetSpeedRate(UnitMoveType mtype) const { return m_speed_rate[mtype]; }
        void SetSpeed(UnitMoveType mtype, float rate, bool forced = false);
        float m_TempSpeed;

        bool isHover() const { return HasAuraType(SPELL_AURA_HOVER); }

        float ApplyEffectModifiers(SpellInfo const* spellProto, uint8 effect_index, float value) const;
        int32 CalculateSpellDamage(Unit const* target, SpellInfo const* spellProto, uint8 effect_index, int32 const* basePoints = NULL) const;
        int32 CalcSpellDuration(SpellInfo const* spellProto);
        int32 ModSpellDuration(SpellInfo const* spellProto, Unit const* target, int32 duration, bool positive, uint32 effectMask);
        void  ModSpellCastTime(SpellInfo const* spellProto, int32 & castTime, Spell* spell=NULL);
        float CalculateLevelPenalty(SpellInfo const* spellProto) const;

        void addFollower(FollowerReference* pRef) { m_FollowingRefManager.insertFirst(pRef); }
        void removeFollower(FollowerReference* /*pRef*/) { /* nothing to do yet */ }
        static Unit* GetUnit(WorldObject& object, uint64 guid);
        static Player* GetPlayer(WorldObject& object, uint64 guid);
        static Creature* GetCreature(WorldObject& object, uint64 guid);

        MotionMaster* GetMotionMaster() { return &i_motionMaster; }
        const MotionMaster* GetMotionMaster() const { return &i_motionMaster; }

        bool IsStopped() const { return !(HasUnitState(UNIT_STATE_MOVING)); }
        void StopMoving();

        void AddUnitMovementFlag(uint32 f) { m_movementInfo.flags |= f; }
        void RemoveUnitMovementFlag(uint32 f) { m_movementInfo.flags &= ~f; }
        bool HasUnitMovementFlag(uint32 f) const { return (m_movementInfo.flags & f) == f; }
        uint32 GetUnitMovementFlags() const { return m_movementInfo.flags; }
        void SetUnitMovementFlags(uint32 f) { m_movementInfo.flags = f; }

        void AddExtraUnitMovementFlag(uint16 f) { m_movementInfo.flags2 |= f; }
        void RemoveExtraUnitMovementFlag(uint16 f) { m_movementInfo.flags2 &= ~f; }
        uint16 HasExtraUnitMovementFlag(uint16 f) const { return m_movementInfo.flags2 & f; }
        uint16 GetExtraUnitMovementFlags() const { return m_movementInfo.flags2; }
        void SetExtraUnitMovementFlags(uint16 f) { m_movementInfo.flags2 = f; }
        bool IsSplineEnabled() const;

        float GetPositionZMinusOffset() const;

        void SetControlled(bool apply, UnitState state);

        void AddComboPointHolder(uint32 lowguid) { m_ComboPointHolders.insert(lowguid); }
        void RemoveComboPointHolder(uint32 lowguid) { m_ComboPointHolders.erase(lowguid); }
        void ClearComboPointHolders();

        ///----------Pet responses methods-----------------
        void SendPetCastFail(uint32 spellid, SpellCastResult msg);
        void SendPetActionFeedback (uint8 msg);
        void SendPetTalk (uint32 pettalk);
        void SendPetAIReaction(uint64 guid);
        ///----------End of Pet responses methods----------

        void propagateSpeedChange() { GetMotionMaster()->propagateSpeedChange(); }

        // reactive attacks
        void ClearAllReactives();
        void StartReactiveTimer(ReactiveType reactive) { m_reactiveTimer[reactive] = REACTIVE_TIMER_START;}
        void UpdateReactives(uint32 p_time);

        // group updates
        void UpdateAuraForGroup(uint8 slot);

        // proc trigger system
        bool CanProc() const {return !m_procDeep;}
        void SetCantProc(bool apply);

        // pet auras
        typedef std::set<PetAura const*> PetAuraSet;
        PetAuraSet m_petAuras;
        void AddPetAura(PetAura const* petSpell);
        void RemovePetAura(PetAura const* petSpell);

        uint32 GetModelForForm(ShapeshiftForm form) const;
        uint32 GetModelForTotem(PlayerTotemType totemType);

        // Redirect Threat
        void SetRedirectThreat(uint64 guid, uint32 pct) { _redirectThreadInfo.Set(guid, pct); }
        void ResetRedirectThreat() { SetRedirectThreat(0, 0); }
        void ModifyRedirectThreat(int32 amount) { _redirectThreadInfo.ModifyThreatPct(amount); }
        uint32 GetRedirectThreatPercent() const { return _redirectThreadInfo.GetThreatPct(); }
        Unit* GetRedirectThreatTarget();

        friend class VehicleJoinEvent;
        bool IsAIEnabled, NeedChangeAI;
        bool CreateVehicleKit(uint32 id, uint32 creatureEntry);
        void RemoveVehicleKit();
        Vehicle* GetVehicleKit()const { return m_vehicleKit; }
        Vehicle* GetVehicle()   const { return m_vehicle; }
        void SetVehicle(Vehicle* vehicle) { m_vehicle = vehicle; }
        bool IsOnVehicle(const Unit* vehicle) const;
        Unit* GetVehicleBase()  const;
        Creature* GetVehicleCreatureBase() const;
        float GetTransOffsetX() const { return m_movementInfo.t_pos.GetPositionX(); }
        float GetTransOffsetY() const { return m_movementInfo.t_pos.GetPositionY(); }
        float GetTransOffsetZ() const { return m_movementInfo.t_pos.GetPositionZ(); }
        float GetTransOffsetO() const { return m_movementInfo.t_pos.GetOrientation(); }
        uint32 GetTransTime()   const { return m_movementInfo.t_time; }
        int8 GetTransSeat()     const { return m_movementInfo.t_seat; }
        uint64 GetTransGUID()   const;
        /// Returns the transport this unit is on directly (if on vehicle and transport, return vehicle)
        TransportBase* GetDirectTransport() const;

        bool m_ControlledByPlayer;

        bool HandleSpellClick(Unit* clicker, int8 seatId = -1);
        void EnterVehicle(Unit* base, int8 seatId = -1);
        void ExitVehicle(Position const* exitPosition = NULL);
        void ChangeSeat(int8 seatId, bool next = true);

        // Should only be called by AuraEffect::HandleAuraControlVehicle(AuraApplication const* auraApp, uint8 mode, bool apply) const;
        void _ExitVehicle(Position const* exitPosition = NULL);
        void _EnterVehicle(Vehicle* vehicle, int8 seatId, AuraApplication const* aurApp = NULL);

        void WriteMovementInfo(WorldPacket& data, Movement::ExtraMovementStatusElement* extras = NULL);

        bool isMoving() const   { return m_movementInfo.HasMovementFlag(MOVEMENTFLAG_MASK_MOVING); }
        bool isTurning() const  { return m_movementInfo.HasMovementFlag(MOVEMENTFLAG_MASK_TURNING); }
        virtual bool CanFly() const = 0;
        bool IsFlying() const   { return m_movementInfo.HasMovementFlag(MOVEMENTFLAG_FLYING | MOVEMENTFLAG_DISABLE_GRAVITY); }
        bool IsFalling() const;
        void SetCanFly(bool apply);

        void RewardRage(uint32 baseRage, bool attacker);

        virtual float GetFollowAngle() const { return static_cast<float>(M_PI/2); }

        void OutDebugInfo() const;
        virtual bool isBeingLoaded() const { return false;}
        bool IsDuringRemoveFromWorld() const {return m_duringRemoveFromWorld;}

        Pet* ToPet() { if (IsPet()) return reinterpret_cast<Pet*>(this); else return NULL; }
        Pet const* ToPet() const { if (IsPet()) return reinterpret_cast<Pet const*>(this); else return NULL; }

        Totem* ToTotem() { if (IsTotem()) return reinterpret_cast<Totem*>(this); else return NULL; }
        Totem const* ToTotem() const { if (IsTotem()) return reinterpret_cast<Totem const*>(this); else return NULL; }

        TempSummon* ToTempSummon() { if (IsSummon()) return reinterpret_cast<TempSummon*>(this); else return NULL; }
        TempSummon const* ToTempSummon() const { if (IsSummon()) return reinterpret_cast<TempSummon const*>(this); else return NULL; }

        void SetTarget(uint64 guid);

        // Handling caster facing during spellcast
        void FocusTarget(Spell const* focusSpell, WorldObject const* target);
        void ReleaseFocus(Spell const* focusSpell);

        // Movement info
        Movement::MoveSpline * movespline;

        // Part of Evade mechanics
        time_t GetLastDamagedTime() const { return _lastDamagedTime; }
        void SetLastDamagedTime(time_t val) { _lastDamagedTime = val; }

    protected:
        explicit Unit (bool isWorldObject);

        UnitAI* i_AI, *i_disabledAI;

        void _UpdateSpells(uint32 time);
        void _DeleteRemovedAuras();

        void _UpdateAutoRepeatSpell();

        bool m_AutoRepeatFirstCast;

        uint32 m_attackTimer[MAX_ATTACK];

        float m_createStats[MAX_STATS];

        AttackerSet m_attackers;
        Unit* m_attacking;

        DeathState m_deathState;

        int32 m_procDeep;

        typedef std::list<DynamicObject*> DynObjectList;
        DynObjectList m_dynObj;

        typedef std::list<GameObject*> GameObjectList;
        GameObjectList m_gameObj;
        bool m_isSorted;
        uint32 m_transform;

        Spell* m_currentSpells[CURRENT_MAX_SPELL];

        AuraMap m_ownedAuras;
        AuraApplicationMap m_appliedAuras;
        AuraList m_removedAuras;
        AuraMap::iterator m_auraUpdateIterator;
        uint32 m_removedAurasCount;

        AuraEffectList m_modAuras[TOTAL_AURAS];
        AuraList m_scAuras;                        // casted singlecast auras
        AuraApplicationList m_interruptableAuras;             // auras which have interrupt mask applied on unit
        AuraStateAurasMap m_auraStateAuras;        // Used for improve performance of aura state checks on aura apply/remove
        uint32 m_interruptMask;

        float m_auraModifiersGroup[UNIT_MOD_END][MODIFIER_TYPE_END];
        float m_weaponDamage[MAX_ATTACK][2];
        bool m_canModifyStats;
        VisibleAuraMap m_visibleAuras;

        float m_speed_rate[MAX_MOVE_TYPE];

        CharmInfo* m_charmInfo;
        SharedVisionList m_sharedVision;

        virtual SpellSchoolMask GetMeleeDamageSchoolMask() const;

        MotionMaster i_motionMaster;

        uint32 m_reactiveTimer[MAX_REACTIVE];
        uint32 m_regenTimer;

        ThreatManager m_ThreatManager;

        Vehicle* m_vehicle;
        Vehicle* m_vehicleKit;

        uint32 m_unitTypeMask;
        LiquidTypeEntry const* _lastLiquid;

        bool IsAlwaysVisibleFor(WorldObject const* seer) const;
        bool IsAlwaysDetectableFor(WorldObject const* seer) const;

        void DisableSpline();
    private:
        bool IsTriggeredAtSpellProcEvent(Unit* victim, Aura* aura, SpellInfo const* procSpell, uint32 procFlag, uint32 procExtra, WeaponAttackType attType, bool isVictim, bool active, SpellProcEventEntry const* & spellProcEvent);
        bool HandleAuraProcOnPowerAmount(Unit* victim, uint32 damage, AuraEffect* triggeredByAura, SpellInfo const* procSpell, uint32 procFlag, uint32 procEx, uint32 cooldown);
        bool HandleDummyAuraProc(Unit* victim, uint32 damage, AuraEffect* triggeredByAura, SpellInfo const* procSpell, uint32 procFlag, uint32 procEx, uint32 cooldown);
        bool HandleAuraProc(Unit* victim, uint32 damage, Aura* triggeredByAura, SpellInfo const* procSpell, uint32 procFlag, uint32 procEx, uint32 cooldown, bool * handled);
        bool HandleProcTriggerSpell(Unit* victim, uint32 damage, AuraEffect* triggeredByAura, SpellInfo const* procSpell, uint32 procFlag, uint32 procEx, uint32 cooldown);
        bool HandleOverrideClassScriptAuraProc(Unit* victim, uint32 damage, AuraEffect* triggeredByAura, SpellInfo const* procSpell, uint32 cooldown);
        bool HandleAuraRaidProcFromChargeWithValue(AuraEffect* triggeredByAura);
        bool HandleAuraRaidProcFromCharge(AuraEffect* triggeredByAura);

        void UpdateSplineMovement(uint32 t_diff);
        void UpdateSplinePosition();

        // player or player's pet
        float GetCombatRatingReduction(CombatRating cr) const;
        uint32 GetCombatRatingDamageReduction(CombatRating cr, float rate, float cap, uint32 damage) const;

    protected:
        void SendMoveRoot(uint32 value);
        void SendMoveUnroot(uint32 value);
        void SetFeared(bool apply);
        void SetConfused(bool apply);
        void SetStunned(bool apply);
        void SetRooted(bool apply);

        uint32 m_movementCounter;       ///< Incrementing counter used in movement packets

    private:

        uint32 m_state;                                     // Even derived shouldn't modify
        uint32 m_CombatTimer;
        TimeTrackerSmall m_movesplineTimer;

        Diminishing m_Diminishing;
        // Manage all Units that are threatened by us
        HostileRefManager m_HostileRefManager;

        FollowerRefManager m_FollowingRefManager;

        ComboPointHolderSet m_ComboPointHolders;

        RedirectThreatInfo _redirectThreadInfo;

        bool m_cleanupDone; // lock made to not add stuff after cleanup before delete
        bool m_duringRemoveFromWorld; // lock made to not add stuff after begining removing from world

        Spell const* _focusSpell;   ///> Locks the target during spell cast for proper facing
        bool _isWalkingBeforeCharm; // Are we walking before we were charmed?

        time_t _lastDamagedTime; // Part of Evade mechanics
};

namespace Trinity
{
    // Binary predicate for sorting Units based on percent value of a power
    class PowerPctOrderPred
    {
        public:
            PowerPctOrderPred(Powers power, bool ascending = true) : m_power(power), m_ascending(ascending) {}
            bool operator() (const Unit* a, const Unit* b) const
            {
                float rA = a->GetMaxPower(m_power) ? float(a->GetPower(m_power)) / float(a->GetMaxPower(m_power)) : 0.0f;
                float rB = b->GetMaxPower(m_power) ? float(b->GetPower(m_power)) / float(b->GetMaxPower(m_power)) : 0.0f;
                return m_ascending ? rA < rB : rA > rB;
            }
        private:
            const Powers m_power;
            const bool m_ascending;
    };

    // Binary predicate for sorting Units based on percent value of health
    class HealthPctOrderPred
    {
        public:
            HealthPctOrderPred(bool ascending = true) : m_ascending(ascending) {}
            bool operator() (const Unit* a, const Unit* b) const
            {
                float rA = a->GetMaxHealth() ? float(a->GetHealth()) / float(a->GetMaxHealth()) : 0.0f;
                float rB = b->GetMaxHealth() ? float(b->GetHealth()) / float(b->GetMaxHealth()) : 0.0f;
                return m_ascending ? rA < rB : rA > rB;
            }
        private:
            const bool m_ascending;
    };
}
#endif<|MERGE_RESOLUTION|>--- conflicted
+++ resolved
@@ -1630,13 +1630,7 @@
 
         void SendClearTarget();
 
-<<<<<<< HEAD
-        bool isAlive() const { return (m_deathState == ALIVE); }
-=======
-        void BuildHeartBeatMsg(WorldPacket* data) const;
-
         bool IsAlive() const { return (m_deathState == ALIVE); }
->>>>>>> 1c9a3d56
         bool isDying() const { return (m_deathState == JUST_DIED); }
         bool isDead() const { return (m_deathState == DEAD || m_deathState == CORPSE); }
         DeathState getDeathState() const { return m_deathState; }
