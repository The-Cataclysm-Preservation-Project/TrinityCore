/*
 * Copyright (C) 2008-2014 TrinityCore <http://www.trinitycore.org/>
 * Copyright (C) 2005-2009 MaNGOS <http://getmangos.com/>
 *
 * This program is free software; you can redistribute it and/or modify it
 * under the terms of the GNU General Public License as published by the
 * Free Software Foundation; either version 2 of the License, or (at your
 * option) any later version.
 *
 * This program is distributed in the hope that it will be useful, but WITHOUT
 * ANY WARRANTY; without even the implied warranty of MERCHANTABILITY or
 * FITNESS FOR A PARTICULAR PURPOSE. See the GNU General Public License for
 * more details.
 *
 * You should have received a copy of the GNU General Public License along
 * with this program. If not, see <http://www.gnu.org/licenses/>.
 */

#ifndef TRINITYCORE_DYNAMICOBJECT_H
#define TRINITYCORE_DYNAMICOBJECT_H

#include "Object.h"

class Unit;
class Aura;
class SpellInfo;

enum DynamicObjectType
{
    DYNAMIC_OBJECT_PORTAL           = 0x0,      // unused
    DYNAMIC_OBJECT_AREA_SPELL       = 0x1,
    DYNAMIC_OBJECT_FARSIGHT_FOCUS   = 0x2
};

class DynamicObject : public WorldObject, public GridObject<DynamicObject>, public MapObject
{
    public:
        DynamicObject(bool isWorldObject);
        ~DynamicObject();

        void AddToWorld();
        void RemoveFromWorld();

<<<<<<< HEAD
        bool CreateDynamicObject(uint32 guidlow, Unit* caster, SpellInfo const* spell, Position const& pos, float radius, DynamicObjectType type);
=======
        void CleanupsBeforeDelete(bool finalCleanup = true) OVERRIDE;

        bool CreateDynamicObject(uint32 guidlow, Unit* caster, uint32 spellId, Position const& pos, float radius, DynamicObjectType type);
>>>>>>> 29610b25
        void Update(uint32 p_time);
        void Remove();
        void SetDuration(int32 newDuration);
        int32 GetDuration() const;
        void Delay(int32 delaytime);
        void SetAura(Aura* aura);
        void RemoveAura();
        void SetCasterViewpoint();
        void RemoveCasterViewpoint();
        Unit* GetCaster() const { return _caster; }
        void BindToCaster();
        void UnbindFromCaster();
        uint32 GetSpellId() const {  return GetUInt32Value(DYNAMICOBJECT_SPELLID); }
        uint64 GetCasterGUID() const { return GetUInt64Value(DYNAMICOBJECT_CASTER); }
        float GetRadius() const { return GetFloatValue(DYNAMICOBJECT_RADIUS); }

    protected:
        Aura* _aura;
        Aura* _removedAura;
        Unit* _caster;
        int32 _duration; // for non-aura dynobjects
        bool _isViewpoint;
};
#endif<|MERGE_RESOLUTION|>--- conflicted
+++ resolved
@@ -41,13 +41,9 @@
         void AddToWorld();
         void RemoveFromWorld();
 
-<<<<<<< HEAD
-        bool CreateDynamicObject(uint32 guidlow, Unit* caster, SpellInfo const* spell, Position const& pos, float radius, DynamicObjectType type);
-=======
         void CleanupsBeforeDelete(bool finalCleanup = true) OVERRIDE;
 
-        bool CreateDynamicObject(uint32 guidlow, Unit* caster, uint32 spellId, Position const& pos, float radius, DynamicObjectType type);
->>>>>>> 29610b25
+        bool CreateDynamicObject(uint32 guidlow, Unit* caster, SpellInfo const* spell, Position const& pos, float radius, DynamicObjectType type);
         void Update(uint32 p_time);
         void Remove();
         void SetDuration(int32 newDuration);
