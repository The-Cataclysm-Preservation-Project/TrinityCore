--- conflicted
+++ resolved
@@ -868,62 +868,6 @@
     CHEAT_WATERWALK = 0x10
 };
 
-<<<<<<< HEAD
-class TC_GAME_API PlayerTaxi
-{
-    public:
-        PlayerTaxi();
-        ~PlayerTaxi() { }
-        // Nodes
-        void InitTaxiNodesForLevel(uint32 race, uint32 chrClass, uint8 level);
-        void LoadTaxiMask(std::string const& data);
-
-        bool IsTaximaskNodeKnown(uint32 nodeidx) const
-        {
-            uint8  field   = uint8((nodeidx - 1) / 8);
-            uint32 submask = 1 << ((nodeidx-1) % 8);
-            return (m_taximask[field] & submask) == submask;
-        }
-        bool SetTaximaskNode(uint32 nodeidx)
-        {
-            uint8  field   = uint8((nodeidx - 1) / 8);
-            uint32 submask = 1 << ((nodeidx-  1) % 8);
-            if ((m_taximask[field] & submask) != submask)
-            {
-                m_taximask[field] |= submask;
-                return true;
-            }
-            else
-                return false;
-        }
-        void AppendTaximaskTo(ByteBuffer& data, bool all);
-
-        // Destinations
-        bool LoadTaxiDestinationsFromString(std::string const& values, uint32 team);
-        std::string SaveTaxiDestinationsToString();
-
-        void ClearTaxiDestinations() { m_TaxiDestinations.clear(); }
-        void AddTaxiDestination(uint32 dest) { m_TaxiDestinations.push_back(dest); }
-        uint32 GetTaxiSource() const { return m_TaxiDestinations.empty() ? 0 : m_TaxiDestinations.front(); }
-        uint32 GetTaxiDestination() const { return m_TaxiDestinations.size() < 2 ? 0 : m_TaxiDestinations[1]; }
-        uint32 GetCurrentTaxiPath() const;
-        uint32 NextTaxiDestination()
-        {
-            m_TaxiDestinations.pop_front();
-            return GetTaxiDestination();
-        }
-
-        std::deque<uint32> const& GetPath() const { return m_TaxiDestinations; }
-        bool empty() const { return m_TaxiDestinations.empty(); }
-
-        friend std::ostringstream& operator<< (std::ostringstream& ss, PlayerTaxi const& taxi);
-    private:
-        TaxiMask m_taximask;
-        std::deque<uint32> m_TaxiDestinations;
-};
-
-std::ostringstream& operator << (std::ostringstream& ss, PlayerTaxi const& taxi);
-
 struct PlayerPetData
 {
     uint32 PetId;
@@ -945,8 +889,6 @@
     PetType Type;
 };
 
-=======
->>>>>>> ad07191b
 class Player;
 
 /// Holder for Battleground data
@@ -2778,15 +2720,11 @@
 
         WorldLocation _corpseLocation;
 
-<<<<<<< HEAD
-        Archaeology _archaeology;
+        Archaeology* _archaeology;
 
         uint8 _tmpLfgRolesCheck;
 
         std::vector<PlayerPetData*> PlayerPetDataStore;
-=======
-        Archaeology* _archaeology;
->>>>>>> ad07191b
 };
 
 TC_GAME_API void AddItemsSetItem(Player* player, Item* item);
