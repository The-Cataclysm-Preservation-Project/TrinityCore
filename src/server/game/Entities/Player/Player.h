--- conflicted
+++ resolved
@@ -1860,32 +1860,12 @@
         void DropModCharge(SpellModifier* mod, Spell* spell);
         void SetSpellModTakingSpell(Spell* spell, bool apply);
 
-<<<<<<< HEAD
-        static uint32 const infinityCooldownDelay = MONTH;  // used for set "infinity cooldowns" for spells and check
-        static uint32 const infinityCooldownDelayCheck = MONTH/2;
-        bool HasSpellCooldown(uint32 spell_id) const;
-        uint32 GetSpellCooldownDelay(uint32 spell_id) const;
-        void AddSpellAndCategoryCooldowns(SpellInfo const* spellInfo, uint32 itemId, Spell* spell = NULL, bool infinityCooldown = false);
-        void AddSpellCooldown(uint32 spell_id, uint32 itemid, time_t end_time);
-        void ModifySpellCooldown(uint32 spellId, int32 cooldown);
-        void SendCooldownEvent(SpellInfo const* spellInfo, uint32 itemId = 0, Spell* spell = NULL, bool setCooldown = true);
-        void ProhibitSpellSchool(SpellSchoolMask idSchoolMask, uint32 unTimeMs) override;
-        void RemoveSpellCooldown(uint32 spell_id, bool update = false);
-        void RemoveSpellCategoryCooldown(uint32 cat, bool update = false);
-        void SendClearCooldown(uint32 spell_id, Unit* target);
         void SendClearAllCooldowns(Unit* target);
-
-        GlobalCooldownMgr& GetGlobalCooldownMgr() { return m_GlobalCooldownMgr; }
-
-        void RemoveCategoryCooldown(uint32 cat);
-=======
->>>>>>> dbaf8856
         void RemoveArenaSpellCooldowns(bool removeActivePetCooldowns = false);
         uint32 GetLastPotionId() { return m_lastPotionId; }
         void SetLastPotionId(uint32 item_id) { m_lastPotionId = item_id; }
         void UpdatePotionCooldown(Spell* spell = NULL);
 
-<<<<<<< HEAD
         void SetResurrectRequestData(Unit* caster, uint32 health, uint32 mana, uint32 appliedAura);
         void ClearResurrectRequestData()
         {
@@ -1902,12 +1882,6 @@
         }
 
         bool IsResurrectRequested() const { return _resurrectionData != NULL; }
-=======
-        void setResurrectRequestData(ObjectGuid guid, uint32 mapId, float X, float Y, float Z, uint32 health, uint32 mana);
-        void clearResurrectRequestData() { setResurrectRequestData(ObjectGuid::Empty, 0, 0.0f, 0.0f, 0.0f, 0, 0); }
-        bool isResurrectRequestedBy(ObjectGuid guid) const { return !m_resurrectGUID.IsEmpty() && m_resurrectGUID == guid; }
-        bool isResurrectRequested() const { return !m_resurrectGUID.IsEmpty(); }
->>>>>>> dbaf8856
         void ResurrectUsingRequestData();
 
         uint8 getCinematic() { return m_cinematic; }
@@ -2542,15 +2516,7 @@
         bool IsInWhisperWhiteList(ObjectGuid guid);
         void RemoveFromWhisperWhiteList(ObjectGuid guid) { WhisperList.remove(guid); }
 
-<<<<<<< HEAD
         void ReadMovementInfo(WorldPacket& data, MovementInfo* mi, Movement::ExtraMovementStatusElement* extras = NULL);
-=======
-        bool SetDisableGravity(bool disable, bool packetOnly /* = false */) override;
-        bool SetCanFly(bool apply, bool packetOnly = false) override;
-        bool SetWaterWalking(bool apply, bool packetOnly = false) override;
-        bool SetFeatherFall(bool apply, bool packetOnly = false) override;
-        bool SetHover(bool enable, bool packetOnly = false) override;
->>>>>>> dbaf8856
 
         /*! These methods send different packets to the client in apply and unapply case.
             These methods are only sent to the current unit.
@@ -2758,16 +2724,7 @@
         PlayerSpellMap m_spells;
         uint32 m_lastPotionId;                              // last used health/mana potion in combat, that block next potion use
 
-<<<<<<< HEAD
-        GlobalCooldownMgr m_GlobalCooldownMgr;
-
         PlayerTalentInfo* _talentMgr;
-=======
-        uint8 m_activeSpec;
-        uint8 m_specsCount;
-
-        uint32 m_Glyphs[MAX_TALENT_SPECS][MAX_GLYPH_SLOT_INDEX];
->>>>>>> dbaf8856
 
         ActionButtonList m_actionButtons;
 
