--- conflicted
+++ resolved
@@ -45,65 +45,6 @@
     ++m_blockCount;
 }
 
-<<<<<<< HEAD
-=======
-void UpdateData::Compress(void* dst, uint32 *dst_size, void* src, int src_size)
-{
-    z_stream c_stream;
-
-    c_stream.zalloc = (alloc_func)0;
-    c_stream.zfree = (free_func)0;
-    c_stream.opaque = (voidpf)0;
-
-    // default Z_BEST_SPEED (1)
-    int z_res = deflateInit(&c_stream, sWorld->getIntConfig(CONFIG_COMPRESSION));
-    if (z_res != Z_OK)
-    {
-        sLog->outError(LOG_FILTER_GENERAL, "Can't compress update packet (zlib: deflateInit) Error code: %i (%s)", z_res, zError(z_res));
-        *dst_size = 0;
-        return;
-    }
-
-    c_stream.next_out = (Bytef*)dst;
-    c_stream.avail_out = *dst_size;
-    c_stream.next_in = (Bytef*)src;
-    c_stream.avail_in = (uInt)src_size;
-
-    z_res = deflate(&c_stream, Z_NO_FLUSH);
-    if (z_res != Z_OK)
-    {
-        sLog->outError(LOG_FILTER_GENERAL, "Can't compress update packet (zlib: deflate) Error code: %i (%s)", z_res, zError(z_res));
-        *dst_size = 0;
-        return;
-    }
-
-    if (c_stream.avail_in != 0)
-    {
-        sLog->outError(LOG_FILTER_GENERAL, "Can't compress update packet (zlib: deflate not greedy)");
-        *dst_size = 0;
-        return;
-    }
-
-    z_res = deflate(&c_stream, Z_FINISH);
-    if (z_res != Z_STREAM_END)
-    {
-        sLog->outError(LOG_FILTER_GENERAL, "Can't compress update packet (zlib: deflate should report Z_STREAM_END instead %i (%s)", z_res, zError(z_res));
-        *dst_size = 0;
-        return;
-    }
-
-    z_res = deflateEnd(&c_stream);
-    if (z_res != Z_OK)
-    {
-        sLog->outError(LOG_FILTER_GENERAL, "Can't compress update packet (zlib: deflateEnd) Error code: %i (%s)", z_res, zError(z_res));
-        *dst_size = 0;
-        return;
-    }
-
-    *dst_size = c_stream.total_out;
-}
-
->>>>>>> f8cd39b2
 bool UpdateData::BuildPacket(WorldPacket* packet)
 {
     ASSERT(packet->empty());                                // shouldn't happen
