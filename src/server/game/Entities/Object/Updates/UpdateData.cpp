--- conflicted
+++ resolved
@@ -25,13 +25,7 @@
 #include "World.h"
 #include "zlib.h"
 
-<<<<<<< HEAD
-UpdateData::UpdateData(uint16 map) : m_map(map), m_blockCount(0)
-{
-}
-=======
-UpdateData::UpdateData() : m_blockCount(0) { }
->>>>>>> 16a51e32
+UpdateData::UpdateData(uint16 map) : m_map(map), m_blockCount(0) { }
 
 void UpdateData::AddOutOfRangeGUID(std::set<uint64>& guids)
 {
