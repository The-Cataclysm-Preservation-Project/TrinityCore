/*
 * Copyright (C) 2008-2014 TrinityCore <http://www.trinitycore.org/>
 * Copyright (C) 2005-2009 MaNGOS <http://getmangos.com/>
 *
 * This program is free software; you can redistribute it and/or modify it
 * under the terms of the GNU General Public License as published by the
 * Free Software Foundation; either version 2 of the License, or (at your
 * option) any later version.
 *
 * This program is distributed in the hope that it will be useful, but WITHOUT
 * ANY WARRANTY; without even the implied warranty of MERCHANTABILITY or
 * FITNESS FOR A PARTICULAR PURPOSE. See the GNU General Public License for
 * more details.
 *
 * You should have received a copy of the GNU General Public License along
 * with this program. If not, see <http://www.gnu.org/licenses/>.
 */

#ifndef TRINITY_OBJECTDEFINES_H
#define TRINITY_OBJECTDEFINES_H

#include "Define.h"
<<<<<<< HEAD

enum HighGuid
{
    HIGHGUID_ITEM           = 0x400,                       // blizz 4000
    HIGHGUID_CONTAINER      = 0x400,                       // blizz 4000
    HIGHGUID_PLAYER         = 0x000,                       // blizz 0000
    HIGHGUID_GAMEOBJECT     = 0xF11,                       // blizz F110
    HIGHGUID_TRANSPORT      = 0xF12,                       // blizz F120 (for GAMEOBJECT_TYPE_TRANSPORT)
    HIGHGUID_UNIT           = 0xF13,                       // blizz F130
    HIGHGUID_PET            = 0xF14,                       // blizz F140
    HIGHGUID_VEHICLE        = 0xF15,                       // blizz F550
    HIGHGUID_DYNAMICOBJECT  = 0xF10,                       // blizz F100
    HIGHGUID_CORPSE         = 0xF101,                      // blizz F100
    HIGHGUID_AREATRIGGER    = 0xF102,                      // blizz F100
    HIGHGUID_BATTLEGROUND   = 0x1F1,                       // new 4.x
    HIGHGUID_MO_TRANSPORT   = 0x1FC,                       // blizz 1FC0 (for GAMEOBJECT_TYPE_MO_TRANSPORT)
    HIGHGUID_GROUP          = 0x1F5,
    HIGHGUID_GUILD          = 0x1FF                        // new 4.x
};
=======
#include "ObjectGuid.h"
>>>>>>> 050d56ac

// used for creating values for respawn for example
inline uint64 MAKE_PAIR64(uint32 l, uint32 h);
inline uint32 PAIR64_HIPART(uint64 x);
inline uint32 PAIR64_LOPART(uint64 x);
inline uint16 MAKE_PAIR16(uint8 l, uint8 h);
inline uint32 MAKE_PAIR32(uint16 l, uint16 h);
inline uint16 PAIR32_HIPART(uint32 x);
inline uint16 PAIR32_LOPART(uint32 x);

<<<<<<< HEAD
inline bool IS_EMPTY_GUID(uint64 guid);
inline bool IS_CREATURE_GUID(uint64 guid);
inline bool IS_PET_GUID(uint64 guid);
inline bool IS_VEHICLE_GUID(uint64 guid);
inline bool IS_CRE_OR_VEH_GUID(uint64 guid);
inline bool IS_CRE_OR_VEH_OR_PET_GUID(uint64 guid);
inline bool IS_PLAYER_GUID(uint64 guid);
inline bool IS_GUILD_GUID(uint64 guid);
inline bool IS_UNIT_GUID(uint64 guid);
inline bool IS_ITEM_GUID(uint64 guid);
inline bool IS_GAMEOBJECT_GUID(uint64 guid);
inline bool IS_DYNAMICOBJECT_GUID(uint64 guid);
inline bool IS_CORPSE_GUID(uint64 guid);
inline bool IS_TRANSPORT_GUID(uint64 guid);
inline bool IS_MO_TRANSPORT_GUID(uint64 guid);
inline bool IS_GROUP_GUID(uint64 guid);
inline bool IS_AREATRIGGER_GUID(uint64 guid);

// l - OBJECT_FIELD_GUID
// e - OBJECT_FIELD_ENTRY for GO (except GAMEOBJECT_TYPE_MO_TRANSPORT) and creatures or UNIT_FIELD_PETNUMBER for pets
// h - OBJECT_FIELD_GUID + 1
inline uint64 MAKE_NEW_GUID(uint32 l, uint32 e, uint32 h);

//#define GUID_HIPART(x)   (uint32)((uint64(x) >> 52)) & 0x0000FFFF)
inline uint32 GUID_HIPART(uint64 guid);
inline uint32 GUID_ENPART(uint64 x);
inline uint32 GUID_LOPART(uint64 x);

inline bool IsGuidHaveEnPart(uint64 guid);
inline char const* GetLogNameForGuid(uint64 guid);

=======
>>>>>>> 050d56ac
uint64 MAKE_PAIR64(uint32 l, uint32 h)
{
    return uint64(l | (uint64(h) << 32));
}

uint32 PAIR64_HIPART(uint64 x)
{
    return (uint32)((x >> 32) & UI64LIT(0x00000000FFFFFFFF));
}

uint32 PAIR64_LOPART(uint64 x)
{
    return (uint32)(x & UI64LIT(0x00000000FFFFFFFF));
}

uint16 MAKE_PAIR16(uint8 l, uint8 h)
{
    return uint16(l | (uint16(h) << 8));
}

uint32 MAKE_PAIR32(uint16 l, uint16 h)
{
    return uint32(l | (uint32(h) << 16));
}

uint16 PAIR32_HIPART(uint32 x)
{
    return (uint16)((x >> 16) & 0x0000FFFF);
}

uint16 PAIR32_LOPART(uint32 x)
{
    return (uint16)(x & 0x0000FFFF);
}

<<<<<<< HEAD
bool IS_EMPTY_GUID(uint64 guid)
{
    return guid == 0;
}

bool IS_CREATURE_GUID(uint64 guid)
{
    return GUID_HIPART(guid) == HIGHGUID_UNIT;
}

bool IS_PET_GUID(uint64 guid)
{
    return GUID_HIPART(guid) == HIGHGUID_PET;
}

bool IS_VEHICLE_GUID(uint64 guid)
{
    return GUID_HIPART(guid) == HIGHGUID_VEHICLE;
}

bool IS_CRE_OR_VEH_GUID(uint64 guid)
{
    return IS_CREATURE_GUID(guid) || IS_VEHICLE_GUID(guid);
}

bool IS_CRE_OR_VEH_OR_PET_GUID(uint64 guid)
{
    return IS_CRE_OR_VEH_GUID(guid) || IS_PET_GUID(guid);
}

bool IS_PLAYER_GUID(uint64 guid)
{
    return guid != 0 && GUID_HIPART(guid) == HIGHGUID_PLAYER;
}

bool IS_GUILD_GUID(uint64 guid)
{
    return GUID_HIPART(guid) == HIGHGUID_GUILD;
}

bool IS_UNIT_GUID(uint64 guid)
{
    return IS_CRE_OR_VEH_OR_PET_GUID(guid) || IS_PLAYER_GUID(guid);
}

bool IS_ITEM_GUID(uint64 guid)
{
    return GUID_HIPART(guid) == HIGHGUID_ITEM;
}

bool IS_GAMEOBJECT_GUID(uint64 guid)
{
    return GUID_HIPART(guid) == HIGHGUID_GAMEOBJECT;
}

bool IS_DYNAMICOBJECT_GUID(uint64 guid)
{
    return GUID_HIPART(guid) == HIGHGUID_DYNAMICOBJECT;
}

bool IS_CORPSE_GUID(uint64 guid)
{
    return GUID_HIPART(guid) == HIGHGUID_CORPSE;
}

bool IS_TRANSPORT_GUID(uint64 guid)
{
    return GUID_HIPART(guid) == HIGHGUID_TRANSPORT;
}

bool IS_MO_TRANSPORT_GUID(uint64 guid)
{
    return GUID_HIPART(guid) == HIGHGUID_MO_TRANSPORT;
}

bool IS_GROUP_GUID(uint64 guid)
{
    return GUID_HIPART(guid) == HIGHGUID_GROUP;
}

bool IS_AREATRIGGER_GUID(uint64 guid)
{
    return GUID_HIPART(guid) == HIGHGUID_AREATRIGGER;
}

uint64 MAKE_NEW_GUID(uint32 l, uint32 e, uint32 h)
{
    return uint64(uint64(l) | (uint64(e) << 32) | (uint64(h) << ((h == HIGHGUID_CORPSE || h == HIGHGUID_AREATRIGGER) ? 48 : 52)));
}

uint32 GUID_HIPART(uint64 guid)
{
    uint32 t = ((uint64(guid) >> 48) & 0x0000FFFF);
    return (t == HIGHGUID_CORPSE || t == HIGHGUID_AREATRIGGER) ? t : ((t >> 4) & 0x00000FFF);
}

uint32 GUID_ENPART(uint64 x)
{
    return IsGuidHaveEnPart(x)
            ? ((uint32)((x >> 32) & UI64LIT(0x00000000000FFFFF)))
            : 0;
}

uint32 GUID_LOPART(uint64 x)
{
    // _GUID_LOPART_3 and _GUID_LOPART_2 were both equal to PAIR64_LOPART
    return PAIR64_LOPART(x);
}

bool IsGuidHaveEnPart(uint64 guid)
{
    switch (GUID_HIPART(guid))
    {
        case HIGHGUID_ITEM:
        case HIGHGUID_PLAYER:
        case HIGHGUID_DYNAMICOBJECT:
        case HIGHGUID_CORPSE:
        case HIGHGUID_GROUP:
        case HIGHGUID_GUILD:
            return false;
        case HIGHGUID_GAMEOBJECT:
        case HIGHGUID_TRANSPORT:
        case HIGHGUID_UNIT:
        case HIGHGUID_PET:
        case HIGHGUID_VEHICLE:
        case HIGHGUID_MO_TRANSPORT:
        case HIGHGUID_AREATRIGGER:
        default:
            return true;
    }
}

char const* GetLogNameForGuid(uint64 guid)
{
    switch (GUID_HIPART(guid))
    {
        case HIGHGUID_ITEM:         return "item";
        case HIGHGUID_PLAYER:       return guid ? "player" : "none";
        case HIGHGUID_GAMEOBJECT:   return "gameobject";
        case HIGHGUID_TRANSPORT:    return "transport";
        case HIGHGUID_UNIT:         return "creature";
        case HIGHGUID_PET:          return "pet";
        case HIGHGUID_VEHICLE:      return "vehicle";
        case HIGHGUID_DYNAMICOBJECT:return "dynobject";
        case HIGHGUID_CORPSE:       return "corpse";
        case HIGHGUID_MO_TRANSPORT: return "mo_transport";
        case HIGHGUID_GROUP:        return "group";
        case HIGHGUID_GUILD:        return "guild";
        case HIGHGUID_AREATRIGGER:  return "areatrigger";
        default:
            return "<unknown>";
    }
}

=======
>>>>>>> 050d56ac
#endif<|MERGE_RESOLUTION|>--- conflicted
+++ resolved
@@ -20,29 +20,7 @@
 #define TRINITY_OBJECTDEFINES_H
 
 #include "Define.h"
-<<<<<<< HEAD
-
-enum HighGuid
-{
-    HIGHGUID_ITEM           = 0x400,                       // blizz 4000
-    HIGHGUID_CONTAINER      = 0x400,                       // blizz 4000
-    HIGHGUID_PLAYER         = 0x000,                       // blizz 0000
-    HIGHGUID_GAMEOBJECT     = 0xF11,                       // blizz F110
-    HIGHGUID_TRANSPORT      = 0xF12,                       // blizz F120 (for GAMEOBJECT_TYPE_TRANSPORT)
-    HIGHGUID_UNIT           = 0xF13,                       // blizz F130
-    HIGHGUID_PET            = 0xF14,                       // blizz F140
-    HIGHGUID_VEHICLE        = 0xF15,                       // blizz F550
-    HIGHGUID_DYNAMICOBJECT  = 0xF10,                       // blizz F100
-    HIGHGUID_CORPSE         = 0xF101,                      // blizz F100
-    HIGHGUID_AREATRIGGER    = 0xF102,                      // blizz F100
-    HIGHGUID_BATTLEGROUND   = 0x1F1,                       // new 4.x
-    HIGHGUID_MO_TRANSPORT   = 0x1FC,                       // blizz 1FC0 (for GAMEOBJECT_TYPE_MO_TRANSPORT)
-    HIGHGUID_GROUP          = 0x1F5,
-    HIGHGUID_GUILD          = 0x1FF                        // new 4.x
-};
-=======
 #include "ObjectGuid.h"
->>>>>>> 050d56ac
 
 // used for creating values for respawn for example
 inline uint64 MAKE_PAIR64(uint32 l, uint32 h);
@@ -53,40 +31,6 @@
 inline uint16 PAIR32_HIPART(uint32 x);
 inline uint16 PAIR32_LOPART(uint32 x);
 
-<<<<<<< HEAD
-inline bool IS_EMPTY_GUID(uint64 guid);
-inline bool IS_CREATURE_GUID(uint64 guid);
-inline bool IS_PET_GUID(uint64 guid);
-inline bool IS_VEHICLE_GUID(uint64 guid);
-inline bool IS_CRE_OR_VEH_GUID(uint64 guid);
-inline bool IS_CRE_OR_VEH_OR_PET_GUID(uint64 guid);
-inline bool IS_PLAYER_GUID(uint64 guid);
-inline bool IS_GUILD_GUID(uint64 guid);
-inline bool IS_UNIT_GUID(uint64 guid);
-inline bool IS_ITEM_GUID(uint64 guid);
-inline bool IS_GAMEOBJECT_GUID(uint64 guid);
-inline bool IS_DYNAMICOBJECT_GUID(uint64 guid);
-inline bool IS_CORPSE_GUID(uint64 guid);
-inline bool IS_TRANSPORT_GUID(uint64 guid);
-inline bool IS_MO_TRANSPORT_GUID(uint64 guid);
-inline bool IS_GROUP_GUID(uint64 guid);
-inline bool IS_AREATRIGGER_GUID(uint64 guid);
-
-// l - OBJECT_FIELD_GUID
-// e - OBJECT_FIELD_ENTRY for GO (except GAMEOBJECT_TYPE_MO_TRANSPORT) and creatures or UNIT_FIELD_PETNUMBER for pets
-// h - OBJECT_FIELD_GUID + 1
-inline uint64 MAKE_NEW_GUID(uint32 l, uint32 e, uint32 h);
-
-//#define GUID_HIPART(x)   (uint32)((uint64(x) >> 52)) & 0x0000FFFF)
-inline uint32 GUID_HIPART(uint64 guid);
-inline uint32 GUID_ENPART(uint64 x);
-inline uint32 GUID_LOPART(uint64 x);
-
-inline bool IsGuidHaveEnPart(uint64 guid);
-inline char const* GetLogNameForGuid(uint64 guid);
-
-=======
->>>>>>> 050d56ac
 uint64 MAKE_PAIR64(uint32 l, uint32 h)
 {
     return uint64(l | (uint64(h) << 32));
@@ -122,161 +66,4 @@
     return (uint16)(x & 0x0000FFFF);
 }
 
-<<<<<<< HEAD
-bool IS_EMPTY_GUID(uint64 guid)
-{
-    return guid == 0;
-}
-
-bool IS_CREATURE_GUID(uint64 guid)
-{
-    return GUID_HIPART(guid) == HIGHGUID_UNIT;
-}
-
-bool IS_PET_GUID(uint64 guid)
-{
-    return GUID_HIPART(guid) == HIGHGUID_PET;
-}
-
-bool IS_VEHICLE_GUID(uint64 guid)
-{
-    return GUID_HIPART(guid) == HIGHGUID_VEHICLE;
-}
-
-bool IS_CRE_OR_VEH_GUID(uint64 guid)
-{
-    return IS_CREATURE_GUID(guid) || IS_VEHICLE_GUID(guid);
-}
-
-bool IS_CRE_OR_VEH_OR_PET_GUID(uint64 guid)
-{
-    return IS_CRE_OR_VEH_GUID(guid) || IS_PET_GUID(guid);
-}
-
-bool IS_PLAYER_GUID(uint64 guid)
-{
-    return guid != 0 && GUID_HIPART(guid) == HIGHGUID_PLAYER;
-}
-
-bool IS_GUILD_GUID(uint64 guid)
-{
-    return GUID_HIPART(guid) == HIGHGUID_GUILD;
-}
-
-bool IS_UNIT_GUID(uint64 guid)
-{
-    return IS_CRE_OR_VEH_OR_PET_GUID(guid) || IS_PLAYER_GUID(guid);
-}
-
-bool IS_ITEM_GUID(uint64 guid)
-{
-    return GUID_HIPART(guid) == HIGHGUID_ITEM;
-}
-
-bool IS_GAMEOBJECT_GUID(uint64 guid)
-{
-    return GUID_HIPART(guid) == HIGHGUID_GAMEOBJECT;
-}
-
-bool IS_DYNAMICOBJECT_GUID(uint64 guid)
-{
-    return GUID_HIPART(guid) == HIGHGUID_DYNAMICOBJECT;
-}
-
-bool IS_CORPSE_GUID(uint64 guid)
-{
-    return GUID_HIPART(guid) == HIGHGUID_CORPSE;
-}
-
-bool IS_TRANSPORT_GUID(uint64 guid)
-{
-    return GUID_HIPART(guid) == HIGHGUID_TRANSPORT;
-}
-
-bool IS_MO_TRANSPORT_GUID(uint64 guid)
-{
-    return GUID_HIPART(guid) == HIGHGUID_MO_TRANSPORT;
-}
-
-bool IS_GROUP_GUID(uint64 guid)
-{
-    return GUID_HIPART(guid) == HIGHGUID_GROUP;
-}
-
-bool IS_AREATRIGGER_GUID(uint64 guid)
-{
-    return GUID_HIPART(guid) == HIGHGUID_AREATRIGGER;
-}
-
-uint64 MAKE_NEW_GUID(uint32 l, uint32 e, uint32 h)
-{
-    return uint64(uint64(l) | (uint64(e) << 32) | (uint64(h) << ((h == HIGHGUID_CORPSE || h == HIGHGUID_AREATRIGGER) ? 48 : 52)));
-}
-
-uint32 GUID_HIPART(uint64 guid)
-{
-    uint32 t = ((uint64(guid) >> 48) & 0x0000FFFF);
-    return (t == HIGHGUID_CORPSE || t == HIGHGUID_AREATRIGGER) ? t : ((t >> 4) & 0x00000FFF);
-}
-
-uint32 GUID_ENPART(uint64 x)
-{
-    return IsGuidHaveEnPart(x)
-            ? ((uint32)((x >> 32) & UI64LIT(0x00000000000FFFFF)))
-            : 0;
-}
-
-uint32 GUID_LOPART(uint64 x)
-{
-    // _GUID_LOPART_3 and _GUID_LOPART_2 were both equal to PAIR64_LOPART
-    return PAIR64_LOPART(x);
-}
-
-bool IsGuidHaveEnPart(uint64 guid)
-{
-    switch (GUID_HIPART(guid))
-    {
-        case HIGHGUID_ITEM:
-        case HIGHGUID_PLAYER:
-        case HIGHGUID_DYNAMICOBJECT:
-        case HIGHGUID_CORPSE:
-        case HIGHGUID_GROUP:
-        case HIGHGUID_GUILD:
-            return false;
-        case HIGHGUID_GAMEOBJECT:
-        case HIGHGUID_TRANSPORT:
-        case HIGHGUID_UNIT:
-        case HIGHGUID_PET:
-        case HIGHGUID_VEHICLE:
-        case HIGHGUID_MO_TRANSPORT:
-        case HIGHGUID_AREATRIGGER:
-        default:
-            return true;
-    }
-}
-
-char const* GetLogNameForGuid(uint64 guid)
-{
-    switch (GUID_HIPART(guid))
-    {
-        case HIGHGUID_ITEM:         return "item";
-        case HIGHGUID_PLAYER:       return guid ? "player" : "none";
-        case HIGHGUID_GAMEOBJECT:   return "gameobject";
-        case HIGHGUID_TRANSPORT:    return "transport";
-        case HIGHGUID_UNIT:         return "creature";
-        case HIGHGUID_PET:          return "pet";
-        case HIGHGUID_VEHICLE:      return "vehicle";
-        case HIGHGUID_DYNAMICOBJECT:return "dynobject";
-        case HIGHGUID_CORPSE:       return "corpse";
-        case HIGHGUID_MO_TRANSPORT: return "mo_transport";
-        case HIGHGUID_GROUP:        return "group";
-        case HIGHGUID_GUILD:        return "guild";
-        case HIGHGUID_AREATRIGGER:  return "areatrigger";
-        default:
-            return "<unknown>";
-    }
-}
-
-=======
->>>>>>> 050d56ac
 #endif