/*
 * Copyright (C) 2008-2013 TrinityCore <http://www.trinitycore.org/>
 * Copyright (C) 2005-2009 MaNGOS <http://getmangos.com/>
 *
 * This program is free software; you can redistribute it and/or modify it
 * under the terms of the GNU General Public License as published by the
 * Free Software Foundation; either version 2 of the License, or (at your
 * option) any later version.
 *
 * This program is distributed in the hope that it will be useful, but WITHOUT
 * ANY WARRANTY; without even the implied warranty of MERCHANTABILITY or
 * FITNESS FOR A PARTICULAR PURPOSE. See the GNU General Public License for
 * more details.
 *
 * You should have received a copy of the GNU General Public License along
 * with this program. If not, see <http://www.gnu.org/licenses/>.
 */

#include "Object.h"
#include "Common.h"
#include "SharedDefines.h"
#include "WorldPacket.h"
#include "Opcodes.h"
#include "Log.h"
#include "World.h"
#include "Creature.h"
#include "Player.h"
#include "Vehicle.h"
#include "ObjectMgr.h"
#include "UpdateData.h"
#include "UpdateMask.h"
#include "Util.h"
#include "MapManager.h"
#include "ObjectAccessor.h"
#include "Log.h"
#include "Transport.h"
#include "TargetedMovementGenerator.h"
#include "WaypointMovementGenerator.h"
#include "VMapFactory.h"
#include "CellImpl.h"
#include "GridNotifiers.h"
#include "GridNotifiersImpl.h"
#include "SpellAuraEffects.h"
#include "UpdateFieldFlags.h"
#include "TemporarySummon.h"
#include "Totem.h"
#include "OutdoorPvPMgr.h"
#include "MovementPacketBuilder.h"
#include "DynamicTree.h"
#include "Unit.h"
#include "Group.h"
#include "Battlefield.h"
#include "BattlefieldMgr.h"

uint32 GuidHigh2TypeId(uint32 guid_hi)
{
    switch (guid_hi)
    {
        case HIGHGUID_ITEM:         return TYPEID_ITEM;
        //case HIGHGUID_CONTAINER:    return TYPEID_CONTAINER; HIGHGUID_CONTAINER == HIGHGUID_ITEM currently
        case HIGHGUID_UNIT:         return TYPEID_UNIT;
        case HIGHGUID_PET:          return TYPEID_UNIT;
        case HIGHGUID_PLAYER:       return TYPEID_PLAYER;
        case HIGHGUID_GAMEOBJECT:   return TYPEID_GAMEOBJECT;
        case HIGHGUID_DYNAMICOBJECT:return TYPEID_DYNAMICOBJECT;
        case HIGHGUID_CORPSE:       return TYPEID_CORPSE;
        case HIGHGUID_AREATRIGGER:  return TYPEID_AREATRIGGER;
        case HIGHGUID_MO_TRANSPORT: return TYPEID_GAMEOBJECT;
        case HIGHGUID_VEHICLE:      return TYPEID_UNIT;
    }
    return NUM_CLIENT_OBJECT_TYPES;                         // unknown
}

Object::Object() : m_PackGUID(sizeof(uint64)+1)
{
    m_objectTypeId      = TYPEID_OBJECT;
    m_objectType        = TYPEMASK_OBJECT;

    m_uint32Values      = NULL;
    m_valuesCount       = 0;
    _fieldNotifyFlags   = UF_FLAG_DYNAMIC;

    m_inWorld           = false;
    m_objectUpdated     = false;

    m_PackGUID.appendPackGUID(0);
}

WorldObject::~WorldObject()
{
    // this may happen because there are many !create/delete
    if (IsWorldObject() && m_currMap)
    {
        if (GetTypeId() == TYPEID_CORPSE)
        {
            TC_LOG_FATAL(LOG_FILTER_GENERAL, "Object::~Object Corpse guid="UI64FMTD", type=%d, entry=%u deleted but still in map!!",
                GetGUID(), ((Corpse*)this)->GetType(), GetEntry());
            ASSERT(false);
        }
        ResetMap();
    }
}

Object::~Object()
{
    if (IsInWorld())
    {
        TC_LOG_FATAL(LOG_FILTER_GENERAL, "Object::~Object - guid="UI64FMTD", typeid=%d, entry=%u deleted but still in world!!", GetGUID(), GetTypeId(), GetEntry());
        if (isType(TYPEMASK_ITEM))
            TC_LOG_FATAL(LOG_FILTER_GENERAL, "Item slot %u", ((Item*)this)->GetSlot());
        ASSERT(false);
        RemoveFromWorld();
    }

    if (m_objectUpdated)
    {
        TC_LOG_FATAL(LOG_FILTER_GENERAL, "Object::~Object - guid="UI64FMTD", typeid=%d, entry=%u deleted but still in update list!!", GetGUID(), GetTypeId(), GetEntry());
        ASSERT(false);
        sObjectAccessor->RemoveUpdateObject(this);
    }

    delete [] m_uint32Values;
    m_uint32Values = 0;
}

void Object::_InitValues()
{
    m_uint32Values = new uint32[m_valuesCount];
    memset(m_uint32Values, 0, m_valuesCount*sizeof(uint32));

    _changesMask.SetCount(m_valuesCount);

    m_objectUpdated = false;
}

void Object::_Create(uint32 guidlow, uint32 entry, HighGuid guidhigh)
{
    if (!m_uint32Values) _InitValues();

    uint64 guid = MAKE_NEW_GUID(guidlow, entry, guidhigh);
    SetUInt64Value(OBJECT_FIELD_GUID, guid);
    SetUInt16Value(OBJECT_FIELD_TYPE, 0, m_objectType);
    m_PackGUID.clear();
    m_PackGUID.appendPackGUID(GetGUID());
}

std::string Object::_ConcatFields(uint16 startIndex, uint16 size) const
{
    std::ostringstream ss;
    for (uint16 index = 0; index < size; ++index)
        ss << GetUInt32Value(index + startIndex) << ' ';
    return ss.str();
}

void Object::AddToWorld()
{
    if (m_inWorld)
        return;

    ASSERT(m_uint32Values);

    m_inWorld = true;

    // synchronize values mirror with values array (changes will send in updatecreate opcode any way
    ClearUpdateMask(true);
}

void Object::RemoveFromWorld()
{
    if (!m_inWorld)
        return;

    m_inWorld = false;

    // if we remove from world then sending changes not required
    ClearUpdateMask(true);
}

void Object::BuildCreateUpdateBlockForPlayer(UpdateData* data, Player* target) const
{
    if (!target)
        return;

    uint8  updateType = UPDATETYPE_CREATE_OBJECT;
    uint16 flags      = m_updateFlag;

    uint32 valCount = m_valuesCount;

    /** lower flag1 **/
    if (target == this)                                      // building packet for yourself
        flags |= UPDATEFLAG_SELF;
    else if (GetTypeId() == TYPEID_PLAYER)
        valCount = PLAYER_END_NOT_SELF;

    switch (GetGUIDHigh())
    {
        case HIGHGUID_PLAYER:
        case HIGHGUID_PET:
        case HIGHGUID_CORPSE:
        case HIGHGUID_DYNAMICOBJECT:
        case HIGHGUID_AREATRIGGER:
            updateType = UPDATETYPE_CREATE_OBJECT2;
            break;
        case HIGHGUID_UNIT:
        case HIGHGUID_VEHICLE:
        {
            if (TempSummon const* summon = ToUnit()->ToTempSummon())
                if (IS_PLAYER_GUID(summon->GetSummonerGUID()))
                    updateType = UPDATETYPE_CREATE_OBJECT2;

            break;
        }
        case HIGHGUID_GAMEOBJECT:
        {
            if (IS_PLAYER_GUID(ToGameObject()->GetOwnerGUID()))
                updateType = UPDATETYPE_CREATE_OBJECT2;
            break;
        }
        default:
            break;
    }

    if (flags & UPDATEFLAG_STATIONARY_POSITION)
    {
        // UPDATETYPE_CREATE_OBJECT2 for some gameobject types...
        if (isType(TYPEMASK_GAMEOBJECT))
        {
            switch (ToGameObject()->GetGoType())
            {
                case GAMEOBJECT_TYPE_TRAP:
                case GAMEOBJECT_TYPE_DUEL_ARBITER:
                case GAMEOBJECT_TYPE_FLAGSTAND:
                case GAMEOBJECT_TYPE_FLAGDROP:
                    updateType = UPDATETYPE_CREATE_OBJECT2;
                    break;
                case GAMEOBJECT_TYPE_TRANSPORT:
                    flags |= UPDATEFLAG_TRANSPORT;
                    break;
                default:
                    break;
            }
        }
<<<<<<< HEAD
=======

        if (isType(TYPEMASK_UNIT))
        {
            if (ToUnit()->GetVictim())
                flags |= UPDATEFLAG_HAS_TARGET;
        }
>>>>>>> 1c9a3d56
    }

    if (Unit const* unit = ToUnit())
        if (unit->getVictim())
            flags |= UPDATEFLAG_HAS_TARGET;

    ByteBuffer buf(500);
    buf << uint8(updateType);
    buf.append(GetPackGUID());
    buf << uint8(m_objectTypeId);

    _BuildMovementUpdate(&buf, flags);

    UpdateMask updateMask;
    updateMask.SetCount(valCount);
    _SetCreateBits(&updateMask, target);
    _BuildValuesUpdate(updateType, &buf, &updateMask, target);
    data->AddUpdateBlock(buf);
}

void Object::SendUpdateToPlayer(Player* player)
{
    // send create update to player
    UpdateData upd(player->GetMapId());
    WorldPacket packet;

    BuildCreateUpdateBlockForPlayer(&upd, player);
    upd.BuildPacket(&packet);
    player->GetSession()->SendPacket(&packet);
}

void Object::BuildValuesUpdateBlockForPlayer(UpdateData* data, Player* target) const
{
    ByteBuffer buf(500);

    buf << uint8(UPDATETYPE_VALUES);
    buf.append(GetPackGUID());

    UpdateMask updateMask;
    uint32 valCount = m_valuesCount;
    if (GetTypeId() == TYPEID_PLAYER && target != this)
        valCount = PLAYER_END_NOT_SELF;

    updateMask.SetCount(valCount);

    _SetUpdateBits(&updateMask, target);
    _BuildValuesUpdate(UPDATETYPE_VALUES, &buf, &updateMask, target);

    data->AddUpdateBlock(buf);
}

void Object::BuildOutOfRangeUpdateBlock(UpdateData* data) const
{
    data->AddOutOfRangeGUID(GetGUID());
}

void Object::DestroyForPlayer(Player* target, bool onDeath) const
{
    ASSERT(target);

    if (isType(TYPEMASK_UNIT) || isType(TYPEMASK_PLAYER))
    {
        if (Battleground* bg = target->GetBattleground())
        {
            if (bg->isArena())
            {
                WorldPacket data(SMSG_ARENA_UNIT_DESTROYED, 8);
                data << uint64(GetGUID());
                target->GetSession()->SendPacket(&data);
            }
        }
    }

    WorldPacket data(SMSG_DESTROY_OBJECT, 8 + 1);
    data << uint64(GetGUID());
    //! If the following bool is true, the client will call "void CGUnit_C::OnDeath()" for this object.
    //! OnDeath() does for eg trigger death animation and interrupts certain spells/missiles/auras/sounds...
    data << uint8(onDeath ? 1 : 0);
    target->GetSession()->SendPacket(&data);
}

int32 Object::GetInt32Value(uint16 index) const
{
    ASSERT(index < m_valuesCount || PrintIndexError(index, false));
    return m_int32Values[index];
}

uint32 Object::GetUInt32Value(uint16 index) const
{
    ASSERT(index < m_valuesCount || PrintIndexError(index, false));
    return m_uint32Values[index];
}

uint64 Object::GetUInt64Value(uint16 index) const
{
    ASSERT(index + 1 < m_valuesCount || PrintIndexError(index, false));
    return *((uint64*)&(m_uint32Values[index]));
}

float Object::GetFloatValue(uint16 index) const
{
    ASSERT(index < m_valuesCount || PrintIndexError(index, false));
    return m_floatValues[index];
}

uint8 Object::GetByteValue(uint16 index, uint8 offset) const
{
    ASSERT(index < m_valuesCount || PrintIndexError(index, false));
    ASSERT(offset < 4);
    return *(((uint8*)&m_uint32Values[index])+offset);
}

uint16 Object::GetUInt16Value(uint16 index, uint8 offset) const
{
    ASSERT(index < m_valuesCount || PrintIndexError(index, false));
    ASSERT(offset < 2);
    return *(((uint16*)&m_uint32Values[index])+offset);
}

void Object::_BuildMovementUpdate(ByteBuffer* data, uint16 flags) const
{
    Unit const* self = NULL;
    ObjectGuid guid = GetGUID();
    uint32 movementFlags = 0;
    uint16 movementFlagsExtra = 0;

    bool hasTransportTime2 = false;
    bool hasTransportTime3 = false;
    bool hasFallDirection = false;
    bool hasFallData = false;
    bool hasPitch = false;
    bool hasSpline = false;
    bool hasSplineElevation = false;

    uint32 unkLoopCounter = 0;
    // Bit content
    data->WriteBit(0);
    data->WriteBit(0);
    data->WriteBit(flags & UPDATEFLAG_ROTATION);
    data->WriteBit(flags & UPDATEFLAG_ANIMKITS);
    data->WriteBit(flags & UPDATEFLAG_HAS_TARGET);
    data->WriteBit(flags & UPDATEFLAG_SELF);
    data->WriteBit(flags & UPDATEFLAG_VEHICLE);
    data->WriteBit(flags & UPDATEFLAG_LIVING);
    data->WriteBits(unkLoopCounter, 24);
    data->WriteBit(0);
    data->WriteBit(flags & UPDATEFLAG_GO_TRANSPORT_POSITION);
    data->WriteBit(flags & UPDATEFLAG_STATIONARY_POSITION);
    data->WriteBit(flags & UPDATEFLAG_UNK5);
    data->WriteBit(0);
    data->WriteBit(flags & UPDATEFLAG_TRANSPORT);

    if (flags & UPDATEFLAG_LIVING)
    {
        self = ToUnit();
        movementFlags = self->m_movementInfo.GetMovementFlags();
        movementFlagsExtra = self->m_movementInfo.GetExtraMovementFlags();
        hasSpline = self->IsSplineEnabled();

        if (GetTypeId() == TYPEID_PLAYER)
        {
            hasTransportTime2 = self->m_movementInfo.bits.hasTransportTime2;
            hasTransportTime3 = self->m_movementInfo.bits.hasTransportTime3;
            hasPitch = self->m_movementInfo.bits.hasPitch;
            hasFallData = self->m_movementInfo.bits.hasFallData;
            hasFallDirection = self->m_movementInfo.bits.hasFallDirection;
            hasSplineElevation = self->m_movementInfo.bits.hasSplineElevation;
        }
        else
        {
            hasTransportTime2 = self->HasExtraUnitMovementFlag(MOVEMENTFLAG2_INTERPOLATED_MOVEMENT);
            hasPitch = ((movementFlags & (MOVEMENTFLAG_SWIMMING | MOVEMENTFLAG_FLYING)) ||
                (movementFlagsExtra & MOVEMENTFLAG2_ALWAYS_ALLOW_PITCHING));
            hasFallDirection = movementFlags & MOVEMENTFLAG_FALLING;
            hasFallData = hasFallDirection; // FallDirection implies that FallData is set as well
            hasSplineElevation = movementFlags & MOVEMENTFLAG_SPLINE_ELEVATION;

            movementFlags &= MOVEMENTFLAG_MASK_CREATURE_ALLOWED;
        }

        data->WriteBit(!movementFlags);
        data->WriteBit(G3D::fuzzyEq(self->GetOrientation(), 0.0f));             // Has Orientation
        data->WriteBit(guid[7]);
        data->WriteBit(guid[3]);
        data->WriteBit(guid[2]);
        if (movementFlags)
            data->WriteBits(movementFlags, 30);

        data->WriteBit(0);
        data->WriteBit(!hasPitch);                                              // Has pitch
        data->WriteBit(hasSpline);                                              // Has spline data
        data->WriteBit(hasFallData);                                            // Has fall data
        data->WriteBit(!hasSplineElevation);                                    // Has spline elevation
        data->WriteBit(guid[5]);
        data->WriteBit(self->m_movementInfo.t_guid);                            // Has transport data
        data->WriteBit(0);                                                      // Is missing time

        if (self->m_movementInfo.t_guid)
        {
            ObjectGuid transGuid = self->m_movementInfo.t_guid;

            data->WriteBit(transGuid[1]);
            data->WriteBit(hasTransportTime2);                                  // Has transport time 2
            data->WriteBit(transGuid[4]);
            data->WriteBit(transGuid[0]);
            data->WriteBit(transGuid[6]);
            data->WriteBit(hasTransportTime3);                                  // Has transport time 3
            data->WriteBit(transGuid[7]);
            data->WriteBit(transGuid[5]);
            data->WriteBit(transGuid[3]);
            data->WriteBit(transGuid[2]);
        }

        data->WriteBit(guid[4]);

        if (hasSpline)
            Movement::PacketBuilder::WriteCreateBits(*self->movespline, *data);

        data->WriteBit(guid[6]);
        if (hasFallData)
            data->WriteBit(hasFallDirection);

        data->WriteBit(guid[0]);
        data->WriteBit(guid[1]);
        data->WriteBit(0);
        data->WriteBit(!movementFlagsExtra);
        if (movementFlagsExtra)
            data->WriteBits(movementFlagsExtra, 12);
    }

    if (flags & UPDATEFLAG_GO_TRANSPORT_POSITION)
    {
        WorldObject const* self = static_cast<WorldObject const*>(this);
        ObjectGuid transGuid = self->m_movementInfo.t_guid;
        data->WriteBit(transGuid[5]);
        data->WriteBit(0);                                                      // Has GO transport time 3
        data->WriteBit(transGuid[0]);
        data->WriteBit(transGuid[3]);
        data->WriteBit(transGuid[6]);
        data->WriteBit(transGuid[1]);
        data->WriteBit(transGuid[4]);
        data->WriteBit(transGuid[2]);
        data->WriteBit(0);                                                      // Has GO transport time 2
        data->WriteBit(transGuid[7]);
    }

    if (flags & UPDATEFLAG_HAS_TARGET)
    {
        ObjectGuid victimGuid = self->getVictim()->GetGUID();   // checked in BuildCreateUpdateBlockForPlayer
        data->WriteBit(victimGuid[2]);
        data->WriteBit(victimGuid[7]);
        data->WriteBit(victimGuid[0]);
        data->WriteBit(victimGuid[4]);
        data->WriteBit(victimGuid[5]);
        data->WriteBit(victimGuid[6]);
        data->WriteBit(victimGuid[1]);
        data->WriteBit(victimGuid[3]);
    }

    if (flags & UPDATEFLAG_ANIMKITS)
    {
        data->WriteBit(1);                                                      // Missing AnimKit1
        data->WriteBit(1);                                                      // Missing AnimKit2
        data->WriteBit(1);                                                      // Missing AnimKit3
    }

    data->FlushBits();

    // Data
    for (uint32 i = 0; i < unkLoopCounter; ++i)
        *data << uint32(0);

    if (flags & UPDATEFLAG_LIVING)
    {
        data->WriteByteSeq(guid[4]);
        *data << self->GetSpeed(MOVE_RUN_BACK);

        if (hasFallData)
        {
            if (hasFallDirection)
            {
                *data << float(self->m_movementInfo.j_cosAngle);
                *data << float(self->m_movementInfo.j_xyspeed);
                *data << float(self->m_movementInfo.j_sinAngle);
            }

            *data << uint32(self->m_movementInfo.fallTime);
            *data << float(self->m_movementInfo.j_zspeed);
        }

        *data << self->GetSpeed(MOVE_SWIM_BACK);
        if (hasSplineElevation)
            *data << float(self->m_movementInfo.splineElevation);

        if (hasSpline)
            Movement::PacketBuilder::WriteCreateData(*self->movespline, *data);

        *data << float(self->GetPositionZMinusOffset());
        data->WriteByteSeq(guid[5]);

        if (self->m_movementInfo.t_guid)
        {
            ObjectGuid transGuid = self->m_movementInfo.t_guid;

            data->WriteByteSeq(transGuid[5]);
            data->WriteByteSeq(transGuid[7]);
            *data << uint32(self->GetTransTime());
            *data << float(self->GetTransOffsetO());
            if (hasTransportTime2)
                *data << uint32(self->m_movementInfo.t_time2);

            *data << float(self->GetTransOffsetY());
            *data << float(self->GetTransOffsetX());
            data->WriteByteSeq(transGuid[3]);
            *data << float(self->GetTransOffsetZ());
            data->WriteByteSeq(transGuid[0]);
            if (hasTransportTime3)
                *data << uint32(self->m_movementInfo.t_time3);

            *data << int8(self->GetTransSeat());
            data->WriteByteSeq(transGuid[1]);
            data->WriteByteSeq(transGuid[6]);
            data->WriteByteSeq(transGuid[2]);
            data->WriteByteSeq(transGuid[4]);
        }

        *data << float(self->GetPositionX());
        *data << self->GetSpeed(MOVE_PITCH_RATE);
        data->WriteByteSeq(guid[3]);
        data->WriteByteSeq(guid[0]);
        *data << self->GetSpeed(MOVE_SWIM);
        *data << float(self->GetPositionY());
        data->WriteByteSeq(guid[7]);
        data->WriteByteSeq(guid[1]);
        data->WriteByteSeq(guid[2]);
        *data << self->GetSpeed(MOVE_WALK);

        //if (true)   // Has time, controlled by bit just after HasTransport
        *data << uint32(getMSTime());

        *data << self->GetSpeed(MOVE_FLIGHT_BACK);
        data->WriteByteSeq(guid[6]);
        *data << self->GetSpeed(MOVE_TURN_RATE);
        if (!G3D::fuzzyEq(self->GetOrientation(), 0.0f))
            *data << float(self->GetOrientation());

        *data << self->GetSpeed(MOVE_RUN);
        if (hasPitch)
            *data << float(self->m_movementInfo.pitch);

        *data << self->GetSpeed(MOVE_FLIGHT);
    }

    if (flags & UPDATEFLAG_VEHICLE)
    {
<<<<<<< HEAD
        *data << float(self->GetOrientation());
        *data << uint32(self->GetVehicleKit()->GetVehicleInfo()->m_ID);
=======
        if (Unit* victim = unit->GetVictim())
            data->append(victim->GetPackGUID());
        else
            *data << uint8(0);
>>>>>>> 1c9a3d56
    }

    if (flags & UPDATEFLAG_GO_TRANSPORT_POSITION)
    {
        WorldObject const* self = static_cast<WorldObject const*>(this);
        ObjectGuid transGuid = self->m_movementInfo.t_guid;

        data->WriteBit(transGuid[0]);
        data->WriteBit(transGuid[5]);
        if (hasTransportTime3)
            *data << uint32(self->m_movementInfo.t_time3);

        data->WriteBit(transGuid[3]);
        *data << float(self->GetTransOffsetX());
        data->WriteBit(transGuid[4]);
        data->WriteBit(transGuid[6]);
        data->WriteBit(transGuid[1]);
        *data << uint32(self->GetTransTime());
        *data << float(self->GetTransOffsetY());
        data->WriteBit(transGuid[2]);
        data->WriteBit(transGuid[7]);
        *data << float(self->GetTransOffsetZ());
        *data << int8(self->GetTransSeat());
        *data << float(self->GetTransOffsetO());
        if (hasTransportTime2)
            *data << uint32(self->m_movementInfo.t_time2);
    }

    if (flags & UPDATEFLAG_ROTATION)
        *data << uint64(ToGameObject()->GetRotation());

    if (flags & UPDATEFLAG_UNK5)
    {
        *data << float(0.0f);
        *data << float(0.0f);
        *data << float(0.0f);
        *data << float(0.0f);
        *data << uint8(0);
        *data << float(0.0f);
        *data << float(0.0f);
        *data << float(0.0f);
        *data << float(0.0f);
        *data << float(0.0f);
        *data << float(0.0f);
        *data << float(0.0f);
        *data << float(0.0f);
        *data << float(0.0f);
        *data << float(0.0f);
        *data << float(0.0f);
        *data << float(0.0f);
    }

    if (flags & UPDATEFLAG_STATIONARY_POSITION)
    {
        WorldObject const* self = static_cast<WorldObject const*>(this);
        *data << float(self->GetOrientation());
        *data << float(self->GetPositionX());
        *data << float(self->GetPositionY());
        if (Unit const* unit = ToUnit())
            *data << float(unit->GetPositionZMinusOffset());
        else
            *data << float(self->GetPositionZ());
    }

    if (flags & UPDATEFLAG_HAS_TARGET)
    {
        ObjectGuid victimGuid = self->getVictim()->GetGUID();   // checked in BuildCreateUpdateBlockForPlayer
        data->WriteByteSeq(victimGuid[4]);
        data->WriteByteSeq(victimGuid[0]);
        data->WriteByteSeq(victimGuid[3]);
        data->WriteByteSeq(victimGuid[5]);
        data->WriteByteSeq(victimGuid[7]);
        data->WriteByteSeq(victimGuid[6]);
        data->WriteByteSeq(victimGuid[2]);
        data->WriteByteSeq(victimGuid[1]);
    }

    //if (flags & UPDATEFLAG_ANIMKITS)
    //{
    //    if (hasAnimKit1)
    //        *data << uint16(animKit1);
    //    if (hasAnimKit2)
    //        *data << uint16(animKit2);
    //    if (hasAnimKit3)
    //        *data << uint16(animKit3);
    //}

    if (flags & UPDATEFLAG_TRANSPORT)
        *data << uint32(getMSTime());                       // Unknown - getMSTime is wrong.
}

void Object::_BuildValuesUpdate(uint8 updateType, ByteBuffer* data, UpdateMask* updateMask, Player* target) const
{
    if (!target)
        return;

    bool IsActivateToQuest = false;

    // Before trying to convert to each type there is a check, so safe
    Unit const* unit = ToUnit();
    GameObject const* go = ToGameObject();

    if (unit)
    {
        if (unit->HasFlag(UNIT_FIELD_AURASTATE, PER_CASTER_AURA_STATE_MASK))
            updateMask->SetBit(UNIT_FIELD_AURASTATE);
    }
    else if (go)
    {
        if (updateType == UPDATETYPE_CREATE_OBJECT || updateType == UPDATETYPE_CREATE_OBJECT2)
        {
            if (!go->IsDynTransport())
            {
                if (go->ActivateToQuest(target) || target->IsGameMaster())
                    IsActivateToQuest = true;

                if (go->GetGoArtKit())
                    updateMask->SetBit(GAMEOBJECT_BYTES_1);
            }
        }
        else
        {
            if (!go->IsTransport())
            {
                if (go->ActivateToQuest(target) || target->IsGameMaster())
                    IsActivateToQuest = true;

                updateMask->SetBit(GAMEOBJECT_BYTES_1);

                if (go->GetGoType() == GAMEOBJECT_TYPE_CHEST && go->GetGOInfo()->chest.groupLootRules &&
                    go->HasLootRecipient())
                {
                    updateMask->SetBit(GAMEOBJECT_FLAGS);
                }
            }
        }
    }

    uint32 valCount = m_valuesCount;
    if (GetTypeId() == TYPEID_PLAYER && target != this)
        valCount = PLAYER_END_NOT_SELF;

    ASSERT(updateMask && updateMask->GetCount() == valCount);

    *data << uint8(updateMask->GetBlockCount());
    updateMask->AppendToPacket(data);

    // 2 specialized loops for speed optimization in non-unit case
    if (unit)                               // unit (creature/player) case
    {
        Creature const* creature = ToCreature();
        for (uint16 index = 0; index < valCount; ++index)
        {
            if (updateMask->GetBit(index))
            {
                if (index == UNIT_NPC_FLAGS)
                {
                    // remove custom flag before sending
                    uint32 appendValue = m_uint32Values[index];

                    if (GetTypeId() == TYPEID_UNIT)
                    {
                        if (!target->CanSeeSpellClickOn(this->ToCreature()))
                            appendValue &= ~UNIT_NPC_FLAG_SPELLCLICK;
                    }

                    *data << uint32(appendValue);
                }
                else if (index == UNIT_FIELD_AURASTATE)
                {
                    // Check per caster aura states to not enable using a spell in client if specified aura is not by target
                    *data << unit->BuildAuraStateUpdateForTarget(target);
                }
                // FIXME: Some values at server stored in float format but must be sent to client in uint32 format
                else if (index >= UNIT_FIELD_BASEATTACKTIME && index <= UNIT_FIELD_RANGEDATTACKTIME)
                {
                    // convert from float to uint32 and send
                    *data << uint32(m_floatValues[index] < 0 ? 0 : m_floatValues[index]);
                }
                // there are some float values which may be negative or can't get negative due to other checks
                else if ((index >= UNIT_FIELD_NEGSTAT0   && index <= UNIT_FIELD_NEGSTAT4) ||
                    (index >= UNIT_FIELD_RESISTANCEBUFFMODSPOSITIVE  && index <= (UNIT_FIELD_RESISTANCEBUFFMODSPOSITIVE + 6)) ||
                    (index >= UNIT_FIELD_RESISTANCEBUFFMODSNEGATIVE  && index <= (UNIT_FIELD_RESISTANCEBUFFMODSNEGATIVE + 6)) ||
                    (index >= UNIT_FIELD_POSSTAT0   && index <= UNIT_FIELD_POSSTAT4))
                {
                    *data << uint32(m_floatValues[index]);
                }
                // Gamemasters should be always able to select units - remove not selectable flag
                else if (index == UNIT_FIELD_FLAGS)
                {
                    if (target->IsGameMaster())
                        *data << (m_uint32Values[index] & ~UNIT_FLAG_NOT_SELECTABLE);
                    else
                        *data << m_uint32Values[index];
                }
                // use modelid_a if not gm, _h if gm for CREATURE_FLAG_EXTRA_TRIGGER creatures
                else if (index == UNIT_FIELD_DISPLAYID)
                {
                    if (GetTypeId() == TYPEID_UNIT)
                    {
                        CreatureTemplate const* cinfo = creature->GetCreatureTemplate();

                        // this also applies for transform auras
                        if (SpellInfo const* transform = sSpellMgr->GetSpellInfo(ToUnit()->getTransForm()))
                            for (uint8 i = 0; i < MAX_SPELL_EFFECTS; ++i)
                                if (transform->Effects[i].IsAura(SPELL_AURA_TRANSFORM))
                                    if (CreatureTemplate const* transformInfo = sObjectMgr->GetCreatureTemplate(transform->Effects[i].MiscValue))
                                    {
                                        cinfo = transformInfo;
                                        break;
                                    }

                        if (cinfo->flags_extra & CREATURE_FLAG_EXTRA_TRIGGER)
                        {
                            if (target->IsGameMaster())
                            {
                                if (cinfo->Modelid1)
                                    *data << cinfo->Modelid1;//Modelid1 is a visible model for gms
                                else
                                    *data << 17519; // world invisible trigger's model
                            }
                            else
                            {
                                if (cinfo->Modelid2)
                                    *data << cinfo->Modelid2;//Modelid2 is an invisible model for players
                                else
                                    *data << 11686; // world invisible trigger's model
                            }
                        }
                        else
                            *data << m_uint32Values[index];
                    }
                    else
                        *data << m_uint32Values[index];
                }
                // hide lootable animation for unallowed players
                else if (index == UNIT_DYNAMIC_FLAGS)
                {
                    uint32 dynamicFlags = m_uint32Values[index];

                    if (creature)
                    {
                        if (creature->hasLootRecipient())
                        {
                            if (creature->isTappedBy(target))
                            {
                                dynamicFlags |= (UNIT_DYNFLAG_TAPPED | UNIT_DYNFLAG_TAPPED_BY_PLAYER);
                            }
                            else
                            {
                                dynamicFlags |= UNIT_DYNFLAG_TAPPED;
                                dynamicFlags &= ~UNIT_DYNFLAG_TAPPED_BY_PLAYER;
                            }
                        }
                        else
                        {
                            dynamicFlags &= ~UNIT_DYNFLAG_TAPPED;
                            dynamicFlags &= ~UNIT_DYNFLAG_TAPPED_BY_PLAYER;
                        }

                        if (!target->isAllowedToLoot(creature))
                            dynamicFlags &= ~UNIT_DYNFLAG_LOOTABLE;
                    }

                    // unit UNIT_DYNFLAG_TRACK_UNIT should only be sent to caster of SPELL_AURA_MOD_STALKED auras
                    if (dynamicFlags & UNIT_DYNFLAG_TRACK_UNIT)
                        if (!unit->HasAuraTypeWithCaster(SPELL_AURA_MOD_STALKED, target->GetGUID()))
                            dynamicFlags &= ~UNIT_DYNFLAG_TRACK_UNIT;
                    *data << dynamicFlags;
                }
                // FG: pretend that OTHER players in own group are friendly ("blue")
                else if (index == UNIT_FIELD_BYTES_2 || index == UNIT_FIELD_FACTIONTEMPLATE)
                {
                    if (unit->IsControlledByPlayer() && target != this && sWorld->getBoolConfig(CONFIG_ALLOW_TWO_SIDE_INTERACTION_GROUP) && unit->IsInRaidWith(target))
                    {
                        FactionTemplateEntry const* ft1 = unit->GetFactionTemplateEntry();
                        FactionTemplateEntry const* ft2 = target->GetFactionTemplateEntry();
                        if (ft1 && ft2 && !ft1->IsFriendlyTo(*ft2))
                        {
                            if (index == UNIT_FIELD_BYTES_2)
                            {
                                // Allow targetting opposite faction in party when enabled in config
                                *data << (m_uint32Values[index] & ((UNIT_BYTE2_FLAG_SANCTUARY /*| UNIT_BYTE2_FLAG_AURAS | UNIT_BYTE2_FLAG_UNK5*/) << 8)); // this flag is at uint8 offset 1 !!
                            }
                            else
                            {
                                // pretend that all other HOSTILE players have own faction, to allow follow, heal, rezz (trade wont work)
                                uint32 faction = target->getFaction();
                                *data << uint32(faction);
                            }
                        }
                        else
                            *data << m_uint32Values[index];
                    }
                    else
                        *data << m_uint32Values[index];
                }
                else
                {
                    // send in current format (float as float, uint32 as uint32)
                    *data << m_uint32Values[index];
                }
            }
        }
    }
    else if (go)                    // gameobject case
    {
        for (uint16 index = 0; index < valCount; ++index)
        {
            if (updateMask->GetBit(index))
            {
                // send in current format (float as float, uint32 as uint32)
                if (index == GAMEOBJECT_DYNAMIC)
                {
                    if (IsActivateToQuest)
                    {
                        switch (go->GetGoType())
                        {
                            case GAMEOBJECT_TYPE_CHEST:
                                if (target->IsGameMaster())
                                    *data << uint16(GO_DYNFLAG_LO_ACTIVATE);
                                else
                                    *data << uint16(GO_DYNFLAG_LO_ACTIVATE | GO_DYNFLAG_LO_SPARKLE);
                                break;
                            case GAMEOBJECT_TYPE_GENERIC:
                                if (target->IsGameMaster())
                                    *data << uint16(0);
                                else
                                    *data << uint16(GO_DYNFLAG_LO_SPARKLE);
                                break;
                            case GAMEOBJECT_TYPE_GOOBER:
                                if (target->IsGameMaster())
                                    *data << uint16(GO_DYNFLAG_LO_ACTIVATE);
                                else
                                    *data << uint16(GO_DYNFLAG_LO_ACTIVATE | GO_DYNFLAG_LO_SPARKLE);
                                break;
                            default:
                                *data << uint16(0); // unknown, not happen.
                                break;
                        }
                    }
                    else
                        *data << uint16(0);         // disable quest object

                    *data << uint16(-1);
                }
                else if (index == GAMEOBJECT_FLAGS)
                {
                    uint32 flags = m_uint32Values[index];
                    if (go->GetGoType() == GAMEOBJECT_TYPE_CHEST)
                        if (go->GetGOInfo()->chest.groupLootRules && !go->IsLootAllowedFor(target))
                            flags |= GO_FLAG_LOCKED | GO_FLAG_NOT_SELECTABLE;

                    *data << flags;
                }
                else
                    *data << m_uint32Values[index];                // other cases
            }
        }
    }
    else                                                    // other objects case (no special index checks)
    {
        for (uint16 index = 0; index < valCount; ++index)
        {
            if (updateMask->GetBit(index))
            {
                // send in current format (float as float, uint32 as uint32)
                *data << m_uint32Values[index];
            }
        }
    }
}

void Object::ClearUpdateMask(bool remove)
{
    _changesMask.Clear();

    if (m_objectUpdated)
    {
        if (remove)
            sObjectAccessor->RemoveUpdateObject(this);
        m_objectUpdated = false;
    }
}

void Object::BuildFieldsUpdate(Player* player, UpdateDataMapType& data_map) const
{
    UpdateDataMapType::iterator iter = data_map.find(player);

    if (iter == data_map.end())
    {
        std::pair<UpdateDataMapType::iterator, bool> p = data_map.insert(UpdateDataMapType::value_type(player, UpdateData(player->GetMapId())));
        ASSERT(p.second);
        iter = p.first;
    }

    BuildValuesUpdateBlockForPlayer(&iter->second, iter->first);
}

uint32 Object::GetUpdateFieldData(Player const* target, uint32*& flags) const
{
    uint32 visibleFlag = UF_FLAG_PUBLIC;

    if (target == this)
        visibleFlag |= UF_FLAG_PRIVATE;

    switch (GetTypeId())
    {
        case TYPEID_ITEM:
        case TYPEID_CONTAINER:
            flags = ItemUpdateFieldFlags;
            if (((Item*)this)->GetOwnerGUID() == target->GetGUID())
                visibleFlag |= UF_FLAG_OWNER | UF_FLAG_ITEM_OWNER;
            break;
        case TYPEID_UNIT:
        case TYPEID_PLAYER:
        {
            Player* plr = ToUnit()->GetCharmerOrOwnerPlayerOrPlayerItself();
            flags = UnitUpdateFieldFlags;
            if (ToUnit()->GetOwnerGUID() == target->GetGUID())
                visibleFlag |= UF_FLAG_OWNER;

            if (HasFlag(UNIT_DYNAMIC_FLAGS, UNIT_DYNFLAG_SPECIALINFO))
                if (ToUnit()->HasAuraTypeWithCaster(SPELL_AURA_EMPATHY, target->GetGUID()))
                    visibleFlag |= UF_FLAG_SPECIAL_INFO;

            if (plr && plr->IsInSameRaidWith(target))
                visibleFlag |= UF_FLAG_PARTY_MEMBER;
            break;
        }
        case TYPEID_GAMEOBJECT:
            flags = GameObjectUpdateFieldFlags;
            if (ToGameObject()->GetOwnerGUID() == target->GetGUID())
                visibleFlag |= UF_FLAG_OWNER;
            break;
        case TYPEID_DYNAMICOBJECT:
            flags = DynamicObjectUpdateFieldFlags;
            if (((DynamicObject*)this)->GetCasterGUID() == target->GetGUID())
                visibleFlag |= UF_FLAG_OWNER;
            break;
        case TYPEID_CORPSE:
            flags = CorpseUpdateFieldFlags;
            if (ToCorpse()->GetOwnerGUID() == target->GetGUID())
                visibleFlag |= UF_FLAG_OWNER;
            break;
        case TYPEID_AREATRIGGER:
            flags = AreaTriggerUpdateFieldFlags;
            break;
        case TYPEID_OBJECT:
            break;
    }

    return visibleFlag;
}

void Object::_LoadIntoDataField(std::string const& data, uint32 startOffset, uint32 count)
{
    if (data.empty())
        return;

    Tokenizer tokens(data, ' ', count);

    if (tokens.size() != count)
        return;

    for (uint32 index = 0; index < count; ++index)
    {
        m_uint32Values[startOffset + index] = atol(tokens[index]);
        _changesMask.SetBit(startOffset + index);
    }
}

void Object::_SetUpdateBits(UpdateMask* updateMask, Player* target) const
{
    uint32* flags = NULL;
    uint32 visibleFlag = GetUpdateFieldData(target, flags);
    uint32 valCount = m_valuesCount;
    if (GetTypeId() == TYPEID_PLAYER && target != this)
        valCount = PLAYER_END_NOT_SELF;

    for (uint16 index = 0; index < valCount; ++index)
        if (_fieldNotifyFlags & flags[index] || ((flags[index] & visibleFlag) & UF_FLAG_SPECIAL_INFO) || (_changesMask.GetBit(index) && (flags[index] & visibleFlag)))
            updateMask->SetBit(index);
}

void Object::_SetCreateBits(UpdateMask* updateMask, Player* target) const
{
    uint32* value = m_uint32Values;
    uint32* flags = NULL;
    uint32 visibleFlag = GetUpdateFieldData(target, flags);
    uint32 valCount = m_valuesCount;
    if (GetTypeId() == TYPEID_PLAYER && target != this)
        valCount = PLAYER_END_NOT_SELF;

    for (uint16 index = 0; index < valCount; ++index, ++value)
        if (_fieldNotifyFlags & flags[index] || ((flags[index] & visibleFlag) & UF_FLAG_SPECIAL_INFO) || (*value && (flags[index] & visibleFlag)))
            updateMask->SetBit(index);
}

void Object::SetInt32Value(uint16 index, int32 value)
{
    ASSERT(index < m_valuesCount || PrintIndexError(index, true));

    if (m_int32Values[index] != value)
    {
        m_int32Values[index] = value;
        _changesMask.SetBit(index);

        if (m_inWorld && !m_objectUpdated)
        {
            sObjectAccessor->AddUpdateObject(this);
            m_objectUpdated = true;
        }
    }
}

void Object::SetUInt32Value(uint16 index, uint32 value)
{
    ASSERT(index < m_valuesCount || PrintIndexError(index, true));

    if (m_uint32Values[index] != value)
    {
        m_uint32Values[index] = value;
        _changesMask.SetBit(index);

        if (m_inWorld && !m_objectUpdated)
        {
            sObjectAccessor->AddUpdateObject(this);
            m_objectUpdated = true;
        }
    }
}

void Object::UpdateUInt32Value(uint16 index, uint32 value)
{
    ASSERT(index < m_valuesCount || PrintIndexError(index, true));

    m_uint32Values[index] = value;
    _changesMask.SetBit(index);
}

void Object::SetUInt64Value(uint16 index, uint64 value)
{
    ASSERT(index + 1 < m_valuesCount || PrintIndexError(index, true));
    if (*((uint64*)&(m_uint32Values[index])) != value)
    {
        m_uint32Values[index] = PAIR64_LOPART(value);
        m_uint32Values[index + 1] = PAIR64_HIPART(value);
        _changesMask.SetBit(index);
        _changesMask.SetBit(index + 1);

        if (m_inWorld && !m_objectUpdated)
        {
            sObjectAccessor->AddUpdateObject(this);
            m_objectUpdated = true;
        }
    }
}

bool Object::AddUInt64Value(uint16 index, uint64 value)
{
    ASSERT(index + 1 < m_valuesCount || PrintIndexError(index, true));
    if (value && !*((uint64*)&(m_uint32Values[index])))
    {
        m_uint32Values[index] = PAIR64_LOPART(value);
        m_uint32Values[index + 1] = PAIR64_HIPART(value);
        _changesMask.SetBit(index);
        _changesMask.SetBit(index + 1);

        if (m_inWorld && !m_objectUpdated)
        {
            sObjectAccessor->AddUpdateObject(this);
            m_objectUpdated = true;
        }

        return true;
    }

    return false;
}

bool Object::RemoveUInt64Value(uint16 index, uint64 value)
{
    ASSERT(index + 1 < m_valuesCount || PrintIndexError(index, true));
    if (value && *((uint64*)&(m_uint32Values[index])) == value)
    {
        m_uint32Values[index] = 0;
        m_uint32Values[index + 1] = 0;
        _changesMask.SetBit(index);
        _changesMask.SetBit(index + 1);

        if (m_inWorld && !m_objectUpdated)
        {
            sObjectAccessor->AddUpdateObject(this);
            m_objectUpdated = true;
        }

        return true;
    }

    return false;
}

void Object::SetFloatValue(uint16 index, float value)
{
    ASSERT(index < m_valuesCount || PrintIndexError(index, true));

    if (m_floatValues[index] != value)
    {
        m_floatValues[index] = value;
        _changesMask.SetBit(index);

        if (m_inWorld && !m_objectUpdated)
        {
            sObjectAccessor->AddUpdateObject(this);
            m_objectUpdated = true;
        }
    }
}

void Object::SetByteValue(uint16 index, uint8 offset, uint8 value)
{
    ASSERT(index < m_valuesCount || PrintIndexError(index, true));

    if (offset > 4)
    {
        TC_LOG_ERROR(LOG_FILTER_GENERAL, "Object::SetByteValue: wrong offset %u", offset);
        return;
    }

    if (uint8(m_uint32Values[index] >> (offset * 8)) != value)
    {
        m_uint32Values[index] &= ~uint32(uint32(0xFF) << (offset * 8));
        m_uint32Values[index] |= uint32(uint32(value) << (offset * 8));
        _changesMask.SetBit(index);

        if (m_inWorld && !m_objectUpdated)
        {
            sObjectAccessor->AddUpdateObject(this);
            m_objectUpdated = true;
        }
    }
}

void Object::SetUInt16Value(uint16 index, uint8 offset, uint16 value)
{
    ASSERT(index < m_valuesCount || PrintIndexError(index, true));

    if (offset > 2)
    {
        TC_LOG_ERROR(LOG_FILTER_GENERAL, "Object::SetUInt16Value: wrong offset %u", offset);
        return;
    }

    if (uint16(m_uint32Values[index] >> (offset * 16)) != value)
    {
        m_uint32Values[index] &= ~uint32(uint32(0xFFFF) << (offset * 16));
        m_uint32Values[index] |= uint32(uint32(value) << (offset * 16));
        _changesMask.SetBit(index);

        if (m_inWorld && !m_objectUpdated)
        {
            sObjectAccessor->AddUpdateObject(this);
            m_objectUpdated = true;
        }
    }
}

void Object::SetStatFloatValue(uint16 index, float value)
{
    if (value < 0)
        value = 0.0f;

    SetFloatValue(index, value);
}

void Object::SetStatInt32Value(uint16 index, int32 value)
{
    if (value < 0)
        value = 0;

    SetUInt32Value(index, uint32(value));
}

void Object::ApplyModUInt32Value(uint16 index, int32 val, bool apply)
{
    int32 cur = GetUInt32Value(index);
    cur += (apply ? val : -val);
    if (cur < 0)
        cur = 0;
    SetUInt32Value(index, cur);
}

void Object::ApplyModInt32Value(uint16 index, int32 val, bool apply)
{
    int32 cur = GetInt32Value(index);
    cur += (apply ? val : -val);
    SetInt32Value(index, cur);
}

void Object::ApplyModSignedFloatValue(uint16 index, float  val, bool apply)
{
    float cur = GetFloatValue(index);
    cur += (apply ? val : -val);
    SetFloatValue(index, cur);
}

void Object::ApplyPercentModFloatValue(uint16 index, float val, bool apply)
{
    float value = GetFloatValue(index);
    ApplyPercentModFloatVar(value, val, apply);
    SetFloatValue(index, value);
}

void Object::ApplyModPositiveFloatValue(uint16 index, float  val, bool apply)
{
    float cur = GetFloatValue(index);
    cur += (apply ? val : -val);
    if (cur < 0)
        cur = 0;
    SetFloatValue(index, cur);
}

void Object::SetFlag(uint16 index, uint32 newFlag)
{
    ASSERT(index < m_valuesCount || PrintIndexError(index, true));
    uint32 oldval = m_uint32Values[index];
    uint32 newval = oldval | newFlag;

    if (oldval != newval)
    {
        m_uint32Values[index] = newval;
        _changesMask.SetBit(index);

        if (m_inWorld && !m_objectUpdated)
        {
            sObjectAccessor->AddUpdateObject(this);
            m_objectUpdated = true;
        }
    }
}

void Object::RemoveFlag(uint16 index, uint32 oldFlag)
{
    ASSERT(index < m_valuesCount || PrintIndexError(index, true));
    ASSERT(m_uint32Values);

    uint32 oldval = m_uint32Values[index];
    uint32 newval = oldval & ~oldFlag;

    if (oldval != newval)
    {
        m_uint32Values[index] = newval;
        _changesMask.SetBit(index);

        if (m_inWorld && !m_objectUpdated)
        {
            sObjectAccessor->AddUpdateObject(this);
            m_objectUpdated = true;
        }
    }
}

void Object::ToggleFlag(uint16 index, uint32 flag)
{
    if (HasFlag(index, flag))
        RemoveFlag(index, flag);
    else
        SetFlag(index, flag);
}

bool Object::HasFlag(uint16 index, uint32 flag) const
{
    if (index >= m_valuesCount && !PrintIndexError(index, false))
        return false;

    return (m_uint32Values[index] & flag) != 0;
}

void Object::ApplyModFlag(uint16 index, uint32 flag, bool apply)
{
    if (apply) SetFlag(index, flag); else RemoveFlag(index, flag);
}

void Object::SetByteFlag(uint16 index, uint8 offset, uint8 newFlag)
{
    ASSERT(index < m_valuesCount || PrintIndexError(index, true));

    if (offset > 4)
    {
        TC_LOG_ERROR(LOG_FILTER_GENERAL, "Object::SetByteFlag: wrong offset %u", offset);
        return;
    }

    if (!(uint8(m_uint32Values[index] >> (offset * 8)) & newFlag))
    {
        m_uint32Values[index] |= uint32(uint32(newFlag) << (offset * 8));
        _changesMask.SetBit(index);

        if (m_inWorld && !m_objectUpdated)
        {
            sObjectAccessor->AddUpdateObject(this);
            m_objectUpdated = true;
        }
    }
}

void Object::RemoveByteFlag(uint16 index, uint8 offset, uint8 oldFlag)
{
    ASSERT(index < m_valuesCount || PrintIndexError(index, true));

    if (offset > 4)
    {
        TC_LOG_ERROR(LOG_FILTER_GENERAL, "Object::RemoveByteFlag: wrong offset %u", offset);
        return;
    }

    if (uint8(m_uint32Values[index] >> (offset * 8)) & oldFlag)
    {
        m_uint32Values[index] &= ~uint32(uint32(oldFlag) << (offset * 8));
        _changesMask.SetBit(index);

        if (m_inWorld && !m_objectUpdated)
        {
            sObjectAccessor->AddUpdateObject(this);
            m_objectUpdated = true;
        }
    }
}

void Object::ToggleByteFlag(uint16 index, uint8 offset, uint8 flag)
{
    if (HasByteFlag(index, offset, flag))
        RemoveByteFlag(index, offset, flag);
    else
        SetByteFlag(index, offset, flag);
}

bool Object::HasByteFlag(uint16 index, uint8 offset, uint8 flag) const
{
    ASSERT(index < m_valuesCount || PrintIndexError(index, false));
    ASSERT(offset < 4);
    return (((uint8*)&m_uint32Values[index])[offset] & flag) != 0;
}

void Object::SetFlag64(uint16 index, uint64 newFlag)
{
    uint64 oldval = GetUInt64Value(index);
    uint64 newval = oldval | newFlag;
    SetUInt64Value(index, newval);
}

void Object::RemoveFlag64(uint16 index, uint64 oldFlag)
{
    uint64 oldval = GetUInt64Value(index);
    uint64 newval = oldval & ~oldFlag;
    SetUInt64Value(index, newval);
}

void Object::ToggleFlag64(uint16 index, uint64 flag)
{
    if (HasFlag64(index, flag))
        RemoveFlag64(index, flag);
    else
        SetFlag64(index, flag);
}

bool Object::HasFlag64(uint16 index, uint64 flag) const
{
    ASSERT(index < m_valuesCount || PrintIndexError(index, false));
    return (GetUInt64Value(index) & flag) != 0;
}

void Object::ApplyModFlag64(uint16 index, uint64 flag, bool apply)
{
    if (apply) SetFlag64(index, flag); else RemoveFlag64(index, flag);
}

bool Object::PrintIndexError(uint32 index, bool set) const
{
    TC_LOG_ERROR(LOG_FILTER_GENERAL, "Attempt %s non-existed value field: %u (count: %u) for object typeid: %u type mask: %u", (set ? "set value to" : "get value from"), index, m_valuesCount, GetTypeId(), m_objectType);

    // ASSERT must fail after function call
    return false;
}

bool Position::operator==(Position const &a)
{
    return (G3D::fuzzyEq(a.m_positionX, m_positionX) &&
            G3D::fuzzyEq(a.m_positionY, m_positionY) &&
            G3D::fuzzyEq(a.m_positionZ, m_positionZ) &&
            G3D::fuzzyEq(a.m_orientation, m_orientation));
}

bool Position::HasInLine(WorldObject const* target, float width) const
{
    if (!HasInArc(M_PI, target))
        return false;
    width += target->GetObjectSize();
    float angle = GetRelativeAngle(target);
    return fabs(sin(angle)) * GetExactDist2d(target->GetPositionX(), target->GetPositionY()) < width;
}

std::string Position::ToString() const
{
    std::stringstream sstr;
    sstr << "X: " << m_positionX << " Y: " << m_positionY << " Z: " << m_positionZ << " O: " << m_orientation;
    return sstr.str();
}

ByteBuffer& operator>>(ByteBuffer& buf, Position::PositionXYZOStreamer const& streamer)
{
    float x, y, z, o;
    buf >> x >> y >> z >> o;
    streamer.m_pos->Relocate(x, y, z, o);
    return buf;
}
ByteBuffer& operator<<(ByteBuffer& buf, Position::PositionXYZStreamer const& streamer)
{
    float x, y, z;
    streamer.m_pos->GetPosition(x, y, z);
    buf << x << y << z;
    return buf;
}

ByteBuffer& operator>>(ByteBuffer& buf, Position::PositionXYZStreamer const& streamer)
{
    float x, y, z;
    buf >> x >> y >> z;
    streamer.m_pos->Relocate(x, y, z);
    return buf;
}

ByteBuffer& operator<<(ByteBuffer& buf, Position::PositionXYZOStreamer const& streamer)
{
    float x, y, z, o;
    streamer.m_pos->GetPosition(x, y, z, o);
    buf << x << y << z << o;
    return buf;
}

void MovementInfo::OutDebug()
{
    TC_LOG_INFO(LOG_FILTER_GENERAL, "MOVEMENT INFO");
    TC_LOG_INFO(LOG_FILTER_GENERAL, "guid " UI64FMTD, guid);
    TC_LOG_INFO(LOG_FILTER_GENERAL, "flags %s (%u)", Movement::MovementFlags_ToString(flags).c_str(), flags);
    TC_LOG_INFO(LOG_FILTER_GENERAL, "flags2 %s (%u)", Movement::MovementFlagsExtra_ToString(flags2).c_str(), flags2);
    TC_LOG_INFO(LOG_FILTER_GENERAL, "time %u current time %u", time, getMSTime());
    TC_LOG_INFO(LOG_FILTER_GENERAL, "position: `%s`", pos.ToString().c_str());
    if (t_guid)
    {
        TC_LOG_INFO(LOG_FILTER_GENERAL, "TRANSPORT:");
        TC_LOG_INFO(LOG_FILTER_GENERAL, "guid: " UI64FMTD, t_guid);
        TC_LOG_INFO(LOG_FILTER_GENERAL, "position: `%s`", t_pos.ToString().c_str());
        TC_LOG_INFO(LOG_FILTER_GENERAL, "seat: %i", t_seat);
        TC_LOG_INFO(LOG_FILTER_GENERAL, "time: %u", t_time);
        if (flags2 & MOVEMENTFLAG2_INTERPOLATED_MOVEMENT)
            TC_LOG_INFO(LOG_FILTER_GENERAL, "time2: %u", t_time2);
        if (bits.hasTransportTime3)
            TC_LOG_INFO(LOG_FILTER_GENERAL, "time3: %u", t_time3);
    }

    if ((flags & (MOVEMENTFLAG_SWIMMING | MOVEMENTFLAG_FLYING)) || (flags2 & MOVEMENTFLAG2_ALWAYS_ALLOW_PITCHING))
        TC_LOG_INFO(LOG_FILTER_GENERAL, "pitch: %f", pitch);

    if (flags & MOVEMENTFLAG_FALLING || bits.hasFallData)
    {
        TC_LOG_INFO(LOG_FILTER_GENERAL, "fallTime: %u j_zspeed: %f", fallTime, j_zspeed);
        if (flags & MOVEMENTFLAG_FALLING)
            TC_LOG_INFO(LOG_FILTER_GENERAL, "j_sinAngle: %f j_cosAngle: %f j_xyspeed: %f", j_sinAngle, j_cosAngle, j_xyspeed);
    }

    if (flags & MOVEMENTFLAG_SPLINE_ELEVATION)
        TC_LOG_INFO(LOG_FILTER_GENERAL, "splineElevation: %f", splineElevation);
}

WorldObject::WorldObject(bool isWorldObject): WorldLocation(),
m_name(""), m_isActive(false), m_isWorldObject(isWorldObject), m_zoneScript(NULL),
m_transport(NULL), m_currMap(NULL), m_InstanceId(0),
m_phaseMask(PHASEMASK_NORMAL), m_notifyflags(0), m_executed_notifies(0)
{
    m_serverSideVisibility.SetValue(SERVERSIDE_VISIBILITY_GHOST, GHOST_VISIBILITY_ALIVE | GHOST_VISIBILITY_GHOST);
    m_serverSideVisibilityDetect.SetValue(SERVERSIDE_VISIBILITY_GHOST, GHOST_VISIBILITY_ALIVE);
}

void WorldObject::SetWorldObject(bool on)
{
    if (!IsInWorld())
        return;

    GetMap()->AddObjectToSwitchList(this, on);
}

bool WorldObject::IsWorldObject() const
{
    if (m_isWorldObject)
        return true;

    if (ToCreature() && ToCreature()->m_isTempWorldObject)
        return true;

    return false;
}

void WorldObject::setActive(bool on)
{
    if (m_isActive == on)
        return;

    if (GetTypeId() == TYPEID_PLAYER)
        return;

    m_isActive = on;

    if (!IsInWorld())
        return;

    Map* map = FindMap();
    if (!map)
        return;

    if (on)
    {
        if (GetTypeId() == TYPEID_UNIT)
            map->AddToActive(this->ToCreature());
        else if (GetTypeId() == TYPEID_DYNAMICOBJECT)
            map->AddToActive((DynamicObject*)this);
    }
    else
    {
        if (GetTypeId() == TYPEID_UNIT)
            map->RemoveFromActive(this->ToCreature());
        else if (GetTypeId() == TYPEID_DYNAMICOBJECT)
            map->RemoveFromActive((DynamicObject*)this);
    }
}

void WorldObject::CleanupsBeforeDelete(bool /*finalCleanup*/)
{
    if (IsInWorld())
        RemoveFromWorld();
}

void WorldObject::_Create(uint32 guidlow, HighGuid guidhigh, uint32 phaseMask)
{
    Object::_Create(guidlow, 0, guidhigh);
    m_phaseMask = phaseMask;
}

void WorldObject::RemoveFromWorld()
{
    if (!IsInWorld())
        return;

    DestroyForNearbyPlayers();

    Object::RemoveFromWorld();
}

uint32 WorldObject::GetZoneId() const
{
    return GetBaseMap()->GetZoneId(m_positionX, m_positionY, m_positionZ);
}

uint32 WorldObject::GetAreaId() const
{
    return GetBaseMap()->GetAreaId(m_positionX, m_positionY, m_positionZ);
}

void WorldObject::GetZoneAndAreaId(uint32& zoneid, uint32& areaid) const
{
    GetBaseMap()->GetZoneAndAreaId(zoneid, areaid, m_positionX, m_positionY, m_positionZ);
}

InstanceScript* WorldObject::GetInstanceScript()
{
    Map* map = GetMap();
    return map->IsDungeon() ? ((InstanceMap*)map)->GetInstanceScript() : NULL;
}

float WorldObject::GetDistanceZ(const WorldObject* obj) const
{
    float dz = fabs(GetPositionZ() - obj->GetPositionZ());
    float sizefactor = GetObjectSize() + obj->GetObjectSize();
    float dist = dz - sizefactor;
    return (dist > 0 ? dist : 0);
}

bool WorldObject::_IsWithinDist(WorldObject const* obj, float dist2compare, bool is3D) const
{
    float sizefactor = GetObjectSize() + obj->GetObjectSize();
    float maxdist = dist2compare + sizefactor;

    if (m_transport && obj->GetTransport() &&  obj->GetTransport()->GetGUIDLow() == m_transport->GetGUIDLow())
    {
        float dtx = m_movementInfo.t_pos.m_positionX - obj->m_movementInfo.t_pos.m_positionX;
        float dty = m_movementInfo.t_pos.m_positionY - obj->m_movementInfo.t_pos.m_positionY;
        float disttsq = dtx * dtx + dty * dty;
        if (is3D)
        {
            float dtz = m_movementInfo.t_pos.m_positionZ - obj->m_movementInfo.t_pos.m_positionZ;
            disttsq += dtz * dtz;
        }
        return disttsq < (maxdist * maxdist);
    }

    float dx = GetPositionX() - obj->GetPositionX();
    float dy = GetPositionY() - obj->GetPositionY();
    float distsq = dx*dx + dy*dy;
    if (is3D)
    {
        float dz = GetPositionZ() - obj->GetPositionZ();
        distsq += dz*dz;
    }

    return distsq < maxdist * maxdist;
}

bool WorldObject::IsWithinLOSInMap(const WorldObject* obj) const
{
    if (!IsInMap(obj))
        return false;

    float ox, oy, oz;
    obj->GetPosition(ox, oy, oz);
    return IsWithinLOS(ox, oy, oz);
}

float WorldObject::GetDistance(const WorldObject* obj) const
{
    float d = GetExactDist(obj) - GetObjectSize() - obj->GetObjectSize();
    return d > 0.0f ? d : 0.0f;
}

float WorldObject::GetDistance(const Position &pos) const
{
    float d = GetExactDist(&pos) - GetObjectSize();
    return d > 0.0f ? d : 0.0f;
}

float WorldObject::GetDistance(float x, float y, float z) const
{
    float d = GetExactDist(x, y, z) - GetObjectSize();
    return d > 0.0f ? d : 0.0f;
}

float WorldObject::GetDistance2d(const WorldObject* obj) const
{
    float d = GetExactDist2d(obj) - GetObjectSize() - obj->GetObjectSize();
    return d > 0.0f ? d : 0.0f;
}

float WorldObject::GetDistance2d(float x, float y) const
{
    float d = GetExactDist2d(x, y) - GetObjectSize();
    return d > 0.0f ? d : 0.0f;
}

bool WorldObject::IsSelfOrInSameMap(const WorldObject* obj) const
{
    if (this == obj)
        return true;
    return IsInMap(obj);
}

bool WorldObject::IsInMap(const WorldObject* obj) const
{
    if (obj)
        return IsInWorld() && obj->IsInWorld() && (GetMap() == obj->GetMap());
    return false;
}

bool WorldObject::IsWithinDist3d(float x, float y, float z, float dist) const
{
    return IsInDist(x, y, z, dist + GetObjectSize());
}

bool WorldObject::IsWithinDist3d(const Position* pos, float dist) const
{
    return IsInDist(pos, dist + GetObjectSize());
}

bool WorldObject::IsWithinDist2d(float x, float y, float dist) const
{
    return IsInDist2d(x, y, dist + GetObjectSize());
}

bool WorldObject::IsWithinDist2d(const Position* pos, float dist) const
{
    return IsInDist2d(pos, dist + GetObjectSize());
}

bool WorldObject::IsWithinDist(WorldObject const* obj, float dist2compare, bool is3D /*= true*/) const
{
    return obj && _IsWithinDist(obj, dist2compare, is3D);
}

bool WorldObject::IsWithinDistInMap(WorldObject const* obj, float dist2compare, bool is3D /*= true*/) const
{
    return obj && IsInMap(obj) && InSamePhase(obj) && _IsWithinDist(obj, dist2compare, is3D);
}

bool WorldObject::IsWithinLOS(float ox, float oy, float oz) const
{
    /*float x, y, z;
    GetPosition(x, y, z);
    VMAP::IVMapManager* vMapManager = VMAP::VMapFactory::createOrGetVMapManager();
    return vMapManager->isInLineOfSight(GetMapId(), x, y, z+2.0f, ox, oy, oz+2.0f);*/
    if (IsInWorld())
        return GetMap()->isInLineOfSight(GetPositionX(), GetPositionY(), GetPositionZ()+2.f, ox, oy, oz+2.f, GetPhaseMask());

    return true;
}

bool WorldObject::GetDistanceOrder(WorldObject const* obj1, WorldObject const* obj2, bool is3D /* = true */) const
{
    float dx1 = GetPositionX() - obj1->GetPositionX();
    float dy1 = GetPositionY() - obj1->GetPositionY();
    float distsq1 = dx1*dx1 + dy1*dy1;
    if (is3D)
    {
        float dz1 = GetPositionZ() - obj1->GetPositionZ();
        distsq1 += dz1*dz1;
    }

    float dx2 = GetPositionX() - obj2->GetPositionX();
    float dy2 = GetPositionY() - obj2->GetPositionY();
    float distsq2 = dx2*dx2 + dy2*dy2;
    if (is3D)
    {
        float dz2 = GetPositionZ() - obj2->GetPositionZ();
        distsq2 += dz2*dz2;
    }

    return distsq1 < distsq2;
}

bool WorldObject::IsInRange(WorldObject const* obj, float minRange, float maxRange, bool is3D /* = true */) const
{
    float dx = GetPositionX() - obj->GetPositionX();
    float dy = GetPositionY() - obj->GetPositionY();
    float distsq = dx*dx + dy*dy;
    if (is3D)
    {
        float dz = GetPositionZ() - obj->GetPositionZ();
        distsq += dz*dz;
    }

    float sizefactor = GetObjectSize() + obj->GetObjectSize();

    // check only for real range
    if (minRange > 0.0f)
    {
        float mindist = minRange + sizefactor;
        if (distsq < mindist * mindist)
            return false;
    }

    float maxdist = maxRange + sizefactor;
    return distsq < maxdist * maxdist;
}

bool WorldObject::IsInRange2d(float x, float y, float minRange, float maxRange) const
{
    float dx = GetPositionX() - x;
    float dy = GetPositionY() - y;
    float distsq = dx*dx + dy*dy;

    float sizefactor = GetObjectSize();

    // check only for real range
    if (minRange > 0.0f)
    {
        float mindist = minRange + sizefactor;
        if (distsq < mindist * mindist)
            return false;
    }

    float maxdist = maxRange + sizefactor;
    return distsq < maxdist * maxdist;
}

bool WorldObject::IsInRange3d(float x, float y, float z, float minRange, float maxRange) const
{
    float dx = GetPositionX() - x;
    float dy = GetPositionY() - y;
    float dz = GetPositionZ() - z;
    float distsq = dx*dx + dy*dy + dz*dz;

    float sizefactor = GetObjectSize();

    // check only for real range
    if (minRange > 0.0f)
    {
        float mindist = minRange + sizefactor;
        if (distsq < mindist * mindist)
            return false;
    }

    float maxdist = maxRange + sizefactor;
    return distsq < maxdist * maxdist;
}

void Position::RelocateOffset(const Position & offset)
{
    m_positionX = GetPositionX() + (offset.GetPositionX() * std::cos(GetOrientation()) + offset.GetPositionY() * std::sin(GetOrientation() + M_PI));
    m_positionY = GetPositionY() + (offset.GetPositionY() * std::cos(GetOrientation()) + offset.GetPositionX() * std::sin(GetOrientation()));
    m_positionZ = GetPositionZ() + offset.GetPositionZ();
    SetOrientation(GetOrientation() + offset.GetOrientation());
}

void Position::GetPositionOffsetTo(const Position & endPos, Position & retOffset) const
{
    float dx = endPos.GetPositionX() - GetPositionX();
    float dy = endPos.GetPositionY() - GetPositionY();

    retOffset.m_positionX = dx * std::cos(GetOrientation()) + dy * std::sin(GetOrientation());
    retOffset.m_positionY = dy * std::cos(GetOrientation()) - dx * std::sin(GetOrientation());
    retOffset.m_positionZ = endPos.GetPositionZ() - GetPositionZ();
    retOffset.SetOrientation(endPos.GetOrientation() - GetOrientation());
}

float Position::GetAngle(const Position* obj) const
{
    if (!obj)
        return 0;

    return GetAngle(obj->GetPositionX(), obj->GetPositionY());
}

// Return angle in range 0..2*pi
float Position::GetAngle(const float x, const float y) const
{
    float dx = x - GetPositionX();
    float dy = y - GetPositionY();

    float ang = atan2(dy, dx);
    ang = (ang >= 0) ? ang : 2 * M_PI + ang;
    return ang;
}

void Position::GetSinCos(const float x, const float y, float &vsin, float &vcos) const
{
    float dx = GetPositionX() - x;
    float dy = GetPositionY() - y;

    if (fabs(dx) < 0.001f && fabs(dy) < 0.001f)
    {
        float angle = (float)rand_norm()*static_cast<float>(2*M_PI);
        vcos = std::cos(angle);
        vsin = std::sin(angle);
    }
    else
    {
        float dist = sqrt((dx*dx) + (dy*dy));
        vcos = dx / dist;
        vsin = dy / dist;
    }
}

bool Position::HasInArc(float arc, const Position* obj, float border) const
{
    // always have self in arc
    if (obj == this)
        return true;

    // move arc to range 0.. 2*pi
    arc = NormalizeOrientation(arc);

    float angle = GetAngle(obj);
    angle -= m_orientation;

    // move angle to range -pi ... +pi
    angle = NormalizeOrientation(angle);
    if (angle > M_PI)
        angle -= 2.0f*M_PI;

    float lborder = -1 * (arc/border);                        // in range -pi..0
    float rborder = (arc/border);                             // in range 0..pi
    return ((angle >= lborder) && (angle <= rborder));
}

bool WorldObject::IsInBetween(const WorldObject* obj1, const WorldObject* obj2, float size) const
{
    if (!obj1 || !obj2)
        return false;

    float dist = GetExactDist2d(obj1->GetPositionX(), obj1->GetPositionY());

    // not using sqrt() for performance
    if ((dist * dist) >= obj1->GetExactDist2dSq(obj2->GetPositionX(), obj2->GetPositionY()))
        return false;

    if (!size)
        size = GetObjectSize() / 2;

    float angle = obj1->GetAngle(obj2);

    // not using sqrt() for performance
    return (size * size) >= GetExactDist2dSq(obj1->GetPositionX() + std::cos(angle) * dist, obj1->GetPositionY() + std::sin(angle) * dist);
}

bool WorldObject::isInFront(WorldObject const* target,  float arc) const
{
    return HasInArc(arc, target);
}

bool WorldObject::isInBack(WorldObject const* target, float arc) const
{
    return !HasInArc(2 * M_PI - arc, target);
}

void WorldObject::GetRandomPoint(const Position &pos, float distance, float &rand_x, float &rand_y, float &rand_z) const
{
    if (!distance)
    {
        pos.GetPosition(rand_x, rand_y, rand_z);
        return;
    }

    // angle to face `obj` to `this`
    float angle = (float)rand_norm()*static_cast<float>(2*M_PI);
    float new_dist = (float)rand_norm()*static_cast<float>(distance);

    rand_x = pos.m_positionX + new_dist * std::cos(angle);
    rand_y = pos.m_positionY + new_dist * std::sin(angle);
    rand_z = pos.m_positionZ;

    Trinity::NormalizeMapCoord(rand_x);
    Trinity::NormalizeMapCoord(rand_y);
    UpdateGroundPositionZ(rand_x, rand_y, rand_z);            // update to LOS height if available
}

void WorldObject::GetRandomPoint(const Position &srcPos, float distance, Position &pos) const
{
    float x, y, z;
    GetRandomPoint(srcPos, distance, x, y, z);
    pos.Relocate(x, y, z, GetOrientation());
}

void WorldObject::UpdateGroundPositionZ(float x, float y, float &z) const
{
    float new_z = GetBaseMap()->GetHeight(GetPhaseMask(), x, y, z, true);
    if (new_z > INVALID_HEIGHT)
        z = new_z+ 0.05f;                                   // just to be sure that we are not a few pixel under the surface
}

void WorldObject::UpdateAllowedPositionZ(float x, float y, float &z) const
{
    switch (GetTypeId())
    {
        case TYPEID_UNIT:
        {
            // non fly unit don't must be in air
            // non swim unit must be at ground (mostly speedup, because it don't must be in water and water level check less fast
            if (!ToCreature()->CanFly())
            {
                bool canSwim = ToCreature()->CanSwim();
                float ground_z = z;
                float max_z = canSwim
                    ? GetBaseMap()->GetWaterOrGroundLevel(x, y, z, &ground_z, !ToUnit()->HasAuraType(SPELL_AURA_WATER_WALK))
                    : ((ground_z = GetBaseMap()->GetHeight(GetPhaseMask(), x, y, z, true)));
                if (max_z > INVALID_HEIGHT)
                {
                    if (z > max_z)
                        z = max_z;
                    else if (z < ground_z)
                        z = ground_z;
                }
            }
            else
            {
                float ground_z = GetBaseMap()->GetHeight(GetPhaseMask(), x, y, z, true);
                if (z < ground_z)
                    z = ground_z;
            }
            break;
        }
        case TYPEID_PLAYER:
        {
            // for server controlled moves playr work same as creature (but it can always swim)
            if (!ToPlayer()->CanFly())
            {
                float ground_z = z;
                float max_z = GetBaseMap()->GetWaterOrGroundLevel(x, y, z, &ground_z, !ToUnit()->HasAuraType(SPELL_AURA_WATER_WALK));
                if (max_z > INVALID_HEIGHT)
                {
                    if (z > max_z)
                        z = max_z;
                    else if (z < ground_z)
                        z = ground_z;
                }
            }
            else
            {
                float ground_z = GetBaseMap()->GetHeight(GetPhaseMask(), x, y, z, true);
                if (z < ground_z)
                    z = ground_z;
            }
            break;
        }
        default:
        {
            float ground_z = GetBaseMap()->GetHeight(GetPhaseMask(), x, y, z, true);
            if (ground_z > INVALID_HEIGHT)
                z = ground_z;
            break;
        }
    }
}

bool Position::IsPositionValid() const
{
    return Trinity::IsValidMapCoord(m_positionX, m_positionY, m_positionZ, m_orientation);
}

float WorldObject::GetGridActivationRange() const
{
    if (ToPlayer())
        return GetMap()->GetVisibilityRange();
    else if (ToCreature())
        return ToCreature()->m_SightDistance;
    else
        return 0.0f;
}

float WorldObject::GetVisibilityRange() const
{
    if (isActiveObject() && !ToPlayer())
        return MAX_VISIBILITY_DISTANCE;
    else
        return GetMap()->GetVisibilityRange();
}

float WorldObject::GetSightRange(const WorldObject* target) const
{
    if (ToUnit())
    {
        if (ToPlayer())
        {
            if (target && target->isActiveObject() && !target->ToPlayer())
                return MAX_VISIBILITY_DISTANCE;
            else
                return GetMap()->GetVisibilityRange();
        }
        else if (ToCreature())
            return ToCreature()->m_SightDistance;
        else
            return SIGHT_RANGE_UNIT;
    }

    return 0.0f;
}

bool WorldObject::CanSeeOrDetect(WorldObject const* obj, bool ignoreStealth, bool distanceCheck) const
{
    if (this == obj)
        return true;

    if (obj->IsNeverVisible() || CanNeverSee(obj))
        return false;

    if (obj->IsAlwaysVisibleFor(this) || CanAlwaysSee(obj))
        return true;

    bool corpseVisibility = false;
    if (distanceCheck)
    {
        bool corpseCheck = false;
        if (Player const* thisPlayer = ToPlayer())
        {
            if (thisPlayer->isDead() && thisPlayer->GetHealth() > 0 && // Cheap way to check for ghost state
                !(obj->m_serverSideVisibility.GetValue(SERVERSIDE_VISIBILITY_GHOST) & m_serverSideVisibility.GetValue(SERVERSIDE_VISIBILITY_GHOST) & GHOST_VISIBILITY_GHOST))
            {
                if (Corpse* corpse = thisPlayer->GetCorpse())
                {
                    corpseCheck = true;
                    if (corpse->IsWithinDist(thisPlayer, GetSightRange(obj), false))
                        if (corpse->IsWithinDist(obj, GetSightRange(obj), false))
                            corpseVisibility = true;
                }
            }
        }

        WorldObject const* viewpoint = this;
        if (Player const* player = this->ToPlayer())
            viewpoint = player->GetViewpoint();

        if (!viewpoint)
            viewpoint = this;

        if (!corpseCheck && !viewpoint->IsWithinDist(obj, GetSightRange(obj), false))
            return false;
    }

    // GM visibility off or hidden NPC
    if (!obj->m_serverSideVisibility.GetValue(SERVERSIDE_VISIBILITY_GM))
    {
        // Stop checking other things for GMs
        if (m_serverSideVisibilityDetect.GetValue(SERVERSIDE_VISIBILITY_GM))
            return true;
    }
    else
        return m_serverSideVisibilityDetect.GetValue(SERVERSIDE_VISIBILITY_GM) >= obj->m_serverSideVisibility.GetValue(SERVERSIDE_VISIBILITY_GM);

    // Ghost players, Spirit Healers, and some other NPCs
    if (!corpseVisibility && !(obj->m_serverSideVisibility.GetValue(SERVERSIDE_VISIBILITY_GHOST) & m_serverSideVisibilityDetect.GetValue(SERVERSIDE_VISIBILITY_GHOST)))
    {
        // Alive players can see dead players in some cases, but other objects can't do that
        if (Player const* thisPlayer = ToPlayer())
        {
            if (Player const* objPlayer = obj->ToPlayer())
            {
                if (thisPlayer->GetTeam() != objPlayer->GetTeam() || !thisPlayer->IsGroupVisibleFor(objPlayer))
                    return false;
            }
            else
                return false;
        }
        else
            return false;
    }

    if (obj->IsInvisibleDueToDespawn())
        return false;

    if (!CanDetect(obj, ignoreStealth))
        return false;

    return true;
}

bool WorldObject::CanNeverSee(WorldObject const* obj) const
{
    return GetMap() != obj->GetMap() || !InSamePhase(obj);
}

bool WorldObject::CanDetect(WorldObject const* obj, bool ignoreStealth) const
{
    const WorldObject* seer = this;

    // Pets don't have detection, they use the detection of their masters
    if (Unit const* thisUnit = ToUnit())
        if (Unit* controller = thisUnit->GetCharmerOrOwner())
            seer = controller;

    if (obj->IsAlwaysDetectableFor(seer))
        return true;

    if (!ignoreStealth && !seer->CanDetectInvisibilityOf(obj))
        return false;

    if (!ignoreStealth && !seer->CanDetectStealthOf(obj))
        return false;

    return true;
}

bool WorldObject::CanDetectInvisibilityOf(WorldObject const* obj) const
{
    uint32 mask = obj->m_invisibility.GetFlags() & m_invisibilityDetect.GetFlags();

    // Check for not detected types
    if (mask != obj->m_invisibility.GetFlags())
        return false;

    for (uint32 i = 0; i < TOTAL_INVISIBILITY_TYPES; ++i)
    {
        if (!(mask & (1 << i)))
            continue;

        int32 objInvisibilityValue = obj->m_invisibility.GetValue(InvisibilityType(i));
        int32 ownInvisibilityDetectValue = m_invisibilityDetect.GetValue(InvisibilityType(i));

        // Too low value to detect
        if (ownInvisibilityDetectValue < objInvisibilityValue)
            return false;
    }

    return true;
}

bool WorldObject::CanDetectStealthOf(WorldObject const* obj) const
{
    // Combat reach is the minimal distance (both in front and behind),
    //   and it is also used in the range calculation.
    // One stealth point increases the visibility range by 0.3 yard.

    if (!obj->m_stealth.GetFlags())
        return true;

    float distance = GetExactDist(obj);
    float combatReach = 0.0f;

    Unit const* unit = ToUnit();
    if (unit)
        combatReach = unit->GetCombatReach();

    if (distance < combatReach)
        return true;

    if (!HasInArc(M_PI, obj))
        return false;

    GameObject const* go = ToGameObject();
    for (uint32 i = 0; i < TOTAL_STEALTH_TYPES; ++i)
    {
        if (!(obj->m_stealth.GetFlags() & (1 << i)))
            continue;

        if (unit && unit->HasAuraTypeWithMiscvalue(SPELL_AURA_DETECT_STEALTH, i))
            return true;

        // Starting points
        int32 detectionValue = 30;

        // Level difference: 5 point / level, starting from level 1.
        // There may be spells for this and the starting points too, but
        // not in the DBCs of the client.
        detectionValue += int32(getLevelForTarget(obj) - 1) * 5;

        // Apply modifiers
        detectionValue += m_stealthDetect.GetValue(StealthType(i));
        if (go)
            if (Unit* owner = go->GetOwner())
                detectionValue -= int32(owner->getLevelForTarget(this) - 1) * 5;

        detectionValue -= obj->m_stealth.GetValue(StealthType(i));

        // Calculate max distance
        float visibilityRange = float(detectionValue) * 0.3f + combatReach;

        if (visibilityRange > MAX_PLAYER_STEALTH_DETECT_RANGE)
            visibilityRange = MAX_PLAYER_STEALTH_DETECT_RANGE;

        if (distance > visibilityRange)
            return false;
    }

    return true;
}

void WorldObject::SendPlaySound(uint32 Sound, bool OnlySelf)
{
    WorldPacket data(SMSG_PLAY_SOUND, 4);
    data << uint32(Sound);
    data << uint64(GetGUID());
    if (OnlySelf && GetTypeId() == TYPEID_PLAYER)
        this->ToPlayer()->GetSession()->SendPacket(&data);
    else
        SendMessageToSet(&data, true); // ToSelf ignored in this case
}

void Object::ForceValuesUpdateAtIndex(uint32 i)
{
    _changesMask.SetBit(i);
    if (m_inWorld && !m_objectUpdated)
    {
        sObjectAccessor->AddUpdateObject(this);
        m_objectUpdated = true;
    }
}

namespace Trinity
{
    class MonsterChatBuilder
    {
        public:
            MonsterChatBuilder(WorldObject const& obj, ChatMsg msgtype, int32 textId, uint32 language, uint64 targetGUID)
                : i_object(obj), i_msgtype(msgtype), i_textId(textId), i_language(language), i_targetGUID(targetGUID) {}
            void operator()(WorldPacket& data, LocaleConstant loc_idx)
            {
                char const* text = sObjectMgr->GetTrinityString(i_textId, loc_idx);

                /// @todo i_object.GetName() also must be localized?
                i_object.BuildMonsterChat(&data, i_msgtype, text, i_language, i_object.GetNameForLocaleIdx(loc_idx), i_targetGUID);
            }

        private:
            WorldObject const& i_object;
            ChatMsg i_msgtype;
            int32 i_textId;
            uint32 i_language;
            uint64 i_targetGUID;
    };

    class MonsterCustomChatBuilder
    {
        public:
            MonsterCustomChatBuilder(WorldObject const& obj, ChatMsg msgtype, const char* text, uint32 language, uint64 targetGUID)
                : i_object(obj), i_msgtype(msgtype), i_text(text), i_language(language), i_targetGUID(targetGUID) {}
            void operator()(WorldPacket& data, LocaleConstant loc_idx)
            {
                /// @todo i_object.GetName() also must be localized?
                i_object.BuildMonsterChat(&data, i_msgtype, i_text, i_language, i_object.GetNameForLocaleIdx(loc_idx), i_targetGUID);
            }

        private:
            WorldObject const& i_object;
            ChatMsg i_msgtype;
            const char* i_text;
            uint32 i_language;
            uint64 i_targetGUID;
    };
}                                                           // namespace Trinity

void WorldObject::MonsterSay(const char* text, uint32 language, uint64 TargetGuid)
{
    CellCoord p = Trinity::ComputeCellCoord(GetPositionX(), GetPositionY());

    Cell cell(p);
    cell.SetNoCreate();

    Trinity::MonsterCustomChatBuilder say_build(*this, CHAT_MSG_MONSTER_SAY, text, language, TargetGuid);
    Trinity::LocalizedPacketDo<Trinity::MonsterCustomChatBuilder> say_do(say_build);
    Trinity::PlayerDistWorker<Trinity::LocalizedPacketDo<Trinity::MonsterCustomChatBuilder> > say_worker(this, sWorld->getFloatConfig(CONFIG_LISTEN_RANGE_SAY), say_do);
    TypeContainerVisitor<Trinity::PlayerDistWorker<Trinity::LocalizedPacketDo<Trinity::MonsterCustomChatBuilder> >, WorldTypeMapContainer > message(say_worker);
    cell.Visit(p, message, *GetMap(), *this, sWorld->getFloatConfig(CONFIG_LISTEN_RANGE_SAY));
}

void WorldObject::MonsterSay(int32 textId, uint32 language, uint64 TargetGuid)
{
    CellCoord p = Trinity::ComputeCellCoord(GetPositionX(), GetPositionY());

    Cell cell(p);
    cell.SetNoCreate();

    Trinity::MonsterChatBuilder say_build(*this, CHAT_MSG_MONSTER_SAY, textId, language, TargetGuid);
    Trinity::LocalizedPacketDo<Trinity::MonsterChatBuilder> say_do(say_build);
    Trinity::PlayerDistWorker<Trinity::LocalizedPacketDo<Trinity::MonsterChatBuilder> > say_worker(this, sWorld->getFloatConfig(CONFIG_LISTEN_RANGE_SAY), say_do);
    TypeContainerVisitor<Trinity::PlayerDistWorker<Trinity::LocalizedPacketDo<Trinity::MonsterChatBuilder> >, WorldTypeMapContainer > message(say_worker);
    cell.Visit(p, message, *GetMap(), *this, sWorld->getFloatConfig(CONFIG_LISTEN_RANGE_SAY));
}

void WorldObject::MonsterYell(const char* text, uint32 language, uint64 TargetGuid)
{
    CellCoord p = Trinity::ComputeCellCoord(GetPositionX(), GetPositionY());

    Cell cell(p);
    cell.SetNoCreate();

    Trinity::MonsterCustomChatBuilder say_build(*this, CHAT_MSG_MONSTER_YELL, text, language, TargetGuid);
    Trinity::LocalizedPacketDo<Trinity::MonsterCustomChatBuilder> say_do(say_build);
    Trinity::PlayerDistWorker<Trinity::LocalizedPacketDo<Trinity::MonsterCustomChatBuilder> > say_worker(this, sWorld->getFloatConfig(CONFIG_LISTEN_RANGE_YELL), say_do);
    TypeContainerVisitor<Trinity::PlayerDistWorker<Trinity::LocalizedPacketDo<Trinity::MonsterCustomChatBuilder> >, WorldTypeMapContainer > message(say_worker);
    cell.Visit(p, message, *GetMap(), *this, sWorld->getFloatConfig(CONFIG_LISTEN_RANGE_YELL));
}

void WorldObject::MonsterYell(int32 textId, uint32 language, uint64 TargetGuid)
{
    CellCoord p = Trinity::ComputeCellCoord(GetPositionX(), GetPositionY());

    Cell cell(p);
    cell.SetNoCreate();

    Trinity::MonsterChatBuilder say_build(*this, CHAT_MSG_MONSTER_YELL, textId, language, TargetGuid);
    Trinity::LocalizedPacketDo<Trinity::MonsterChatBuilder> say_do(say_build);
    Trinity::PlayerDistWorker<Trinity::LocalizedPacketDo<Trinity::MonsterChatBuilder> > say_worker(this, sWorld->getFloatConfig(CONFIG_LISTEN_RANGE_YELL), say_do);
    TypeContainerVisitor<Trinity::PlayerDistWorker<Trinity::LocalizedPacketDo<Trinity::MonsterChatBuilder> >, WorldTypeMapContainer > message(say_worker);
    cell.Visit(p, message, *GetMap(), *this, sWorld->getFloatConfig(CONFIG_LISTEN_RANGE_YELL));
}

void WorldObject::MonsterYellToZone(int32 textId, uint32 language, uint64 TargetGuid)
{
    Trinity::MonsterChatBuilder say_build(*this, CHAT_MSG_MONSTER_YELL, textId, language, TargetGuid);
    Trinity::LocalizedPacketDo<Trinity::MonsterChatBuilder> say_do(say_build);

    uint32 zoneid = GetZoneId();

    Map::PlayerList const& pList = GetMap()->GetPlayers();
    for (Map::PlayerList::const_iterator itr = pList.begin(); itr != pList.end(); ++itr)
        if (itr->GetSource()->GetZoneId() == zoneid)
            say_do(itr->GetSource());
}

void WorldObject::MonsterTextEmote(const char* text, uint64 TargetGuid, bool IsBossEmote)
{
    WorldPacket data(SMSG_MESSAGECHAT, 200);
    BuildMonsterChat(&data, IsBossEmote ? CHAT_MSG_RAID_BOSS_EMOTE : CHAT_MSG_MONSTER_EMOTE, text, LANG_UNIVERSAL, GetName(), TargetGuid);
    SendMessageToSetInRange(&data, sWorld->getFloatConfig(CONFIG_LISTEN_RANGE_TEXTEMOTE), true);
}

void WorldObject::MonsterTextEmote(int32 textId, uint64 TargetGuid, bool IsBossEmote)
{
    CellCoord p = Trinity::ComputeCellCoord(GetPositionX(), GetPositionY());

    Cell cell(p);
    cell.SetNoCreate();

    Trinity::MonsterChatBuilder say_build(*this, IsBossEmote ? CHAT_MSG_RAID_BOSS_EMOTE : CHAT_MSG_MONSTER_EMOTE, textId, LANG_UNIVERSAL, TargetGuid);
    Trinity::LocalizedPacketDo<Trinity::MonsterChatBuilder> say_do(say_build);
    Trinity::PlayerDistWorker<Trinity::LocalizedPacketDo<Trinity::MonsterChatBuilder> > say_worker(this, sWorld->getFloatConfig(CONFIG_LISTEN_RANGE_TEXTEMOTE), say_do);
    TypeContainerVisitor<Trinity::PlayerDistWorker<Trinity::LocalizedPacketDo<Trinity::MonsterChatBuilder> >, WorldTypeMapContainer > message(say_worker);
    cell.Visit(p, message, *GetMap(), *this, sWorld->getFloatConfig(CONFIG_LISTEN_RANGE_TEXTEMOTE));
}

void WorldObject::MonsterWhisper(const char* text, uint64 receiver, bool IsBossWhisper)
{
    Player* player = ObjectAccessor::FindPlayer(receiver);
    if (!player || !player->GetSession())
        return;

    LocaleConstant loc_idx = player->GetSession()->GetSessionDbLocaleIndex();

    WorldPacket data(SMSG_MESSAGECHAT, 200);
    BuildMonsterChat(&data, IsBossWhisper ? CHAT_MSG_RAID_BOSS_WHISPER : CHAT_MSG_MONSTER_WHISPER, text, LANG_UNIVERSAL, GetNameForLocaleIdx(loc_idx), receiver);

    player->GetSession()->SendPacket(&data);
}

void WorldObject::MonsterWhisper(int32 textId, uint64 receiver, bool IsBossWhisper)
{
    Player* player = ObjectAccessor::FindPlayer(receiver);
    if (!player || !player->GetSession())
        return;

    LocaleConstant loc_idx = player->GetSession()->GetSessionDbLocaleIndex();
    char const* text = sObjectMgr->GetTrinityString(textId, loc_idx);

    WorldPacket data(SMSG_MESSAGECHAT, 200);
    BuildMonsterChat(&data, IsBossWhisper ? CHAT_MSG_RAID_BOSS_WHISPER : CHAT_MSG_MONSTER_WHISPER, text, LANG_UNIVERSAL, GetNameForLocaleIdx(loc_idx), receiver);

    player->GetSession()->SendPacket(&data);
}

void WorldObject::BuildMonsterChat(WorldPacket* data, uint8 msgtype, char const* text, uint32 language, std::string const &name, uint64 targetGuid) const
{
    *data << (uint8)msgtype;
    *data << (uint32)language;
    *data << (uint64)GetGUID();
    *data << (uint32)0;                                     // 2.1.0
    *data << (uint32)(name.size()+1);
    *data << name;
    *data << (uint64)targetGuid;                            // Unit Target
    if (targetGuid && !IS_PLAYER_GUID(targetGuid))
    {
        *data << (uint32)1;                                 // target name length
        *data << (uint8)0;                                  // target name
    }
    *data << (uint32)(strlen(text)+1);
    *data << text;
    *data << (uint8)0;                                      // ChatTag
    if (msgtype == CHAT_MSG_RAID_BOSS_EMOTE || msgtype == CHAT_MSG_RAID_BOSS_WHISPER)
    {
        *data << float(0);
        *data << uint8(0);
    }
}

void WorldObject::SendMessageToSet(WorldPacket* data, bool self)
{
    if (IsInWorld())
        SendMessageToSetInRange(data, GetVisibilityRange(), self);
}

void WorldObject::SendMessageToSetInRange(WorldPacket* data, float dist, bool /*self*/)
{
    Trinity::MessageDistDeliverer notifier(this, data, dist);
    VisitNearbyWorldObject(dist, notifier);
}

void WorldObject::SendMessageToSet(WorldPacket* data, Player const* skipped_rcvr)
{
    Trinity::MessageDistDeliverer notifier(this, data, GetVisibilityRange(), false, skipped_rcvr);
    VisitNearbyWorldObject(GetVisibilityRange(), notifier);
}

void WorldObject::SendObjectDeSpawnAnim(uint64 guid)
{
    WorldPacket data(SMSG_GAMEOBJECT_DESPAWN_ANIM, 8);
    data << uint64(guid);
    SendMessageToSet(&data, true);
}

void WorldObject::SetMap(Map* map)
{
    ASSERT(map);
    ASSERT(!IsInWorld() || GetTypeId() == TYPEID_CORPSE);
    if (m_currMap == map) // command add npc: first create, than loadfromdb
        return;
    if (m_currMap)
    {
        TC_LOG_FATAL(LOG_FILTER_GENERAL, "WorldObject::SetMap: obj %u new map %u %u, old map %u %u", (uint32)GetTypeId(), map->GetId(), map->GetInstanceId(), m_currMap->GetId(), m_currMap->GetInstanceId());
        ASSERT(false);
    }
    m_currMap = map;
    m_mapId = map->GetId();
    m_InstanceId = map->GetInstanceId();
    if (IsWorldObject())
        m_currMap->AddWorldObject(this);
}

void WorldObject::ResetMap()
{
    ASSERT(m_currMap);
    ASSERT(!IsInWorld());
    if (IsWorldObject())
        m_currMap->RemoveWorldObject(this);
    m_currMap = NULL;
    //maybe not for corpse
    //m_mapId = 0;
    //m_InstanceId = 0;
}

Map const* WorldObject::GetBaseMap() const
{
    ASSERT(m_currMap);
    return m_currMap->GetParent();
}

void WorldObject::AddObjectToRemoveList()
{
    ASSERT(m_uint32Values);

    Map* map = FindMap();
    if (!map)
    {
        TC_LOG_ERROR(LOG_FILTER_GENERAL, "Object (TypeId: %u Entry: %u GUID: %u) at attempt add to move list not have valid map (Id: %u).", GetTypeId(), GetEntry(), GetGUIDLow(), GetMapId());
        return;
    }

    map->AddObjectToRemoveList(this);
}

TempSummon* Map::SummonCreature(uint32 entry, Position const& pos, SummonPropertiesEntry const* properties /*= NULL*/, uint32 duration /*= 0*/, Unit* summoner /*= NULL*/, uint32 spellId /*= 0*/, uint32 vehId /*= 0*/)
{
    uint32 mask = UNIT_MASK_SUMMON;
    if (properties)
    {
        switch (properties->Category)
        {
            case SUMMON_CATEGORY_PET:
                mask = UNIT_MASK_GUARDIAN;
                break;
            case SUMMON_CATEGORY_PUPPET:
                mask = UNIT_MASK_PUPPET;
                break;
            case SUMMON_CATEGORY_VEHICLE:
                mask = UNIT_MASK_MINION;
                break;
            case SUMMON_CATEGORY_WILD:
            case SUMMON_CATEGORY_ALLY:
            case SUMMON_CATEGORY_UNK:
            {
                switch (properties->Type)
                {
                case SUMMON_TYPE_MINION:
                case SUMMON_TYPE_GUARDIAN:
                case SUMMON_TYPE_GUARDIAN2:
                    mask = UNIT_MASK_GUARDIAN;
                    break;
                case SUMMON_TYPE_TOTEM:
                case SUMMON_TYPE_LIGHTWELL:
                    mask = UNIT_MASK_TOTEM;
                    break;
                case SUMMON_TYPE_VEHICLE:
                case SUMMON_TYPE_VEHICLE2:
                    mask = UNIT_MASK_SUMMON;
                    break;
                case SUMMON_TYPE_MINIPET:
                    mask = UNIT_MASK_MINION;
                    break;
                default:
                    if (properties->Flags & 512) // Mirror Image, Summon Gargoyle
                        mask = UNIT_MASK_GUARDIAN;
                    break;
                }
                break;
            }
            default:
                return NULL;
        }
    }

    uint32 phase = PHASEMASK_NORMAL;
    uint32 team = 0;
    if (summoner)
    {
        phase = summoner->GetPhaseMask();
        if (summoner->GetTypeId() == TYPEID_PLAYER)
            team = summoner->ToPlayer()->GetTeam();
    }

    TempSummon* summon = NULL;
    switch (mask)
    {
        case UNIT_MASK_SUMMON:
            summon = new TempSummon(properties, summoner, false);
            break;
        case UNIT_MASK_GUARDIAN:
            summon = new Guardian(properties, summoner, false);
            break;
        case UNIT_MASK_PUPPET:
            summon = new Puppet(properties, summoner);
            break;
        case UNIT_MASK_TOTEM:
            summon = new Totem(properties, summoner);
            break;
        case UNIT_MASK_MINION:
            summon = new Minion(properties, summoner, false);
            break;
        default:
            return NULL;
    }

    if (!summon->Create(sObjectMgr->GenerateLowGuid(HIGHGUID_UNIT), this, phase, entry, vehId, team, pos.GetPositionX(), pos.GetPositionY(), pos.GetPositionZ(), pos.GetOrientation()))
    {
        delete summon;
        return NULL;
    }

    summon->SetUInt32Value(UNIT_CREATED_BY_SPELL, spellId);

    summon->SetHomePosition(pos);

    summon->InitStats(duration);
    AddToMap(summon->ToCreature());
    summon->InitSummon();

    //ObjectAccessor::UpdateObjectVisibility(summon);

    return summon;
}

/**
* Summons group of creatures.
*
* @param group Id of group to summon.
* @param list  List to store pointers to summoned creatures.
*/

void Map::SummonCreatureGroup(uint8 group, std::list<TempSummon*>* list /*= NULL*/)
{
    std::vector<TempSummonData> const* data = sObjectMgr->GetSummonGroup(GetId(), SUMMONER_TYPE_MAP, group);
    if (!data)
        return;

    for (std::vector<TempSummonData>::const_iterator itr = data->begin(); itr != data->end(); ++itr)
        if (TempSummon* summon = SummonCreature(itr->entry, itr->pos, NULL, itr->time))
            if (list)
                list->push_back(summon);
}

void WorldObject::SetZoneScript()
{
    if (Map* map = FindMap())
    {
        if (map->IsDungeon())
            m_zoneScript = (ZoneScript*)((InstanceMap*)map)->GetInstanceScript();
        else if (!map->IsBattlegroundOrArena())
        {
            if (Battlefield* bf = sBattlefieldMgr->GetBattlefieldToZoneId(GetZoneId()))
                m_zoneScript = bf;
            else
                m_zoneScript = sOutdoorPvPMgr->GetZoneScript(GetZoneId());
        }
    }
}

TempSummon* WorldObject::SummonCreature(uint32 entry, const Position &pos, TempSummonType spwtype, uint32 duration, uint32 /*vehId*/) const
{
    if (Map* map = FindMap())
    {
        if (TempSummon* summon = map->SummonCreature(entry, pos, NULL, duration, isType(TYPEMASK_UNIT) ? (Unit*)this : NULL))
        {
            summon->SetTempSummonType(spwtype);
            return summon;
        }
    }

    return NULL;
}

TempSummon* WorldObject::SummonCreature(uint32 id, float x, float y, float z, float ang /*= 0*/, TempSummonType spwtype /*= TEMPSUMMON_MANUAL_DESPAWN*/, uint32 despwtime /*= 0*/) const
{
    if (!x && !y && !z)
    {
        GetClosePoint(x, y, z, GetObjectSize());
        ang = GetOrientation();
    }
    Position pos;
    pos.Relocate(x, y, z, ang);
    return SummonCreature(id, pos, spwtype, despwtime, 0);
}

GameObject* WorldObject::SummonGameObject(uint32 entry, float x, float y, float z, float ang, float rotation0, float rotation1, float rotation2, float rotation3, uint32 respawnTime)
{
    if (!IsInWorld())
        return NULL;

    GameObjectTemplate const* goinfo = sObjectMgr->GetGameObjectTemplate(entry);
    if (!goinfo)
    {
        TC_LOG_ERROR(LOG_FILTER_SQL, "Gameobject template %u not found in database!", entry);
        return NULL;
    }

    Map* map = GetMap();
    GameObject* go = new GameObject();
    if (!go->Create(sObjectMgr->GenerateLowGuid(HIGHGUID_GAMEOBJECT), entry, map, GetPhaseMask(), x, y, z, ang, rotation0, rotation1, rotation2, rotation3, 100, GO_STATE_READY))
    {
        delete go;
        return NULL;
    }

    go->SetRespawnTime(respawnTime);
    if (GetTypeId() == TYPEID_PLAYER || GetTypeId() == TYPEID_UNIT) //not sure how to handle this
        ToUnit()->AddGameObject(go);
    else
        go->SetSpawnedByDefault(false);

    map->AddToMap(go);
    return go;
}

Creature* WorldObject::SummonTrigger(float x, float y, float z, float ang, uint32 duration, CreatureAI* (*GetAI)(Creature*))
{
    TempSummonType summonType = (duration == 0) ? TEMPSUMMON_DEAD_DESPAWN : TEMPSUMMON_TIMED_DESPAWN;
    Creature* summon = SummonCreature(WORLD_TRIGGER, x, y, z, ang, summonType, duration);
    if (!summon)
        return NULL;

    //summon->SetName(GetName());
    if (GetTypeId() == TYPEID_PLAYER || GetTypeId() == TYPEID_UNIT)
    {
        summon->setFaction(((Unit*)this)->getFaction());
        summon->SetLevel(((Unit*)this)->getLevel());
    }

    if (GetAI)
        summon->AIM_Initialize(GetAI(summon));
    return summon;
}

/**
* Summons group of creatures. Should be called only by instances of Creature and GameObject classes.
*
* @param group Id of group to summon.
* @param list  List to store pointers to summoned creatures.
*/
void WorldObject::SummonCreatureGroup(uint8 group, std::list<TempSummon*>* list /*= NULL*/)
{
    ASSERT((GetTypeId() == TYPEID_GAMEOBJECT || GetTypeId() == TYPEID_UNIT) && "Only GOs and creatures can summon npc groups!");

    std::vector<TempSummonData> const* data = sObjectMgr->GetSummonGroup(GetEntry(), GetTypeId() == TYPEID_GAMEOBJECT ? SUMMONER_TYPE_GAMEOBJECT : SUMMONER_TYPE_CREATURE, group);
    if (!data)
        return;

    for (std::vector<TempSummonData>::const_iterator itr = data->begin(); itr != data->end(); ++itr)
        if (TempSummon* summon = SummonCreature(itr->entry, itr->pos, itr->type, itr->time))
            if (list)
                list->push_back(summon);
}

Creature* WorldObject::FindNearestCreature(uint32 entry, float range, bool alive) const
{
    Creature* creature = NULL;
    Trinity::NearestCreatureEntryWithLiveStateInObjectRangeCheck checker(*this, entry, alive, range);
    Trinity::CreatureLastSearcher<Trinity::NearestCreatureEntryWithLiveStateInObjectRangeCheck> searcher(this, creature, checker);
    VisitNearbyObject(range, searcher);
    return creature;
}

GameObject* WorldObject::FindNearestGameObject(uint32 entry, float range) const
{
    GameObject* go = NULL;
    Trinity::NearestGameObjectEntryInObjectRangeCheck checker(*this, entry, range);
    Trinity::GameObjectLastSearcher<Trinity::NearestGameObjectEntryInObjectRangeCheck> searcher(this, go, checker);
    VisitNearbyGridObject(range, searcher);
    return go;
}

GameObject* WorldObject::FindNearestGameObjectOfType(GameobjectTypes type, float range) const
{
    GameObject* go = NULL;
    Trinity::NearestGameObjectTypeInObjectRangeCheck checker(*this, type, range);
    Trinity::GameObjectLastSearcher<Trinity::NearestGameObjectTypeInObjectRangeCheck> searcher(this, go, checker);
    VisitNearbyGridObject(range, searcher);
    return go;
}

void WorldObject::GetGameObjectListWithEntryInGrid(std::list<GameObject*>& gameobjectList, uint32 entry, float maxSearchRange) const
{
    CellCoord pair(Trinity::ComputeCellCoord(this->GetPositionX(), this->GetPositionY()));
    Cell cell(pair);
    cell.SetNoCreate();

    Trinity::AllGameObjectsWithEntryInRange check(this, entry, maxSearchRange);
    Trinity::GameObjectListSearcher<Trinity::AllGameObjectsWithEntryInRange> searcher(this, gameobjectList, check);
    TypeContainerVisitor<Trinity::GameObjectListSearcher<Trinity::AllGameObjectsWithEntryInRange>, GridTypeMapContainer> visitor(searcher);

    cell.Visit(pair, visitor, *(this->GetMap()), *this, maxSearchRange);
}

void WorldObject::GetCreatureListWithEntryInGrid(std::list<Creature*>& creatureList, uint32 entry, float maxSearchRange) const
{
    CellCoord pair(Trinity::ComputeCellCoord(this->GetPositionX(), this->GetPositionY()));
    Cell cell(pair);
    cell.SetNoCreate();

    Trinity::AllCreaturesOfEntryInRange check(this, entry, maxSearchRange);
    Trinity::CreatureListSearcher<Trinity::AllCreaturesOfEntryInRange> searcher(this, creatureList, check);
    TypeContainerVisitor<Trinity::CreatureListSearcher<Trinity::AllCreaturesOfEntryInRange>, GridTypeMapContainer> visitor(searcher);

    cell.Visit(pair, visitor, *(this->GetMap()), *this, maxSearchRange);
}

/*
namespace Trinity
{
    class NearUsedPosDo
    {
        public:
            NearUsedPosDo(WorldObject const& obj, WorldObject const* searcher, float angle, ObjectPosSelector& selector)
                : i_object(obj), i_searcher(searcher), i_angle(angle), i_selector(selector) {}

            void operator()(Corpse*) const {}
            void operator()(DynamicObject*) const {}

            void operator()(Creature* c) const
            {
                // skip self or target
                if (c == i_searcher || c == &i_object)
                    return;

                float x, y, z;

                if (!c->IsAlive() || c->HasUnitState(UNIT_STATE_ROOT | UNIT_STATE_STUNNED | UNIT_STATE_DISTRACTED) ||
                    !c->GetMotionMaster()->GetDestination(x, y, z))
                {
                    x = c->GetPositionX();
                    y = c->GetPositionY();
                }

                add(c, x, y);
            }

            template<class T>
                void operator()(T* u) const
            {
                // skip self or target
                if (u == i_searcher || u == &i_object)
                    return;

                float x, y;

                x = u->GetPositionX();
                y = u->GetPositionY();

                add(u, x, y);
            }

            // we must add used pos that can fill places around center
            void add(WorldObject* u, float x, float y) const
            {
                // u is too nearest/far away to i_object
                if (!i_object.IsInRange2d(x, y, i_selector.m_dist - i_selector.m_size, i_selector.m_dist + i_selector.m_size))
                    return;

                float angle = i_object.GetAngle(u)-i_angle;

                // move angle to range -pi ... +pi
                while (angle > M_PI)
                    angle -= 2.0f * M_PI;
                while (angle < -M_PI)
                    angle += 2.0f * M_PI;

                // dist include size of u
                float dist2d = i_object.GetDistance2d(x, y);
                i_selector.AddUsedPos(u->GetObjectSize(), angle, dist2d + i_object.GetObjectSize());
            }
        private:
            WorldObject const& i_object;
            WorldObject const* i_searcher;
            float              i_angle;
            ObjectPosSelector& i_selector;
    };
}                                                           // namespace Trinity
*/

//===================================================================================================

void WorldObject::GetNearPoint2D(float &x, float &y, float distance2d, float absAngle) const
{
    x = GetPositionX() + (GetObjectSize() + distance2d) * std::cos(absAngle);
    y = GetPositionY() + (GetObjectSize() + distance2d) * std::sin(absAngle);

    Trinity::NormalizeMapCoord(x);
    Trinity::NormalizeMapCoord(y);
}

void WorldObject::GetNearPoint(WorldObject const* /*searcher*/, float &x, float &y, float &z, float searcher_size, float distance2d, float absAngle) const
{
    GetNearPoint2D(x, y, distance2d+searcher_size, absAngle);
    z = GetPositionZ();
    UpdateAllowedPositionZ(x, y, z);

    /*
    // if detection disabled, return first point
    if (!sWorld->getIntConfig(CONFIG_DETECT_POS_COLLISION))
    {
        UpdateGroundPositionZ(x, y, z);                       // update to LOS height if available
        return;
    }

    // or remember first point
    float first_x = x;
    float first_y = y;
    bool first_los_conflict = false;                        // first point LOS problems

    // prepare selector for work
    ObjectPosSelector selector(GetPositionX(), GetPositionY(), GetObjectSize(), distance2d+searcher_size);

    // adding used positions around object
    {
        CellCoord p(Trinity::ComputeCellCoord(GetPositionX(), GetPositionY()));
        Cell cell(p);
        cell.SetNoCreate();

        Trinity::NearUsedPosDo u_do(*this, searcher, absAngle, selector);
        Trinity::WorldObjectWorker<Trinity::NearUsedPosDo> worker(this, u_do);

        TypeContainerVisitor<Trinity::WorldObjectWorker<Trinity::NearUsedPosDo>, GridTypeMapContainer  > grid_obj_worker(worker);
        TypeContainerVisitor<Trinity::WorldObjectWorker<Trinity::NearUsedPosDo>, WorldTypeMapContainer > world_obj_worker(worker);

        CellLock<GridReadGuard> cell_lock(cell, p);
        cell_lock->Visit(cell_lock, grid_obj_worker,  *GetMap(), *this, distance2d);
        cell_lock->Visit(cell_lock, world_obj_worker, *GetMap(), *this, distance2d);
    }

    // maybe can just place in primary position
    if (selector.CheckOriginal())
    {
        UpdateGroundPositionZ(x, y, z);                       // update to LOS height if available

        if (IsWithinLOS(x, y, z))
            return;

        first_los_conflict = true;                          // first point have LOS problems
    }

    float angle;                                            // candidate of angle for free pos

    // special case when one from list empty and then empty side preferred
    if (selector.FirstAngle(angle))
    {
        GetNearPoint2D(x, y, distance2d, absAngle+angle);
        z = GetPositionZ();
        UpdateGroundPositionZ(x, y, z);                       // update to LOS height if available

        if (IsWithinLOS(x, y, z))
            return;
    }

    // set first used pos in lists
    selector.InitializeAngle();

    // select in positions after current nodes (selection one by one)
    while (selector.NextAngle(angle))                        // angle for free pos
    {
        GetNearPoint2D(x, y, distance2d, absAngle+angle);
        z = GetPositionZ();
        UpdateGroundPositionZ(x, y, z);                       // update to LOS height if available

        if (IsWithinLOS(x, y, z))
            return;
    }

    // BAD NEWS: not free pos (or used or have LOS problems)
    // Attempt find _used_ pos without LOS problem

    if (!first_los_conflict)
    {
        x = first_x;
        y = first_y;

        UpdateGroundPositionZ(x, y, z);                       // update to LOS height if available
        return;
    }

    // special case when one from list empty and then empty side preferred
    if (selector.IsNonBalanced())
    {
        if (!selector.FirstAngle(angle))                     // _used_ pos
        {
            GetNearPoint2D(x, y, distance2d, absAngle+angle);
            z = GetPositionZ();
            UpdateGroundPositionZ(x, y, z);                   // update to LOS height if available

            if (IsWithinLOS(x, y, z))
                return;
        }
    }

    // set first used pos in lists
    selector.InitializeAngle();

    // select in positions after current nodes (selection one by one)
    while (selector.NextUsedAngle(angle))                    // angle for used pos but maybe without LOS problem
    {
        GetNearPoint2D(x, y, distance2d, absAngle+angle);
        z = GetPositionZ();
        UpdateGroundPositionZ(x, y, z);                       // update to LOS height if available

        if (IsWithinLOS(x, y, z))
            return;
    }

    // BAD BAD NEWS: all found pos (free and used) have LOS problem :(
    x = first_x;
    y = first_y;

    UpdateGroundPositionZ(x, y, z);                           // update to LOS height if available
    */
}

void WorldObject::GetClosePoint(float &x, float &y, float &z, float size, float distance2d /*= 0*/, float angle /*= 0*/) const
{
    // angle calculated from current orientation
    GetNearPoint(NULL, x, y, z, size, distance2d, GetOrientation() + angle);
}

void WorldObject::GetNearPosition(Position &pos, float dist, float angle)
{
    GetPosition(&pos);
    MovePosition(pos, dist, angle);
}

void WorldObject::GetFirstCollisionPosition(Position &pos, float dist, float angle)
{
    GetPosition(&pos);
    MovePositionToFirstCollision(pos, dist, angle);
}

void WorldObject::GetRandomNearPosition(Position &pos, float radius)
{
    GetPosition(&pos);
    MovePosition(pos, radius * (float)rand_norm(), (float)rand_norm() * static_cast<float>(2 * M_PI));
}

void WorldObject::GetContactPoint(const WorldObject* obj, float &x, float &y, float &z, float distance2d /*= CONTACT_DISTANCE*/) const
{
    // angle to face `obj` to `this` using distance includes size of `obj`
    GetNearPoint(obj, x, y, z, obj->GetObjectSize(), distance2d, GetAngle(obj));
}

float WorldObject::GetObjectSize() const
{
    return (m_valuesCount > UNIT_FIELD_COMBATREACH) ? m_floatValues[UNIT_FIELD_COMBATREACH] : DEFAULT_WORLD_OBJECT_SIZE;
}

void WorldObject::MovePosition(Position &pos, float dist, float angle)
{
    angle += GetOrientation();
    float destx, desty, destz, ground, floor;
    destx = pos.m_positionX + dist * std::cos(angle);
    desty = pos.m_positionY + dist * std::sin(angle);

    // Prevent invalid coordinates here, position is unchanged
    if (!Trinity::IsValidMapCoord(destx, desty, pos.m_positionZ))
    {
        TC_LOG_FATAL(LOG_FILTER_GENERAL, "WorldObject::MovePosition invalid coordinates X: %f and Y: %f were passed!", destx, desty);
        return;
    }

    ground = GetMap()->GetHeight(GetPhaseMask(), destx, desty, MAX_HEIGHT, true);
    floor = GetMap()->GetHeight(GetPhaseMask(), destx, desty, pos.m_positionZ, true);
    destz = fabs(ground - pos.m_positionZ) <= fabs(floor - pos.m_positionZ) ? ground : floor;

    float step = dist/10.0f;

    for (uint8 j = 0; j < 10; ++j)
    {
        // do not allow too big z changes
        if (fabs(pos.m_positionZ - destz) > 6)
        {
            destx -= step * std::cos(angle);
            desty -= step * std::sin(angle);
            ground = GetMap()->GetHeight(GetPhaseMask(), destx, desty, MAX_HEIGHT, true);
            floor = GetMap()->GetHeight(GetPhaseMask(), destx, desty, pos.m_positionZ, true);
            destz = fabs(ground - pos.m_positionZ) <= fabs(floor - pos.m_positionZ) ? ground : floor;
        }
        // we have correct destz now
        else
        {
            pos.Relocate(destx, desty, destz);
            break;
        }
    }

    Trinity::NormalizeMapCoord(pos.m_positionX);
    Trinity::NormalizeMapCoord(pos.m_positionY);
    UpdateGroundPositionZ(pos.m_positionX, pos.m_positionY, pos.m_positionZ);
    pos.SetOrientation(GetOrientation());
}

void WorldObject::MovePositionToFirstCollision(Position &pos, float dist, float angle)
{
    angle += GetOrientation();
    float destx, desty, destz, ground, floor;
    pos.m_positionZ += 2.0f;
    destx = pos.m_positionX + dist * std::cos(angle);
    desty = pos.m_positionY + dist * std::sin(angle);

    // Prevent invalid coordinates here, position is unchanged
    if (!Trinity::IsValidMapCoord(destx, desty))
    {
        TC_LOG_FATAL(LOG_FILTER_GENERAL, "WorldObject::MovePositionToFirstCollision invalid coordinates X: %f and Y: %f were passed!", destx, desty);
        return;
    }

    ground = GetMap()->GetHeight(GetPhaseMask(), destx, desty, MAX_HEIGHT, true);
    floor = GetMap()->GetHeight(GetPhaseMask(), destx, desty, pos.m_positionZ, true);
    destz = fabs(ground - pos.m_positionZ) <= fabs(floor - pos.m_positionZ) ? ground : floor;

    bool col = VMAP::VMapFactory::createOrGetVMapManager()->getObjectHitPos(GetMapId(), pos.m_positionX, pos.m_positionY, pos.m_positionZ+0.5f, destx, desty, destz+0.5f, destx, desty, destz, -0.5f);

    // collision occured
    if (col)
    {
        // move back a bit
        destx -= CONTACT_DISTANCE * std::cos(angle);
        desty -= CONTACT_DISTANCE * std::sin(angle);
        dist = sqrt((pos.m_positionX - destx)*(pos.m_positionX - destx) + (pos.m_positionY - desty)*(pos.m_positionY - desty));
    }

    // check dynamic collision
    col = GetMap()->getObjectHitPos(GetPhaseMask(), pos.m_positionX, pos.m_positionY, pos.m_positionZ+0.5f, destx, desty, destz+0.5f, destx, desty, destz, -0.5f);

    // Collided with a gameobject
    if (col)
    {
        destx -= CONTACT_DISTANCE * std::cos(angle);
        desty -= CONTACT_DISTANCE * std::sin(angle);
        dist = sqrt((pos.m_positionX - destx)*(pos.m_positionX - destx) + (pos.m_positionY - desty)*(pos.m_positionY - desty));
    }

    float step = dist/10.0f;

    for (uint8 j = 0; j < 10; ++j)
    {
        // do not allow too big z changes
        if (fabs(pos.m_positionZ - destz) > 6)
        {
            destx -= step * std::cos(angle);
            desty -= step * std::sin(angle);
            ground = GetMap()->GetHeight(GetPhaseMask(), destx, desty, MAX_HEIGHT, true);
            floor = GetMap()->GetHeight(GetPhaseMask(), destx, desty, pos.m_positionZ, true);
            destz = fabs(ground - pos.m_positionZ) <= fabs(floor - pos.m_positionZ) ? ground : floor;
        }
        // we have correct destz now
        else
        {
            pos.Relocate(destx, desty, destz);
            break;
        }
    }

    Trinity::NormalizeMapCoord(pos.m_positionX);
    Trinity::NormalizeMapCoord(pos.m_positionY);
    UpdateAllowedPositionZ(pos.m_positionX, pos.m_positionY, pos.m_positionZ);
    pos.SetOrientation(GetOrientation());
}

void WorldObject::SetPhaseMask(uint32 newPhaseMask, bool update)
{
    m_phaseMask = newPhaseMask;

    if (update && IsInWorld())
        UpdateObjectVisibility();
}

bool WorldObject::InSamePhase(WorldObject const* obj) const
{
    return InSamePhase(obj->GetPhaseMask());
}

void WorldObject::PlayDistanceSound(uint32 sound_id, Player* target /*= NULL*/)
{
    WorldPacket data(SMSG_PLAY_OBJECT_SOUND, 4+8);
    data << uint32(sound_id);
    data << uint64(GetGUID());
    if (target)
        target->SendDirectMessage(&data);
    else
        SendMessageToSet(&data, true);
}

void WorldObject::PlayDirectSound(uint32 sound_id, Player* target /*= NULL*/)
{
    WorldPacket data(SMSG_PLAY_SOUND, 4);
    data << uint32(sound_id);
    data << uint64(GetGUID());
    if (target)
        target->SendDirectMessage(&data);
    else
        SendMessageToSet(&data, true);
}

void WorldObject::DestroyForNearbyPlayers()
{
    if (!IsInWorld())
        return;

    std::list<Player*> targets;
    Trinity::AnyPlayerInObjectRangeCheck check(this, GetVisibilityRange(), false);
    Trinity::PlayerListSearcher<Trinity::AnyPlayerInObjectRangeCheck> searcher(this, targets, check);
    VisitNearbyWorldObject(GetVisibilityRange(), searcher);
    for (std::list<Player*>::const_iterator iter = targets.begin(); iter != targets.end(); ++iter)
    {
        Player* player = (*iter);

        if (player == this)
            continue;

        if (!player->HaveAtClient(this))
            continue;

        if (isType(TYPEMASK_UNIT) && ((Unit*)this)->GetCharmerGUID() == player->GetGUID()) /// @todo this is for puppet
            continue;

        DestroyForPlayer(player);
        player->m_clientGUIDs.erase(GetGUID());
    }
}

void WorldObject::UpdateObjectVisibility(bool /*forced*/)
{
    //updates object's visibility for nearby players
    Trinity::VisibleChangesNotifier notifier(*this);
    VisitNearbyWorldObject(GetVisibilityRange(), notifier);
}

struct WorldObjectChangeAccumulator
{
    UpdateDataMapType& i_updateDatas;
    WorldObject& i_object;
    std::set<uint64> plr_list;
    WorldObjectChangeAccumulator(WorldObject &obj, UpdateDataMapType &d) : i_updateDatas(d), i_object(obj) {}
    void Visit(PlayerMapType &m)
    {
        Player* source = NULL;
        for (PlayerMapType::iterator iter = m.begin(); iter != m.end(); ++iter)
        {
            source = iter->GetSource();

            BuildPacket(source);

            if (!source->GetSharedVisionList().empty())
            {
                SharedVisionList::const_iterator it = source->GetSharedVisionList().begin();
                for (; it != source->GetSharedVisionList().end(); ++it)
                    BuildPacket(*it);
            }
        }
    }

    void Visit(CreatureMapType &m)
    {
        Creature* source = NULL;
        for (CreatureMapType::iterator iter = m.begin(); iter != m.end(); ++iter)
        {
            source = iter->GetSource();
            if (!source->GetSharedVisionList().empty())
            {
                SharedVisionList::const_iterator it = source->GetSharedVisionList().begin();
                for (; it != source->GetSharedVisionList().end(); ++it)
                    BuildPacket(*it);
            }
        }
    }

    void Visit(DynamicObjectMapType &m)
    {
        DynamicObject* source = NULL;
        for (DynamicObjectMapType::iterator iter = m.begin(); iter != m.end(); ++iter)
        {
            source = iter->GetSource();
            uint64 guid = source->GetCasterGUID();

            if (IS_PLAYER_GUID(guid))
            {
                //Caster may be NULL if DynObj is in removelist
                if (Player* caster = ObjectAccessor::FindPlayer(guid))
                    if (caster->GetUInt64Value(PLAYER_FARSIGHT) == source->GetGUID())
                        BuildPacket(caster);
            }
        }
    }

    void BuildPacket(Player* player)
    {
        // Only send update once to a player
        if (plr_list.find(player->GetGUID()) == plr_list.end() && player->HaveAtClient(&i_object))
        {
            i_object.BuildFieldsUpdate(player, i_updateDatas);
            plr_list.insert(player->GetGUID());
        }
    }

    template<class SKIP> void Visit(GridRefManager<SKIP> &) {}
};

void WorldObject::BuildUpdate(UpdateDataMapType& data_map)
{
    CellCoord p = Trinity::ComputeCellCoord(GetPositionX(), GetPositionY());
    Cell cell(p);
    cell.SetNoCreate();
    WorldObjectChangeAccumulator notifier(*this, data_map);
    TypeContainerVisitor<WorldObjectChangeAccumulator, WorldTypeMapContainer > player_notifier(notifier);
    Map& map = *GetMap();
    //we must build packets for all visible players
    cell.Visit(p, player_notifier, map, *this, GetVisibilityRange());

    ClearUpdateMask(false);
}

uint64 WorldObject::GetTransGUID() const
{
    if (GetTransport())
        return GetTransport()->GetGUID();
    return 0;
}<|MERGE_RESOLUTION|>--- conflicted
+++ resolved
@@ -240,19 +240,10 @@
                     break;
             }
         }
-<<<<<<< HEAD
-=======
-
-        if (isType(TYPEMASK_UNIT))
-        {
-            if (ToUnit()->GetVictim())
-                flags |= UPDATEFLAG_HAS_TARGET;
-        }
->>>>>>> 1c9a3d56
     }
 
     if (Unit const* unit = ToUnit())
-        if (unit->getVictim())
+        if (unit->GetVictim())
             flags |= UPDATEFLAG_HAS_TARGET;
 
     ByteBuffer buf(500);
@@ -497,7 +488,7 @@
 
     if (flags & UPDATEFLAG_HAS_TARGET)
     {
-        ObjectGuid victimGuid = self->getVictim()->GetGUID();   // checked in BuildCreateUpdateBlockForPlayer
+        ObjectGuid victimGuid = self->GetVictim()->GetGUID();   // checked in BuildCreateUpdateBlockForPlayer
         data->WriteBit(victimGuid[2]);
         data->WriteBit(victimGuid[7]);
         data->WriteBit(victimGuid[0]);
@@ -604,15 +595,8 @@
 
     if (flags & UPDATEFLAG_VEHICLE)
     {
-<<<<<<< HEAD
         *data << float(self->GetOrientation());
         *data << uint32(self->GetVehicleKit()->GetVehicleInfo()->m_ID);
-=======
-        if (Unit* victim = unit->GetVictim())
-            data->append(victim->GetPackGUID());
-        else
-            *data << uint8(0);
->>>>>>> 1c9a3d56
     }
 
     if (flags & UPDATEFLAG_GO_TRANSPORT_POSITION)
@@ -679,7 +663,7 @@
 
     if (flags & UPDATEFLAG_HAS_TARGET)
     {
-        ObjectGuid victimGuid = self->getVictim()->GetGUID();   // checked in BuildCreateUpdateBlockForPlayer
+        ObjectGuid victimGuid = self->GetVictim()->GetGUID();   // checked in BuildCreateUpdateBlockForPlayer
         data->WriteByteSeq(victimGuid[4]);
         data->WriteByteSeq(victimGuid[0]);
         data->WriteByteSeq(victimGuid[3]);
