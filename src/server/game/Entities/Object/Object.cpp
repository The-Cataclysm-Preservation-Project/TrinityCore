/*
 * Copyright (C) 2008-2012 TrinityCore <http://www.trinitycore.org/>
 * Copyright (C) 2005-2009 MaNGOS <http://getmangos.com/>
 *
 * This program is free software; you can redistribute it and/or modify it
 * under the terms of the GNU General Public License as published by the
 * Free Software Foundation; either version 2 of the License, or (at your
 * option) any later version.
 *
 * This program is distributed in the hope that it will be useful, but WITHOUT
 * ANY WARRANTY; without even the implied warranty of MERCHANTABILITY or
 * FITNESS FOR A PARTICULAR PURPOSE. See the GNU General Public License for
 * more details.
 *
 * You should have received a copy of the GNU General Public License along
 * with this program. If not, see <http://www.gnu.org/licenses/>.
 */

#include "Common.h"
#include "SharedDefines.h"
#include "WorldPacket.h"
#include "Opcodes.h"
#include "Log.h"
#include "World.h"
#include "Object.h"
#include "Creature.h"
#include "Player.h"
#include "Vehicle.h"
#include "ObjectMgr.h"
#include "UpdateData.h"
#include "UpdateMask.h"
#include "Util.h"
#include "MapManager.h"
#include "ObjectAccessor.h"
#include "Log.h"
#include "Transport.h"
#include "TargetedMovementGenerator.h"
#include "WaypointMovementGenerator.h"
#include "VMapFactory.h"
#include "CellImpl.h"
#include "GridNotifiers.h"
#include "GridNotifiersImpl.h"
#include "SpellAuraEffects.h"
#include "UpdateFieldFlags.h"
#include "TemporarySummon.h"
#include "Totem.h"
#include "OutdoorPvPMgr.h"
#include "MovementPacketBuilder.h"
#include "DynamicTree.h"
#include "Unit.h"
#include "Group.h"

uint32 GuidHigh2TypeId(uint32 guid_hi)
{
    switch (guid_hi)
    {
        case HIGHGUID_ITEM:         return TYPEID_ITEM;
        //case HIGHGUID_CONTAINER:    return TYPEID_CONTAINER; HIGHGUID_CONTAINER == HIGHGUID_ITEM currently
        case HIGHGUID_UNIT:         return TYPEID_UNIT;
        case HIGHGUID_PET:          return TYPEID_UNIT;
        case HIGHGUID_PLAYER:       return TYPEID_PLAYER;
        case HIGHGUID_GAMEOBJECT:   return TYPEID_GAMEOBJECT;
        case HIGHGUID_DYNAMICOBJECT:return TYPEID_DYNAMICOBJECT;
        case HIGHGUID_CORPSE:       return TYPEID_CORPSE;
        case HIGHGUID_MO_TRANSPORT: return TYPEID_GAMEOBJECT;
        case HIGHGUID_VEHICLE:      return TYPEID_UNIT;
    }
    return NUM_CLIENT_OBJECT_TYPES;                         // unknown
}

Object::Object() : m_PackGUID(sizeof(uint64)+1)
{
    m_objectTypeId      = TYPEID_OBJECT;
    m_objectType        = TYPEMASK_OBJECT;

    m_uint32Values      = NULL;
    _changedFields      = NULL;
    m_valuesCount       = 0;
    _fieldNotifyFlags   = UF_FLAG_DYNAMIC;

    m_inWorld           = false;
    m_objectUpdated     = false;

    m_PackGUID.appendPackGUID(0);
}

WorldObject::~WorldObject()
{
    // this may happen because there are many !create/delete
    if (IsWorldObject() && m_currMap)
    {
        if (GetTypeId() == TYPEID_CORPSE)
        {
            sLog->outFatal(LOG_FILTER_GENERAL, "Object::~Object Corpse guid="UI64FMTD", type=%d, entry=%u deleted but still in map!!", GetGUID(), ((Corpse*)this)->GetType(), GetEntry());
            ASSERT(false);
        }
        ResetMap();
    }
}

Object::~Object()
{
    if (IsInWorld())
    {
        sLog->outFatal(LOG_FILTER_GENERAL, "Object::~Object - guid="UI64FMTD", typeid=%d, entry=%u deleted but still in world!!", GetGUID(), GetTypeId(), GetEntry());
        if (isType(TYPEMASK_ITEM))
            sLog->outFatal(LOG_FILTER_GENERAL, "Item slot %u", ((Item*)this)->GetSlot());
        ASSERT(false);
        RemoveFromWorld();
    }

    if (m_objectUpdated)
    {
        sLog->outFatal(LOG_FILTER_GENERAL, "Object::~Object - guid="UI64FMTD", typeid=%d, entry=%u deleted but still in update list!!", GetGUID(), GetTypeId(), GetEntry());
        ASSERT(false);
        sObjectAccessor->RemoveUpdateObject(this);
    }

    delete [] m_uint32Values;
    delete [] _changedFields;

}

void Object::_InitValues()
{
    m_uint32Values = new uint32[m_valuesCount];
    memset(m_uint32Values, 0, m_valuesCount*sizeof(uint32));

    _changedFields = new bool[m_valuesCount];
    memset(_changedFields, 0, m_valuesCount*sizeof(bool));

    m_objectUpdated = false;
}

void Object::_Create(uint32 guidlow, uint32 entry, HighGuid guidhigh)
{
    if (!m_uint32Values) _InitValues();

    uint64 guid = MAKE_NEW_GUID(guidlow, entry, guidhigh);
    SetUInt64Value(OBJECT_FIELD_GUID, guid);
    SetUInt16Value(OBJECT_FIELD_TYPE, 0, m_objectType);
    m_PackGUID.clear();
    m_PackGUID.appendPackGUID(GetGUID());
}

std::string Object::_ConcatFields(uint16 startIndex, uint16 size) const
{
    std::ostringstream ss;
    for (uint16 index = 0; index < size; ++index)
        ss << GetUInt32Value(index + startIndex) << ' ';
    return ss.str();
}

void Object::AddToWorld()
{
    if (m_inWorld)
        return;

    ASSERT(m_uint32Values);

    m_inWorld = true;

    // synchronize values mirror with values array (changes will send in updatecreate opcode any way
    ClearUpdateMask(true);
}

void Object::RemoveFromWorld()
{
    if (!m_inWorld)
        return;

    m_inWorld = false;

    // if we remove from world then sending changes not required
    ClearUpdateMask(true);
}

void Object::BuildCreateUpdateBlockForPlayer(UpdateData* data, Player* target) const
{
    if (!target)
        return;

    uint8  updateType = UPDATETYPE_CREATE_OBJECT;
    uint16 flags      = m_updateFlag;

    uint32 valCount = m_valuesCount;

    /** lower flag1 **/
    if (target == this)                                      // building packet for yourself
        flags |= UPDATEFLAG_SELF;
    else if (GetTypeId() == TYPEID_PLAYER)
        valCount = PLAYER_END_NOT_SELF;

    switch (GetGUIDHigh())
    {
        case HIGHGUID_PLAYER:
        case HIGHGUID_PET:
        case HIGHGUID_CORPSE:
        case HIGHGUID_DYNAMICOBJECT:
            updateType = UPDATETYPE_CREATE_OBJECT2;
            break;
        case HIGHGUID_UNIT:
            if (ToUnit()->ToTempSummon() && IS_PLAYER_GUID(ToUnit()->ToTempSummon()->GetSummonerGUID()))
                updateType = UPDATETYPE_CREATE_OBJECT2;
            break;
        case HIGHGUID_GAMEOBJECT:
            if (IS_PLAYER_GUID(ToGameObject()->GetOwnerGUID()))
                updateType = UPDATETYPE_CREATE_OBJECT2;
            break;
    }

    if (flags & UPDATEFLAG_STATIONARY_POSITION)
    {
        // UPDATETYPE_CREATE_OBJECT2 for some gameobject types...
        if (isType(TYPEMASK_GAMEOBJECT))
        {
            switch (((GameObject*)this)->GetGoType())
            {
                case GAMEOBJECT_TYPE_TRAP:
                case GAMEOBJECT_TYPE_DUEL_ARBITER:
                case GAMEOBJECT_TYPE_FLAGSTAND:
                case GAMEOBJECT_TYPE_FLAGDROP:
                    updateType = UPDATETYPE_CREATE_OBJECT2;
                    break;
                case GAMEOBJECT_TYPE_TRANSPORT:
                    flags |= UPDATEFLAG_TRANSPORT;
                    break;
                default:
                    break;
            }
        }
    }

    if (ToUnit() && ToUnit()->getVictim())
        flags |= UPDATEFLAG_HAS_TARGET;

    ByteBuffer buf(500);
    buf << uint8(updateType);
    buf.append(GetPackGUID());
    buf << uint8(m_objectTypeId);

    _BuildMovementUpdate(&buf, flags);

    UpdateMask updateMask;
    updateMask.SetCount(valCount);
    _SetCreateBits(&updateMask, target);
    _BuildValuesUpdate(updateType, &buf, &updateMask, target);
    data->AddUpdateBlock(buf);
}

void Object::SendUpdateToPlayer(Player* player)
{
    // send create update to player
    UpdateData upd(player->GetMapId());
    WorldPacket packet;

    BuildCreateUpdateBlockForPlayer(&upd, player);
    upd.BuildPacket(&packet);
    player->GetSession()->SendPacket(&packet);
}

void Object::BuildValuesUpdateBlockForPlayer(UpdateData* data, Player* target) const
{
    ByteBuffer buf(500);

    buf << uint8(UPDATETYPE_VALUES);
    buf.append(GetPackGUID());

    UpdateMask updateMask;
    uint32 valCount = m_valuesCount;
    if (GetTypeId() == TYPEID_PLAYER && target != this)
        valCount = PLAYER_END_NOT_SELF;

    updateMask.SetCount(valCount);

    _SetUpdateBits(&updateMask, target);
    _BuildValuesUpdate(UPDATETYPE_VALUES, &buf, &updateMask, target);

    data->AddUpdateBlock(buf);
}

void Object::BuildOutOfRangeUpdateBlock(UpdateData* data) const
{
    data->AddOutOfRangeGUID(GetGUID());
}

void Object::DestroyForPlayer(Player* target, bool onDeath) const
{
    ASSERT(target);

    WorldPacket data(SMSG_DESTROY_OBJECT, 8 + 1);
    data << uint64(GetGUID());
    //! If the following bool is true, the client will call "void CGUnit_C::OnDeath()" for this object.
    //! OnDeath() does for eg trigger death animation and interrupts certain spells/missiles/auras/sounds...
    data << uint8(onDeath ? 1 : 0);
    target->GetSession()->SendPacket(&data);
}

void Object::_BuildMovementUpdate(ByteBuffer* data, uint16 flags) const
{
    uint32 unkLoopCounter = 0;
    // Bit content
    data->WriteBit(0);
    data->WriteBit(0);
    data->WriteBit(flags & UPDATEFLAG_ROTATION);
    data->WriteBit(flags & UPDATEFLAG_ANIMKITS);
    data->WriteBit(flags & UPDATEFLAG_HAS_TARGET);
    data->WriteBit(flags & UPDATEFLAG_SELF);
    data->WriteBit(flags & UPDATEFLAG_VEHICLE);
    data->WriteBit(flags & UPDATEFLAG_LIVING);
    data->WriteBits(unkLoopCounter, 24);
    data->WriteBit(0);
    data->WriteBit(flags & UPDATEFLAG_GO_TRANSPORT_POSITION);
    data->WriteBit(flags & UPDATEFLAG_STATIONARY_POSITION);
    data->WriteBit(flags & UPDATEFLAG_UNK5);
    data->WriteBit(0);
    data->WriteBit(flags & UPDATEFLAG_TRANSPORT);
    bool fullSpline = false;

    if (flags & UPDATEFLAG_LIVING)
    {
        Unit const* self = ToUnit();
        ObjectGuid guid = GetGUID();
        uint32 movementFlags = self->m_movementInfo.GetMovementFlags();
        uint16 movementFlagsExtra = self->m_movementInfo.GetExtraMovementFlags();

        data->WriteBit(!movementFlags);
        data->WriteBit(G3D::fuzzyEq(self->GetOrientation(), 0.0f));             // Has Orientation
        data->WriteBit(guid[7]);
        data->WriteBit(guid[3]);
        data->WriteBit(guid[2]);
        if (movementFlags)
            data->WriteBits(movementFlags, 30);

        data->WriteBit(0);
        data->WriteBit(!((movementFlags & (MOVEMENTFLAG_SWIMMING | MOVEMENTFLAG_FLYING)) ||
            (movementFlagsExtra & MOVEMENTFLAG2_ALWAYS_ALLOW_PITCHING)));       // Has pitch
        data->WriteBit(self->IsSplineEnabled());                                // Has spline data
        data->WriteBit(movementFlagsExtra & MOVEMENTFLAG2_INTERPOLATED_TURNING);// Has fall data
        data->WriteBit(!(movementFlags & MOVEMENTFLAG_SPLINE_ELEVATION));       // Has spline elevation
        data->WriteBit(guid[5]);
        data->WriteBit(self->m_movementInfo.t_guid);                            // Has transport data
        data->WriteBit(0);                                                      // Is missing time
        if (self->m_movementInfo.t_guid)
        {
            ObjectGuid transGuid = self->m_movementInfo.t_guid;

            data->WriteBit(transGuid[1]);
            data->WriteBit(0);                                                  // Has transport time 2
            data->WriteBit(transGuid[4]);
            data->WriteBit(transGuid[0]);
            data->WriteBit(transGuid[6]);
            data->WriteBit(0);                                                  // Has transport time 3
            data->WriteBit(transGuid[7]);
            data->WriteBit(transGuid[5]);
            data->WriteBit(transGuid[3]);
            data->WriteBit(transGuid[2]);
        }

        data->WriteBit(guid[4]);
        if (self->IsSplineEnabled())
            Movement::PacketBuilder::WriteCreateBits(*self->movespline, *data, fullSpline);

        data->WriteBit(guid[6]);
        if (movementFlagsExtra & MOVEMENTFLAG2_INTERPOLATED_TURNING)
            data->WriteBit(movementFlags & MOVEMENTFLAG_FALLING);

        data->WriteBit(guid[0]);
        data->WriteBit(guid[1]);
        data->WriteBit(0);
        data->WriteBit(!movementFlagsExtra);
        if (movementFlagsExtra)
            data->WriteBits(movementFlagsExtra, 12);
    }

    if (flags & UPDATEFLAG_GO_TRANSPORT_POSITION)
    {
        WorldObject const* self = static_cast<WorldObject const*>(this);
        ObjectGuid transGuid = self->m_movementInfo.t_guid;
        data->WriteBit(transGuid[5]);
        data->WriteBit(0);                                                      // Has GO transport time 3
        data->WriteBit(transGuid[0]);
        data->WriteBit(transGuid[3]);
        data->WriteBit(transGuid[6]);
        data->WriteBit(transGuid[1]);
        data->WriteBit(transGuid[4]);
        data->WriteBit(transGuid[2]);
        data->WriteBit(0);                                                      // Has GO transport time 2
        data->WriteBit(transGuid[7]);
    }

    if (flags & UPDATEFLAG_HAS_TARGET)
    {
        ObjectGuid victimGuid = ToUnit()->getVictim()->GetGUID();   // checked in BuildCreateUpdateBlockForPlayer
        data->WriteBit(victimGuid[2]);
        data->WriteBit(victimGuid[7]);
        data->WriteBit(victimGuid[0]);
        data->WriteBit(victimGuid[4]);
        data->WriteBit(victimGuid[5]);
        data->WriteBit(victimGuid[6]);
        data->WriteBit(victimGuid[1]);
        data->WriteBit(victimGuid[3]);
    }

    if (flags & UPDATEFLAG_ANIMKITS)
    {
        data->WriteBit(1);                                                      // Missing AnimKit1
        data->WriteBit(1);                                                      // Missing AnimKit2
        data->WriteBit(1);                                                      // Missing AnimKit3
    }

    data->FlushBits();

    // Data
    for (uint32 i = 0; i < unkLoopCounter; ++i)
        *data << uint32(0);

    if (flags & UPDATEFLAG_LIVING)
    {
        Unit const* self = ToUnit();
        ObjectGuid guid = GetGUID();
        uint32 movementFlags = self->m_movementInfo.GetMovementFlags();
        uint16 movementFlagsExtra = self->m_movementInfo.GetExtraMovementFlags();

        data->WriteByteSeq(guid[4]);
        *data << self->GetSpeed(MOVE_RUN_BACK);
        if (movementFlagsExtra & MOVEMENTFLAG2_INTERPOLATED_TURNING)
        {
            if (movementFlags & MOVEMENTFLAG_FALLING)
            {
                *data << float(self->m_movementInfo.j_cosAngle);
                *data << float(self->m_movementInfo.j_xyspeed);
                *data << float(self->m_movementInfo.j_sinAngle);
            }

            *data << uint32(self->m_movementInfo.fallTime);
            *data << float(self->m_movementInfo.j_zspeed);
        }

        *data << self->GetSpeed(MOVE_SWIM_BACK);
        if (movementFlags & MOVEMENTFLAG_SPLINE_ELEVATION)
            *data << float(self->m_movementInfo.splineElevation);

        if (self->IsSplineEnabled())
            Movement::PacketBuilder::WriteCreateData(*self->movespline, *data, fullSpline);

        *data << float(self->GetPositionZMinusOffset());
        data->WriteByteSeq(guid[5]);
        if (self->m_movementInfo.t_guid)
        {
            ObjectGuid transGuid = self->m_movementInfo.t_guid;

            data->WriteByteSeq(transGuid[5]);
            data->WriteByteSeq(transGuid[7]);
            *data << uint32(self->GetTransTime());
            *data << float(self->GetTransOffsetO());
            //if (hasTransportTime2)
            //    *data << uint32(0);

            *data << float(self->GetTransOffsetY());
            *data << float(self->GetTransOffsetX());
            data->WriteByteSeq(transGuid[3]);
            *data << float(self->GetTransOffsetZ());
            data->WriteByteSeq(transGuid[0]);
            //if (hasTransportTime3)
            //    *data << uint32(0);

            *data << int8(self->GetTransSeat());
            data->WriteByteSeq(transGuid[1]);
            data->WriteByteSeq(transGuid[6]);
            data->WriteByteSeq(transGuid[2]);
            data->WriteByteSeq(transGuid[4]);
        }

        *data << float(self->GetPositionX());
        *data << self->GetSpeed(MOVE_PITCH_RATE);
        data->WriteByteSeq(guid[3]);
        data->WriteByteSeq(guid[0]);
        *data << self->GetSpeed(MOVE_SWIM);
        *data << float(self->GetPositionY());
        data->WriteByteSeq(guid[7]);
        data->WriteByteSeq(guid[1]);
        data->WriteByteSeq(guid[2]);
        *data << self->GetSpeed(MOVE_WALK);

        //if (true)   // Has time, controlled by bit just after HasTransport
        *data << uint32(getMSTime());

        *data << self->GetSpeed(MOVE_FLIGHT_BACK);
        data->WriteByteSeq(guid[6]);
        *data << self->GetSpeed(MOVE_TURN_RATE);
        if (!G3D::fuzzyEq(self->GetOrientation(), 0.0f))
            *data << float(self->GetOrientation());

        *data << self->GetSpeed(MOVE_RUN);
        if ((movementFlags & (MOVEMENTFLAG_SWIMMING | MOVEMENTFLAG_FLYING)) ||
            (movementFlagsExtra & MOVEMENTFLAG2_ALWAYS_ALLOW_PITCHING))
            *data << float(self->m_movementInfo.pitch);

        *data << self->GetSpeed(MOVE_FLIGHT);
    }

    if (flags & UPDATEFLAG_VEHICLE)
    {
        Unit const* self = ToUnit();
        *data << float(self->GetOrientation());
        *data << uint32(self->GetVehicleKit()->GetVehicleInfo()->m_ID);
    }

    if (flags & UPDATEFLAG_GO_TRANSPORT_POSITION)
    {
        WorldObject const* self = static_cast<WorldObject const*>(this);
        ObjectGuid transGuid = self->m_movementInfo.t_guid;

        data->WriteBit(transGuid[0]);
        data->WriteBit(transGuid[5]);
        //if (hasTransportTime3)
        //    *data << uint32(0);

        data->WriteBit(transGuid[3]);
        *data << float(self->GetTransOffsetX());
        data->WriteBit(transGuid[4]);
        data->WriteBit(transGuid[6]);
        data->WriteBit(transGuid[1]);
        *data << uint32(self->GetTransTime());
        *data << float(self->GetTransOffsetY());
        data->WriteBit(transGuid[2]);
        data->WriteBit(transGuid[7]);
        *data << float(self->GetTransOffsetZ());
        *data << int8(self->GetTransSeat());
        *data << float(self->GetTransOffsetO());
        //if (hasTransportTime2)
        //    *data << uint32(0);
    }

    if (flags & UPDATEFLAG_ROTATION)
        *data << uint64(ToGameObject()->GetRotation());

    if (flags & UPDATEFLAG_UNK5)
    {
        *data << float(0.0f);
        *data << float(0.0f);
        *data << float(0.0f);
        *data << float(0.0f);
        *data << uint8(0);
        *data << float(0.0f);
        *data << float(0.0f);
        *data << float(0.0f);
        *data << float(0.0f);
        *data << float(0.0f);
        *data << float(0.0f);
        *data << float(0.0f);
        *data << float(0.0f);
        *data << float(0.0f);
        *data << float(0.0f);
        *data << float(0.0f);
        *data << float(0.0f);
    }

    if (flags & UPDATEFLAG_STATIONARY_POSITION)
    {
        WorldObject const* self = static_cast<WorldObject const*>(this);
        *data << float(self->GetOrientation());
        *data << float(self->GetPositionX());
        *data << float(self->GetPositionY());
        if (Unit const* unit = ToUnit())
            *data << float(unit->GetPositionZMinusOffset());
        else
            *data << float(self->GetPositionZ());
    }

    if (flags & UPDATEFLAG_HAS_TARGET)
    {
        ObjectGuid victimGuid = ToUnit()->getVictim()->GetGUID();   // checked in BuildCreateUpdateBlockForPlayer
        data->WriteByteSeq(victimGuid[4]);
        data->WriteByteSeq(victimGuid[0]);
        data->WriteByteSeq(victimGuid[3]);
        data->WriteByteSeq(victimGuid[5]);
        data->WriteByteSeq(victimGuid[7]);
        data->WriteByteSeq(victimGuid[6]);
        data->WriteByteSeq(victimGuid[2]);
        data->WriteByteSeq(victimGuid[1]);
    }

    //if (flags & UPDATEFLAG_ANIMKITS)
    //{
    //    if (hasAnimKit1)
    //        *data << uint16(animKit1);
    //    if (hasAnimKit2)
    //        *data << uint16(animKit2);
    //    if (hasAnimKit3)
    //        *data << uint16(animKit3);
    //}

    if (flags & UPDATEFLAG_TRANSPORT)
        *data << uint32(getMSTime());                       // Unknown - getMSTime is wrong.
}

void Object::_BuildValuesUpdate(uint8 updatetype, ByteBuffer* data, UpdateMask* updateMask, Player* target) const
{
    if (!target)
        return;

    bool IsActivateToQuest = false;
    if (updatetype == UPDATETYPE_CREATE_OBJECT || updatetype == UPDATETYPE_CREATE_OBJECT2)
    {
        if (isType(TYPEMASK_GAMEOBJECT) && !((GameObject*)this)->IsDynTransport())
        {
            if (((GameObject*)this)->ActivateToQuest(target) || target->isGameMaster())
                IsActivateToQuest = true;

            if (((GameObject*)this)->GetGoArtKit())
                updateMask->SetBit(GAMEOBJECT_BYTES_1);
        }
        else if (isType(TYPEMASK_UNIT))
        {
            if (((Unit*)this)->HasFlag(UNIT_FIELD_AURASTATE, PER_CASTER_AURA_STATE_MASK))
                updateMask->SetBit(UNIT_FIELD_AURASTATE);
        }
    }
    else                                                    // case UPDATETYPE_VALUES
    {
        if (isType(TYPEMASK_GAMEOBJECT) && !((GameObject*)this)->IsTransport())
        {
            if (((GameObject*)this)->ActivateToQuest(target) || target->isGameMaster())
                IsActivateToQuest = true;

            updateMask->SetBit(GAMEOBJECT_BYTES_1);

            if (ToGameObject()->GetGoType() == GAMEOBJECT_TYPE_CHEST && ToGameObject()->GetGOInfo()->chest.groupLootRules &&
                ToGameObject()->HasLootRecipient())
                updateMask->SetBit(GAMEOBJECT_FLAGS);
        }
        else if (isType(TYPEMASK_UNIT))
        {
            if (((Unit*)this)->HasFlag(UNIT_FIELD_AURASTATE, PER_CASTER_AURA_STATE_MASK))
                updateMask->SetBit(UNIT_FIELD_AURASTATE);
        }
    }

    uint32 valCount = m_valuesCount;
    if (GetTypeId() == TYPEID_PLAYER && target != this)
        valCount = PLAYER_END_NOT_SELF;

    WPAssert(updateMask && updateMask->GetCount() == valCount);

    *data << (uint8)updateMask->GetBlockCount();
    data->append(updateMask->GetMask(), updateMask->GetLength());

    // 2 specialized loops for speed optimization in non-unit case
    if (isType(TYPEMASK_UNIT))                               // unit (creature/player) case
    {
        for (uint16 index = 0; index < valCount; ++index)
        {
            if (updateMask->GetBit(index))
            {
                if (index == UNIT_NPC_FLAGS)
                {
                    // remove custom flag before sending
                    uint32 appendValue = m_uint32Values[index];

                    if (GetTypeId() == TYPEID_UNIT)
                    {
                        if (!target->canSeeSpellClickOn(this->ToCreature()))
                            appendValue &= ~UNIT_NPC_FLAG_SPELLCLICK;

                        if (appendValue & UNIT_NPC_FLAG_TRAINER)
                        {
                            if (!this->ToCreature()->isCanTrainingOf(target, false))
                                appendValue &= ~(UNIT_NPC_FLAG_TRAINER | UNIT_NPC_FLAG_TRAINER_CLASS | UNIT_NPC_FLAG_TRAINER_PROFESSION);
                        }
                    }

                    *data << uint32(appendValue);
                }
                else if (index == UNIT_FIELD_AURASTATE)
                {
                    // Check per caster aura states to not enable using a pell in client if specified aura is not by target
                    *data << ((Unit*)this)->BuildAuraStateUpdateForTarget(target);
                }
                // FIXME: Some values at server stored in float format but must be sent to client in uint32 format
                else if (index >= UNIT_FIELD_BASEATTACKTIME && index <= UNIT_FIELD_RANGEDATTACKTIME)
                {
                    // convert from float to uint32 and send
                    *data << uint32(m_floatValues[index] < 0 ? 0 : m_floatValues[index]);
                }
                // there are some float values which may be negative or can't get negative due to other checks
                else if ((index >= UNIT_FIELD_NEGSTAT0   && index <= UNIT_FIELD_NEGSTAT4) ||
                    (index >= UNIT_FIELD_RESISTANCEBUFFMODSPOSITIVE  && index <= (UNIT_FIELD_RESISTANCEBUFFMODSPOSITIVE + 6)) ||
                    (index >= UNIT_FIELD_RESISTANCEBUFFMODSNEGATIVE  && index <= (UNIT_FIELD_RESISTANCEBUFFMODSNEGATIVE + 6)) ||
                    (index >= UNIT_FIELD_POSSTAT0   && index <= UNIT_FIELD_POSSTAT4))
                {
                    *data << uint32(m_floatValues[index]);
                }
                // Gamemasters should be always able to select units - remove not selectable flag
                else if (index == UNIT_FIELD_FLAGS)
                {
                    if (target->isGameMaster())
                        *data << (m_uint32Values[index] & ~UNIT_FLAG_NOT_SELECTABLE);
                    else
                        *data << m_uint32Values[index];
                }
                // use modelid_a if not gm, _h if gm for CREATURE_FLAG_EXTRA_TRIGGER creatures
                else if (index == UNIT_FIELD_DISPLAYID)
                {
                    if (GetTypeId() == TYPEID_UNIT)
                    {
                        CreatureTemplate const* cinfo = ToCreature()->GetCreatureTemplate();

                        // this also applies for transform auras
                        if (SpellInfo const* transform = sSpellMgr->GetSpellInfo(ToUnit()->getTransForm()))
                            for (uint8 i = 0; i < MAX_SPELL_EFFECTS; ++i)
                                if (transform->Effects[i].IsAura(SPELL_AURA_TRANSFORM))
                                    if (CreatureTemplate const* transformInfo = sObjectMgr->GetCreatureTemplate(transform->Effects[i].MiscValue))
                                    {
                                        cinfo = transformInfo;
                                        break;
                                    }

                        if (cinfo->flags_extra & CREATURE_FLAG_EXTRA_TRIGGER)
                        {
                            if (target->isGameMaster())
                            {
                                if (cinfo->Modelid1)
                                    *data << cinfo->Modelid1;//Modelid1 is a visible model for gms
                                else
                                    *data << 17519; // world invisible trigger's model
                            }
                            else
                            {
                                if (cinfo->Modelid2)
                                    *data << cinfo->Modelid2;//Modelid2 is an invisible model for players
                                else
                                    *data << 11686; // world invisible trigger's model
                            }
                        }
                        else
                            *data << m_uint32Values[index];
                    }
                    else
                        *data << m_uint32Values[index];
                }
                // hide lootable animation for unallowed players
                else if (index == UNIT_DYNAMIC_FLAGS)
                {
                    uint32 dynamicFlags = m_uint32Values[index];

                    if (Creature const* creature = ToCreature())
                    {
                        if (creature->hasLootRecipient())
                        {
                            if (creature->isTappedBy(target))
                            {
                                dynamicFlags |= (UNIT_DYNFLAG_TAPPED | UNIT_DYNFLAG_TAPPED_BY_PLAYER);
                            }
                            else
                            {
                                dynamicFlags |= UNIT_DYNFLAG_TAPPED;
                                dynamicFlags &= ~UNIT_DYNFLAG_TAPPED_BY_PLAYER;
                            }
                        }
                        else
                        {
                            dynamicFlags &= ~UNIT_DYNFLAG_TAPPED;
                            dynamicFlags &= ~UNIT_DYNFLAG_TAPPED_BY_PLAYER;
                        }

                        if (!target->isAllowedToLoot(creature))
                            dynamicFlags &= ~UNIT_DYNFLAG_LOOTABLE;
                    }

                    // unit UNIT_DYNFLAG_TRACK_UNIT should only be sent to caster of SPELL_AURA_MOD_STALKED auras
                    if (Unit const* unit = ToUnit())
                        if (dynamicFlags & UNIT_DYNFLAG_TRACK_UNIT)
                            if (!unit->HasAuraTypeWithCaster(SPELL_AURA_MOD_STALKED, target->GetGUID()))
                                dynamicFlags &= ~UNIT_DYNFLAG_TRACK_UNIT;
                    *data << dynamicFlags;
                }
                // FG: pretend that OTHER players in own group are friendly ("blue")
                else if (index == UNIT_FIELD_BYTES_2 || index == UNIT_FIELD_FACTIONTEMPLATE)
                {
                    Unit const* unit = ToUnit();
                    if (unit->IsControlledByPlayer() && target != this && sWorld->getBoolConfig(CONFIG_ALLOW_TWO_SIDE_INTERACTION_GROUP) && unit->IsInRaidWith(target))
                    {
                        FactionTemplateEntry const* ft1 = unit->getFactionTemplateEntry();
                        FactionTemplateEntry const* ft2 = target->getFactionTemplateEntry();
                        if (ft1 && ft2 && !ft1->IsFriendlyTo(*ft2))
                        {
                            if (index == UNIT_FIELD_BYTES_2)
                            {
                                // Allow targetting opposite faction in party when enabled in config
                                *data << (m_uint32Values[index] & ((UNIT_BYTE2_FLAG_SANCTUARY /*| UNIT_BYTE2_FLAG_AURAS | UNIT_BYTE2_FLAG_UNK5*/) << 8)); // this flag is at uint8 offset 1 !!
                            }
                            else
                            {
                                // pretend that all other HOSTILE players have own faction, to allow follow, heal, rezz (trade wont work)
                                uint32 faction = target->getFaction();
                                *data << uint32(faction);
                            }
                        }
                        else
                            *data << m_uint32Values[index];
                    }
                    else
                        *data << m_uint32Values[index];
                }
                else
                {
                    // send in current format (float as float, uint32 as uint32)
                    *data << m_uint32Values[index];
                }
            }
        }
    }
    else if (isType(TYPEMASK_GAMEOBJECT))                    // gameobject case
    {
        for (uint16 index = 0; index < valCount; ++index)
        {
            if (updateMask->GetBit(index))
            {
                // send in current format (float as float, uint32 as uint32)
                if (index == GAMEOBJECT_DYNAMIC)
                {
                    if (IsActivateToQuest)
                    {
                        switch (ToGameObject()->GetGoType())
                        {
                            case GAMEOBJECT_TYPE_CHEST:
                                if (target->isGameMaster())
                                    *data << uint16(GO_DYNFLAG_LO_ACTIVATE);
                                else
                                    *data << uint16(GO_DYNFLAG_LO_ACTIVATE | GO_DYNFLAG_LO_SPARKLE);
                                break;
                            case GAMEOBJECT_TYPE_GENERIC:
                                if (target->isGameMaster())
                                    *data << uint16(0);
                                else
                                    *data << uint16(GO_DYNFLAG_LO_SPARKLE);
                                break;
                            case GAMEOBJECT_TYPE_GOOBER:
                                if (target->isGameMaster())
                                    *data << uint16(GO_DYNFLAG_LO_ACTIVATE);
                                else
                                    *data << uint16(GO_DYNFLAG_LO_ACTIVATE | GO_DYNFLAG_LO_SPARKLE);
                                break;
                            default:
                                *data << uint16(0); // unknown, not happen.
                                break;
                        }
                    }
                    else
                        *data << uint16(0);         // disable quest object

                    *data << uint16(-1);
                }
                else if (index == GAMEOBJECT_FLAGS)
                {
                    uint32 flags = m_uint32Values[index];
                    if (ToGameObject()->GetGoType() == GAMEOBJECT_TYPE_CHEST)
                        if (ToGameObject()->GetGOInfo()->chest.groupLootRules && !ToGameObject()->IsLootAllowedFor(target))
                            flags |= GO_FLAG_LOCKED | GO_FLAG_NOT_SELECTABLE;

                    *data << flags;
                }
                else
                    *data << m_uint32Values[index];                // other cases
            }
        }
    }
    else                                                    // other objects case (no special index checks)
    {
        for (uint16 index = 0; index < valCount; ++index)
        {
            if (updateMask->GetBit(index))
            {
                // send in current format (float as float, uint32 as uint32)
                *data << m_uint32Values[index];
            }
        }
    }
}

void Object::ClearUpdateMask(bool remove)
{
    memset(_changedFields, 0, m_valuesCount*sizeof(bool));

    if (m_objectUpdated)
    {
        if (remove)
            sObjectAccessor->RemoveUpdateObject(this);
        m_objectUpdated = false;
    }
}

void Object::BuildFieldsUpdate(Player* player, UpdateDataMapType& data_map) const
{
    UpdateDataMapType::iterator iter = data_map.find(player);

    if (iter == data_map.end())
    {
        std::pair<UpdateDataMapType::iterator, bool> p = data_map.insert(UpdateDataMapType::value_type(player, UpdateData(player->GetMapId())));
        ASSERT(p.second);
        iter = p.first;
    }

    BuildValuesUpdateBlockForPlayer(&iter->second, iter->first);
}

void Object::_LoadIntoDataField(char const* data, uint32 startOffset, uint32 count)
{
    if (!data)
        return;

    Tokens tokens(data, ' ', count);

    if (tokens.size() != count)
        return;

    for (uint32 index = 0; index < count; ++index)
    {
        m_uint32Values[startOffset + index] = atol(tokens[index]);
        _changedFields[startOffset + index] = true;
    }
}

void Object::GetUpdateFieldData(Player const* target, uint32*& flags, bool& isOwner, bool& isItemOwner, bool& hasSpecialInfo, bool& isPartyMember) const
{
    // This function assumes updatefield index is always valid
    switch (GetTypeId())
    {
        case TYPEID_ITEM:
        case TYPEID_CONTAINER:
            flags = ItemUpdateFieldFlags;
            isOwner = isItemOwner = ((Item*)this)->GetOwnerGUID() == target->GetGUID();
            break;
        case TYPEID_UNIT:
        case TYPEID_PLAYER:
        {
            Player* plr = ToUnit()->GetCharmerOrOwnerPlayerOrPlayerItself();
            flags = UnitUpdateFieldFlags;
            isOwner = ToUnit()->GetOwnerGUID() == target->GetGUID();
            hasSpecialInfo = ToUnit()->HasAuraTypeWithCaster(SPELL_AURA_EMPATHY, target->GetGUID());
            isPartyMember = plr && plr->IsInSameGroupWith(target);
            break;
        }
        case TYPEID_GAMEOBJECT:
            flags = GameObjectUpdateFieldFlags;
            isOwner = ToGameObject()->GetOwnerGUID() == target->GetGUID();
            break;
        case TYPEID_DYNAMICOBJECT:
            flags = DynamicObjectUpdateFieldFlags;
            isOwner = ((DynamicObject*)this)->GetCasterGUID() == target->GetGUID();
            break;
        case TYPEID_CORPSE:
            flags = CorpseUpdateFieldFlags;
            isOwner = ToCorpse()->GetOwnerGUID() == target->GetGUID();
            break;
        case TYPEID_OBJECT:
            break;
    }
}

bool Object::IsUpdateFieldVisible(uint32 flags, bool isSelf, bool isOwner, bool isItemOwner, bool isPartyMember) const
{
    if (flags == UF_FLAG_NONE)
        return false;

    if (flags & UF_FLAG_PUBLIC)
        return true;

    if (flags & UF_FLAG_PRIVATE && isSelf)
        return true;

    if (flags & UF_FLAG_OWNER && isOwner)
        return true;

    if (flags & UF_FLAG_ITEM_OWNER && isItemOwner)
        return true;

    if (flags & UF_FLAG_PARTY_MEMBER && isPartyMember)
        return true;

    return false;
}

void Object::_SetUpdateBits(UpdateMask* updateMask, Player* target) const
{
    bool* indexes = _changedFields;
    uint32* flags = NULL;
    bool isSelf = target == this;
    bool isOwner = false;
    bool isItemOwner = false;
    bool hasSpecialInfo = false;
    bool isPartyMember = false;

    GetUpdateFieldData(target, flags, isOwner, isItemOwner, hasSpecialInfo, isPartyMember);

    uint32 valCount = m_valuesCount;
    if (GetTypeId() == TYPEID_PLAYER && target != this)
        valCount = PLAYER_END_NOT_SELF;

    for (uint16 index = 0; index < valCount; ++index, ++indexes)
        if (_fieldNotifyFlags & flags[index] || (flags[index] & UF_FLAG_SPECIAL_INFO && hasSpecialInfo) || (*indexes && IsUpdateFieldVisible(flags[index], isSelf, isOwner, isItemOwner, isPartyMember)))
            updateMask->SetBit(index);
}

void Object::_SetCreateBits(UpdateMask* updateMask, Player* target) const
{
    uint32* value = m_uint32Values;
    uint32* flags = NULL;
    bool isSelf = target == this;
    bool isOwner = false;
    bool isItemOwner = false;
    bool hasSpecialInfo = false;
    bool isPartyMember = false;

    GetUpdateFieldData(target, flags, isOwner, isItemOwner, hasSpecialInfo, isPartyMember);

    uint32 valCount = m_valuesCount;
    if (GetTypeId() == TYPEID_PLAYER && target != this)
        valCount = PLAYER_END_NOT_SELF;

    for (uint16 index = 0; index < valCount; ++index, ++value)
        if (_fieldNotifyFlags & flags[index] || (flags[index] & UF_FLAG_SPECIAL_INFO && hasSpecialInfo) || (*value && IsUpdateFieldVisible(flags[index], isSelf, isOwner, isItemOwner, isPartyMember)))
            updateMask->SetBit(index);
}

void Object::SetInt32Value(uint16 index, int32 value)
{
    ASSERT(index < m_valuesCount || PrintIndexError(index, true));

    if (m_int32Values[index] != value)
    {
        m_int32Values[index] = value;
        _changedFields[index] = true;

        if (m_inWorld && !m_objectUpdated)
        {
            sObjectAccessor->AddUpdateObject(this);
            m_objectUpdated = true;
        }
    }
}

void Object::SetUInt32Value(uint16 index, uint32 value)
{
    ASSERT(index < m_valuesCount || PrintIndexError(index, true));

    if (m_uint32Values[index] != value)
    {
        m_uint32Values[index] = value;
        _changedFields[index] = true;

        if (m_inWorld && !m_objectUpdated)
        {
            sObjectAccessor->AddUpdateObject(this);
            m_objectUpdated = true;
        }
    }
}

void Object::UpdateUInt32Value(uint16 index, uint32 value)
{
    ASSERT(index < m_valuesCount || PrintIndexError(index, true));

    m_uint32Values[index] = value;
    _changedFields[index] = true;
}

void Object::SetUInt64Value(uint16 index, uint64 value)
{
    ASSERT(index + 1 < m_valuesCount || PrintIndexError(index, true));
    if (*((uint64*)&(m_uint32Values[index])) != value)
    {
        m_uint32Values[index] = PAIR64_LOPART(value);
        m_uint32Values[index + 1] = PAIR64_HIPART(value);
        _changedFields[index] = true;
        _changedFields[index + 1] = true;

        if (m_inWorld && !m_objectUpdated)
        {
            sObjectAccessor->AddUpdateObject(this);
            m_objectUpdated = true;
        }
    }
}

bool Object::AddUInt64Value(uint16 index, uint64 value)
{
    ASSERT(index + 1 < m_valuesCount || PrintIndexError(index, true));
    if (value && !*((uint64*)&(m_uint32Values[index])))
    {
        m_uint32Values[index] = PAIR64_LOPART(value);
        m_uint32Values[index + 1] = PAIR64_HIPART(value);
        _changedFields[index] = true;
        _changedFields[index + 1] = true;

        if (m_inWorld && !m_objectUpdated)
        {
            sObjectAccessor->AddUpdateObject(this);
            m_objectUpdated = true;
        }

        return true;
    }

    return false;
}

bool Object::RemoveUInt64Value(uint16 index, uint64 value)
{
    ASSERT(index + 1 < m_valuesCount || PrintIndexError(index, true));
    if (value && *((uint64*)&(m_uint32Values[index])) == value)
    {
        m_uint32Values[index] = 0;
        m_uint32Values[index + 1] = 0;
        _changedFields[index] = true;
        _changedFields[index + 1] = true;

        if (m_inWorld && !m_objectUpdated)
        {
            sObjectAccessor->AddUpdateObject(this);
            m_objectUpdated = true;
        }

        return true;
    }

    return false;
}

void Object::SetFloatValue(uint16 index, float value)
{
    ASSERT(index < m_valuesCount || PrintIndexError(index, true));

    if (m_floatValues[index] != value)
    {
        m_floatValues[index] = value;
        _changedFields[index] = true;

        if (m_inWorld && !m_objectUpdated)
        {
            sObjectAccessor->AddUpdateObject(this);
            m_objectUpdated = true;
        }
    }
}

void Object::SetByteValue(uint16 index, uint8 offset, uint8 value)
{
    ASSERT(index < m_valuesCount || PrintIndexError(index, true));

    if (offset > 4)
    {
        sLog->outError(LOG_FILTER_GENERAL, "Object::SetByteValue: wrong offset %u", offset);
        return;
    }

    if (uint8(m_uint32Values[index] >> (offset * 8)) != value)
    {
        m_uint32Values[index] &= ~uint32(uint32(0xFF) << (offset * 8));
        m_uint32Values[index] |= uint32(uint32(value) << (offset * 8));
        _changedFields[index] = true;

        if (m_inWorld && !m_objectUpdated)
        {
            sObjectAccessor->AddUpdateObject(this);
            m_objectUpdated = true;
        }
    }
}

void Object::SetUInt16Value(uint16 index, uint8 offset, uint16 value)
{
    ASSERT(index < m_valuesCount || PrintIndexError(index, true));

    if (offset > 2)
    {
        sLog->outError(LOG_FILTER_GENERAL, "Object::SetUInt16Value: wrong offset %u", offset);
        return;
    }

    if (uint16(m_uint32Values[index] >> (offset * 16)) != value)
    {
        m_uint32Values[index] &= ~uint32(uint32(0xFFFF) << (offset * 16));
        m_uint32Values[index] |= uint32(uint32(value) << (offset * 16));
        _changedFields[index] = true;

        if (m_inWorld && !m_objectUpdated)
        {
            sObjectAccessor->AddUpdateObject(this);
            m_objectUpdated = true;
        }
    }
}

void Object::SetStatFloatValue(uint16 index, float value)
{
    if (value < 0)
        value = 0.0f;

    SetFloatValue(index, value);
}

void Object::SetStatInt32Value(uint16 index, int32 value)
{
    if (value < 0)
        value = 0;

    SetUInt32Value(index, uint32(value));
}

void Object::ApplyModUInt32Value(uint16 index, int32 val, bool apply)
{
    int32 cur = GetUInt32Value(index);
    cur += (apply ? val : -val);
    if (cur < 0)
        cur = 0;
    SetUInt32Value(index, cur);
}

void Object::ApplyModInt32Value(uint16 index, int32 val, bool apply)
{
    int32 cur = GetInt32Value(index);
    cur += (apply ? val : -val);
    SetInt32Value(index, cur);
}

void Object::ApplyModSignedFloatValue(uint16 index, float  val, bool apply)
{
    float cur = GetFloatValue(index);
    cur += (apply ? val : -val);
    SetFloatValue(index, cur);
}

void Object::ApplyModPositiveFloatValue(uint16 index, float  val, bool apply)
{
    float cur = GetFloatValue(index);
    cur += (apply ? val : -val);
    if (cur < 0)
        cur = 0;
    SetFloatValue(index, cur);
}

void Object::SetFlag(uint16 index, uint32 newFlag)
{
    ASSERT(index < m_valuesCount || PrintIndexError(index, true));
    uint32 oldval = m_uint32Values[index];
    uint32 newval = oldval | newFlag;

    if (oldval != newval)
    {
        m_uint32Values[index] = newval;
        _changedFields[index] = true;

        if (m_inWorld && !m_objectUpdated)
        {
            sObjectAccessor->AddUpdateObject(this);
            m_objectUpdated = true;
        }
    }
}

void Object::RemoveFlag(uint16 index, uint32 oldFlag)
{
    ASSERT(index < m_valuesCount || PrintIndexError(index, true));
    ASSERT(m_uint32Values);

    uint32 oldval = m_uint32Values[index];
    uint32 newval = oldval & ~oldFlag;

    if (oldval != newval)
    {
        m_uint32Values[index] = newval;
        _changedFields[index] = true;

        if (m_inWorld && !m_objectUpdated)
        {
            sObjectAccessor->AddUpdateObject(this);
            m_objectUpdated = true;
        }
    }
}

void Object::SetByteFlag(uint16 index, uint8 offset, uint8 newFlag)
{
    ASSERT(index < m_valuesCount || PrintIndexError(index, true));

    if (offset > 4)
    {
        sLog->outError(LOG_FILTER_GENERAL, "Object::SetByteFlag: wrong offset %u", offset);
        return;
    }

    if (!(uint8(m_uint32Values[index] >> (offset * 8)) & newFlag))
    {
        m_uint32Values[index] |= uint32(uint32(newFlag) << (offset * 8));
        _changedFields[index] = true;

        if (m_inWorld && !m_objectUpdated)
        {
            sObjectAccessor->AddUpdateObject(this);
            m_objectUpdated = true;
        }
    }
}

void Object::RemoveByteFlag(uint16 index, uint8 offset, uint8 oldFlag)
{
    ASSERT(index < m_valuesCount || PrintIndexError(index, true));

    if (offset > 4)
    {
        sLog->outError(LOG_FILTER_GENERAL, "Object::RemoveByteFlag: wrong offset %u", offset);
        return;
    }

    if (uint8(m_uint32Values[index] >> (offset * 8)) & oldFlag)
    {
        m_uint32Values[index] &= ~uint32(uint32(oldFlag) << (offset * 8));
        _changedFields[index] = true;

        if (m_inWorld && !m_objectUpdated)
        {
            sObjectAccessor->AddUpdateObject(this);
            m_objectUpdated = true;
        }
    }
}

bool Object::PrintIndexError(uint32 index, bool set) const
{
    sLog->outError(LOG_FILTER_GENERAL, "Attempt %s non-existed value field: %u (count: %u) for object typeid: %u type mask: %u", (set ? "set value to" : "get value from"), index, m_valuesCount, GetTypeId(), m_objectType);

    // ASSERT must fail after function call
    return false;
}

bool Position::HasInLine(WorldObject const* target, float width) const
{
    if (!HasInArc(M_PI, target))
        return false;
    width += target->GetObjectSize();
    float angle = GetRelativeAngle(target);
    return fabs(sin(angle)) * GetExactDist2d(target->GetPositionX(), target->GetPositionY()) < width;
}

std::string Position::ToString() const
{
    std::stringstream sstr;
    sstr << "X: " << m_positionX << " Y: " << m_positionY << " Z: " << m_positionZ << " O: " << m_orientation;
    return sstr.str();
}

ByteBuffer& operator>>(ByteBuffer& buf, Position::PositionXYZOStreamer const& streamer)
{
    float x, y, z, o;
    buf >> x >> y >> z >> o;
    streamer.m_pos->Relocate(x, y, z, o);
    return buf;
}
ByteBuffer& operator<<(ByteBuffer& buf, Position::PositionXYZStreamer const& streamer)
{
    float x, y, z;
    streamer.m_pos->GetPosition(x, y, z);
    buf << x << y << z;
    return buf;
}

ByteBuffer& operator>>(ByteBuffer& buf, Position::PositionXYZStreamer const& streamer)
{
    float x, y, z;
    buf >> x >> y >> z;
    streamer.m_pos->Relocate(x, y, z);
    return buf;
}

ByteBuffer& operator<<(ByteBuffer& buf, Position::PositionXYZOStreamer const& streamer)
{
    float x, y, z, o;
    streamer.m_pos->GetPosition(x, y, z, o);
    buf << x << y << z << o;
    return buf;
}

void MovementInfo::OutDebug()
{
<<<<<<< HEAD
    sLog->outString("MOVEMENT INFO");
    sLog->outString("guid " UI64FMTD, guid);
    sLog->outString("flags %u", flags);
    sLog->outString("flags2 %u", flags2);
    sLog->outString("time %u current time " UI64FMTD "", flags2, uint64(::time(NULL)));
    sLog->outString("position: `%s`", pos.ToString().c_str());
    if (t_guid)
=======
    sLog->outInfo(LOG_FILTER_GENERAL, "MOVEMENT INFO");
    sLog->outInfo(LOG_FILTER_GENERAL, "guid " UI64FMTD, guid);
    sLog->outInfo(LOG_FILTER_GENERAL, "flags %u", flags);
    sLog->outInfo(LOG_FILTER_GENERAL, "flags2 %u", flags2);
    sLog->outInfo(LOG_FILTER_GENERAL, "time %u current time " UI64FMTD "", flags2, uint64(::time(NULL)));
    sLog->outInfo(LOG_FILTER_GENERAL, "position: `%s`", pos.ToString().c_str());
    if (flags & MOVEMENTFLAG_ONTRANSPORT)
>>>>>>> f8cd39b2
    {
        sLog->outInfo(LOG_FILTER_GENERAL, "TRANSPORT:");
        sLog->outInfo(LOG_FILTER_GENERAL, "guid: " UI64FMTD, t_guid);
        sLog->outInfo(LOG_FILTER_GENERAL, "position: `%s`", t_pos.ToString().c_str());
        sLog->outInfo(LOG_FILTER_GENERAL, "seat: %i", t_seat);
        sLog->outInfo(LOG_FILTER_GENERAL, "time: %u", t_time);
        if (flags2 & MOVEMENTFLAG2_INTERPOLATED_MOVEMENT)
            sLog->outInfo(LOG_FILTER_GENERAL, "time2: %u", t_time2);
    }

    if ((flags & (MOVEMENTFLAG_SWIMMING | MOVEMENTFLAG_FLYING)) || (flags2 & MOVEMENTFLAG2_ALWAYS_ALLOW_PITCHING))
        sLog->outInfo(LOG_FILTER_GENERAL, "pitch: %f", pitch);

    sLog->outInfo(LOG_FILTER_GENERAL, "fallTime: %u", fallTime);
    if (flags & MOVEMENTFLAG_FALLING)
        sLog->outInfo(LOG_FILTER_GENERAL, "j_zspeed: %f j_sinAngle: %f j_cosAngle: %f j_xyspeed: %f", j_zspeed, j_sinAngle, j_cosAngle, j_xyspeed);

    if (flags & MOVEMENTFLAG_SPLINE_ELEVATION)
        sLog->outInfo(LOG_FILTER_GENERAL, "splineElevation: %f", splineElevation);
}

WorldObject::WorldObject(bool isWorldObject): WorldLocation(),
m_name(""), m_isActive(false), m_isWorldObject(isWorldObject), m_zoneScript(NULL),
m_transport(NULL), m_currMap(NULL), m_InstanceId(0),
m_phaseMask(PHASEMASK_NORMAL), m_notifyflags(0), m_executed_notifies(0)
{
    m_serverSideVisibility.SetValue(SERVERSIDE_VISIBILITY_GHOST, GHOST_VISIBILITY_ALIVE | GHOST_VISIBILITY_GHOST);
    m_serverSideVisibilityDetect.SetValue(SERVERSIDE_VISIBILITY_GHOST, GHOST_VISIBILITY_ALIVE);
}

void WorldObject::SetWorldObject(bool on)
{
    if (!IsInWorld())
        return;

    GetMap()->AddObjectToSwitchList(this, on);
}

bool WorldObject::IsWorldObject() const
{
    if (m_isWorldObject)
        return true;

    if (ToCreature() && ToCreature()->m_isTempWorldObject)
        return true;

    return false;
}

void WorldObject::setActive(bool on)
{
    if (m_isActive == on)
        return;

    if (GetTypeId() == TYPEID_PLAYER)
        return;

    m_isActive = on;

    if (!IsInWorld())
        return;

    Map* map = FindMap();
    if (!map)
        return;

    if (on)
    {
        if (GetTypeId() == TYPEID_UNIT)
            map->AddToActive(this->ToCreature());
        else if (GetTypeId() == TYPEID_DYNAMICOBJECT)
            map->AddToActive((DynamicObject*)this);
    }
    else
    {
        if (GetTypeId() == TYPEID_UNIT)
            map->RemoveFromActive(this->ToCreature());
        else if (GetTypeId() == TYPEID_DYNAMICOBJECT)
            map->RemoveFromActive((DynamicObject*)this);
    }
}

void WorldObject::CleanupsBeforeDelete(bool /*finalCleanup*/)
{
    if (IsInWorld())
        RemoveFromWorld();
}

void WorldObject::_Create(uint32 guidlow, HighGuid guidhigh, uint32 phaseMask)
{
    Object::_Create(guidlow, 0, guidhigh);
    m_phaseMask = phaseMask;
}

uint32 WorldObject::GetZoneId() const
{
    return GetBaseMap()->GetZoneId(m_positionX, m_positionY, m_positionZ);
}

uint32 WorldObject::GetAreaId() const
{
    return GetBaseMap()->GetAreaId(m_positionX, m_positionY, m_positionZ);
}

void WorldObject::GetZoneAndAreaId(uint32& zoneid, uint32& areaid) const
{
    GetBaseMap()->GetZoneAndAreaId(zoneid, areaid, m_positionX, m_positionY, m_positionZ);
}

InstanceScript* WorldObject::GetInstanceScript()
{
    Map* map = GetMap();
    return map->IsDungeon() ? ((InstanceMap*)map)->GetInstanceScript() : NULL;
}

float WorldObject::GetDistanceZ(const WorldObject* obj) const
{
    float dz = fabs(GetPositionZ() - obj->GetPositionZ());
    float sizefactor = GetObjectSize() + obj->GetObjectSize();
    float dist = dz - sizefactor;
    return (dist > 0 ? dist : 0);
}

bool WorldObject::_IsWithinDist(WorldObject const* obj, float dist2compare, bool is3D) const
{
    float sizefactor = GetObjectSize() + obj->GetObjectSize();
    float maxdist = dist2compare + sizefactor;

    if (m_transport && obj->GetTransport() &&  obj->GetTransport()->GetGUIDLow() == m_transport->GetGUIDLow())
    {
        float dtx = m_movementInfo.t_pos.m_positionX - obj->m_movementInfo.t_pos.m_positionX;
        float dty = m_movementInfo.t_pos.m_positionY - obj->m_movementInfo.t_pos.m_positionY;
        float disttsq = dtx * dtx + dty * dty;
        if (is3D)
        {
            float dtz = m_movementInfo.t_pos.m_positionZ - obj->m_movementInfo.t_pos.m_positionZ;
            disttsq += dtz * dtz;
        }
        return disttsq < (maxdist * maxdist);
    }

    float dx = GetPositionX() - obj->GetPositionX();
    float dy = GetPositionY() - obj->GetPositionY();
    float distsq = dx*dx + dy*dy;
    if (is3D)
    {
        float dz = GetPositionZ() - obj->GetPositionZ();
        distsq += dz*dz;
    }

    return distsq < maxdist * maxdist;
}

bool WorldObject::IsWithinLOSInMap(const WorldObject* obj) const
{
    if (!IsInMap(obj))
        return false;

    float ox, oy, oz;
    obj->GetPosition(ox, oy, oz);
    return IsWithinLOS(ox, oy, oz);
}

bool WorldObject::IsWithinLOS(float ox, float oy, float oz) const
{
    /*float x, y, z;
    GetPosition(x, y, z);
    VMAP::IVMapManager* vMapManager = VMAP::VMapFactory::createOrGetVMapManager();
    return vMapManager->isInLineOfSight(GetMapId(), x, y, z+2.0f, ox, oy, oz+2.0f);*/
    if (IsInWorld())
        return GetMap()->isInLineOfSight(GetPositionX(), GetPositionY(), GetPositionZ()+2.f, ox, oy, oz+2.f, GetPhaseMask());

    return true;
}

bool WorldObject::GetDistanceOrder(WorldObject const* obj1, WorldObject const* obj2, bool is3D /* = true */) const
{
    float dx1 = GetPositionX() - obj1->GetPositionX();
    float dy1 = GetPositionY() - obj1->GetPositionY();
    float distsq1 = dx1*dx1 + dy1*dy1;
    if (is3D)
    {
        float dz1 = GetPositionZ() - obj1->GetPositionZ();
        distsq1 += dz1*dz1;
    }

    float dx2 = GetPositionX() - obj2->GetPositionX();
    float dy2 = GetPositionY() - obj2->GetPositionY();
    float distsq2 = dx2*dx2 + dy2*dy2;
    if (is3D)
    {
        float dz2 = GetPositionZ() - obj2->GetPositionZ();
        distsq2 += dz2*dz2;
    }

    return distsq1 < distsq2;
}

bool WorldObject::IsInRange(WorldObject const* obj, float minRange, float maxRange, bool is3D /* = true */) const
{
    float dx = GetPositionX() - obj->GetPositionX();
    float dy = GetPositionY() - obj->GetPositionY();
    float distsq = dx*dx + dy*dy;
    if (is3D)
    {
        float dz = GetPositionZ() - obj->GetPositionZ();
        distsq += dz*dz;
    }

    float sizefactor = GetObjectSize() + obj->GetObjectSize();

    // check only for real range
    if (minRange > 0.0f)
    {
        float mindist = minRange + sizefactor;
        if (distsq < mindist * mindist)
            return false;
    }

    float maxdist = maxRange + sizefactor;
    return distsq < maxdist * maxdist;
}

bool WorldObject::IsInRange2d(float x, float y, float minRange, float maxRange) const
{
    float dx = GetPositionX() - x;
    float dy = GetPositionY() - y;
    float distsq = dx*dx + dy*dy;

    float sizefactor = GetObjectSize();

    // check only for real range
    if (minRange > 0.0f)
    {
        float mindist = minRange + sizefactor;
        if (distsq < mindist * mindist)
            return false;
    }

    float maxdist = maxRange + sizefactor;
    return distsq < maxdist * maxdist;
}

bool WorldObject::IsInRange3d(float x, float y, float z, float minRange, float maxRange) const
{
    float dx = GetPositionX() - x;
    float dy = GetPositionY() - y;
    float dz = GetPositionZ() - z;
    float distsq = dx*dx + dy*dy + dz*dz;

    float sizefactor = GetObjectSize();

    // check only for real range
    if (minRange > 0.0f)
    {
        float mindist = minRange + sizefactor;
        if (distsq < mindist * mindist)
            return false;
    }

    float maxdist = maxRange + sizefactor;
    return distsq < maxdist * maxdist;
}

void Position::RelocateOffset(const Position & offset)
{
    m_positionX = GetPositionX() + (offset.GetPositionX() * cos(GetOrientation()) + offset.GetPositionY() * sin(GetOrientation() + M_PI));
    m_positionY = GetPositionY() + (offset.GetPositionY() * cos(GetOrientation()) + offset.GetPositionX() * sin(GetOrientation()));
    m_positionZ = GetPositionZ() + offset.GetPositionZ();
    m_orientation = GetOrientation() + offset.GetOrientation();
}

void Position::GetPositionOffsetTo(const Position & endPos, Position & retOffset) const
{
    float dx = endPos.GetPositionX() - GetPositionX();
    float dy = endPos.GetPositionY() - GetPositionY();

    retOffset.m_positionX = dx * cos(GetOrientation()) + dy * sin(GetOrientation());
    retOffset.m_positionY = dy * cos(GetOrientation()) - dx * sin(GetOrientation());
    retOffset.m_positionZ = endPos.GetPositionZ() - GetPositionZ();
    retOffset.m_orientation = endPos.GetOrientation() - GetOrientation();
}

float Position::GetAngle(const Position* obj) const
{
    if (!obj)
        return 0;

    return GetAngle(obj->GetPositionX(), obj->GetPositionY());
}

// Return angle in range 0..2*pi
float Position::GetAngle(const float x, const float y) const
{
    float dx = x - GetPositionX();
    float dy = y - GetPositionY();

    float ang = atan2(dy, dx);
    ang = (ang >= 0) ? ang : 2 * M_PI + ang;
    return ang;
}

void Position::GetSinCos(const float x, const float y, float &vsin, float &vcos) const
{
    float dx = GetPositionX() - x;
    float dy = GetPositionY() - y;

    if (fabs(dx) < 0.001f && fabs(dy) < 0.001f)
    {
        float angle = (float)rand_norm()*static_cast<float>(2*M_PI);
        vcos = cos(angle);
        vsin = sin(angle);
    }
    else
    {
        float dist = sqrt((dx*dx) + (dy*dy));
        vcos = dx / dist;
        vsin = dy / dist;
    }
}

bool Position::HasInArc(float arc, const Position* obj) const
{
    // always have self in arc
    if (obj == this)
        return true;

    // move arc to range 0.. 2*pi
    arc = MapManager::NormalizeOrientation(arc);

    float angle = GetAngle(obj);
    angle -= m_orientation;

    // move angle to range -pi ... +pi
    angle = MapManager::NormalizeOrientation(angle);
    if (angle > M_PI)
        angle -= 2.0f*M_PI;

    float lborder = -1 * (arc/2.0f);                        // in range -pi..0
    float rborder = (arc/2.0f);                             // in range 0..pi
    return ((angle >= lborder) && (angle <= rborder));
}

bool WorldObject::IsInBetween(const WorldObject* obj1, const WorldObject* obj2, float size) const
{
    if (!obj1 || !obj2)
        return false;

    float dist = GetExactDist2d(obj1->GetPositionX(), obj1->GetPositionY());

    // not using sqrt() for performance
    if ((dist * dist) >= obj1->GetExactDist2dSq(obj2->GetPositionX(), obj2->GetPositionY()))
        return false;

    if (!size)
        size = GetObjectSize() / 2;

    float angle = obj1->GetAngle(obj2);

    // not using sqrt() for performance
    return (size * size) >= GetExactDist2dSq(obj1->GetPositionX() + cos(angle) * dist, obj1->GetPositionY() + sin(angle) * dist);
}

bool WorldObject::isInFront(WorldObject const* target,  float arc) const
{
    return HasInArc(arc, target);
}

bool WorldObject::isInBack(WorldObject const* target, float arc) const
{
    return !HasInArc(2 * M_PI - arc, target);
}

void WorldObject::GetRandomPoint(const Position &pos, float distance, float &rand_x, float &rand_y, float &rand_z) const
{
    if (!distance)
    {
        pos.GetPosition(rand_x, rand_y, rand_z);
        return;
    }

    // angle to face `obj` to `this`
    float angle = (float)rand_norm()*static_cast<float>(2*M_PI);
    float new_dist = (float)rand_norm()*static_cast<float>(distance);

    rand_x = pos.m_positionX + new_dist * cos(angle);
    rand_y = pos.m_positionY + new_dist * sin(angle);
    rand_z = pos.m_positionZ;

    Trinity::NormalizeMapCoord(rand_x);
    Trinity::NormalizeMapCoord(rand_y);
    UpdateGroundPositionZ(rand_x, rand_y, rand_z);            // update to LOS height if available
}

void WorldObject::UpdateGroundPositionZ(float x, float y, float &z) const
{
    float new_z = GetBaseMap()->GetHeight(GetPhaseMask(), x, y, z, true);
    if (new_z > INVALID_HEIGHT)
        z = new_z+ 0.05f;                                   // just to be sure that we are not a few pixel under the surface
}

void WorldObject::UpdateAllowedPositionZ(float x, float y, float &z) const
{
    switch (GetTypeId())
    {
        case TYPEID_UNIT:
        {
            // non fly unit don't must be in air
            // non swim unit must be at ground (mostly speedup, because it don't must be in water and water level check less fast
            if (!ToCreature()->CanFly())
            {
                bool canSwim = ToCreature()->canSwim();
                float ground_z = z;
                float max_z = canSwim
                    ? GetBaseMap()->GetWaterOrGroundLevel(x, y, z, &ground_z, !ToUnit()->HasAuraType(SPELL_AURA_WATER_WALK))
                    : ((ground_z = GetBaseMap()->GetHeight(GetPhaseMask(), x, y, z, true)));
                if (max_z > INVALID_HEIGHT)
                {
                    if (z > max_z)
                        z = max_z;
                    else if (z < ground_z)
                        z = ground_z;
                }
            }
            else
            {
                float ground_z = GetBaseMap()->GetHeight(GetPhaseMask(), x, y, z, true);
                if (z < ground_z)
                    z = ground_z;
            }
            break;
        }
        case TYPEID_PLAYER:
        {
            // for server controlled moves playr work same as creature (but it can always swim)
            if (!ToPlayer()->CanFly())
            {
                float ground_z = z;
                float max_z = GetBaseMap()->GetWaterOrGroundLevel(x, y, z, &ground_z, !ToUnit()->HasAuraType(SPELL_AURA_WATER_WALK));
                if (max_z > INVALID_HEIGHT)
                {
                    if (z > max_z)
                        z = max_z;
                    else if (z < ground_z)
                        z = ground_z;
                }
            }
            else
            {
                float ground_z = GetBaseMap()->GetHeight(GetPhaseMask(), x, y, z, true);
                if (z < ground_z)
                    z = ground_z;
            }
            break;
        }
        default:
        {
            float ground_z = GetBaseMap()->GetHeight(GetPhaseMask(), x, y, z, true);
            if (ground_z > INVALID_HEIGHT)
                z = ground_z;
            break;
        }
    }
}

bool Position::IsPositionValid() const
{
    return Trinity::IsValidMapCoord(m_positionX, m_positionY, m_positionZ, m_orientation);
}

float WorldObject::GetGridActivationRange() const
{
    if (ToPlayer())
        return GetMap()->GetVisibilityRange();
    else if (ToCreature())
        return ToCreature()->m_SightDistance;
    else
        return 0.0f;
}

float WorldObject::GetVisibilityRange() const
{
    if (isActiveObject() && !ToPlayer())
        return MAX_VISIBILITY_DISTANCE;
    else
        return GetMap()->GetVisibilityRange();
}

float WorldObject::GetSightRange(const WorldObject* target) const
{
    if (ToUnit())
    {
        if (ToPlayer())
        {
            if (target && target->isActiveObject() && !target->ToPlayer())
                return MAX_VISIBILITY_DISTANCE;
            else
                return GetMap()->GetVisibilityRange();
        }
        else if (ToCreature())
            return ToCreature()->m_SightDistance;
        else
            return SIGHT_RANGE_UNIT;
    }

    return 0.0f;
}

bool WorldObject::canSeeOrDetect(WorldObject const* obj, bool ignoreStealth, bool distanceCheck) const
{
    if (this == obj)
        return true;

    if (obj->IsNeverVisible() || CanNeverSee(obj))
        return false;

    if (obj->IsAlwaysVisibleFor(this) || CanAlwaysSee(obj))
        return true;

    bool corpseCheck = false;
    bool corpseVisibility = false;
    if (distanceCheck)
    {
        if (Player const* thisPlayer = ToPlayer())
        {
            if (thisPlayer->isDead() && thisPlayer->GetHealth() > 0 && // Cheap way to check for ghost state
                !(obj->m_serverSideVisibility.GetValue(SERVERSIDE_VISIBILITY_GHOST) & m_serverSideVisibility.GetValue(SERVERSIDE_VISIBILITY_GHOST) & GHOST_VISIBILITY_GHOST))
            {
                if (Corpse* corpse = thisPlayer->GetCorpse())
                {
                    corpseCheck = true;
                    if (corpse->IsWithinDist(thisPlayer, GetSightRange(obj), false))
                        if (corpse->IsWithinDist(obj, GetSightRange(obj), false))
                            corpseVisibility = true;
                }
            }
        }

        WorldObject const* viewpoint = this;
        if (Player const* player = this->ToPlayer())
            viewpoint = player->GetViewpoint();

        if (!viewpoint)
            viewpoint = this;

        if (!corpseCheck && !viewpoint->IsWithinDist(obj, GetSightRange(obj), false))
            return false;
    }

    // GM visibility off or hidden NPC
    if (!obj->m_serverSideVisibility.GetValue(SERVERSIDE_VISIBILITY_GM))
    {
        // Stop checking other things for GMs
        if (m_serverSideVisibilityDetect.GetValue(SERVERSIDE_VISIBILITY_GM))
            return true;
    }
    else
        return m_serverSideVisibilityDetect.GetValue(SERVERSIDE_VISIBILITY_GM) >= obj->m_serverSideVisibility.GetValue(SERVERSIDE_VISIBILITY_GM);

    // Ghost players, Spirit Healers, and some other NPCs
    if (!corpseVisibility && !(obj->m_serverSideVisibility.GetValue(SERVERSIDE_VISIBILITY_GHOST) & m_serverSideVisibilityDetect.GetValue(SERVERSIDE_VISIBILITY_GHOST)))
    {
        // Alive players can see dead players in some cases, but other objects can't do that
        if (Player const* thisPlayer = ToPlayer())
        {
            if (Player const* objPlayer = obj->ToPlayer())
            {
                if (thisPlayer->GetTeam() != objPlayer->GetTeam() || !thisPlayer->IsGroupVisibleFor(objPlayer))
                    return false;
            }
            else
                return false;
        }
        else
            return false;
    }

    if (obj->IsInvisibleDueToDespawn())
        return false;

    if (!CanDetect(obj, ignoreStealth))
        return false;

    return true;
}

bool WorldObject::CanDetect(WorldObject const* obj, bool ignoreStealth) const
{
    const WorldObject* seer = this;

    // Pets don't have detection, they use the detection of their masters
    if (const Unit* thisUnit = ToUnit())
        if (Unit* controller = thisUnit->GetCharmerOrOwner())
            seer = controller;

    if (obj->IsAlwaysDetectableFor(seer))
        return true;

    if (!seer->CanDetectInvisibilityOf(obj))
        return false;

    if (!ignoreStealth && !seer->CanDetectStealthOf(obj))
        return false;

    return true;
}

bool WorldObject::CanDetectInvisibilityOf(WorldObject const* obj) const
{
    uint32 mask = obj->m_invisibility.GetFlags() & m_invisibilityDetect.GetFlags();

    // Check for not detected types
    if (mask != obj->m_invisibility.GetFlags())
        return false;

    // It isn't possible in invisibility to detect something that can't detect the invisible object
    // (it's at least true for spell: 66)
    // It seems like that only Units are affected by this check (couldn't see arena doors with preparation invisibility)
    if (obj->ToUnit())
        if ((m_invisibility.GetFlags() & obj->m_invisibilityDetect.GetFlags()) != m_invisibility.GetFlags())
            return false;

    for (uint32 i = 0; i < TOTAL_INVISIBILITY_TYPES; ++i)
    {
        if (!(mask & (1 << i)))
            continue;

        int32 objInvisibilityValue = obj->m_invisibility.GetValue(InvisibilityType(i));
        int32 ownInvisibilityDetectValue = m_invisibilityDetect.GetValue(InvisibilityType(i));

        // Too low value to detect
        if (ownInvisibilityDetectValue < objInvisibilityValue)
            return false;
    }

    return true;
}

bool WorldObject::CanDetectStealthOf(WorldObject const* obj) const
{
    // Combat reach is the minimal distance (both in front and behind),
    //   and it is also used in the range calculation.
    // One stealth point increases the visibility range by 0.3 yard.

    if (!obj->m_stealth.GetFlags())
        return true;

    float distance = GetExactDist(obj);
    float combatReach = 0.0f;

    if (isType(TYPEMASK_UNIT))
        combatReach = ((Unit*)this)->GetCombatReach();

    if (distance < combatReach)
        return true;

    if (!HasInArc(M_PI, obj))
        return false;

    for (uint32 i = 0; i < TOTAL_STEALTH_TYPES; ++i)
    {
        if (!(obj->m_stealth.GetFlags() & (1 << i)))
            continue;

        if (isType(TYPEMASK_UNIT))
            if (((Unit*)this)->HasAuraTypeWithMiscvalue(SPELL_AURA_DETECT_STEALTH, i))
                return true;

        // Starting points
        int32 detectionValue = 30;

        // Level difference: 5 point / level, starting from level 1.
        // There may be spells for this and the starting points too, but
        // not in the DBCs of the client.
        detectionValue += int32(getLevelForTarget(obj) - 1) * 5;

        // Apply modifiers
        detectionValue += m_stealthDetect.GetValue(StealthType(i));
        if (obj->isType(TYPEMASK_GAMEOBJECT))
            if (Unit* owner = ((GameObject*)obj)->GetOwner())
                detectionValue -= int32(owner->getLevelForTarget(this) - 1) * 5;

        detectionValue -= obj->m_stealth.GetValue(StealthType(i));

        // Calculate max distance
        float visibilityRange = float(detectionValue) * 0.3f + combatReach;

        if (visibilityRange > MAX_PLAYER_STEALTH_DETECT_RANGE)
            visibilityRange = MAX_PLAYER_STEALTH_DETECT_RANGE;

        if (distance > visibilityRange)
            return false;
    }

    return true;
}

void WorldObject::SendPlaySound(uint32 Sound, bool OnlySelf)
{
    WorldPacket data(SMSG_PLAY_SOUND, 4);
    data << Sound;
    if (OnlySelf && GetTypeId() == TYPEID_PLAYER)
        this->ToPlayer()->GetSession()->SendPacket(&data);
    else
        SendMessageToSet(&data, true); // ToSelf ignored in this case
}

void Object::ForceValuesUpdateAtIndex(uint32 i)
{
    _changedFields[i] = true;
    if (m_inWorld && !m_objectUpdated)
    {
        sObjectAccessor->AddUpdateObject(this);
        m_objectUpdated = true;
    }
}

namespace Trinity
{
    class MonsterChatBuilder
    {
        public:
            MonsterChatBuilder(WorldObject const& obj, ChatMsg msgtype, int32 textId, uint32 language, uint64 targetGUID)
                : i_object(obj), i_msgtype(msgtype), i_textId(textId), i_language(language), i_targetGUID(targetGUID) {}
            void operator()(WorldPacket& data, LocaleConstant loc_idx)
            {
                char const* text = sObjectMgr->GetTrinityString(i_textId, loc_idx);

                // TODO: i_object.GetName() also must be localized?
                i_object.BuildMonsterChat(&data, i_msgtype, text, i_language, i_object.GetNameForLocaleIdx(loc_idx), i_targetGUID);
            }

        private:
            WorldObject const& i_object;
            ChatMsg i_msgtype;
            int32 i_textId;
            uint32 i_language;
            uint64 i_targetGUID;
    };

    class MonsterCustomChatBuilder
    {
        public:
            MonsterCustomChatBuilder(WorldObject const& obj, ChatMsg msgtype, const char* text, uint32 language, uint64 targetGUID)
                : i_object(obj), i_msgtype(msgtype), i_text(text), i_language(language), i_targetGUID(targetGUID) {}
            void operator()(WorldPacket& data, LocaleConstant loc_idx)
            {
                // TODO: i_object.GetName() also must be localized?
                i_object.BuildMonsterChat(&data, i_msgtype, i_text, i_language, i_object.GetNameForLocaleIdx(loc_idx), i_targetGUID);
            }

        private:
            WorldObject const& i_object;
            ChatMsg i_msgtype;
            const char* i_text;
            uint32 i_language;
            uint64 i_targetGUID;
    };
}                                                           // namespace Trinity

void WorldObject::MonsterSay(const char* text, uint32 language, uint64 TargetGuid)
{
    CellCoord p = Trinity::ComputeCellCoord(GetPositionX(), GetPositionY());

    Cell cell(p);
    cell.SetNoCreate();

    Trinity::MonsterCustomChatBuilder say_build(*this, CHAT_MSG_MONSTER_SAY, text, language, TargetGuid);
    Trinity::LocalizedPacketDo<Trinity::MonsterCustomChatBuilder> say_do(say_build);
    Trinity::PlayerDistWorker<Trinity::LocalizedPacketDo<Trinity::MonsterCustomChatBuilder> > say_worker(this, sWorld->getFloatConfig(CONFIG_LISTEN_RANGE_SAY), say_do);
    TypeContainerVisitor<Trinity::PlayerDistWorker<Trinity::LocalizedPacketDo<Trinity::MonsterCustomChatBuilder> >, WorldTypeMapContainer > message(say_worker);
    cell.Visit(p, message, *GetMap(), *this, sWorld->getFloatConfig(CONFIG_LISTEN_RANGE_SAY));
}

void WorldObject::MonsterSay(int32 textId, uint32 language, uint64 TargetGuid)
{
    CellCoord p = Trinity::ComputeCellCoord(GetPositionX(), GetPositionY());

    Cell cell(p);
    cell.SetNoCreate();

    Trinity::MonsterChatBuilder say_build(*this, CHAT_MSG_MONSTER_SAY, textId, language, TargetGuid);
    Trinity::LocalizedPacketDo<Trinity::MonsterChatBuilder> say_do(say_build);
    Trinity::PlayerDistWorker<Trinity::LocalizedPacketDo<Trinity::MonsterChatBuilder> > say_worker(this, sWorld->getFloatConfig(CONFIG_LISTEN_RANGE_SAY), say_do);
    TypeContainerVisitor<Trinity::PlayerDistWorker<Trinity::LocalizedPacketDo<Trinity::MonsterChatBuilder> >, WorldTypeMapContainer > message(say_worker);
    cell.Visit(p, message, *GetMap(), *this, sWorld->getFloatConfig(CONFIG_LISTEN_RANGE_SAY));
}

void WorldObject::MonsterYell(const char* text, uint32 language, uint64 TargetGuid)
{
    CellCoord p = Trinity::ComputeCellCoord(GetPositionX(), GetPositionY());

    Cell cell(p);
    cell.SetNoCreate();

    Trinity::MonsterCustomChatBuilder say_build(*this, CHAT_MSG_MONSTER_YELL, text, language, TargetGuid);
    Trinity::LocalizedPacketDo<Trinity::MonsterCustomChatBuilder> say_do(say_build);
    Trinity::PlayerDistWorker<Trinity::LocalizedPacketDo<Trinity::MonsterCustomChatBuilder> > say_worker(this, sWorld->getFloatConfig(CONFIG_LISTEN_RANGE_YELL), say_do);
    TypeContainerVisitor<Trinity::PlayerDistWorker<Trinity::LocalizedPacketDo<Trinity::MonsterCustomChatBuilder> >, WorldTypeMapContainer > message(say_worker);
    cell.Visit(p, message, *GetMap(), *this, sWorld->getFloatConfig(CONFIG_LISTEN_RANGE_YELL));
}

void WorldObject::MonsterYell(int32 textId, uint32 language, uint64 TargetGuid)
{
    CellCoord p = Trinity::ComputeCellCoord(GetPositionX(), GetPositionY());

    Cell cell(p);
    cell.SetNoCreate();

    Trinity::MonsterChatBuilder say_build(*this, CHAT_MSG_MONSTER_YELL, textId, language, TargetGuid);
    Trinity::LocalizedPacketDo<Trinity::MonsterChatBuilder> say_do(say_build);
    Trinity::PlayerDistWorker<Trinity::LocalizedPacketDo<Trinity::MonsterChatBuilder> > say_worker(this, sWorld->getFloatConfig(CONFIG_LISTEN_RANGE_YELL), say_do);
    TypeContainerVisitor<Trinity::PlayerDistWorker<Trinity::LocalizedPacketDo<Trinity::MonsterChatBuilder> >, WorldTypeMapContainer > message(say_worker);
    cell.Visit(p, message, *GetMap(), *this, sWorld->getFloatConfig(CONFIG_LISTEN_RANGE_YELL));
}

void WorldObject::MonsterYellToZone(int32 textId, uint32 language, uint64 TargetGuid)
{
    Trinity::MonsterChatBuilder say_build(*this, CHAT_MSG_MONSTER_YELL, textId, language, TargetGuid);
    Trinity::LocalizedPacketDo<Trinity::MonsterChatBuilder> say_do(say_build);

    uint32 zoneid = GetZoneId();

    Map::PlayerList const& pList = GetMap()->GetPlayers();
    for (Map::PlayerList::const_iterator itr = pList.begin(); itr != pList.end(); ++itr)
        if (itr->getSource()->GetZoneId() == zoneid)
            say_do(itr->getSource());
}

void WorldObject::MonsterTextEmote(const char* text, uint64 TargetGuid, bool IsBossEmote)
{
    WorldPacket data(SMSG_MESSAGECHAT, 200);
    BuildMonsterChat(&data, IsBossEmote ? CHAT_MSG_RAID_BOSS_EMOTE : CHAT_MSG_MONSTER_EMOTE, text, LANG_UNIVERSAL, GetName(), TargetGuid);
    SendMessageToSetInRange(&data, sWorld->getFloatConfig(CONFIG_LISTEN_RANGE_TEXTEMOTE), true);
}

void WorldObject::MonsterTextEmote(int32 textId, uint64 TargetGuid, bool IsBossEmote)
{
    CellCoord p = Trinity::ComputeCellCoord(GetPositionX(), GetPositionY());

    Cell cell(p);
    cell.SetNoCreate();

    Trinity::MonsterChatBuilder say_build(*this, IsBossEmote ? CHAT_MSG_RAID_BOSS_EMOTE : CHAT_MSG_MONSTER_EMOTE, textId, LANG_UNIVERSAL, TargetGuid);
    Trinity::LocalizedPacketDo<Trinity::MonsterChatBuilder> say_do(say_build);
    Trinity::PlayerDistWorker<Trinity::LocalizedPacketDo<Trinity::MonsterChatBuilder> > say_worker(this, sWorld->getFloatConfig(CONFIG_LISTEN_RANGE_TEXTEMOTE), say_do);
    TypeContainerVisitor<Trinity::PlayerDistWorker<Trinity::LocalizedPacketDo<Trinity::MonsterChatBuilder> >, WorldTypeMapContainer > message(say_worker);
    cell.Visit(p, message, *GetMap(), *this, sWorld->getFloatConfig(CONFIG_LISTEN_RANGE_TEXTEMOTE));
}

void WorldObject::MonsterWhisper(const char* text, uint64 receiver, bool IsBossWhisper)
{
    Player* player = ObjectAccessor::FindPlayer(receiver);
    if (!player || !player->GetSession())
        return;

    LocaleConstant loc_idx = player->GetSession()->GetSessionDbLocaleIndex();

    WorldPacket data(SMSG_MESSAGECHAT, 200);
    BuildMonsterChat(&data, IsBossWhisper ? CHAT_MSG_RAID_BOSS_WHISPER : CHAT_MSG_MONSTER_WHISPER, text, LANG_UNIVERSAL, GetNameForLocaleIdx(loc_idx), receiver);

    player->GetSession()->SendPacket(&data);
}

void WorldObject::MonsterWhisper(int32 textId, uint64 receiver, bool IsBossWhisper)
{
    Player* player = ObjectAccessor::FindPlayer(receiver);
    if (!player || !player->GetSession())
        return;

    LocaleConstant loc_idx = player->GetSession()->GetSessionDbLocaleIndex();
    char const* text = sObjectMgr->GetTrinityString(textId, loc_idx);

    WorldPacket data(SMSG_MESSAGECHAT, 200);
    BuildMonsterChat(&data, IsBossWhisper ? CHAT_MSG_RAID_BOSS_WHISPER : CHAT_MSG_MONSTER_WHISPER, text, LANG_UNIVERSAL, GetNameForLocaleIdx(loc_idx), receiver);

    player->GetSession()->SendPacket(&data);
}

void WorldObject::BuildMonsterChat(WorldPacket* data, uint8 msgtype, char const* text, uint32 language, char const* name, uint64 targetGuid) const
{
    *data << (uint8)msgtype;
    *data << (uint32)language;
    *data << (uint64)GetGUID();
    *data << (uint32)0;                                     // 2.1.0
    *data << (uint32)(strlen(name)+1);
    *data << name;
    *data << (uint64)targetGuid;                            // Unit Target
    if (targetGuid && !IS_PLAYER_GUID(targetGuid))
    {
        *data << (uint32)1;                                 // target name length
        *data << (uint8)0;                                  // target name
    }
    *data << (uint32)(strlen(text)+1);
    *data << text;
    *data << (uint8)0;                                      // ChatTag
    *data << (float)0.0f;                                   // added in 4.2.0, unk
    *data << (uint8)0;                                      // added in 4.2.0, unk
}

void Unit::BuildHeartBeatMsg(WorldPacket* data) const
{
    data->Initialize(MSG_MOVE_HEARTBEAT, 32);
    data->append(GetPackGUID());
    BuildMovementPacket(data);
}

void WorldObject::SendMessageToSet(WorldPacket* data, bool self)
{
    if (IsInWorld())
        SendMessageToSetInRange(data, GetVisibilityRange(), self);
}

void WorldObject::SendMessageToSetInRange(WorldPacket* data, float dist, bool /*self*/)
{
    Trinity::MessageDistDeliverer notifier(this, data, dist);
    VisitNearbyWorldObject(dist, notifier);
}

void WorldObject::SendMessageToSet(WorldPacket* data, Player const* skipped_rcvr)
{
    Trinity::MessageDistDeliverer notifier(this, data, GetVisibilityRange(), false, skipped_rcvr);
    VisitNearbyWorldObject(GetVisibilityRange(), notifier);
}

void WorldObject::SendObjectDeSpawnAnim(uint64 guid)
{
    WorldPacket data(SMSG_GAMEOBJECT_DESPAWN_ANIM, 8);
    data << uint64(guid);
    SendMessageToSet(&data, true);
}

void WorldObject::SetMap(Map* map)
{
    ASSERT(map);
    ASSERT(!IsInWorld() || GetTypeId() == TYPEID_CORPSE);
    if (m_currMap == map) // command add npc: first create, than loadfromdb
        return;
    if (m_currMap)
    {
        sLog->outFatal(LOG_FILTER_GENERAL, "WorldObject::SetMap: obj %u new map %u %u, old map %u %u", (uint32)GetTypeId(), map->GetId(), map->GetInstanceId(), m_currMap->GetId(), m_currMap->GetInstanceId());
        ASSERT(false);
    }
    m_currMap = map;
    m_mapId = map->GetId();
    m_InstanceId = map->GetInstanceId();
    if (IsWorldObject())
        m_currMap->AddWorldObject(this);
}

void WorldObject::ResetMap()
{
    ASSERT(m_currMap);
    ASSERT(!IsInWorld());
    if (IsWorldObject())
        m_currMap->RemoveWorldObject(this);
    m_currMap = NULL;
    //maybe not for corpse
    //m_mapId = 0;
    //m_InstanceId = 0;
}

Map const* WorldObject::GetBaseMap() const
{
    ASSERT(m_currMap);
    return m_currMap->GetParent();
}

void WorldObject::AddObjectToRemoveList()
{
    ASSERT(m_uint32Values);

    Map* map = FindMap();
    if (!map)
    {
        sLog->outError(LOG_FILTER_GENERAL, "Object (TypeId: %u Entry: %u GUID: %u) at attempt add to move list not have valid map (Id: %u).", GetTypeId(), GetEntry(), GetGUIDLow(), GetMapId());
        return;
    }

    map->AddObjectToRemoveList(this);
}

TempSummon* Map::SummonCreature(uint32 entry, Position const& pos, SummonPropertiesEntry const* properties /*= NULL*/, uint32 duration /*= 0*/, Unit* summoner /*= NULL*/, uint32 spellId /*= 0*/, uint32 vehId /*= 0*/)
{
    uint32 mask = UNIT_MASK_SUMMON;
    if (properties)
    {
        switch (properties->Category)
        {
            case SUMMON_CATEGORY_PET:
                mask = UNIT_MASK_GUARDIAN;
                break;
            case SUMMON_CATEGORY_PUPPET:
                mask = UNIT_MASK_PUPPET;
                break;
            case SUMMON_CATEGORY_VEHICLE:
                mask = UNIT_MASK_MINION;
                break;
            case SUMMON_CATEGORY_WILD:
            case SUMMON_CATEGORY_ALLY:
            case SUMMON_CATEGORY_UNK:
            {
                switch (properties->Type)
                {
                case SUMMON_TYPE_MINION:
                case SUMMON_TYPE_GUARDIAN:
                case SUMMON_TYPE_GUARDIAN2:
                    mask = UNIT_MASK_GUARDIAN;
                    break;
                case SUMMON_TYPE_TOTEM:
                    mask = UNIT_MASK_TOTEM;
                    break;
                case SUMMON_TYPE_VEHICLE:
                case SUMMON_TYPE_VEHICLE2:
                    mask = UNIT_MASK_SUMMON;
                    break;
                case SUMMON_TYPE_MINIPET:
                    mask = UNIT_MASK_MINION;
                    break;
                default:
                    if (properties->Flags & 512) // Mirror Image, Summon Gargoyle
                        mask = UNIT_MASK_GUARDIAN;
                    break;
                }
                break;
            }
            default:
                return NULL;
        }
    }

    uint32 phase = PHASEMASK_NORMAL;
    uint32 team = 0;
    if (summoner)
    {
        phase = summoner->GetPhaseMask();
        if (summoner->GetTypeId() == TYPEID_PLAYER)
            team = summoner->ToPlayer()->GetTeam();
    }

    TempSummon* summon = NULL;
    switch (mask)
    {
        case UNIT_MASK_SUMMON:
            summon = new TempSummon(properties, summoner, false);
            break;
        case UNIT_MASK_GUARDIAN:
            summon = new Guardian(properties, summoner, false);
            break;
        case UNIT_MASK_PUPPET:
            summon = new Puppet(properties, summoner);
            break;
        case UNIT_MASK_TOTEM:
            summon = new Totem(properties, summoner);
            break;
        case UNIT_MASK_MINION:
            summon = new Minion(properties, summoner, false);
            break;
        default:
            return NULL;
    }

    if (!summon->Create(sObjectMgr->GenerateLowGuid(HIGHGUID_UNIT), this, phase, entry, vehId, team, pos.GetPositionX(), pos.GetPositionY(), pos.GetPositionZ(), pos.GetOrientation()))
    {
        delete summon;
        return NULL;
    }

    summon->SetUInt32Value(UNIT_CREATED_BY_SPELL, spellId);

    summon->SetHomePosition(pos);

    summon->InitStats(duration);
    AddToMap(summon->ToCreature());
    summon->InitSummon();

    //ObjectAccessor::UpdateObjectVisibility(summon);

    return summon;
}

void WorldObject::SetZoneScript()
{
    if (Map* map = FindMap())
    {
        if (map->IsDungeon())
            m_zoneScript = (ZoneScript*)((InstanceMap*)map)->GetInstanceScript();
        else if (!map->IsBattlegroundOrArena())
            m_zoneScript = sOutdoorPvPMgr->GetZoneScript(GetZoneId());
    }
}

TempSummon* WorldObject::SummonCreature(uint32 entry, const Position &pos, TempSummonType spwtype, uint32 duration, uint32 /*vehId*/) const
{
    if (Map* map = FindMap())
    {
        if (TempSummon* summon = map->SummonCreature(entry, pos, NULL, duration, isType(TYPEMASK_UNIT) ? (Unit*)this : NULL))
        {
            summon->SetTempSummonType(spwtype);
            return summon;
        }
    }

    return NULL;
}

Pet* Player::SummonPet(uint32 entry, float x, float y, float z, float ang, PetType petType, uint32 duration)
{
    Pet* pet = new Pet(this, petType);

    if (petType == SUMMON_PET && pet->LoadPetFromDB(this, entry))
    {
        // Remove Demonic Sacrifice auras (known pet)
        Unit::AuraEffectList const& auraClassScripts = GetAuraEffectsByType(SPELL_AURA_OVERRIDE_CLASS_SCRIPTS);
        for (Unit::AuraEffectList::const_iterator itr = auraClassScripts.begin(); itr != auraClassScripts.end();)
        {
            if ((*itr)->GetMiscValue() == 2228)
            {
                RemoveAurasDueToSpell((*itr)->GetId());
                itr = auraClassScripts.begin();
            }
            else
                ++itr;
        }

        if (duration > 0)
            pet->SetDuration(duration);

        return NULL;
    }

    // petentry == 0 for hunter "call pet" (current pet summoned if any)
    if (!entry)
    {
        delete pet;
        return NULL;
    }

    pet->Relocate(x, y, z, ang);
    if (!pet->IsPositionValid())
    {
        sLog->outError(LOG_FILTER_GENERAL, "Pet (guidlow %d, entry %d) not summoned. Suggested coordinates isn't valid (X: %f Y: %f)", pet->GetGUIDLow(), pet->GetEntry(), pet->GetPositionX(), pet->GetPositionY());
        delete pet;
        return NULL;
    }

    Map* map = GetMap();
    uint32 pet_number = sObjectMgr->GeneratePetNumber();
    if (!pet->Create(sObjectMgr->GenerateLowGuid(HIGHGUID_PET), map, GetPhaseMask(), entry, pet_number))
    {
        sLog->outError(LOG_FILTER_GENERAL, "no such creature entry %u", entry);
        delete pet;
        return NULL;
    }

    pet->SetCreatorGUID(GetGUID());
    pet->SetUInt32Value(UNIT_FIELD_FACTIONTEMPLATE, getFaction());

    pet->setPowerType(POWER_MANA);
    pet->SetUInt32Value(UNIT_NPC_FLAGS, 0);
    pet->SetUInt32Value(UNIT_FIELD_BYTES_1, 0);
    pet->InitStatsForLevel(getLevel());

    SetMinion(pet, true);

    switch (petType)
    {
        case SUMMON_PET:
            // this enables pet details window (Shift+P)
            pet->GetCharmInfo()->SetPetNumber(pet_number, true);
            pet->SetUInt32Value(UNIT_FIELD_BYTES_0, 2048);
            pet->SetUInt32Value(UNIT_FIELD_PETEXPERIENCE, 0);
            pet->SetUInt32Value(UNIT_FIELD_PETNEXTLEVELEXP, 1000);
            pet->SetFullHealth();
            pet->SetPower(POWER_MANA, pet->GetMaxPower(POWER_MANA));
            pet->SetUInt32Value(UNIT_FIELD_PET_NAME_TIMESTAMP, uint32(time(NULL))); // cast can't be helped in this case
            break;
        default:
            break;
    }

    map->AddToMap(pet->ToCreature());

    switch (petType)
    {
        case SUMMON_PET:
            pet->InitPetCreateSpells();
            pet->InitTalentForLevel();
            pet->SavePetToDB(PET_SAVE_AS_CURRENT);
            PetSpellInitialize();
            break;
        default:
            break;
    }

    if (petType == SUMMON_PET)
    {
        // Remove Demonic Sacrifice auras (known pet)
        Unit::AuraEffectList const& auraClassScripts = GetAuraEffectsByType(SPELL_AURA_OVERRIDE_CLASS_SCRIPTS);
        for (Unit::AuraEffectList::const_iterator itr = auraClassScripts.begin(); itr != auraClassScripts.end();)
        {
            if ((*itr)->GetMiscValue() == 2228)
            {
                RemoveAurasDueToSpell((*itr)->GetId());
                itr = auraClassScripts.begin();
            }
            else
                ++itr;
        }
    }

    if (duration > 0)
        pet->SetDuration(duration);

    //ObjectAccessor::UpdateObjectVisibility(pet);

    return pet;
}

GameObject* WorldObject::SummonGameObject(uint32 entry, float x, float y, float z, float ang, float rotation0, float rotation1, float rotation2, float rotation3, uint32 respawnTime)
{
    if (!IsInWorld())
        return NULL;

    GameObjectTemplate const* goinfo = sObjectMgr->GetGameObjectTemplate(entry);
    if (!goinfo)
    {
        sLog->outError(LOG_FILTER_SQL, "Gameobject template %u not found in database!", entry);
        return NULL;
    }
    Map* map = GetMap();
    GameObject* go = new GameObject();
    if (!go->Create(sObjectMgr->GenerateLowGuid(HIGHGUID_GAMEOBJECT), entry, map, GetPhaseMask(), x, y, z, ang, rotation0, rotation1, rotation2, rotation3, 100, GO_STATE_READY))
    {
        delete go;
        return NULL;
    }
    go->SetRespawnTime(respawnTime);
    if (GetTypeId() == TYPEID_PLAYER || GetTypeId() == TYPEID_UNIT) //not sure how to handle this
        ((Unit*)this)->AddGameObject(go);
    else
        go->SetSpawnedByDefault(false);
    map->AddToMap(go);

    return go;
}

Creature* WorldObject::SummonTrigger(float x, float y, float z, float ang, uint32 duration, CreatureAI* (*GetAI)(Creature*))
{
    TempSummonType summonType = (duration == 0) ? TEMPSUMMON_DEAD_DESPAWN : TEMPSUMMON_TIMED_DESPAWN;
    Creature* summon = SummonCreature(WORLD_TRIGGER, x, y, z, ang, summonType, duration);
    if (!summon)
        return NULL;

    //summon->SetName(GetName());
    if (GetTypeId() == TYPEID_PLAYER || GetTypeId() == TYPEID_UNIT)
    {
        summon->setFaction(((Unit*)this)->getFaction());
        summon->SetLevel(((Unit*)this)->getLevel());
    }

    if (GetAI)
        summon->AIM_Initialize(GetAI(summon));
    return summon;
}

Creature* WorldObject::FindNearestCreature(uint32 entry, float range, bool alive) const
{
    Creature* creature = NULL;
    Trinity::NearestCreatureEntryWithLiveStateInObjectRangeCheck checker(*this, entry, alive, range);
    Trinity::CreatureLastSearcher<Trinity::NearestCreatureEntryWithLiveStateInObjectRangeCheck> searcher(this, creature, checker);
    VisitNearbyObject(range, searcher);
    return creature;
}

GameObject* WorldObject::FindNearestGameObject(uint32 entry, float range) const
{
    GameObject* go = NULL;
    Trinity::NearestGameObjectEntryInObjectRangeCheck checker(*this, entry, range);
    Trinity::GameObjectLastSearcher<Trinity::NearestGameObjectEntryInObjectRangeCheck> searcher(this, go, checker);
    VisitNearbyGridObject(range, searcher);
    return go;
}

void WorldObject::GetGameObjectListWithEntryInGrid(std::list<GameObject*>& gameobjectList, uint32 entry, float maxSearchRange) const
{
    CellCoord pair(Trinity::ComputeCellCoord(this->GetPositionX(), this->GetPositionY()));
    Cell cell(pair);
    cell.SetNoCreate();

    Trinity::AllGameObjectsWithEntryInRange check(this, entry, maxSearchRange);
    Trinity::GameObjectListSearcher<Trinity::AllGameObjectsWithEntryInRange> searcher(this, gameobjectList, check);
    TypeContainerVisitor<Trinity::GameObjectListSearcher<Trinity::AllGameObjectsWithEntryInRange>, GridTypeMapContainer> visitor(searcher);

    cell.Visit(pair, visitor, *(this->GetMap()), *this, maxSearchRange);
}

void WorldObject::GetCreatureListWithEntryInGrid(std::list<Creature*>& creatureList, uint32 entry, float maxSearchRange) const
{
    CellCoord pair(Trinity::ComputeCellCoord(this->GetPositionX(), this->GetPositionY()));
    Cell cell(pair);
    cell.SetNoCreate();

    Trinity::AllCreaturesOfEntryInRange check(this, entry, maxSearchRange);
    Trinity::CreatureListSearcher<Trinity::AllCreaturesOfEntryInRange> searcher(this, creatureList, check);
    TypeContainerVisitor<Trinity::CreatureListSearcher<Trinity::AllCreaturesOfEntryInRange>, GridTypeMapContainer> visitor(searcher);

    cell.Visit(pair, visitor, *(this->GetMap()), *this, maxSearchRange);
}

/*
namespace Trinity
{
    class NearUsedPosDo
    {
        public:
            NearUsedPosDo(WorldObject const& obj, WorldObject const* searcher, float angle, ObjectPosSelector& selector)
                : i_object(obj), i_searcher(searcher), i_angle(angle), i_selector(selector) {}

            void operator()(Corpse*) const {}
            void operator()(DynamicObject*) const {}

            void operator()(Creature* c) const
            {
                // skip self or target
                if (c == i_searcher || c == &i_object)
                    return;

                float x, y, z;

                if (!c->isAlive() || c->HasUnitState(UNIT_STATE_ROOT | UNIT_STATE_STUNNED | UNIT_STATE_DISTRACTED) ||
                    !c->GetMotionMaster()->GetDestination(x, y, z))
                {
                    x = c->GetPositionX();
                    y = c->GetPositionY();
                }

                add(c, x, y);
            }

            template<class T>
                void operator()(T* u) const
            {
                // skip self or target
                if (u == i_searcher || u == &i_object)
                    return;

                float x, y;

                x = u->GetPositionX();
                y = u->GetPositionY();

                add(u, x, y);
            }

            // we must add used pos that can fill places around center
            void add(WorldObject* u, float x, float y) const
            {
                // u is too nearest/far away to i_object
                if (!i_object.IsInRange2d(x, y, i_selector.m_dist - i_selector.m_size, i_selector.m_dist + i_selector.m_size))
                    return;

                float angle = i_object.GetAngle(u)-i_angle;

                // move angle to range -pi ... +pi
                while (angle > M_PI)
                    angle -= 2.0f * M_PI;
                while (angle < -M_PI)
                    angle += 2.0f * M_PI;

                // dist include size of u
                float dist2d = i_object.GetDistance2d(x, y);
                i_selector.AddUsedPos(u->GetObjectSize(), angle, dist2d + i_object.GetObjectSize());
            }
        private:
            WorldObject const& i_object;
            WorldObject const* i_searcher;
            float              i_angle;
            ObjectPosSelector& i_selector;
    };
}                                                           // namespace Trinity
*/

//===================================================================================================

void WorldObject::GetNearPoint2D(float &x, float &y, float distance2d, float absAngle) const
{
    x = GetPositionX() + (GetObjectSize() + distance2d) * cos(absAngle);
    y = GetPositionY() + (GetObjectSize() + distance2d) * sin(absAngle);

    Trinity::NormalizeMapCoord(x);
    Trinity::NormalizeMapCoord(y);
}

void WorldObject::GetNearPoint(WorldObject const* /*searcher*/, float &x, float &y, float &z, float searcher_size, float distance2d, float absAngle) const
{
    GetNearPoint2D(x, y, distance2d+searcher_size, absAngle);
    z = GetPositionZ();
    UpdateAllowedPositionZ(x, y, z);

    /*
    // if detection disabled, return first point
    if (!sWorld->getIntConfig(CONFIG_DETECT_POS_COLLISION))
    {
        UpdateGroundPositionZ(x, y, z);                       // update to LOS height if available
        return;
    }

    // or remember first point
    float first_x = x;
    float first_y = y;
    bool first_los_conflict = false;                        // first point LOS problems

    // prepare selector for work
    ObjectPosSelector selector(GetPositionX(), GetPositionY(), GetObjectSize(), distance2d+searcher_size);

    // adding used positions around object
    {
        CellCoord p(Trinity::ComputeCellCoord(GetPositionX(), GetPositionY()));
        Cell cell(p);
        cell.SetNoCreate();

        Trinity::NearUsedPosDo u_do(*this, searcher, absAngle, selector);
        Trinity::WorldObjectWorker<Trinity::NearUsedPosDo> worker(this, u_do);

        TypeContainerVisitor<Trinity::WorldObjectWorker<Trinity::NearUsedPosDo>, GridTypeMapContainer  > grid_obj_worker(worker);
        TypeContainerVisitor<Trinity::WorldObjectWorker<Trinity::NearUsedPosDo>, WorldTypeMapContainer > world_obj_worker(worker);

        CellLock<GridReadGuard> cell_lock(cell, p);
        cell_lock->Visit(cell_lock, grid_obj_worker,  *GetMap(), *this, distance2d);
        cell_lock->Visit(cell_lock, world_obj_worker, *GetMap(), *this, distance2d);
    }

    // maybe can just place in primary position
    if (selector.CheckOriginal())
    {
        UpdateGroundPositionZ(x, y, z);                       // update to LOS height if available

        if (IsWithinLOS(x, y, z))
            return;

        first_los_conflict = true;                          // first point have LOS problems
    }

    float angle;                                            // candidate of angle for free pos

    // special case when one from list empty and then empty side preferred
    if (selector.FirstAngle(angle))
    {
        GetNearPoint2D(x, y, distance2d, absAngle+angle);
        z = GetPositionZ();
        UpdateGroundPositionZ(x, y, z);                       // update to LOS height if available

        if (IsWithinLOS(x, y, z))
            return;
    }

    // set first used pos in lists
    selector.InitializeAngle();

    // select in positions after current nodes (selection one by one)
    while (selector.NextAngle(angle))                        // angle for free pos
    {
        GetNearPoint2D(x, y, distance2d, absAngle+angle);
        z = GetPositionZ();
        UpdateGroundPositionZ(x, y, z);                       // update to LOS height if available

        if (IsWithinLOS(x, y, z))
            return;
    }

    // BAD NEWS: not free pos (or used or have LOS problems)
    // Attempt find _used_ pos without LOS problem

    if (!first_los_conflict)
    {
        x = first_x;
        y = first_y;

        UpdateGroundPositionZ(x, y, z);                       // update to LOS height if available
        return;
    }

    // special case when one from list empty and then empty side preferred
    if (selector.IsNonBalanced())
    {
        if (!selector.FirstAngle(angle))                     // _used_ pos
        {
            GetNearPoint2D(x, y, distance2d, absAngle+angle);
            z = GetPositionZ();
            UpdateGroundPositionZ(x, y, z);                   // update to LOS height if available

            if (IsWithinLOS(x, y, z))
                return;
        }
    }

    // set first used pos in lists
    selector.InitializeAngle();

    // select in positions after current nodes (selection one by one)
    while (selector.NextUsedAngle(angle))                    // angle for used pos but maybe without LOS problem
    {
        GetNearPoint2D(x, y, distance2d, absAngle+angle);
        z = GetPositionZ();
        UpdateGroundPositionZ(x, y, z);                       // update to LOS height if available

        if (IsWithinLOS(x, y, z))
            return;
    }

    // BAD BAD NEWS: all found pos (free and used) have LOS problem :(
    x = first_x;
    y = first_y;

    UpdateGroundPositionZ(x, y, z);                           // update to LOS height if available
    */
}

void WorldObject::MovePosition(Position &pos, float dist, float angle)
{
    angle += m_orientation;
    float destx, desty, destz, ground, floor;
    destx = pos.m_positionX + dist * cos(angle);
    desty = pos.m_positionY + dist * sin(angle);

    // Prevent invalid coordinates here, position is unchanged
    if (!Trinity::IsValidMapCoord(destx, desty))
    {
        sLog->outFatal(LOG_FILTER_GENERAL, "WorldObject::MovePosition invalid coordinates X: %f and Y: %f were passed!", destx, desty);
        return;
    }

    ground = GetMap()->GetHeight(GetPhaseMask(), destx, desty, MAX_HEIGHT, true);
    floor = GetMap()->GetHeight(GetPhaseMask(), destx, desty, pos.m_positionZ, true);
    destz = fabs(ground - pos.m_positionZ) <= fabs(floor - pos.m_positionZ) ? ground : floor;

    float step = dist/10.0f;

    for (uint8 j = 0; j < 10; ++j)
    {
        // do not allow too big z changes
        if (fabs(pos.m_positionZ - destz) > 6)
        {
            destx -= step * cos(angle);
            desty -= step * sin(angle);
            ground = GetMap()->GetHeight(GetPhaseMask(), destx, desty, MAX_HEIGHT, true);
            floor = GetMap()->GetHeight(GetPhaseMask(), destx, desty, pos.m_positionZ, true);
            destz = fabs(ground - pos.m_positionZ) <= fabs(floor - pos.m_positionZ) ? ground : floor;
        }
        // we have correct destz now
        else
        {
            pos.Relocate(destx, desty, destz);
            break;
        }
    }

    Trinity::NormalizeMapCoord(pos.m_positionX);
    Trinity::NormalizeMapCoord(pos.m_positionY);
    UpdateGroundPositionZ(pos.m_positionX, pos.m_positionY, pos.m_positionZ);
    pos.m_orientation = m_orientation;
}

void WorldObject::MovePositionToFirstCollision(Position &pos, float dist, float angle)
{
    angle += m_orientation;
    float destx, desty, destz, ground, floor;
    pos.m_positionZ += 2.0f;
    destx = pos.m_positionX + dist * cos(angle);
    desty = pos.m_positionY + dist * sin(angle);

    // Prevent invalid coordinates here, position is unchanged
    if (!Trinity::IsValidMapCoord(destx, desty))
    {
        sLog->outFatal(LOG_FILTER_GENERAL, "WorldObject::MovePositionToFirstCollision invalid coordinates X: %f and Y: %f were passed!", destx, desty);
        return;
    }

    ground = GetMap()->GetHeight(GetPhaseMask(), destx, desty, MAX_HEIGHT, true);
    floor = GetMap()->GetHeight(GetPhaseMask(), destx, desty, pos.m_positionZ, true);
    destz = fabs(ground - pos.m_positionZ) <= fabs(floor - pos.m_positionZ) ? ground : floor;

    bool col = VMAP::VMapFactory::createOrGetVMapManager()->getObjectHitPos(GetMapId(), pos.m_positionX, pos.m_positionY, pos.m_positionZ+0.5f, destx, desty, destz+0.5f, destx, desty, destz, -0.5f);

    // collision occured
    if (col)
    {
        // move back a bit
        destx -= CONTACT_DISTANCE * cos(angle);
        desty -= CONTACT_DISTANCE * sin(angle);
        dist = sqrt((pos.m_positionX - destx)*(pos.m_positionX - destx) + (pos.m_positionY - desty)*(pos.m_positionY - desty));
    }

    // check dynamic collision
    col = GetMap()->getObjectHitPos(GetPhaseMask(), pos.m_positionX, pos.m_positionY, pos.m_positionZ+0.5f, destx, desty, destz+0.5f, destx, desty, destz, -0.5f);

    // Collided with a gameobject
    if (col)
    {
        destx -= CONTACT_DISTANCE * cos(angle);
        desty -= CONTACT_DISTANCE * sin(angle);
        dist = sqrt((pos.m_positionX - destx)*(pos.m_positionX - destx) + (pos.m_positionY - desty)*(pos.m_positionY - desty));
    }

    float step = dist/10.0f;

    for (uint8 j = 0; j < 10; ++j)
    {
        // do not allow too big z changes
        if (fabs(pos.m_positionZ - destz) > 6)
        {
            destx -= step * cos(angle);
            desty -= step * sin(angle);
            ground = GetMap()->GetHeight(GetPhaseMask(), destx, desty, MAX_HEIGHT, true);
            floor = GetMap()->GetHeight(GetPhaseMask(), destx, desty, pos.m_positionZ, true);
            destz = fabs(ground - pos.m_positionZ) <= fabs(floor - pos.m_positionZ) ? ground : floor;
        }
        // we have correct destz now
        else
        {
            pos.Relocate(destx, desty, destz);
            break;
        }
    }

    Trinity::NormalizeMapCoord(pos.m_positionX);
    Trinity::NormalizeMapCoord(pos.m_positionY);
    UpdateAllowedPositionZ(pos.m_positionX, pos.m_positionY, pos.m_positionZ);
    pos.m_orientation = m_orientation;
}

void WorldObject::SetPhaseMask(uint32 newPhaseMask, bool update)
{
    m_phaseMask = newPhaseMask;

    if (update && IsInWorld())
        UpdateObjectVisibility();
}

void WorldObject::PlayDistanceSound(uint32 sound_id, Player* target /*= NULL*/)
{
    WorldPacket data(SMSG_PLAY_OBJECT_SOUND, 4+8);
    data << uint32(sound_id);
    data << uint64(GetGUID());
    if (target)
        target->SendDirectMessage(&data);
    else
        SendMessageToSet(&data, true);
}

void WorldObject::PlayDirectSound(uint32 sound_id, Player* target /*= NULL*/)
{
    WorldPacket data(SMSG_PLAY_SOUND, 4);
    data << uint32(sound_id);
    if (target)
        target->SendDirectMessage(&data);
    else
        SendMessageToSet(&data, true);
}

void WorldObject::DestroyForNearbyPlayers()
{
    if (!IsInWorld())
        return;

    std::list<Player*> targets;
    Trinity::AnyPlayerInObjectRangeCheck check(this, GetVisibilityRange(), false);
    Trinity::PlayerListSearcher<Trinity::AnyPlayerInObjectRangeCheck> searcher(this, targets, check);
    VisitNearbyWorldObject(GetVisibilityRange(), searcher);
    for (std::list<Player*>::const_iterator iter = targets.begin(); iter != targets.end(); ++iter)
    {
        Player* player = (*iter);

        if (player == this)
            continue;

        if (!player->HaveAtClient(this))
            continue;

        if (isType(TYPEMASK_UNIT) && ((Unit*)this)->GetCharmerGUID() == player->GetGUID()) // TODO: this is for puppet
            continue;

        DestroyForPlayer(player);
        player->m_clientGUIDs.erase(GetGUID());
    }
}

void WorldObject::UpdateObjectVisibility(bool /*forced*/)
{
    //updates object's visibility for nearby players
    Trinity::VisibleChangesNotifier notifier(*this);
    VisitNearbyWorldObject(GetVisibilityRange(), notifier);
}

struct WorldObjectChangeAccumulator
{
    UpdateDataMapType& i_updateDatas;
    WorldObject& i_object;
    std::set<uint64> plr_list;
    WorldObjectChangeAccumulator(WorldObject &obj, UpdateDataMapType &d) : i_updateDatas(d), i_object(obj) {}
    void Visit(PlayerMapType &m)
    {
        Player* source = NULL;
        for (PlayerMapType::iterator iter = m.begin(); iter != m.end(); ++iter)
        {
            source = iter->getSource();

            BuildPacket(source);

            if (!source->GetSharedVisionList().empty())
            {
                SharedVisionList::const_iterator it = source->GetSharedVisionList().begin();
                for (; it != source->GetSharedVisionList().end(); ++it)
                    BuildPacket(*it);
            }
        }
    }

    void Visit(CreatureMapType &m)
    {
        Creature* source = NULL;
        for (CreatureMapType::iterator iter = m.begin(); iter != m.end(); ++iter)
        {
            source = iter->getSource();
            if (!source->GetSharedVisionList().empty())
            {
                SharedVisionList::const_iterator it = source->GetSharedVisionList().begin();
                for (; it != source->GetSharedVisionList().end(); ++it)
                    BuildPacket(*it);
            }
        }
    }

    void Visit(DynamicObjectMapType &m)
    {
        DynamicObject* source = NULL;
        for (DynamicObjectMapType::iterator iter = m.begin(); iter != m.end(); ++iter)
        {
            source = iter->getSource();
            uint64 guid = source->GetCasterGUID();

            if (IS_PLAYER_GUID(guid))
            {
                //Caster may be NULL if DynObj is in removelist
                if (Player* caster = ObjectAccessor::FindPlayer(guid))
                    if (caster->GetUInt64Value(PLAYER_FARSIGHT) == source->GetGUID())
                        BuildPacket(caster);
            }
        }
    }

    void BuildPacket(Player* player)
    {
        // Only send update once to a player
        if (plr_list.find(player->GetGUID()) == plr_list.end() && player->HaveAtClient(&i_object))
        {
            i_object.BuildFieldsUpdate(player, i_updateDatas);
            plr_list.insert(player->GetGUID());
        }
    }

    template<class SKIP> void Visit(GridRefManager<SKIP> &) {}
};

void WorldObject::BuildUpdate(UpdateDataMapType& data_map)
{
    CellCoord p = Trinity::ComputeCellCoord(GetPositionX(), GetPositionY());
    Cell cell(p);
    cell.SetNoCreate();
    WorldObjectChangeAccumulator notifier(*this, data_map);
    TypeContainerVisitor<WorldObjectChangeAccumulator, WorldTypeMapContainer > player_notifier(notifier);
    Map& map = *GetMap();
    //we must build packets for all visible players
    cell.Visit(p, player_notifier, map, *this, GetVisibilityRange());

    ClearUpdateMask(false);
}

uint64 WorldObject::GetTransGUID() const
{
    if (GetTransport())
        return GetTransport()->GetGUID();
    return 0;
}<|MERGE_RESOLUTION|>--- conflicted
+++ resolved
@@ -1385,23 +1385,13 @@
 
 void MovementInfo::OutDebug()
 {
-<<<<<<< HEAD
-    sLog->outString("MOVEMENT INFO");
-    sLog->outString("guid " UI64FMTD, guid);
-    sLog->outString("flags %u", flags);
-    sLog->outString("flags2 %u", flags2);
-    sLog->outString("time %u current time " UI64FMTD "", flags2, uint64(::time(NULL)));
-    sLog->outString("position: `%s`", pos.ToString().c_str());
-    if (t_guid)
-=======
     sLog->outInfo(LOG_FILTER_GENERAL, "MOVEMENT INFO");
     sLog->outInfo(LOG_FILTER_GENERAL, "guid " UI64FMTD, guid);
     sLog->outInfo(LOG_FILTER_GENERAL, "flags %u", flags);
     sLog->outInfo(LOG_FILTER_GENERAL, "flags2 %u", flags2);
     sLog->outInfo(LOG_FILTER_GENERAL, "time %u current time " UI64FMTD "", flags2, uint64(::time(NULL)));
     sLog->outInfo(LOG_FILTER_GENERAL, "position: `%s`", pos.ToString().c_str());
-    if (flags & MOVEMENTFLAG_ONTRANSPORT)
->>>>>>> f8cd39b2
+    if (t_guid)
     {
         sLog->outInfo(LOG_FILTER_GENERAL, "TRANSPORT:");
         sLog->outInfo(LOG_FILTER_GENERAL, "guid: " UI64FMTD, t_guid);
