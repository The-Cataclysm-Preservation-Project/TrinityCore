--- conflicted
+++ resolved
@@ -376,7 +376,6 @@
 
     if (flags & UPDATEFLAG_LIVING)
     {
-<<<<<<< HEAD
         self = ToUnit();
         movementFlags = self->m_movementInfo.GetMovementFlags();
         movementFlagsExtra = self->m_movementInfo.GetExtraMovementFlags();
@@ -426,10 +425,6 @@
         }
 
         data->WriteBit(guid[4]);
-=======
-        ASSERT(unit);
-        unit->BuildMovementPacket(data);
->>>>>>> 29610b25
 
         if (hasSpline)
             Movement::PacketBuilder::WriteCreateBits(*self->movespline, *data);
@@ -448,7 +443,6 @@
 
     if (flags & UPDATEFLAG_GO_TRANSPORT_POSITION)
     {
-<<<<<<< HEAD
         WorldObject const* self = static_cast<WorldObject const*>(this);
         ObjectGuid transGuid = self->m_movementInfo.transport.guid;
         data->WriteBit(transGuid[5]);
@@ -462,12 +456,6 @@
         data->WriteBit(0);                                                      // Has GO transport time 2
         data->WriteBit(transGuid[7]);
     }
-=======
-        if (flags & UPDATEFLAG_POSITION)
-        {
-            ASSERT(object);
-            Transport* transport = object->GetTransport();
->>>>>>> 29610b25
 
     if (flags & UPDATEFLAG_HAS_TARGET)
     {
@@ -504,17 +492,9 @@
         {
             if (hasFallDirection)
             {
-<<<<<<< HEAD
                 *data << float(self->m_movementInfo.jump.xyspeed);
                 *data << float(self->m_movementInfo.jump.sinAngle);
                 *data << float(self->m_movementInfo.jump.cosAngle);
-=======
-                ASSERT(object);
-                *data << object->GetStationaryX();
-                *data << object->GetStationaryY();
-                *data << object->GetStationaryZ();
-                *data << object->GetStationaryO();
->>>>>>> 29610b25
             }
 
             *data << uint32(self->m_movementInfo.jump.fallTime);
@@ -642,19 +622,11 @@
 
     if (flags & UPDATEFLAG_STATIONARY_POSITION)
     {
-<<<<<<< HEAD
         WorldObject const* self = static_cast<WorldObject const*>(this);
         *data << float(self->GetStationaryO());
         *data << float(self->GetStationaryX());
         *data << float(self->GetStationaryY());
         *data << float(self->GetStationaryZ());
-=======
-        ASSERT(unit);
-        if (Unit* victim = unit->GetVictim())
-            data->append(victim->GetPackGUID());
-        else
-            *data << uint8(0);
->>>>>>> 29610b25
     }
 
     if (flags & UPDATEFLAG_HAS_TARGET)
@@ -693,27 +665,6 @@
         else
             *data << uint32(getMSTime());
     }
-<<<<<<< HEAD
-=======
-
-    // 0x80
-    if (flags & UPDATEFLAG_VEHICLE)
-    {
-        /// @todo Allow players to aquire this updateflag.
-        ASSERT(unit);
-        ASSERT(unit->GetVehicleKit());
-        ASSERT(unit->GetVehicleKit()->GetVehicleInfo());
-        *data << uint32(unit->GetVehicleKit()->GetVehicleInfo()->m_ID);
-        if (unit->HasUnitMovementFlag(MOVEMENTFLAG_ONTRANSPORT))
-            *data << float(unit->GetTransOffsetO());
-        else
-            *data << float(unit->GetOrientation());
-    }
-
-    // 0x200
-    if (flags & UPDATEFLAG_ROTATION)
-        *data << int64(ToGameObject()->GetRotation());
->>>>>>> 29610b25
 }
 
 void Object::BuildValuesUpdate(uint8 updateType, ByteBuffer* data, Player* target) const
