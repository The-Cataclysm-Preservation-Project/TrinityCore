/*
 * Copyright (C) 2008-2013 TrinityCore <http://www.trinitycore.org/>
 * Copyright (C) 2005-2009 MaNGOS <http://getmangos.com/>
 *
 * This program is free software; you can redistribute it and/or modify it
 * under the terms of the GNU General Public License as published by the
 * Free Software Foundation; either version 2 of the License, or (at your
 * option) any later version.
 *
 * This program is distributed in the hope that it will be useful, but WITHOUT
 * ANY WARRANTY; without even the implied warranty of MERCHANTABILITY or
 * FITNESS FOR A PARTICULAR PURPOSE. See the GNU General Public License for
 * more details.
 *
 * You should have received a copy of the GNU General Public License along
 * with this program. If not, see <http://www.gnu.org/licenses/>.
 */

#include "Object.h"
#include "Common.h"
#include "SharedDefines.h"
#include "WorldPacket.h"
#include "Opcodes.h"
#include "Log.h"
#include "World.h"
#include "Creature.h"
#include "Player.h"
#include "Vehicle.h"
#include "ObjectMgr.h"
#include "UpdateData.h"
#include "UpdateMask.h"
#include "Util.h"
#include "MapManager.h"
#include "ObjectAccessor.h"
#include "Log.h"
#include "Transport.h"
#include "TargetedMovementGenerator.h"
#include "WaypointMovementGenerator.h"
#include "VMapFactory.h"
#include "CellImpl.h"
#include "GridNotifiers.h"
#include "GridNotifiersImpl.h"
#include "SpellAuraEffects.h"
#include "UpdateFieldFlags.h"
#include "TemporarySummon.h"
#include "Totem.h"
#include "OutdoorPvPMgr.h"
#include "MovementPacketBuilder.h"
#include "DynamicTree.h"
#include "Unit.h"
#include "Group.h"
#include "Battlefield.h"
#include "BattlefieldMgr.h"

uint32 GuidHigh2TypeId(uint32 guid_hi)
{
    switch (guid_hi)
    {
        case HIGHGUID_ITEM:         return TYPEID_ITEM;
        //case HIGHGUID_CONTAINER:    return TYPEID_CONTAINER; HIGHGUID_CONTAINER == HIGHGUID_ITEM currently
        case HIGHGUID_UNIT:         return TYPEID_UNIT;
        case HIGHGUID_PET:          return TYPEID_UNIT;
        case HIGHGUID_PLAYER:       return TYPEID_PLAYER;
        case HIGHGUID_GAMEOBJECT:   return TYPEID_GAMEOBJECT;
        case HIGHGUID_DYNAMICOBJECT:return TYPEID_DYNAMICOBJECT;
        case HIGHGUID_CORPSE:       return TYPEID_CORPSE;
        case HIGHGUID_MO_TRANSPORT: return TYPEID_GAMEOBJECT;
        case HIGHGUID_VEHICLE:      return TYPEID_UNIT;
    }
    return NUM_CLIENT_OBJECT_TYPES;                         // unknown
}

Object::Object() : m_PackGUID(sizeof(uint64)+1)
{
    m_objectTypeId      = TYPEID_OBJECT;
    m_objectType        = TYPEMASK_OBJECT;

    m_uint32Values      = NULL;
    m_valuesCount       = 0;
    _fieldNotifyFlags   = UF_FLAG_DYNAMIC;

    m_inWorld           = false;
    m_objectUpdated     = false;

    m_PackGUID.appendPackGUID(0);
}

WorldObject::~WorldObject()
{
    // this may happen because there are many !create/delete
    if (IsWorldObject() && m_currMap)
    {
        if (GetTypeId() == TYPEID_CORPSE)
        {
            sLog->outFatal(LOG_FILTER_GENERAL, "Object::~Object Corpse guid="UI64FMTD", type=%d, entry=%u deleted but still in map!!",
                GetGUID(), ((Corpse*)this)->GetType(), GetEntry());
            ASSERT(false);
        }
        ResetMap();
    }
}

Object::~Object()
{
    if (IsInWorld())
    {
        sLog->outFatal(LOG_FILTER_GENERAL, "Object::~Object - guid="UI64FMTD", typeid=%d, entry=%u deleted but still in world!!", GetGUID(), GetTypeId(), GetEntry());
        if (isType(TYPEMASK_ITEM))
            sLog->outFatal(LOG_FILTER_GENERAL, "Item slot %u", ((Item*)this)->GetSlot());
        ASSERT(false);
        RemoveFromWorld();
    }

    if (m_objectUpdated)
    {
        sLog->outFatal(LOG_FILTER_GENERAL, "Object::~Object - guid="UI64FMTD", typeid=%d, entry=%u deleted but still in update list!!", GetGUID(), GetTypeId(), GetEntry());
        ASSERT(false);
        sObjectAccessor->RemoveUpdateObject(this);
    }

    delete [] m_uint32Values;
    m_uint32Values = 0;
}

void Object::_InitValues()
{
    m_uint32Values = new uint32[m_valuesCount];
    memset(m_uint32Values, 0, m_valuesCount*sizeof(uint32));

    _changesMask.SetCount(m_valuesCount);

    m_objectUpdated = false;
}

void Object::_Create(uint32 guidlow, uint32 entry, HighGuid guidhigh)
{
    if (!m_uint32Values) _InitValues();

    uint64 guid = MAKE_NEW_GUID(guidlow, entry, guidhigh);
    SetUInt64Value(OBJECT_FIELD_GUID, guid);
    SetUInt16Value(OBJECT_FIELD_TYPE, 0, m_objectType);
    m_PackGUID.clear();
    m_PackGUID.appendPackGUID(GetGUID());
}

std::string Object::_ConcatFields(uint16 startIndex, uint16 size) const
{
    std::ostringstream ss;
    for (uint16 index = 0; index < size; ++index)
        ss << GetUInt32Value(index + startIndex) << ' ';
    return ss.str();
}

void Object::AddToWorld()
{
    if (m_inWorld)
        return;

    ASSERT(m_uint32Values);

    m_inWorld = true;

    // synchronize values mirror with values array (changes will send in updatecreate opcode any way
    ClearUpdateMask(true);
}

void Object::RemoveFromWorld()
{
    if (!m_inWorld)
        return;

    m_inWorld = false;

    // if we remove from world then sending changes not required
    ClearUpdateMask(true);
}

void Object::BuildCreateUpdateBlockForPlayer(UpdateData* data, Player* target) const
{
    if (!target)
        return;

    uint8  updateType = UPDATETYPE_CREATE_OBJECT;
    uint16 flags      = m_updateFlag;

    uint32 valCount = m_valuesCount;

    /** lower flag1 **/
    if (target == this)                                      // building packet for yourself
        flags |= UPDATEFLAG_SELF;
    else if (GetTypeId() == TYPEID_PLAYER)
        valCount = PLAYER_END_NOT_SELF;

    switch (GetGUIDHigh())
    {
<<<<<<< HEAD
        case HIGHGUID_PLAYER:
        case HIGHGUID_PET:
        case HIGHGUID_CORPSE:
        case HIGHGUID_DYNAMICOBJECT:
            updateType = UPDATETYPE_CREATE_OBJECT2;
            break;
        case HIGHGUID_UNIT:
            if (ToUnit()->ToTempSummon() && IS_PLAYER_GUID(ToUnit()->ToTempSummon()->GetSummonerGUID()))
                updateType = UPDATETYPE_CREATE_OBJECT2;
            break;
        case HIGHGUID_GAMEOBJECT:
            if (IS_PLAYER_GUID(ToGameObject()->GetOwnerGUID()))
                updateType = UPDATETYPE_CREATE_OBJECT2;
            break;
    }
=======
        // UPDATETYPE_CREATE_OBJECT2 dynamic objects, corpses...
        if (isType(TYPEMASK_DYNAMICOBJECT) || isType(TYPEMASK_CORPSE) || isType(TYPEMASK_PLAYER))
            updateType = UPDATETYPE_CREATE_OBJECT2;

        // UPDATETYPE_CREATE_OBJECT2 for pets...
        if (target->GetPetGUID() == GetGUID())
            updateType = UPDATETYPE_CREATE_OBJECT2;
>>>>>>> 1a6a23ec

    if (flags & UPDATEFLAG_STATIONARY_POSITION)
    {
        // UPDATETYPE_CREATE_OBJECT2 for some gameobject types...
        if (isType(TYPEMASK_GAMEOBJECT))
        {
            switch (ToGameObject()->GetGoType())
            {
                case GAMEOBJECT_TYPE_TRAP:
                case GAMEOBJECT_TYPE_DUEL_ARBITER:
                case GAMEOBJECT_TYPE_FLAGSTAND:
                case GAMEOBJECT_TYPE_FLAGDROP:
                    updateType = UPDATETYPE_CREATE_OBJECT2;
                    break;
                case GAMEOBJECT_TYPE_TRANSPORT:
                    flags |= UPDATEFLAG_TRANSPORT;
                    break;
                default:
                    break;
            }
        }
<<<<<<< HEAD
    }

    if (ToUnit() && ToUnit()->getVictim())
        flags |= UPDATEFLAG_HAS_TARGET;
=======

        if (isType(TYPEMASK_UNIT))
        {
            if (ToUnit()->getVictim())
                flags |= UPDATEFLAG_HAS_TARGET;
        }
    }

    //sLog->outDebug("BuildCreateUpdate: update-type: %u, object-type: %u got flags: %X, flags2: %X", updateType, m_objectTypeId, flags, flags2);
>>>>>>> 1a6a23ec

    ByteBuffer buf(500);
    buf << uint8(updateType);
    buf.append(GetPackGUID());
    buf << uint8(m_objectTypeId);

    _BuildMovementUpdate(&buf, flags);

    UpdateMask updateMask;
    updateMask.SetCount(valCount);
    _SetCreateBits(&updateMask, target);
    _BuildValuesUpdate(updateType, &buf, &updateMask, target);
    data->AddUpdateBlock(buf);
}

void Object::SendUpdateToPlayer(Player* player)
{
    // send create update to player
    UpdateData upd(player->GetMapId());
    WorldPacket packet;

    BuildCreateUpdateBlockForPlayer(&upd, player);
    upd.BuildPacket(&packet);
    player->GetSession()->SendPacket(&packet);
}

void Object::BuildValuesUpdateBlockForPlayer(UpdateData* data, Player* target) const
{
    ByteBuffer buf(500);

    buf << uint8(UPDATETYPE_VALUES);
    buf.append(GetPackGUID());

    UpdateMask updateMask;
    uint32 valCount = m_valuesCount;
    if (GetTypeId() == TYPEID_PLAYER && target != this)
        valCount = PLAYER_END_NOT_SELF;

    updateMask.SetCount(valCount);

    _SetUpdateBits(&updateMask, target);
    _BuildValuesUpdate(UPDATETYPE_VALUES, &buf, &updateMask, target);

    data->AddUpdateBlock(buf);
}

void Object::BuildOutOfRangeUpdateBlock(UpdateData* data) const
{
    data->AddOutOfRangeGUID(GetGUID());
}

void Object::DestroyForPlayer(Player* target, bool onDeath) const
{
    ASSERT(target);

    if (isType(TYPEMASK_UNIT) || isType(TYPEMASK_PLAYER))
    {
        if (Battleground* bg = target->GetBattleground())
        {
            if (bg->isArena())
            {
                WorldPacket data(SMSG_ARENA_UNIT_DESTROYED, 8);
                data << uint64(GetGUID());
                target->GetSession()->SendPacket(&data);
            }
        }
    }

    WorldPacket data(SMSG_DESTROY_OBJECT, 8 + 1);
    data << uint64(GetGUID());
    //! If the following bool is true, the client will call "void CGUnit_C::OnDeath()" for this object.
    //! OnDeath() does for eg trigger death animation and interrupts certain spells/missiles/auras/sounds...
    data << uint8(onDeath ? 1 : 0);
    target->GetSession()->SendPacket(&data);
}

int32 Object::GetInt32Value(uint16 index) const
{
    ASSERT(index < m_valuesCount || PrintIndexError(index, false));
    return m_int32Values[index];
}

uint32 Object::GetUInt32Value(uint16 index) const
{
    ASSERT(index < m_valuesCount || PrintIndexError(index, false));
    return m_uint32Values[index];
}

uint64 Object::GetUInt64Value(uint16 index) const
{
    ASSERT(index + 1 < m_valuesCount || PrintIndexError(index, false));
    return *((uint64*)&(m_uint32Values[index]));
}

float Object::GetFloatValue(uint16 index) const
{
    ASSERT(index < m_valuesCount || PrintIndexError(index, false));
    return m_floatValues[index];
}

uint8 Object::GetByteValue(uint16 index, uint8 offset) const
{
    ASSERT(index < m_valuesCount || PrintIndexError(index, false));
    ASSERT(offset < 4);
    return *(((uint8*)&m_uint32Values[index])+offset);
}

uint16 Object::GetUInt16Value(uint16 index, uint8 offset) const
{
    ASSERT(index < m_valuesCount || PrintIndexError(index, false));
    ASSERT(offset < 2);
    return *(((uint16*)&m_uint32Values[index])+offset);
}

void Object::_BuildMovementUpdate(ByteBuffer* data, uint16 flags) const
{
<<<<<<< HEAD
    uint32 unkLoopCounter = 0;
    // Bit content
    data->WriteBit(0);
    data->WriteBit(0);
    data->WriteBit(flags & UPDATEFLAG_ROTATION);
    data->WriteBit(flags & UPDATEFLAG_ANIMKITS);
    data->WriteBit(flags & UPDATEFLAG_HAS_TARGET);
    data->WriteBit(flags & UPDATEFLAG_SELF);
    data->WriteBit(flags & UPDATEFLAG_VEHICLE);
    data->WriteBit(flags & UPDATEFLAG_LIVING);
    data->WriteBits(unkLoopCounter, 24);
    data->WriteBit(0);
    data->WriteBit(flags & UPDATEFLAG_GO_TRANSPORT_POSITION);
    data->WriteBit(flags & UPDATEFLAG_STATIONARY_POSITION);
    data->WriteBit(flags & UPDATEFLAG_UNK5);
    data->WriteBit(0);
    data->WriteBit(flags & UPDATEFLAG_TRANSPORT);
=======
    Unit const* unit = NULL;
    WorldObject const* object = NULL;

    if (isType(TYPEMASK_UNIT))
        unit = ToUnit();
    else
        object = ((WorldObject*)this);

    *data << uint16(flags);                                  // update flags
>>>>>>> 1a6a23ec

    if (flags & UPDATEFLAG_LIVING)
    {
<<<<<<< HEAD
        Unit const* self = ToUnit();
        ObjectGuid guid = GetGUID();
        uint32 movementFlags = self->m_movementInfo.GetMovementFlags();
        uint16 movementFlagsExtra = self->m_movementInfo.GetExtraMovementFlags();
        if (GetTypeId() == TYPEID_UNIT)
            movementFlags &= MOVEMENTFLAG_MASK_CREATURE_ALLOWED;

        data->WriteBit(!movementFlags);
        data->WriteBit(G3D::fuzzyEq(self->GetOrientation(), 0.0f));             // Has Orientation
        data->WriteBit(guid[7]);
        data->WriteBit(guid[3]);
        data->WriteBit(guid[2]);
        if (movementFlags)
            data->WriteBits(movementFlags, 30);

        data->WriteBit(0);
        data->WriteBit(!((movementFlags & (MOVEMENTFLAG_SWIMMING | MOVEMENTFLAG_FLYING)) ||
            (movementFlagsExtra & MOVEMENTFLAG2_ALWAYS_ALLOW_PITCHING)));       // Has pitch
        data->WriteBit(self->IsSplineEnabled());                                // Has spline data
        data->WriteBit(movementFlagsExtra & MOVEMENTFLAG2_INTERPOLATED_TURNING);// Has fall data
        data->WriteBit(!(movementFlags & MOVEMENTFLAG_SPLINE_ELEVATION));       // Has spline elevation
        data->WriteBit(guid[5]);
        data->WriteBit(self->m_movementInfo.t_guid);                            // Has transport data
        data->WriteBit(0);                                                      // Is missing time
        if (self->m_movementInfo.t_guid)
        {
            ObjectGuid transGuid = self->m_movementInfo.t_guid;

            data->WriteBit(transGuid[1]);
            data->WriteBit(0);                                                  // Has transport time 2
            data->WriteBit(transGuid[4]);
            data->WriteBit(transGuid[0]);
            data->WriteBit(transGuid[6]);
            data->WriteBit(0);                                                  // Has transport time 3
            data->WriteBit(transGuid[7]);
            data->WriteBit(transGuid[5]);
            data->WriteBit(transGuid[3]);
            data->WriteBit(transGuid[2]);
        }

        data->WriteBit(guid[4]);
        if (self->IsSplineEnabled())
            Movement::PacketBuilder::WriteCreateBits(*self->movespline, *data);

        data->WriteBit(guid[6]);
        if (movementFlagsExtra & MOVEMENTFLAG2_INTERPOLATED_TURNING)
            data->WriteBit(movementFlags & MOVEMENTFLAG_FALLING);

        data->WriteBit(guid[0]);
        data->WriteBit(guid[1]);
        data->WriteBit(0);
        data->WriteBit(!movementFlagsExtra);
        if (movementFlagsExtra)
            data->WriteBits(movementFlagsExtra, 12);
=======
        unit->BuildMovementPacket(data);

        *data << unit->GetSpeed(MOVE_WALK)
              << unit->GetSpeed(MOVE_RUN)
              << unit->GetSpeed(MOVE_RUN_BACK)
              << unit->GetSpeed(MOVE_SWIM)
              << unit->GetSpeed(MOVE_SWIM_BACK)
              << unit->GetSpeed(MOVE_FLIGHT)
              << unit->GetSpeed(MOVE_FLIGHT_BACK)
              << unit->GetSpeed(MOVE_TURN_RATE)
              << unit->GetSpeed(MOVE_PITCH_RATE);

        // 0x08000000
        if (unit->m_movementInfo.GetMovementFlags() & MOVEMENTFLAG_SPLINE_ENABLED)
            Movement::PacketBuilder::WriteCreate(*unit->movespline, *data);
>>>>>>> 1a6a23ec
    }

    if (flags & UPDATEFLAG_GO_TRANSPORT_POSITION)
    {
<<<<<<< HEAD
        WorldObject const* self = static_cast<WorldObject const*>(this);
        ObjectGuid transGuid = self->m_movementInfo.t_guid;
        data->WriteBit(transGuid[5]);
        data->WriteBit(0);                                                      // Has GO transport time 3
        data->WriteBit(transGuid[0]);
        data->WriteBit(transGuid[3]);
        data->WriteBit(transGuid[6]);
        data->WriteBit(transGuid[1]);
        data->WriteBit(transGuid[4]);
        data->WriteBit(transGuid[2]);
        data->WriteBit(0);                                                      // Has GO transport time 2
        data->WriteBit(transGuid[7]);
    }

    if (flags & UPDATEFLAG_HAS_TARGET)
    {
        ObjectGuid victimGuid = ToUnit()->getVictim()->GetGUID();   // checked in BuildCreateUpdateBlockForPlayer
        data->WriteBit(victimGuid[2]);
        data->WriteBit(victimGuid[7]);
        data->WriteBit(victimGuid[0]);
        data->WriteBit(victimGuid[4]);
        data->WriteBit(victimGuid[5]);
        data->WriteBit(victimGuid[6]);
        data->WriteBit(victimGuid[1]);
        data->WriteBit(victimGuid[3]);
    }

    if (flags & UPDATEFLAG_ANIMKITS)
    {
        data->WriteBit(1);                                                      // Missing AnimKit1
        data->WriteBit(1);                                                      // Missing AnimKit2
        data->WriteBit(1);                                                      // Missing AnimKit3
    }

    data->FlushBits();

    // Data
    for (uint32 i = 0; i < unkLoopCounter; ++i)
        *data << uint32(0);

    if (flags & UPDATEFLAG_LIVING)
    {
        Unit const* self = ToUnit();
        ObjectGuid guid = GetGUID();
        uint32 movementFlags = self->m_movementInfo.GetMovementFlags();
        uint16 movementFlagsExtra = self->m_movementInfo.GetExtraMovementFlags();
        if (GetTypeId() == TYPEID_UNIT)
            movementFlags &= MOVEMENTFLAG_MASK_CREATURE_ALLOWED;

        data->WriteByteSeq(guid[4]);
        *data << self->GetSpeed(MOVE_RUN_BACK);
        if (movementFlagsExtra & MOVEMENTFLAG2_INTERPOLATED_TURNING)
=======
        if (flags & UPDATEFLAG_POSITION)
        {
            Transport* transport = object->GetTransport();

            if (transport)
                data->append(transport->GetPackGUID());
            else
                *data << uint8(0);

            *data << object->GetPositionX();
            *data << object->GetPositionY();
            if (isType(TYPEMASK_UNIT))
                *data << unit->GetPositionZMinusOffset();
            else
                *data << object->GetPositionZ();

            if (transport)
            {
                *data << object->GetTransOffsetX();
                *data << object->GetTransOffsetY();
                *data << object->GetTransOffsetZ();
            }
            else
            {
                *data << object->GetPositionX();
                *data << object->GetPositionY();
                if (isType(TYPEMASK_UNIT))
                    *data << unit->GetPositionZMinusOffset();
                else
                    *data << object->GetPositionZ();
            }

            *data << object->GetOrientation();

            if (GetTypeId() == TYPEID_CORPSE)
                *data << float(object->GetOrientation());
            else
                *data << float(0);
        }
        else
>>>>>>> 1a6a23ec
        {
            if (movementFlags & MOVEMENTFLAG_FALLING)
            {
<<<<<<< HEAD
                *data << float(self->m_movementInfo.j_cosAngle);
                *data << float(self->m_movementInfo.j_xyspeed);
                *data << float(self->m_movementInfo.j_sinAngle);
=======
                *data << object->GetPositionX();
                *data << object->GetPositionY();
                if (isType(TYPEMASK_UNIT))
                    *data << unit->GetPositionZMinusOffset();
                else
                    *data << object->GetPositionZ();
                *data << object->GetOrientation();
>>>>>>> 1a6a23ec
            }

            *data << uint32(self->m_movementInfo.fallTime);
            *data << float(self->m_movementInfo.j_zspeed);
        }

        *data << self->GetSpeed(MOVE_SWIM_BACK);
        if (movementFlags & MOVEMENTFLAG_SPLINE_ELEVATION)
            *data << float(self->m_movementInfo.splineElevation);

        if (self->IsSplineEnabled())
            Movement::PacketBuilder::WriteCreateData(*self->movespline, *data);

        *data << float(self->GetPositionZMinusOffset());
        data->WriteByteSeq(guid[5]);
        if (self->m_movementInfo.t_guid)
        {
            ObjectGuid transGuid = self->m_movementInfo.t_guid;

            data->WriteByteSeq(transGuid[5]);
            data->WriteByteSeq(transGuid[7]);
            *data << uint32(self->GetTransTime());
            *data << float(self->GetTransOffsetO());
            //if (hasTransportTime2)
            //    *data << uint32(0);

            *data << float(self->GetTransOffsetY());
            *data << float(self->GetTransOffsetX());
            data->WriteByteSeq(transGuid[3]);
            *data << float(self->GetTransOffsetZ());
            data->WriteByteSeq(transGuid[0]);
            //if (hasTransportTime3)
            //    *data << uint32(0);

            *data << int8(self->GetTransSeat());
            data->WriteByteSeq(transGuid[1]);
            data->WriteByteSeq(transGuid[6]);
            data->WriteByteSeq(transGuid[2]);
            data->WriteByteSeq(transGuid[4]);
        }

<<<<<<< HEAD
        *data << float(self->GetPositionX());
        *data << self->GetSpeed(MOVE_PITCH_RATE);
        data->WriteByteSeq(guid[3]);
        data->WriteByteSeq(guid[0]);
        *data << self->GetSpeed(MOVE_SWIM);
        *data << float(self->GetPositionY());
        data->WriteByteSeq(guid[7]);
        data->WriteByteSeq(guid[1]);
        data->WriteByteSeq(guid[2]);
        *data << self->GetSpeed(MOVE_WALK);

        //if (true)   // Has time, controlled by bit just after HasTransport
        *data << uint32(getMSTime());

        *data << self->GetSpeed(MOVE_FLIGHT_BACK);
        data->WriteByteSeq(guid[6]);
        *data << self->GetSpeed(MOVE_TURN_RATE);
        if (!G3D::fuzzyEq(self->GetOrientation(), 0.0f))
            *data << float(self->GetOrientation());

        *data << self->GetSpeed(MOVE_RUN);
        if ((movementFlags & (MOVEMENTFLAG_SWIMMING | MOVEMENTFLAG_FLYING)) ||
            (movementFlagsExtra & MOVEMENTFLAG2_ALWAYS_ALLOW_PITCHING))
            *data << float(self->m_movementInfo.pitch);

        *data << self->GetSpeed(MOVE_FLIGHT);
=======
    // 0x4
    if (flags & UPDATEFLAG_HAS_TARGET)
    {
        if (Unit* victim = unit->getVictim())
            data->append(victim->GetPackGUID());
        else
            *data << uint8(0);
>>>>>>> 1a6a23ec
    }

    if (flags & UPDATEFLAG_VEHICLE)
    {
        Unit const* self = ToUnit();
        *data << float(self->GetOrientation());
        *data << uint32(self->GetVehicleKit()->GetVehicleInfo()->m_ID);
    }

    if (flags & UPDATEFLAG_GO_TRANSPORT_POSITION)
    {
<<<<<<< HEAD
        WorldObject const* self = static_cast<WorldObject const*>(this);
        ObjectGuid transGuid = self->m_movementInfo.t_guid;

        data->WriteBit(transGuid[0]);
        data->WriteBit(transGuid[5]);
        //if (hasTransportTime3)
        //    *data << uint32(0);

        data->WriteBit(transGuid[3]);
        *data << float(self->GetTransOffsetX());
        data->WriteBit(transGuid[4]);
        data->WriteBit(transGuid[6]);
        data->WriteBit(transGuid[1]);
        *data << uint32(self->GetTransTime());
        *data << float(self->GetTransOffsetY());
        data->WriteBit(transGuid[2]);
        data->WriteBit(transGuid[7]);
        *data << float(self->GetTransOffsetZ());
        *data << int8(self->GetTransSeat());
        *data << float(self->GetTransOffsetO());
        //if (hasTransportTime2)
        //    *data << uint32(0);
=======
        /// @todo Allow players to aquire this updateflag.
        *data << uint32(unit->GetVehicleKit()->GetVehicleInfo()->m_ID);
        *data << float(unit->GetOrientation());
>>>>>>> 1a6a23ec
    }

    if (flags & UPDATEFLAG_ROTATION)
<<<<<<< HEAD
        *data << uint64(ToGameObject()->GetRotation());

    if (flags & UPDATEFLAG_UNK5)
    {
        *data << float(0.0f);
        *data << float(0.0f);
        *data << float(0.0f);
        *data << float(0.0f);
        *data << uint8(0);
        *data << float(0.0f);
        *data << float(0.0f);
        *data << float(0.0f);
        *data << float(0.0f);
        *data << float(0.0f);
        *data << float(0.0f);
        *data << float(0.0f);
        *data << float(0.0f);
        *data << float(0.0f);
        *data << float(0.0f);
        *data << float(0.0f);
        *data << float(0.0f);
    }

    if (flags & UPDATEFLAG_STATIONARY_POSITION)
    {
        WorldObject const* self = static_cast<WorldObject const*>(this);
        *data << float(self->GetOrientation());
        *data << float(self->GetPositionX());
        *data << float(self->GetPositionY());
        if (Unit const* unit = ToUnit())
            *data << float(unit->GetPositionZMinusOffset());
        else
            *data << float(self->GetPositionZ());
    }

    if (flags & UPDATEFLAG_HAS_TARGET)
    {
        ObjectGuid victimGuid = ToUnit()->getVictim()->GetGUID();   // checked in BuildCreateUpdateBlockForPlayer
        data->WriteByteSeq(victimGuid[4]);
        data->WriteByteSeq(victimGuid[0]);
        data->WriteByteSeq(victimGuid[3]);
        data->WriteByteSeq(victimGuid[5]);
        data->WriteByteSeq(victimGuid[7]);
        data->WriteByteSeq(victimGuid[6]);
        data->WriteByteSeq(victimGuid[2]);
        data->WriteByteSeq(victimGuid[1]);
    }

    //if (flags & UPDATEFLAG_ANIMKITS)
    //{
    //    if (hasAnimKit1)
    //        *data << uint16(animKit1);
    //    if (hasAnimKit2)
    //        *data << uint16(animKit2);
    //    if (hasAnimKit3)
    //        *data << uint16(animKit3);
    //}

    if (flags & UPDATEFLAG_TRANSPORT)
        *data << uint32(getMSTime());                       // Unknown - getMSTime is wrong.
}

void Object::_BuildValuesUpdate(uint8 updatetype, ByteBuffer* data, UpdateMask* updateMask, Player* target) const
=======
        *data << int64(ToGameObject()->GetRotation());
}

void Object::_BuildValuesUpdate(uint8 updateType, ByteBuffer* data, UpdateMask* updateMask, Player* target) const
>>>>>>> 1a6a23ec
{
    if (!target)
        return;

    bool IsActivateToQuest = false;

    // Before trying to convert to each type there is a check, so safe
    Unit const* unit = ToUnit();
    GameObject const* go = ToGameObject();

    if (unit)
    {
        if (unit->HasFlag(UNIT_FIELD_AURASTATE, PER_CASTER_AURA_STATE_MASK))
            updateMask->SetBit(UNIT_FIELD_AURASTATE);
    }
    else if (go)
    {
        if (updateType == UPDATETYPE_CREATE_OBJECT || updateType == UPDATETYPE_CREATE_OBJECT2)
        {
            if (!go->IsDynTransport())
            {
                if (go->ActivateToQuest(target) || target->isGameMaster())
                    IsActivateToQuest = true;

                if (go->GetGoArtKit())
                    updateMask->SetBit(GAMEOBJECT_BYTES_1);
            }
        }
        else
        {
            if (!go->IsTransport())
            {
                if (go->ActivateToQuest(target) || target->isGameMaster())
                    IsActivateToQuest = true;

                updateMask->SetBit(GAMEOBJECT_BYTES_1);

                if (go->GetGoType() == GAMEOBJECT_TYPE_CHEST && go->GetGOInfo()->chest.groupLootRules &&
                    go->HasLootRecipient())
                {
                    updateMask->SetBit(GAMEOBJECT_FLAGS);
                }
            }
        }
    }

<<<<<<< HEAD
    uint32 valCount = m_valuesCount;
    if (GetTypeId() == TYPEID_PLAYER && target != this)
        valCount = PLAYER_END_NOT_SELF;

    WPAssert(updateMask && updateMask->GetCount() == valCount);
=======
    ASSERT(updateMask && updateMask->GetCount() == m_valuesCount);
>>>>>>> 1a6a23ec

    *data << uint8(updateMask->GetBlockCount());
    updateMask->AppendToPacket(data);

    // 2 specialized loops for speed optimization in non-unit case
    if (unit)                               // unit (creature/player) case
    {
<<<<<<< HEAD
        for (uint16 index = 0; index < valCount; ++index)
=======
        Creature const* creature = ToCreature();
        for (uint16 index = 0; index < m_valuesCount; ++index)
>>>>>>> 1a6a23ec
        {
            if (updateMask->GetBit(index))
            {
                if (index == UNIT_NPC_FLAGS)
                {
                    // remove custom flag before sending
                    uint32 appendValue = m_uint32Values[index];

                    if (GetTypeId() == TYPEID_UNIT)
                    {
                        if (!target->canSeeSpellClickOn(this->ToCreature()))
                            appendValue &= ~UNIT_NPC_FLAG_SPELLCLICK;

                        if (appendValue & UNIT_NPC_FLAG_TRAINER)
                        {
                            if (!creature->isCanTrainingOf(target, false))
                                appendValue &= ~(UNIT_NPC_FLAG_TRAINER | UNIT_NPC_FLAG_TRAINER_CLASS | UNIT_NPC_FLAG_TRAINER_PROFESSION);
                        }
                    }

                    *data << uint32(appendValue);
                }
                else if (index == UNIT_FIELD_AURASTATE)
                {
                    // Check per caster aura states to not enable using a spell in client if specified aura is not by target
                    *data << unit->BuildAuraStateUpdateForTarget(target);
                }
                // FIXME: Some values at server stored in float format but must be sent to client in uint32 format
                else if (index >= UNIT_FIELD_BASEATTACKTIME && index <= UNIT_FIELD_RANGEDATTACKTIME)
                {
                    // convert from float to uint32 and send
                    *data << uint32(m_floatValues[index] < 0 ? 0 : m_floatValues[index]);
                }
                // there are some float values which may be negative or can't get negative due to other checks
                else if ((index >= UNIT_FIELD_NEGSTAT0   && index <= UNIT_FIELD_NEGSTAT4) ||
                    (index >= UNIT_FIELD_RESISTANCEBUFFMODSPOSITIVE  && index <= (UNIT_FIELD_RESISTANCEBUFFMODSPOSITIVE + 6)) ||
                    (index >= UNIT_FIELD_RESISTANCEBUFFMODSNEGATIVE  && index <= (UNIT_FIELD_RESISTANCEBUFFMODSNEGATIVE + 6)) ||
                    (index >= UNIT_FIELD_POSSTAT0   && index <= UNIT_FIELD_POSSTAT4))
                {
                    *data << uint32(m_floatValues[index]);
                }
                // Gamemasters should be always able to select units - remove not selectable flag
                else if (index == UNIT_FIELD_FLAGS)
                {
                    if (target->isGameMaster())
                        *data << (m_uint32Values[index] & ~UNIT_FLAG_NOT_SELECTABLE);
                    else
                        *data << m_uint32Values[index];
                }
                // use modelid_a if not gm, _h if gm for CREATURE_FLAG_EXTRA_TRIGGER creatures
                else if (index == UNIT_FIELD_DISPLAYID)
                {
                    if (GetTypeId() == TYPEID_UNIT)
                    {
                        CreatureTemplate const* cinfo = creature->GetCreatureTemplate();

                        // this also applies for transform auras
                        if (SpellInfo const* transform = sSpellMgr->GetSpellInfo(ToUnit()->getTransForm()))
                            for (uint8 i = 0; i < MAX_SPELL_EFFECTS; ++i)
                                if (transform->Effects[i].IsAura(SPELL_AURA_TRANSFORM))
                                    if (CreatureTemplate const* transformInfo = sObjectMgr->GetCreatureTemplate(transform->Effects[i].MiscValue))
                                    {
                                        cinfo = transformInfo;
                                        break;
                                    }

                        if (cinfo->flags_extra & CREATURE_FLAG_EXTRA_TRIGGER)
                        {
                            if (target->isGameMaster())
                            {
                                if (cinfo->Modelid1)
                                    *data << cinfo->Modelid1;//Modelid1 is a visible model for gms
                                else
                                    *data << 17519; // world invisible trigger's model
                            }
                            else
                            {
                                if (cinfo->Modelid2)
                                    *data << cinfo->Modelid2;//Modelid2 is an invisible model for players
                                else
                                    *data << 11686; // world invisible trigger's model
                            }
                        }
                        else
                            *data << m_uint32Values[index];
                    }
                    else
                        *data << m_uint32Values[index];
                }
                // hide lootable animation for unallowed players
                else if (index == UNIT_DYNAMIC_FLAGS)
                {
                    uint32 dynamicFlags = m_uint32Values[index];

                    if (creature)
                    {
                        if (creature->hasLootRecipient())
                        {
                            if (creature->isTappedBy(target))
                            {
                                dynamicFlags |= (UNIT_DYNFLAG_TAPPED | UNIT_DYNFLAG_TAPPED_BY_PLAYER);
                            }
                            else
                            {
                                dynamicFlags |= UNIT_DYNFLAG_TAPPED;
                                dynamicFlags &= ~UNIT_DYNFLAG_TAPPED_BY_PLAYER;
                            }
                        }
                        else
                        {
                            dynamicFlags &= ~UNIT_DYNFLAG_TAPPED;
                            dynamicFlags &= ~UNIT_DYNFLAG_TAPPED_BY_PLAYER;
                        }

                        if (!target->isAllowedToLoot(creature))
                            dynamicFlags &= ~UNIT_DYNFLAG_LOOTABLE;
                    }

                    // unit UNIT_DYNFLAG_TRACK_UNIT should only be sent to caster of SPELL_AURA_MOD_STALKED auras
                    if (dynamicFlags & UNIT_DYNFLAG_TRACK_UNIT)
                        if (!unit->HasAuraTypeWithCaster(SPELL_AURA_MOD_STALKED, target->GetGUID()))
                            dynamicFlags &= ~UNIT_DYNFLAG_TRACK_UNIT;
                    *data << dynamicFlags;
                }
                // FG: pretend that OTHER players in own group are friendly ("blue")
                else if (index == UNIT_FIELD_BYTES_2 || index == UNIT_FIELD_FACTIONTEMPLATE)
                {
                    if (unit->IsControlledByPlayer() && target != this && sWorld->getBoolConfig(CONFIG_ALLOW_TWO_SIDE_INTERACTION_GROUP) && unit->IsInRaidWith(target))
                    {
                        FactionTemplateEntry const* ft1 = unit->getFactionTemplateEntry();
                        FactionTemplateEntry const* ft2 = target->getFactionTemplateEntry();
                        if (ft1 && ft2 && !ft1->IsFriendlyTo(*ft2))
                        {
                            if (index == UNIT_FIELD_BYTES_2)
                            {
                                // Allow targetting opposite faction in party when enabled in config
                                *data << (m_uint32Values[index] & ((UNIT_BYTE2_FLAG_SANCTUARY /*| UNIT_BYTE2_FLAG_AURAS | UNIT_BYTE2_FLAG_UNK5*/) << 8)); // this flag is at uint8 offset 1 !!
                            }
                            else
                            {
                                // pretend that all other HOSTILE players have own faction, to allow follow, heal, rezz (trade wont work)
                                uint32 faction = target->getFaction();
                                *data << uint32(faction);
                            }
                        }
                        else
                            *data << m_uint32Values[index];
                    }
                    else
                        *data << m_uint32Values[index];
                }
                else
                {
                    // send in current format (float as float, uint32 as uint32)
                    *data << m_uint32Values[index];
                }
            }
        }
    }
    else if (go)                    // gameobject case
    {
        for (uint16 index = 0; index < valCount; ++index)
        {
            if (updateMask->GetBit(index))
            {
                // send in current format (float as float, uint32 as uint32)
                if (index == GAMEOBJECT_DYNAMIC)
                {
                    if (IsActivateToQuest)
                    {
                        switch (go->GetGoType())
                        {
                            case GAMEOBJECT_TYPE_CHEST:
                                if (target->isGameMaster())
                                    *data << uint16(GO_DYNFLAG_LO_ACTIVATE);
                                else
                                    *data << uint16(GO_DYNFLAG_LO_ACTIVATE | GO_DYNFLAG_LO_SPARKLE);
                                break;
                            case GAMEOBJECT_TYPE_GENERIC:
                                if (target->isGameMaster())
                                    *data << uint16(0);
                                else
                                    *data << uint16(GO_DYNFLAG_LO_SPARKLE);
                                break;
                            case GAMEOBJECT_TYPE_GOOBER:
                                if (target->isGameMaster())
                                    *data << uint16(GO_DYNFLAG_LO_ACTIVATE);
                                else
                                    *data << uint16(GO_DYNFLAG_LO_ACTIVATE | GO_DYNFLAG_LO_SPARKLE);
                                break;
                            default:
                                *data << uint16(0); // unknown, not happen.
                                break;
                        }
                    }
                    else
                        *data << uint16(0);         // disable quest object

                    *data << uint16(-1);
                }
                else if (index == GAMEOBJECT_FLAGS)
                {
                    uint32 flags = m_uint32Values[index];
                    if (go->GetGoType() == GAMEOBJECT_TYPE_CHEST)
                        if (go->GetGOInfo()->chest.groupLootRules && !go->IsLootAllowedFor(target))
                            flags |= GO_FLAG_LOCKED | GO_FLAG_NOT_SELECTABLE;

                    *data << flags;
                }
                else
                    *data << m_uint32Values[index];                // other cases
            }
        }
    }
    else                                                    // other objects case (no special index checks)
    {
        for (uint16 index = 0; index < valCount; ++index)
        {
            if (updateMask->GetBit(index))
            {
                // send in current format (float as float, uint32 as uint32)
                *data << m_uint32Values[index];
            }
        }
    }
}

void Object::ClearUpdateMask(bool remove)
{
    _changesMask.Clear();

    if (m_objectUpdated)
    {
        if (remove)
            sObjectAccessor->RemoveUpdateObject(this);
        m_objectUpdated = false;
    }
}

void Object::BuildFieldsUpdate(Player* player, UpdateDataMapType& data_map) const
{
    UpdateDataMapType::iterator iter = data_map.find(player);

    if (iter == data_map.end())
    {
        std::pair<UpdateDataMapType::iterator, bool> p = data_map.insert(UpdateDataMapType::value_type(player, UpdateData(player->GetMapId())));
        ASSERT(p.second);
        iter = p.first;
    }

    BuildValuesUpdateBlockForPlayer(&iter->second, iter->first);
}

uint32 Object::GetUpdateFieldData(Player const* target, uint32*& flags) const
{
    uint32 visibleFlag = UF_FLAG_PUBLIC;

    if (target == this)
        visibleFlag |= UF_FLAG_PRIVATE;

    switch (GetTypeId())
    {
        case TYPEID_ITEM:
        case TYPEID_CONTAINER:
            flags = ItemUpdateFieldFlags;
            if (((Item*)this)->GetOwnerGUID() == target->GetGUID())
                visibleFlag |= UF_FLAG_OWNER | UF_FLAG_ITEM_OWNER;
            break;
        case TYPEID_UNIT:
        case TYPEID_PLAYER:
        {
            Player* plr = ToUnit()->GetCharmerOrOwnerPlayerOrPlayerItself();
            flags = UnitUpdateFieldFlags;
            if (ToUnit()->GetOwnerGUID() == target->GetGUID())
                visibleFlag |= UF_FLAG_OWNER;

            if (HasFlag(UNIT_DYNAMIC_FLAGS, UNIT_DYNFLAG_SPECIALINFO))
                if (ToUnit()->HasAuraTypeWithCaster(SPELL_AURA_EMPATHY, target->GetGUID()))
                    visibleFlag |= UF_FLAG_SPECIAL_INFO;

            if (plr && plr->IsInSameRaidWith(target))
                visibleFlag |= UF_FLAG_PARTY_MEMBER;
            break;
        }
        case TYPEID_GAMEOBJECT:
            flags = GameObjectUpdateFieldFlags;
            if (ToGameObject()->GetOwnerGUID() == target->GetGUID())
                visibleFlag |= UF_FLAG_OWNER;
            break;
        case TYPEID_DYNAMICOBJECT:
            flags = DynamicObjectUpdateFieldFlags;
            if (((DynamicObject*)this)->GetCasterGUID() == target->GetGUID())
                visibleFlag |= UF_FLAG_OWNER;
            break;
        case TYPEID_CORPSE:
            flags = CorpseUpdateFieldFlags;
            if (ToCorpse()->GetOwnerGUID() == target->GetGUID())
                visibleFlag |= UF_FLAG_OWNER;
            break;
        case TYPEID_OBJECT:
            break;
    }

    return visibleFlag;
}

void Object::_LoadIntoDataField(std::string const& data, uint32 startOffset, uint32 count)
{
    if (data.empty())
        return;

    Tokenizer tokens(data, ' ', count);

    if (tokens.size() != count)
        return;

    for (uint32 index = 0; index < count; ++index)
    {
        m_uint32Values[startOffset + index] = atol(tokens[index]);
        _changesMask.SetBit(startOffset + index);
    }
}

void Object::_SetUpdateBits(UpdateMask* updateMask, Player* target) const
{
    uint32* flags = NULL;
    uint32 visibleFlag = GetUpdateFieldData(target, flags);
    uint32 valCount = m_valuesCount;
    if (GetTypeId() == TYPEID_PLAYER && target != this)
        valCount = PLAYER_END_NOT_SELF;

    for (uint16 index = 0; index < valCount; ++index)
        if (_fieldNotifyFlags & flags[index] || ((flags[index] & visibleFlag) & UF_FLAG_SPECIAL_INFO) || (_changesMask.GetBit(index) && (flags[index] & visibleFlag)))
            updateMask->SetBit(index);
}

void Object::_SetCreateBits(UpdateMask* updateMask, Player* target) const
{
    uint32* value = m_uint32Values;
    uint32* flags = NULL;
    uint32 visibleFlag = GetUpdateFieldData(target, flags);
    uint32 valCount = m_valuesCount;
    if (GetTypeId() == TYPEID_PLAYER && target != this)
        valCount = PLAYER_END_NOT_SELF;

    for (uint16 index = 0; index < valCount; ++index, ++value)
        if (_fieldNotifyFlags & flags[index] || ((flags[index] & visibleFlag) & UF_FLAG_SPECIAL_INFO) || (*value && (flags[index] & visibleFlag)))
            updateMask->SetBit(index);
}

void Object::SetInt32Value(uint16 index, int32 value)
{
    ASSERT(index < m_valuesCount || PrintIndexError(index, true));

    if (m_int32Values[index] != value)
    {
        m_int32Values[index] = value;
        _changesMask.SetBit(index);

        if (m_inWorld && !m_objectUpdated)
        {
            sObjectAccessor->AddUpdateObject(this);
            m_objectUpdated = true;
        }
    }
}

void Object::SetUInt32Value(uint16 index, uint32 value)
{
    ASSERT(index < m_valuesCount || PrintIndexError(index, true));

    if (m_uint32Values[index] != value)
    {
        m_uint32Values[index] = value;
        _changesMask.SetBit(index);

        if (m_inWorld && !m_objectUpdated)
        {
            sObjectAccessor->AddUpdateObject(this);
            m_objectUpdated = true;
        }
    }
}

void Object::UpdateUInt32Value(uint16 index, uint32 value)
{
    ASSERT(index < m_valuesCount || PrintIndexError(index, true));

    m_uint32Values[index] = value;
    _changesMask.SetBit(index);
}

void Object::SetUInt64Value(uint16 index, uint64 value)
{
    ASSERT(index + 1 < m_valuesCount || PrintIndexError(index, true));
    if (*((uint64*)&(m_uint32Values[index])) != value)
    {
        m_uint32Values[index] = PAIR64_LOPART(value);
        m_uint32Values[index + 1] = PAIR64_HIPART(value);
        _changesMask.SetBit(index);
        _changesMask.SetBit(index + 1);

        if (m_inWorld && !m_objectUpdated)
        {
            sObjectAccessor->AddUpdateObject(this);
            m_objectUpdated = true;
        }
    }
}

bool Object::AddUInt64Value(uint16 index, uint64 value)
{
    ASSERT(index + 1 < m_valuesCount || PrintIndexError(index, true));
    if (value && !*((uint64*)&(m_uint32Values[index])))
    {
        m_uint32Values[index] = PAIR64_LOPART(value);
        m_uint32Values[index + 1] = PAIR64_HIPART(value);
        _changesMask.SetBit(index);
        _changesMask.SetBit(index + 1);

        if (m_inWorld && !m_objectUpdated)
        {
            sObjectAccessor->AddUpdateObject(this);
            m_objectUpdated = true;
        }

        return true;
    }

    return false;
}

bool Object::RemoveUInt64Value(uint16 index, uint64 value)
{
    ASSERT(index + 1 < m_valuesCount || PrintIndexError(index, true));
    if (value && *((uint64*)&(m_uint32Values[index])) == value)
    {
        m_uint32Values[index] = 0;
        m_uint32Values[index + 1] = 0;
        _changesMask.SetBit(index);
        _changesMask.SetBit(index + 1);

        if (m_inWorld && !m_objectUpdated)
        {
            sObjectAccessor->AddUpdateObject(this);
            m_objectUpdated = true;
        }

        return true;
    }

    return false;
}

void Object::SetFloatValue(uint16 index, float value)
{
    ASSERT(index < m_valuesCount || PrintIndexError(index, true));

    if (m_floatValues[index] != value)
    {
        m_floatValues[index] = value;
        _changesMask.SetBit(index);

        if (m_inWorld && !m_objectUpdated)
        {
            sObjectAccessor->AddUpdateObject(this);
            m_objectUpdated = true;
        }
    }
}

void Object::SetByteValue(uint16 index, uint8 offset, uint8 value)
{
    ASSERT(index < m_valuesCount || PrintIndexError(index, true));

    if (offset > 4)
    {
        sLog->outError(LOG_FILTER_GENERAL, "Object::SetByteValue: wrong offset %u", offset);
        return;
    }

    if (uint8(m_uint32Values[index] >> (offset * 8)) != value)
    {
        m_uint32Values[index] &= ~uint32(uint32(0xFF) << (offset * 8));
        m_uint32Values[index] |= uint32(uint32(value) << (offset * 8));
        _changesMask.SetBit(index);

        if (m_inWorld && !m_objectUpdated)
        {
            sObjectAccessor->AddUpdateObject(this);
            m_objectUpdated = true;
        }
    }
}

void Object::SetUInt16Value(uint16 index, uint8 offset, uint16 value)
{
    ASSERT(index < m_valuesCount || PrintIndexError(index, true));

    if (offset > 2)
    {
        sLog->outError(LOG_FILTER_GENERAL, "Object::SetUInt16Value: wrong offset %u", offset);
        return;
    }

    if (uint16(m_uint32Values[index] >> (offset * 16)) != value)
    {
        m_uint32Values[index] &= ~uint32(uint32(0xFFFF) << (offset * 16));
        m_uint32Values[index] |= uint32(uint32(value) << (offset * 16));
        _changesMask.SetBit(index);

        if (m_inWorld && !m_objectUpdated)
        {
            sObjectAccessor->AddUpdateObject(this);
            m_objectUpdated = true;
        }
    }
}

void Object::SetStatFloatValue(uint16 index, float value)
{
    if (value < 0)
        value = 0.0f;

    SetFloatValue(index, value);
}

void Object::SetStatInt32Value(uint16 index, int32 value)
{
    if (value < 0)
        value = 0;

    SetUInt32Value(index, uint32(value));
}

void Object::ApplyModUInt32Value(uint16 index, int32 val, bool apply)
{
    int32 cur = GetUInt32Value(index);
    cur += (apply ? val : -val);
    if (cur < 0)
        cur = 0;
    SetUInt32Value(index, cur);
}

void Object::ApplyModInt32Value(uint16 index, int32 val, bool apply)
{
    int32 cur = GetInt32Value(index);
    cur += (apply ? val : -val);
    SetInt32Value(index, cur);
}

void Object::ApplyModSignedFloatValue(uint16 index, float  val, bool apply)
{
    float cur = GetFloatValue(index);
    cur += (apply ? val : -val);
    SetFloatValue(index, cur);
}

void Object::ApplyPercentModFloatValue(uint16 index, float val, bool apply)
{
    float value = GetFloatValue(index);
    ApplyPercentModFloatVar(value, val, apply);
    SetFloatValue(index, value);
}

void Object::ApplyModPositiveFloatValue(uint16 index, float  val, bool apply)
{
    float cur = GetFloatValue(index);
    cur += (apply ? val : -val);
    if (cur < 0)
        cur = 0;
    SetFloatValue(index, cur);
}

void Object::SetFlag(uint16 index, uint32 newFlag)
{
    ASSERT(index < m_valuesCount || PrintIndexError(index, true));
    uint32 oldval = m_uint32Values[index];
    uint32 newval = oldval | newFlag;

    if (oldval != newval)
    {
        m_uint32Values[index] = newval;
        _changesMask.SetBit(index);

        if (m_inWorld && !m_objectUpdated)
        {
            sObjectAccessor->AddUpdateObject(this);
            m_objectUpdated = true;
        }
    }
}

void Object::RemoveFlag(uint16 index, uint32 oldFlag)
{
    ASSERT(index < m_valuesCount || PrintIndexError(index, true));
    ASSERT(m_uint32Values);

    uint32 oldval = m_uint32Values[index];
    uint32 newval = oldval & ~oldFlag;

    if (oldval != newval)
    {
        m_uint32Values[index] = newval;
        _changesMask.SetBit(index);

        if (m_inWorld && !m_objectUpdated)
        {
            sObjectAccessor->AddUpdateObject(this);
            m_objectUpdated = true;
        }
    }
}

void Object::ToggleFlag(uint16 index, uint32 flag)
{
    if (HasFlag(index, flag))
        RemoveFlag(index, flag);
    else
        SetFlag(index, flag);
}

bool Object::HasFlag(uint16 index, uint32 flag) const
{
    if (index >= m_valuesCount && !PrintIndexError(index, false))
        return false;

    return (m_uint32Values[index] & flag) != 0;
}

void Object::ApplyModFlag(uint16 index, uint32 flag, bool apply)
{
    if (apply) SetFlag(index, flag); else RemoveFlag(index, flag);
}

void Object::SetByteFlag(uint16 index, uint8 offset, uint8 newFlag)
{
    ASSERT(index < m_valuesCount || PrintIndexError(index, true));

    if (offset > 4)
    {
        sLog->outError(LOG_FILTER_GENERAL, "Object::SetByteFlag: wrong offset %u", offset);
        return;
    }

    if (!(uint8(m_uint32Values[index] >> (offset * 8)) & newFlag))
    {
        m_uint32Values[index] |= uint32(uint32(newFlag) << (offset * 8));
        _changesMask.SetBit(index);

        if (m_inWorld && !m_objectUpdated)
        {
            sObjectAccessor->AddUpdateObject(this);
            m_objectUpdated = true;
        }
    }
}

void Object::RemoveByteFlag(uint16 index, uint8 offset, uint8 oldFlag)
{
    ASSERT(index < m_valuesCount || PrintIndexError(index, true));

    if (offset > 4)
    {
        sLog->outError(LOG_FILTER_GENERAL, "Object::RemoveByteFlag: wrong offset %u", offset);
        return;
    }

    if (uint8(m_uint32Values[index] >> (offset * 8)) & oldFlag)
    {
        m_uint32Values[index] &= ~uint32(uint32(oldFlag) << (offset * 8));
        _changesMask.SetBit(index);

        if (m_inWorld && !m_objectUpdated)
        {
            sObjectAccessor->AddUpdateObject(this);
            m_objectUpdated = true;
        }
    }
}

void Object::ToggleByteFlag(uint16 index, uint8 offset, uint8 flag)
{
    if (HasByteFlag(index, offset, flag))
        RemoveByteFlag(index, offset, flag);
    else
        SetByteFlag(index, offset, flag);
}

bool Object::HasByteFlag(uint16 index, uint8 offset, uint8 flag) const
{
    ASSERT(index < m_valuesCount || PrintIndexError(index, false));
    ASSERT(offset < 4);
    return (((uint8*)&m_uint32Values[index])[offset] & flag) != 0;
}

void Object::SetFlag64(uint16 index, uint64 newFlag)
{
    uint64 oldval = GetUInt64Value(index);
    uint64 newval = oldval | newFlag;
    SetUInt64Value(index, newval);
}

void Object::RemoveFlag64(uint16 index, uint64 oldFlag)
{
    uint64 oldval = GetUInt64Value(index);
    uint64 newval = oldval & ~oldFlag;
    SetUInt64Value(index, newval);
}

void Object::ToggleFlag64(uint16 index, uint64 flag)
{
    if (HasFlag64(index, flag))
        RemoveFlag64(index, flag);
    else
        SetFlag64(index, flag);
}

bool Object::HasFlag64(uint16 index, uint64 flag) const
{
    ASSERT(index < m_valuesCount || PrintIndexError(index, false));
    return (GetUInt64Value(index) & flag) != 0;
}

void Object::ApplyModFlag64(uint16 index, uint64 flag, bool apply)
{
    if (apply) SetFlag64(index, flag); else RemoveFlag64(index, flag);
}

bool Object::PrintIndexError(uint32 index, bool set) const
{
    sLog->outError(LOG_FILTER_GENERAL, "Attempt %s non-existed value field: %u (count: %u) for object typeid: %u type mask: %u", (set ? "set value to" : "get value from"), index, m_valuesCount, GetTypeId(), m_objectType);

    // ASSERT must fail after function call
    return false;
}

bool Position::operator==(Position const &a)
{
    return (G3D::fuzzyEq(a.m_positionX, m_positionX) &&
            G3D::fuzzyEq(a.m_positionY, m_positionY) &&
            G3D::fuzzyEq(a.m_positionZ, m_positionZ) &&
            G3D::fuzzyEq(a.m_orientation, m_orientation));
}

bool Position::HasInLine(WorldObject const* target, float width) const
{
    if (!HasInArc(M_PI, target))
        return false;
    width += target->GetObjectSize();
    float angle = GetRelativeAngle(target);
    return fabs(sin(angle)) * GetExactDist2d(target->GetPositionX(), target->GetPositionY()) < width;
}

std::string Position::ToString() const
{
    std::stringstream sstr;
    sstr << "X: " << m_positionX << " Y: " << m_positionY << " Z: " << m_positionZ << " O: " << m_orientation;
    return sstr.str();
}

ByteBuffer& operator>>(ByteBuffer& buf, Position::PositionXYZOStreamer const& streamer)
{
    float x, y, z, o;
    buf >> x >> y >> z >> o;
    streamer.m_pos->Relocate(x, y, z, o);
    return buf;
}
ByteBuffer& operator<<(ByteBuffer& buf, Position::PositionXYZStreamer const& streamer)
{
    float x, y, z;
    streamer.m_pos->GetPosition(x, y, z);
    buf << x << y << z;
    return buf;
}

ByteBuffer& operator>>(ByteBuffer& buf, Position::PositionXYZStreamer const& streamer)
{
    float x, y, z;
    buf >> x >> y >> z;
    streamer.m_pos->Relocate(x, y, z);
    return buf;
}

ByteBuffer& operator<<(ByteBuffer& buf, Position::PositionXYZOStreamer const& streamer)
{
    float x, y, z, o;
    streamer.m_pos->GetPosition(x, y, z, o);
    buf << x << y << z << o;
    return buf;
}

void MovementInfo::OutDebug()
{
    sLog->outInfo(LOG_FILTER_GENERAL, "MOVEMENT INFO");
    sLog->outInfo(LOG_FILTER_GENERAL, "guid " UI64FMTD, guid);
    sLog->outInfo(LOG_FILTER_GENERAL, "flags %u", flags);
    sLog->outInfo(LOG_FILTER_GENERAL, "flags2 %u", flags2);
    sLog->outInfo(LOG_FILTER_GENERAL, "time %u current time " UI64FMTD "", flags2, uint64(::time(NULL)));
    sLog->outInfo(LOG_FILTER_GENERAL, "position: `%s`", pos.ToString().c_str());
    if (t_guid)
    {
        sLog->outInfo(LOG_FILTER_GENERAL, "TRANSPORT:");
        sLog->outInfo(LOG_FILTER_GENERAL, "guid: " UI64FMTD, t_guid);
        sLog->outInfo(LOG_FILTER_GENERAL, "position: `%s`", t_pos.ToString().c_str());
        sLog->outInfo(LOG_FILTER_GENERAL, "seat: %i", t_seat);
        sLog->outInfo(LOG_FILTER_GENERAL, "time: %u", t_time);
        if (flags2 & MOVEMENTFLAG2_INTERPOLATED_MOVEMENT)
            sLog->outInfo(LOG_FILTER_GENERAL, "time2: %u", t_time2);
    }

    if ((flags & (MOVEMENTFLAG_SWIMMING | MOVEMENTFLAG_FLYING)) || (flags2 & MOVEMENTFLAG2_ALWAYS_ALLOW_PITCHING))
        sLog->outInfo(LOG_FILTER_GENERAL, "pitch: %f", pitch);

    sLog->outInfo(LOG_FILTER_GENERAL, "fallTime: %u", fallTime);
    if (flags & MOVEMENTFLAG_FALLING)
        sLog->outInfo(LOG_FILTER_GENERAL, "j_zspeed: %f j_sinAngle: %f j_cosAngle: %f j_xyspeed: %f", j_zspeed, j_sinAngle, j_cosAngle, j_xyspeed);

    if (flags & MOVEMENTFLAG_SPLINE_ELEVATION)
        sLog->outInfo(LOG_FILTER_GENERAL, "splineElevation: %f", splineElevation);
}

WorldObject::WorldObject(bool isWorldObject): WorldLocation(),
m_name(""), m_isActive(false), m_isWorldObject(isWorldObject), m_zoneScript(NULL),
m_transport(NULL), m_currMap(NULL), m_InstanceId(0),
m_phaseMask(PHASEMASK_NORMAL), m_notifyflags(0), m_executed_notifies(0)
{
    m_serverSideVisibility.SetValue(SERVERSIDE_VISIBILITY_GHOST, GHOST_VISIBILITY_ALIVE | GHOST_VISIBILITY_GHOST);
    m_serverSideVisibilityDetect.SetValue(SERVERSIDE_VISIBILITY_GHOST, GHOST_VISIBILITY_ALIVE);
}

void WorldObject::SetWorldObject(bool on)
{
    if (!IsInWorld())
        return;

    GetMap()->AddObjectToSwitchList(this, on);
}

bool WorldObject::IsWorldObject() const
{
    if (m_isWorldObject)
        return true;

    if (ToCreature() && ToCreature()->m_isTempWorldObject)
        return true;

    return false;
}

void WorldObject::setActive(bool on)
{
    if (m_isActive == on)
        return;

    if (GetTypeId() == TYPEID_PLAYER)
        return;

    m_isActive = on;

    if (!IsInWorld())
        return;

    Map* map = FindMap();
    if (!map)
        return;

    if (on)
    {
        if (GetTypeId() == TYPEID_UNIT)
            map->AddToActive(this->ToCreature());
        else if (GetTypeId() == TYPEID_DYNAMICOBJECT)
            map->AddToActive((DynamicObject*)this);
    }
    else
    {
        if (GetTypeId() == TYPEID_UNIT)
            map->RemoveFromActive(this->ToCreature());
        else if (GetTypeId() == TYPEID_DYNAMICOBJECT)
            map->RemoveFromActive((DynamicObject*)this);
    }
}

void WorldObject::CleanupsBeforeDelete(bool /*finalCleanup*/)
{
    if (IsInWorld())
        RemoveFromWorld();
}

void WorldObject::_Create(uint32 guidlow, HighGuid guidhigh, uint32 phaseMask)
{
    Object::_Create(guidlow, 0, guidhigh);
    m_phaseMask = phaseMask;
}

void WorldObject::RemoveFromWorld()
{
    if (!IsInWorld())
        return;

    DestroyForNearbyPlayers();

    Object::RemoveFromWorld();
}

uint32 WorldObject::GetZoneId() const
{
    return GetBaseMap()->GetZoneId(m_positionX, m_positionY, m_positionZ);
}

uint32 WorldObject::GetAreaId() const
{
    return GetBaseMap()->GetAreaId(m_positionX, m_positionY, m_positionZ);
}

void WorldObject::GetZoneAndAreaId(uint32& zoneid, uint32& areaid) const
{
    GetBaseMap()->GetZoneAndAreaId(zoneid, areaid, m_positionX, m_positionY, m_positionZ);
}

InstanceScript* WorldObject::GetInstanceScript()
{
    Map* map = GetMap();
    return map->IsDungeon() ? ((InstanceMap*)map)->GetInstanceScript() : NULL;
}

float WorldObject::GetDistanceZ(const WorldObject* obj) const
{
    float dz = fabs(GetPositionZ() - obj->GetPositionZ());
    float sizefactor = GetObjectSize() + obj->GetObjectSize();
    float dist = dz - sizefactor;
    return (dist > 0 ? dist : 0);
}

bool WorldObject::_IsWithinDist(WorldObject const* obj, float dist2compare, bool is3D) const
{
    float sizefactor = GetObjectSize() + obj->GetObjectSize();
    float maxdist = dist2compare + sizefactor;

    if (m_transport && obj->GetTransport() &&  obj->GetTransport()->GetGUIDLow() == m_transport->GetGUIDLow())
    {
        float dtx = m_movementInfo.t_pos.m_positionX - obj->m_movementInfo.t_pos.m_positionX;
        float dty = m_movementInfo.t_pos.m_positionY - obj->m_movementInfo.t_pos.m_positionY;
        float disttsq = dtx * dtx + dty * dty;
        if (is3D)
        {
            float dtz = m_movementInfo.t_pos.m_positionZ - obj->m_movementInfo.t_pos.m_positionZ;
            disttsq += dtz * dtz;
        }
        return disttsq < (maxdist * maxdist);
    }

    float dx = GetPositionX() - obj->GetPositionX();
    float dy = GetPositionY() - obj->GetPositionY();
    float distsq = dx*dx + dy*dy;
    if (is3D)
    {
        float dz = GetPositionZ() - obj->GetPositionZ();
        distsq += dz*dz;
    }

    return distsq < maxdist * maxdist;
}

bool WorldObject::IsWithinLOSInMap(const WorldObject* obj) const
{
    if (!IsInMap(obj))
        return false;

    float ox, oy, oz;
    obj->GetPosition(ox, oy, oz);
    return IsWithinLOS(ox, oy, oz);
}

float WorldObject::GetDistance(const WorldObject* obj) const
{
    float d = GetExactDist(obj) - GetObjectSize() - obj->GetObjectSize();
    return d > 0.0f ? d : 0.0f;
}

float WorldObject::GetDistance(const Position &pos) const
{
    float d = GetExactDist(&pos) - GetObjectSize();
    return d > 0.0f ? d : 0.0f;
}

float WorldObject::GetDistance(float x, float y, float z) const
{
    float d = GetExactDist(x, y, z) - GetObjectSize();
    return d > 0.0f ? d : 0.0f;
}

float WorldObject::GetDistance2d(const WorldObject* obj) const
{
    float d = GetExactDist2d(obj) - GetObjectSize() - obj->GetObjectSize();
    return d > 0.0f ? d : 0.0f;
}

float WorldObject::GetDistance2d(float x, float y) const
{
    float d = GetExactDist2d(x, y) - GetObjectSize();
    return d > 0.0f ? d : 0.0f;
}

bool WorldObject::IsSelfOrInSameMap(const WorldObject* obj) const
{
    if (this == obj)
        return true;
    return IsInMap(obj);
}

bool WorldObject::IsInMap(const WorldObject* obj) const
{
    if (obj)
        return IsInWorld() && obj->IsInWorld() && (GetMap() == obj->GetMap());
    return false;
}

bool WorldObject::IsWithinDist3d(float x, float y, float z, float dist) const
{
    return IsInDist(x, y, z, dist + GetObjectSize());
}

bool WorldObject::IsWithinDist3d(const Position* pos, float dist) const
{
    return IsInDist(pos, dist + GetObjectSize());
}

bool WorldObject::IsWithinDist2d(float x, float y, float dist) const
{
    return IsInDist2d(x, y, dist + GetObjectSize());
}

bool WorldObject::IsWithinDist2d(const Position* pos, float dist) const
{
    return IsInDist2d(pos, dist + GetObjectSize());
}

bool WorldObject::IsWithinDist(WorldObject const* obj, float dist2compare, bool is3D /*= true*/) const
{
    return obj && _IsWithinDist(obj, dist2compare, is3D);
}

bool WorldObject::IsWithinDistInMap(WorldObject const* obj, float dist2compare, bool is3D /*= true*/) const
{
    return obj && IsInMap(obj) && InSamePhase(obj) && _IsWithinDist(obj, dist2compare, is3D);
}

bool WorldObject::IsWithinLOS(float ox, float oy, float oz) const
{
    /*float x, y, z;
    GetPosition(x, y, z);
    VMAP::IVMapManager* vMapManager = VMAP::VMapFactory::createOrGetVMapManager();
    return vMapManager->isInLineOfSight(GetMapId(), x, y, z+2.0f, ox, oy, oz+2.0f);*/
    if (IsInWorld())
        return GetMap()->isInLineOfSight(GetPositionX(), GetPositionY(), GetPositionZ()+2.f, ox, oy, oz+2.f, GetPhaseMask());

    return true;
}

bool WorldObject::GetDistanceOrder(WorldObject const* obj1, WorldObject const* obj2, bool is3D /* = true */) const
{
    float dx1 = GetPositionX() - obj1->GetPositionX();
    float dy1 = GetPositionY() - obj1->GetPositionY();
    float distsq1 = dx1*dx1 + dy1*dy1;
    if (is3D)
    {
        float dz1 = GetPositionZ() - obj1->GetPositionZ();
        distsq1 += dz1*dz1;
    }

    float dx2 = GetPositionX() - obj2->GetPositionX();
    float dy2 = GetPositionY() - obj2->GetPositionY();
    float distsq2 = dx2*dx2 + dy2*dy2;
    if (is3D)
    {
        float dz2 = GetPositionZ() - obj2->GetPositionZ();
        distsq2 += dz2*dz2;
    }

    return distsq1 < distsq2;
}

bool WorldObject::IsInRange(WorldObject const* obj, float minRange, float maxRange, bool is3D /* = true */) const
{
    float dx = GetPositionX() - obj->GetPositionX();
    float dy = GetPositionY() - obj->GetPositionY();
    float distsq = dx*dx + dy*dy;
    if (is3D)
    {
        float dz = GetPositionZ() - obj->GetPositionZ();
        distsq += dz*dz;
    }

    float sizefactor = GetObjectSize() + obj->GetObjectSize();

    // check only for real range
    if (minRange > 0.0f)
    {
        float mindist = minRange + sizefactor;
        if (distsq < mindist * mindist)
            return false;
    }

    float maxdist = maxRange + sizefactor;
    return distsq < maxdist * maxdist;
}

bool WorldObject::IsInRange2d(float x, float y, float minRange, float maxRange) const
{
    float dx = GetPositionX() - x;
    float dy = GetPositionY() - y;
    float distsq = dx*dx + dy*dy;

    float sizefactor = GetObjectSize();

    // check only for real range
    if (minRange > 0.0f)
    {
        float mindist = minRange + sizefactor;
        if (distsq < mindist * mindist)
            return false;
    }

    float maxdist = maxRange + sizefactor;
    return distsq < maxdist * maxdist;
}

bool WorldObject::IsInRange3d(float x, float y, float z, float minRange, float maxRange) const
{
    float dx = GetPositionX() - x;
    float dy = GetPositionY() - y;
    float dz = GetPositionZ() - z;
    float distsq = dx*dx + dy*dy + dz*dz;

    float sizefactor = GetObjectSize();

    // check only for real range
    if (minRange > 0.0f)
    {
        float mindist = minRange + sizefactor;
        if (distsq < mindist * mindist)
            return false;
    }

    float maxdist = maxRange + sizefactor;
    return distsq < maxdist * maxdist;
}

void Position::RelocateOffset(const Position & offset)
{
    m_positionX = GetPositionX() + (offset.GetPositionX() * std::cos(GetOrientation()) + offset.GetPositionY() * std::sin(GetOrientation() + M_PI));
    m_positionY = GetPositionY() + (offset.GetPositionY() * std::cos(GetOrientation()) + offset.GetPositionX() * std::sin(GetOrientation()));
    m_positionZ = GetPositionZ() + offset.GetPositionZ();
    SetOrientation(GetOrientation() + offset.GetOrientation());
}

void Position::GetPositionOffsetTo(const Position & endPos, Position & retOffset) const
{
    float dx = endPos.GetPositionX() - GetPositionX();
    float dy = endPos.GetPositionY() - GetPositionY();

    retOffset.m_positionX = dx * std::cos(GetOrientation()) + dy * std::sin(GetOrientation());
    retOffset.m_positionY = dy * std::cos(GetOrientation()) - dx * std::sin(GetOrientation());
    retOffset.m_positionZ = endPos.GetPositionZ() - GetPositionZ();
    retOffset.SetOrientation(endPos.GetOrientation() - GetOrientation());
}

float Position::GetAngle(const Position* obj) const
{
    if (!obj)
        return 0;

    return GetAngle(obj->GetPositionX(), obj->GetPositionY());
}

// Return angle in range 0..2*pi
float Position::GetAngle(const float x, const float y) const
{
    float dx = x - GetPositionX();
    float dy = y - GetPositionY();

    float ang = atan2(dy, dx);
    ang = (ang >= 0) ? ang : 2 * M_PI + ang;
    return ang;
}

void Position::GetSinCos(const float x, const float y, float &vsin, float &vcos) const
{
    float dx = GetPositionX() - x;
    float dy = GetPositionY() - y;

    if (fabs(dx) < 0.001f && fabs(dy) < 0.001f)
    {
        float angle = (float)rand_norm()*static_cast<float>(2*M_PI);
        vcos = std::cos(angle);
        vsin = std::sin(angle);
    }
    else
    {
        float dist = sqrt((dx*dx) + (dy*dy));
        vcos = dx / dist;
        vsin = dy / dist;
    }
}

bool Position::HasInArc(float arc, const Position* obj, float border) const
{
    // always have self in arc
    if (obj == this)
        return true;

    // move arc to range 0.. 2*pi
    arc = NormalizeOrientation(arc);

    float angle = GetAngle(obj);
    angle -= m_orientation;

    // move angle to range -pi ... +pi
    angle = NormalizeOrientation(angle);
    if (angle > M_PI)
        angle -= 2.0f*M_PI;

    float lborder = -1 * (arc/border);                        // in range -pi..0
    float rborder = (arc/border);                             // in range 0..pi
    return ((angle >= lborder) && (angle <= rborder));
}

bool WorldObject::IsInBetween(const WorldObject* obj1, const WorldObject* obj2, float size) const
{
    if (!obj1 || !obj2)
        return false;

    float dist = GetExactDist2d(obj1->GetPositionX(), obj1->GetPositionY());

    // not using sqrt() for performance
    if ((dist * dist) >= obj1->GetExactDist2dSq(obj2->GetPositionX(), obj2->GetPositionY()))
        return false;

    if (!size)
        size = GetObjectSize() / 2;

    float angle = obj1->GetAngle(obj2);

    // not using sqrt() for performance
    return (size * size) >= GetExactDist2dSq(obj1->GetPositionX() + std::cos(angle) * dist, obj1->GetPositionY() + std::sin(angle) * dist);
}

bool WorldObject::isInFront(WorldObject const* target,  float arc) const
{
    return HasInArc(arc, target);
}

bool WorldObject::isInBack(WorldObject const* target, float arc) const
{
    return !HasInArc(2 * M_PI - arc, target);
}

void WorldObject::GetRandomPoint(const Position &pos, float distance, float &rand_x, float &rand_y, float &rand_z) const
{
    if (!distance)
    {
        pos.GetPosition(rand_x, rand_y, rand_z);
        return;
    }

    // angle to face `obj` to `this`
    float angle = (float)rand_norm()*static_cast<float>(2*M_PI);
    float new_dist = (float)rand_norm()*static_cast<float>(distance);

    rand_x = pos.m_positionX + new_dist * std::cos(angle);
    rand_y = pos.m_positionY + new_dist * std::sin(angle);
    rand_z = pos.m_positionZ;

    Trinity::NormalizeMapCoord(rand_x);
    Trinity::NormalizeMapCoord(rand_y);
    UpdateGroundPositionZ(rand_x, rand_y, rand_z);            // update to LOS height if available
}

void WorldObject::GetRandomPoint(const Position &srcPos, float distance, Position &pos) const
{
    float x, y, z;
    GetRandomPoint(srcPos, distance, x, y, z);
    pos.Relocate(x, y, z, GetOrientation());
}

void WorldObject::UpdateGroundPositionZ(float x, float y, float &z) const
{
    float new_z = GetBaseMap()->GetHeight(GetPhaseMask(), x, y, z, true);
    if (new_z > INVALID_HEIGHT)
        z = new_z+ 0.05f;                                   // just to be sure that we are not a few pixel under the surface
}

void WorldObject::UpdateAllowedPositionZ(float x, float y, float &z) const
{
    switch (GetTypeId())
    {
        case TYPEID_UNIT:
        {
            // non fly unit don't must be in air
            // non swim unit must be at ground (mostly speedup, because it don't must be in water and water level check less fast
            if (!ToCreature()->CanFly())
            {
                bool canSwim = ToCreature()->canSwim();
                float ground_z = z;
                float max_z = canSwim
                    ? GetBaseMap()->GetWaterOrGroundLevel(x, y, z, &ground_z, !ToUnit()->HasAuraType(SPELL_AURA_WATER_WALK))
                    : ((ground_z = GetBaseMap()->GetHeight(GetPhaseMask(), x, y, z, true)));
                if (max_z > INVALID_HEIGHT)
                {
                    if (z > max_z)
                        z = max_z;
                    else if (z < ground_z)
                        z = ground_z;
                }
            }
            else
            {
                float ground_z = GetBaseMap()->GetHeight(GetPhaseMask(), x, y, z, true);
                if (z < ground_z)
                    z = ground_z;
            }
            break;
        }
        case TYPEID_PLAYER:
        {
            // for server controlled moves playr work same as creature (but it can always swim)
            if (!ToPlayer()->CanFly())
            {
                float ground_z = z;
                float max_z = GetBaseMap()->GetWaterOrGroundLevel(x, y, z, &ground_z, !ToUnit()->HasAuraType(SPELL_AURA_WATER_WALK));
                if (max_z > INVALID_HEIGHT)
                {
                    if (z > max_z)
                        z = max_z;
                    else if (z < ground_z)
                        z = ground_z;
                }
            }
            else
            {
                float ground_z = GetBaseMap()->GetHeight(GetPhaseMask(), x, y, z, true);
                if (z < ground_z)
                    z = ground_z;
            }
            break;
        }
        default:
        {
            float ground_z = GetBaseMap()->GetHeight(GetPhaseMask(), x, y, z, true);
            if (ground_z > INVALID_HEIGHT)
                z = ground_z;
            break;
        }
    }
}

bool Position::IsPositionValid() const
{
    return Trinity::IsValidMapCoord(m_positionX, m_positionY, m_positionZ, m_orientation);
}

float WorldObject::GetGridActivationRange() const
{
    if (ToPlayer())
        return GetMap()->GetVisibilityRange();
    else if (ToCreature())
        return ToCreature()->m_SightDistance;
    else
        return 0.0f;
}

float WorldObject::GetVisibilityRange() const
{
    if (isActiveObject() && !ToPlayer())
        return MAX_VISIBILITY_DISTANCE;
    else
        return GetMap()->GetVisibilityRange();
}

float WorldObject::GetSightRange(const WorldObject* target) const
{
    if (ToUnit())
    {
        if (ToPlayer())
        {
            if (target && target->isActiveObject() && !target->ToPlayer())
                return MAX_VISIBILITY_DISTANCE;
            else
                return GetMap()->GetVisibilityRange();
        }
        else if (ToCreature())
            return ToCreature()->m_SightDistance;
        else
            return SIGHT_RANGE_UNIT;
    }

    return 0.0f;
}

bool WorldObject::canSeeOrDetect(WorldObject const* obj, bool ignoreStealth, bool distanceCheck) const
{
    if (this == obj)
        return true;

    if (obj->IsNeverVisible() || CanNeverSee(obj))
        return false;

    if (obj->IsAlwaysVisibleFor(this) || CanAlwaysSee(obj))
        return true;

    bool corpseVisibility = false;
    if (distanceCheck)
    {
        bool corpseCheck = false;
        if (Player const* thisPlayer = ToPlayer())
        {
            if (thisPlayer->isDead() && thisPlayer->GetHealth() > 0 && // Cheap way to check for ghost state
                !(obj->m_serverSideVisibility.GetValue(SERVERSIDE_VISIBILITY_GHOST) & m_serverSideVisibility.GetValue(SERVERSIDE_VISIBILITY_GHOST) & GHOST_VISIBILITY_GHOST))
            {
                if (Corpse* corpse = thisPlayer->GetCorpse())
                {
                    corpseCheck = true;
                    if (corpse->IsWithinDist(thisPlayer, GetSightRange(obj), false))
                        if (corpse->IsWithinDist(obj, GetSightRange(obj), false))
                            corpseVisibility = true;
                }
            }
        }

        WorldObject const* viewpoint = this;
        if (Player const* player = this->ToPlayer())
            viewpoint = player->GetViewpoint();

        if (!viewpoint)
            viewpoint = this;

        if (!corpseCheck && !viewpoint->IsWithinDist(obj, GetSightRange(obj), false))
            return false;
    }

    // GM visibility off or hidden NPC
    if (!obj->m_serverSideVisibility.GetValue(SERVERSIDE_VISIBILITY_GM))
    {
        // Stop checking other things for GMs
        if (m_serverSideVisibilityDetect.GetValue(SERVERSIDE_VISIBILITY_GM))
            return true;
    }
    else
        return m_serverSideVisibilityDetect.GetValue(SERVERSIDE_VISIBILITY_GM) >= obj->m_serverSideVisibility.GetValue(SERVERSIDE_VISIBILITY_GM);

    // Ghost players, Spirit Healers, and some other NPCs
    if (!corpseVisibility && !(obj->m_serverSideVisibility.GetValue(SERVERSIDE_VISIBILITY_GHOST) & m_serverSideVisibilityDetect.GetValue(SERVERSIDE_VISIBILITY_GHOST)))
    {
        // Alive players can see dead players in some cases, but other objects can't do that
        if (Player const* thisPlayer = ToPlayer())
        {
            if (Player const* objPlayer = obj->ToPlayer())
            {
                if (thisPlayer->GetTeam() != objPlayer->GetTeam() || !thisPlayer->IsGroupVisibleFor(objPlayer))
                    return false;
            }
            else
                return false;
        }
        else
            return false;
    }

    if (obj->IsInvisibleDueToDespawn())
        return false;

    if (!CanDetect(obj, ignoreStealth))
        return false;

    return true;
}

bool WorldObject::CanNeverSee(WorldObject const* obj) const
{
    return GetMap() != obj->GetMap() || !InSamePhase(obj);
}

bool WorldObject::CanDetect(WorldObject const* obj, bool ignoreStealth) const
{
    const WorldObject* seer = this;

    // Pets don't have detection, they use the detection of their masters
    if (Unit const* thisUnit = ToUnit())
        if (Unit* controller = thisUnit->GetCharmerOrOwner())
            seer = controller;

    if (obj->IsAlwaysDetectableFor(seer))
        return true;

    if (!ignoreStealth && !seer->CanDetectInvisibilityOf(obj))
        return false;

    if (!ignoreStealth && !seer->CanDetectStealthOf(obj))
        return false;

    return true;
}

bool WorldObject::CanDetectInvisibilityOf(WorldObject const* obj) const
{
    uint32 mask = obj->m_invisibility.GetFlags() & m_invisibilityDetect.GetFlags();

    // Check for not detected types
    if (mask != obj->m_invisibility.GetFlags())
        return false;

    for (uint32 i = 0; i < TOTAL_INVISIBILITY_TYPES; ++i)
    {
        if (!(mask & (1 << i)))
            continue;

        int32 objInvisibilityValue = obj->m_invisibility.GetValue(InvisibilityType(i));
        int32 ownInvisibilityDetectValue = m_invisibilityDetect.GetValue(InvisibilityType(i));

        // Too low value to detect
        if (ownInvisibilityDetectValue < objInvisibilityValue)
            return false;
    }

    return true;
}

bool WorldObject::CanDetectStealthOf(WorldObject const* obj) const
{
    // Combat reach is the minimal distance (both in front and behind),
    //   and it is also used in the range calculation.
    // One stealth point increases the visibility range by 0.3 yard.

    if (!obj->m_stealth.GetFlags())
        return true;

    float distance = GetExactDist(obj);
    float combatReach = 0.0f;

    Unit const* unit = ToUnit();
    if (unit)
        combatReach = unit->GetCombatReach();

    if (distance < combatReach)
        return true;

    if (!HasInArc(M_PI, obj))
        return false;

    GameObject const* go = ToGameObject();
    for (uint32 i = 0; i < TOTAL_STEALTH_TYPES; ++i)
    {
        if (!(obj->m_stealth.GetFlags() & (1 << i)))
            continue;

        if (unit && unit->HasAuraTypeWithMiscvalue(SPELL_AURA_DETECT_STEALTH, i))
            return true;

        // Starting points
        int32 detectionValue = 30;

        // Level difference: 5 point / level, starting from level 1.
        // There may be spells for this and the starting points too, but
        // not in the DBCs of the client.
        detectionValue += int32(getLevelForTarget(obj) - 1) * 5;

        // Apply modifiers
        detectionValue += m_stealthDetect.GetValue(StealthType(i));
        if (go)
            if (Unit* owner = go->GetOwner())
                detectionValue -= int32(owner->getLevelForTarget(this) - 1) * 5;

        detectionValue -= obj->m_stealth.GetValue(StealthType(i));

        // Calculate max distance
        float visibilityRange = float(detectionValue) * 0.3f + combatReach;

        if (visibilityRange > MAX_PLAYER_STEALTH_DETECT_RANGE)
            visibilityRange = MAX_PLAYER_STEALTH_DETECT_RANGE;

        if (distance > visibilityRange)
            return false;
    }

    return true;
}

void WorldObject::SendPlaySound(uint32 Sound, bool OnlySelf)
{
    WorldPacket data(SMSG_PLAY_SOUND, 4);
    data << Sound;
    if (OnlySelf && GetTypeId() == TYPEID_PLAYER)
        this->ToPlayer()->GetSession()->SendPacket(&data);
    else
        SendMessageToSet(&data, true); // ToSelf ignored in this case
}

void Object::ForceValuesUpdateAtIndex(uint32 i)
{
    _changesMask.SetBit(i);
    if (m_inWorld && !m_objectUpdated)
    {
        sObjectAccessor->AddUpdateObject(this);
        m_objectUpdated = true;
    }
}

namespace Trinity
{
    class MonsterChatBuilder
    {
        public:
            MonsterChatBuilder(WorldObject const& obj, ChatMsg msgtype, int32 textId, uint32 language, uint64 targetGUID)
                : i_object(obj), i_msgtype(msgtype), i_textId(textId), i_language(language), i_targetGUID(targetGUID) {}
            void operator()(WorldPacket& data, LocaleConstant loc_idx)
            {
                char const* text = sObjectMgr->GetTrinityString(i_textId, loc_idx);

                /// @todo i_object.GetName() also must be localized?
                i_object.BuildMonsterChat(&data, i_msgtype, text, i_language, i_object.GetNameForLocaleIdx(loc_idx), i_targetGUID);
            }

        private:
            WorldObject const& i_object;
            ChatMsg i_msgtype;
            int32 i_textId;
            uint32 i_language;
            uint64 i_targetGUID;
    };

    class MonsterCustomChatBuilder
    {
        public:
            MonsterCustomChatBuilder(WorldObject const& obj, ChatMsg msgtype, const char* text, uint32 language, uint64 targetGUID)
                : i_object(obj), i_msgtype(msgtype), i_text(text), i_language(language), i_targetGUID(targetGUID) {}
            void operator()(WorldPacket& data, LocaleConstant loc_idx)
            {
                /// @todo i_object.GetName() also must be localized?
                i_object.BuildMonsterChat(&data, i_msgtype, i_text, i_language, i_object.GetNameForLocaleIdx(loc_idx), i_targetGUID);
            }

        private:
            WorldObject const& i_object;
            ChatMsg i_msgtype;
            const char* i_text;
            uint32 i_language;
            uint64 i_targetGUID;
    };
}                                                           // namespace Trinity

void WorldObject::MonsterSay(const char* text, uint32 language, uint64 TargetGuid)
{
    CellCoord p = Trinity::ComputeCellCoord(GetPositionX(), GetPositionY());

    Cell cell(p);
    cell.SetNoCreate();

    Trinity::MonsterCustomChatBuilder say_build(*this, CHAT_MSG_MONSTER_SAY, text, language, TargetGuid);
    Trinity::LocalizedPacketDo<Trinity::MonsterCustomChatBuilder> say_do(say_build);
    Trinity::PlayerDistWorker<Trinity::LocalizedPacketDo<Trinity::MonsterCustomChatBuilder> > say_worker(this, sWorld->getFloatConfig(CONFIG_LISTEN_RANGE_SAY), say_do);
    TypeContainerVisitor<Trinity::PlayerDistWorker<Trinity::LocalizedPacketDo<Trinity::MonsterCustomChatBuilder> >, WorldTypeMapContainer > message(say_worker);
    cell.Visit(p, message, *GetMap(), *this, sWorld->getFloatConfig(CONFIG_LISTEN_RANGE_SAY));
}

void WorldObject::MonsterSay(int32 textId, uint32 language, uint64 TargetGuid)
{
    CellCoord p = Trinity::ComputeCellCoord(GetPositionX(), GetPositionY());

    Cell cell(p);
    cell.SetNoCreate();

    Trinity::MonsterChatBuilder say_build(*this, CHAT_MSG_MONSTER_SAY, textId, language, TargetGuid);
    Trinity::LocalizedPacketDo<Trinity::MonsterChatBuilder> say_do(say_build);
    Trinity::PlayerDistWorker<Trinity::LocalizedPacketDo<Trinity::MonsterChatBuilder> > say_worker(this, sWorld->getFloatConfig(CONFIG_LISTEN_RANGE_SAY), say_do);
    TypeContainerVisitor<Trinity::PlayerDistWorker<Trinity::LocalizedPacketDo<Trinity::MonsterChatBuilder> >, WorldTypeMapContainer > message(say_worker);
    cell.Visit(p, message, *GetMap(), *this, sWorld->getFloatConfig(CONFIG_LISTEN_RANGE_SAY));
}

void WorldObject::MonsterYell(const char* text, uint32 language, uint64 TargetGuid)
{
    CellCoord p = Trinity::ComputeCellCoord(GetPositionX(), GetPositionY());

    Cell cell(p);
    cell.SetNoCreate();

    Trinity::MonsterCustomChatBuilder say_build(*this, CHAT_MSG_MONSTER_YELL, text, language, TargetGuid);
    Trinity::LocalizedPacketDo<Trinity::MonsterCustomChatBuilder> say_do(say_build);
    Trinity::PlayerDistWorker<Trinity::LocalizedPacketDo<Trinity::MonsterCustomChatBuilder> > say_worker(this, sWorld->getFloatConfig(CONFIG_LISTEN_RANGE_YELL), say_do);
    TypeContainerVisitor<Trinity::PlayerDistWorker<Trinity::LocalizedPacketDo<Trinity::MonsterCustomChatBuilder> >, WorldTypeMapContainer > message(say_worker);
    cell.Visit(p, message, *GetMap(), *this, sWorld->getFloatConfig(CONFIG_LISTEN_RANGE_YELL));
}

void WorldObject::MonsterYell(int32 textId, uint32 language, uint64 TargetGuid)
{
    CellCoord p = Trinity::ComputeCellCoord(GetPositionX(), GetPositionY());

    Cell cell(p);
    cell.SetNoCreate();

    Trinity::MonsterChatBuilder say_build(*this, CHAT_MSG_MONSTER_YELL, textId, language, TargetGuid);
    Trinity::LocalizedPacketDo<Trinity::MonsterChatBuilder> say_do(say_build);
    Trinity::PlayerDistWorker<Trinity::LocalizedPacketDo<Trinity::MonsterChatBuilder> > say_worker(this, sWorld->getFloatConfig(CONFIG_LISTEN_RANGE_YELL), say_do);
    TypeContainerVisitor<Trinity::PlayerDistWorker<Trinity::LocalizedPacketDo<Trinity::MonsterChatBuilder> >, WorldTypeMapContainer > message(say_worker);
    cell.Visit(p, message, *GetMap(), *this, sWorld->getFloatConfig(CONFIG_LISTEN_RANGE_YELL));
}

void WorldObject::MonsterYellToZone(int32 textId, uint32 language, uint64 TargetGuid)
{
    Trinity::MonsterChatBuilder say_build(*this, CHAT_MSG_MONSTER_YELL, textId, language, TargetGuid);
    Trinity::LocalizedPacketDo<Trinity::MonsterChatBuilder> say_do(say_build);

    uint32 zoneid = GetZoneId();

    Map::PlayerList const& pList = GetMap()->GetPlayers();
    for (Map::PlayerList::const_iterator itr = pList.begin(); itr != pList.end(); ++itr)
        if (itr->getSource()->GetZoneId() == zoneid)
            say_do(itr->getSource());
}

void WorldObject::MonsterTextEmote(const char* text, uint64 TargetGuid, bool IsBossEmote)
{
    WorldPacket data(SMSG_MESSAGECHAT, 200);
    BuildMonsterChat(&data, IsBossEmote ? CHAT_MSG_RAID_BOSS_EMOTE : CHAT_MSG_MONSTER_EMOTE, text, LANG_UNIVERSAL, GetName(), TargetGuid);
    SendMessageToSetInRange(&data, sWorld->getFloatConfig(CONFIG_LISTEN_RANGE_TEXTEMOTE), true);
}

void WorldObject::MonsterTextEmote(int32 textId, uint64 TargetGuid, bool IsBossEmote)
{
    CellCoord p = Trinity::ComputeCellCoord(GetPositionX(), GetPositionY());

    Cell cell(p);
    cell.SetNoCreate();

    Trinity::MonsterChatBuilder say_build(*this, IsBossEmote ? CHAT_MSG_RAID_BOSS_EMOTE : CHAT_MSG_MONSTER_EMOTE, textId, LANG_UNIVERSAL, TargetGuid);
    Trinity::LocalizedPacketDo<Trinity::MonsterChatBuilder> say_do(say_build);
    Trinity::PlayerDistWorker<Trinity::LocalizedPacketDo<Trinity::MonsterChatBuilder> > say_worker(this, sWorld->getFloatConfig(CONFIG_LISTEN_RANGE_TEXTEMOTE), say_do);
    TypeContainerVisitor<Trinity::PlayerDistWorker<Trinity::LocalizedPacketDo<Trinity::MonsterChatBuilder> >, WorldTypeMapContainer > message(say_worker);
    cell.Visit(p, message, *GetMap(), *this, sWorld->getFloatConfig(CONFIG_LISTEN_RANGE_TEXTEMOTE));
}

void WorldObject::MonsterWhisper(const char* text, uint64 receiver, bool IsBossWhisper)
{
    Player* player = ObjectAccessor::FindPlayer(receiver);
    if (!player || !player->GetSession())
        return;

    LocaleConstant loc_idx = player->GetSession()->GetSessionDbLocaleIndex();

    WorldPacket data(SMSG_MESSAGECHAT, 200);
    BuildMonsterChat(&data, IsBossWhisper ? CHAT_MSG_RAID_BOSS_WHISPER : CHAT_MSG_MONSTER_WHISPER, text, LANG_UNIVERSAL, GetNameForLocaleIdx(loc_idx), receiver);

    player->GetSession()->SendPacket(&data);
}

void WorldObject::MonsterWhisper(int32 textId, uint64 receiver, bool IsBossWhisper)
{
    Player* player = ObjectAccessor::FindPlayer(receiver);
    if (!player || !player->GetSession())
        return;

    LocaleConstant loc_idx = player->GetSession()->GetSessionDbLocaleIndex();
    char const* text = sObjectMgr->GetTrinityString(textId, loc_idx);

    WorldPacket data(SMSG_MESSAGECHAT, 200);
    BuildMonsterChat(&data, IsBossWhisper ? CHAT_MSG_RAID_BOSS_WHISPER : CHAT_MSG_MONSTER_WHISPER, text, LANG_UNIVERSAL, GetNameForLocaleIdx(loc_idx), receiver);

    player->GetSession()->SendPacket(&data);
}

void WorldObject::BuildMonsterChat(WorldPacket* data, uint8 msgtype, char const* text, uint32 language, std::string const &name, uint64 targetGuid) const
{
    *data << (uint8)msgtype;
    *data << (uint32)language;
    *data << (uint64)GetGUID();
    *data << (uint32)0;                                     // 2.1.0
    *data << (uint32)(name.size()+1);
    *data << name;
    *data << (uint64)targetGuid;                            // Unit Target
    if (targetGuid && !IS_PLAYER_GUID(targetGuid))
    {
        *data << (uint32)1;                                 // target name length
        *data << (uint8)0;                                  // target name
    }
    *data << (uint32)(strlen(text)+1);
    *data << text;
    *data << (uint8)0;                                      // ChatTag
    if (msgtype == CHAT_MSG_RAID_BOSS_EMOTE || msgtype == CHAT_MSG_RAID_BOSS_WHISPER)
    {
        *data << float(0);
        *data << uint8(0);
    }
}

void Unit::BuildHeartBeatMsg(WorldPacket* data) const
{
    data->Initialize(MSG_MOVE_HEARTBEAT, 32);
    data->append(GetPackGUID());
    BuildMovementPacket(data);
}

void WorldObject::SendMessageToSet(WorldPacket* data, bool self)
{
    if (IsInWorld())
        SendMessageToSetInRange(data, GetVisibilityRange(), self);
}

void WorldObject::SendMessageToSetInRange(WorldPacket* data, float dist, bool /*self*/)
{
    Trinity::MessageDistDeliverer notifier(this, data, dist);
    VisitNearbyWorldObject(dist, notifier);
}

void WorldObject::SendMessageToSet(WorldPacket* data, Player const* skipped_rcvr)
{
    Trinity::MessageDistDeliverer notifier(this, data, GetVisibilityRange(), false, skipped_rcvr);
    VisitNearbyWorldObject(GetVisibilityRange(), notifier);
}

void WorldObject::SendObjectDeSpawnAnim(uint64 guid)
{
    WorldPacket data(SMSG_GAMEOBJECT_DESPAWN_ANIM, 8);
    data << uint64(guid);
    SendMessageToSet(&data, true);
}

void WorldObject::SetMap(Map* map)
{
    ASSERT(map);
    ASSERT(!IsInWorld() || GetTypeId() == TYPEID_CORPSE);
    if (m_currMap == map) // command add npc: first create, than loadfromdb
        return;
    if (m_currMap)
    {
        sLog->outFatal(LOG_FILTER_GENERAL, "WorldObject::SetMap: obj %u new map %u %u, old map %u %u", (uint32)GetTypeId(), map->GetId(), map->GetInstanceId(), m_currMap->GetId(), m_currMap->GetInstanceId());
        ASSERT(false);
    }
    m_currMap = map;
    m_mapId = map->GetId();
    m_InstanceId = map->GetInstanceId();
    if (IsWorldObject())
        m_currMap->AddWorldObject(this);
}

void WorldObject::ResetMap()
{
    ASSERT(m_currMap);
    ASSERT(!IsInWorld());
    if (IsWorldObject())
        m_currMap->RemoveWorldObject(this);
    m_currMap = NULL;
    //maybe not for corpse
    //m_mapId = 0;
    //m_InstanceId = 0;
}

Map const* WorldObject::GetBaseMap() const
{
    ASSERT(m_currMap);
    return m_currMap->GetParent();
}

void WorldObject::AddObjectToRemoveList()
{
    ASSERT(m_uint32Values);

    Map* map = FindMap();
    if (!map)
    {
        sLog->outError(LOG_FILTER_GENERAL, "Object (TypeId: %u Entry: %u GUID: %u) at attempt add to move list not have valid map (Id: %u).", GetTypeId(), GetEntry(), GetGUIDLow(), GetMapId());
        return;
    }

    map->AddObjectToRemoveList(this);
}

TempSummon* Map::SummonCreature(uint32 entry, Position const& pos, SummonPropertiesEntry const* properties /*= NULL*/, uint32 duration /*= 0*/, Unit* summoner /*= NULL*/, uint32 spellId /*= 0*/, uint32 vehId /*= 0*/)
{
    uint32 mask = UNIT_MASK_SUMMON;
    if (properties)
    {
        switch (properties->Category)
        {
            case SUMMON_CATEGORY_PET:
                mask = UNIT_MASK_GUARDIAN;
                break;
            case SUMMON_CATEGORY_PUPPET:
                mask = UNIT_MASK_PUPPET;
                break;
            case SUMMON_CATEGORY_VEHICLE:
                mask = UNIT_MASK_MINION;
                break;
            case SUMMON_CATEGORY_WILD:
            case SUMMON_CATEGORY_ALLY:
            case SUMMON_CATEGORY_UNK:
            {
                switch (properties->Type)
                {
                case SUMMON_TYPE_MINION:
                case SUMMON_TYPE_GUARDIAN:
                case SUMMON_TYPE_GUARDIAN2:
                    mask = UNIT_MASK_GUARDIAN;
                    break;
                case SUMMON_TYPE_TOTEM:
                case SUMMON_TYPE_LIGHTWELL:
                    mask = UNIT_MASK_TOTEM;
                    break;
                case SUMMON_TYPE_VEHICLE:
                case SUMMON_TYPE_VEHICLE2:
                    mask = UNIT_MASK_SUMMON;
                    break;
                case SUMMON_TYPE_MINIPET:
                    mask = UNIT_MASK_MINION;
                    break;
                default:
                    if (properties->Flags & 512) // Mirror Image, Summon Gargoyle
                        mask = UNIT_MASK_GUARDIAN;
                    break;
                }
                break;
            }
            default:
                return NULL;
        }
    }

    uint32 phase = PHASEMASK_NORMAL;
    uint32 team = 0;
    if (summoner)
    {
        phase = summoner->GetPhaseMask();
        if (summoner->GetTypeId() == TYPEID_PLAYER)
            team = summoner->ToPlayer()->GetTeam();
    }

    TempSummon* summon = NULL;
    switch (mask)
    {
        case UNIT_MASK_SUMMON:
            summon = new TempSummon(properties, summoner, false);
            break;
        case UNIT_MASK_GUARDIAN:
            summon = new Guardian(properties, summoner, false);
            break;
        case UNIT_MASK_PUPPET:
            summon = new Puppet(properties, summoner);
            break;
        case UNIT_MASK_TOTEM:
            summon = new Totem(properties, summoner);
            break;
        case UNIT_MASK_MINION:
            summon = new Minion(properties, summoner, false);
            break;
        default:
            return NULL;
    }

    if (!summon->Create(sObjectMgr->GenerateLowGuid(HIGHGUID_UNIT), this, phase, entry, vehId, team, pos.GetPositionX(), pos.GetPositionY(), pos.GetPositionZ(), pos.GetOrientation()))
    {
        delete summon;
        return NULL;
    }

    summon->SetUInt32Value(UNIT_CREATED_BY_SPELL, spellId);

    summon->SetHomePosition(pos);

    summon->InitStats(duration);
    AddToMap(summon->ToCreature());
    summon->InitSummon();

    //ObjectAccessor::UpdateObjectVisibility(summon);

    return summon;
}

/**
* Summons group of creatures.
*
* @param group Id of group to summon.
* @param list  List to store pointers to summoned creatures.
*/

void Map::SummonCreatureGroup(uint8 group, std::list<TempSummon*>* list /*= NULL*/)
{
    std::vector<TempSummonData> const* data = sObjectMgr->GetSummonGroup(GetId(), SUMMONER_TYPE_MAP, group);
    if (!data)
        return;

    for (std::vector<TempSummonData>::const_iterator itr = data->begin(); itr != data->end(); ++itr)
        if (TempSummon* summon = SummonCreature(itr->entry, itr->pos, NULL, itr->time))
            if (list)
                list->push_back(summon);
}

void WorldObject::SetZoneScript()
{
    if (Map* map = FindMap())
    {
        if (map->IsDungeon())
            m_zoneScript = (ZoneScript*)((InstanceMap*)map)->GetInstanceScript();
        else if (!map->IsBattlegroundOrArena())
        {
            if (Battlefield* bf = sBattlefieldMgr->GetBattlefieldToZoneId(GetZoneId()))
                m_zoneScript = bf;
            else
                m_zoneScript = sOutdoorPvPMgr->GetZoneScript(GetZoneId());
        }
    }
}

TempSummon* WorldObject::SummonCreature(uint32 entry, const Position &pos, TempSummonType spwtype, uint32 duration, uint32 /*vehId*/) const
{
    if (Map* map = FindMap())
    {
        if (TempSummon* summon = map->SummonCreature(entry, pos, NULL, duration, isType(TYPEMASK_UNIT) ? (Unit*)this : NULL))
        {
            summon->SetTempSummonType(spwtype);
            return summon;
        }
    }

    return NULL;
}

TempSummon* WorldObject::SummonCreature(uint32 id, float x, float y, float z, float ang /*= 0*/, TempSummonType spwtype /*= TEMPSUMMON_MANUAL_DESPAWN*/, uint32 despwtime /*= 0*/) const
{
    if (!x && !y && !z)
    {
        GetClosePoint(x, y, z, GetObjectSize());
        ang = GetOrientation();
    }
    Position pos;
    pos.Relocate(x, y, z, ang);
    return SummonCreature(id, pos, spwtype, despwtime, 0);
}

GameObject* WorldObject::SummonGameObject(uint32 entry, float x, float y, float z, float ang, float rotation0, float rotation1, float rotation2, float rotation3, uint32 respawnTime)
{
    if (!IsInWorld())
        return NULL;

    GameObjectTemplate const* goinfo = sObjectMgr->GetGameObjectTemplate(entry);
    if (!goinfo)
    {
        sLog->outError(LOG_FILTER_SQL, "Gameobject template %u not found in database!", entry);
        return NULL;
    }

    Map* map = GetMap();
    GameObject* go = new GameObject();
    if (!go->Create(sObjectMgr->GenerateLowGuid(HIGHGUID_GAMEOBJECT), entry, map, GetPhaseMask(), x, y, z, ang, rotation0, rotation1, rotation2, rotation3, 100, GO_STATE_READY))
    {
        delete go;
        return NULL;
    }

    go->SetRespawnTime(respawnTime);
    if (GetTypeId() == TYPEID_PLAYER || GetTypeId() == TYPEID_UNIT) //not sure how to handle this
        ToUnit()->AddGameObject(go);
    else
        go->SetSpawnedByDefault(false);

    map->AddToMap(go);
    return go;
}

Creature* WorldObject::SummonTrigger(float x, float y, float z, float ang, uint32 duration, CreatureAI* (*GetAI)(Creature*))
{
    TempSummonType summonType = (duration == 0) ? TEMPSUMMON_DEAD_DESPAWN : TEMPSUMMON_TIMED_DESPAWN;
    Creature* summon = SummonCreature(WORLD_TRIGGER, x, y, z, ang, summonType, duration);
    if (!summon)
        return NULL;

    //summon->SetName(GetName());
    if (GetTypeId() == TYPEID_PLAYER || GetTypeId() == TYPEID_UNIT)
    {
        summon->setFaction(((Unit*)this)->getFaction());
        summon->SetLevel(((Unit*)this)->getLevel());
    }

    if (GetAI)
        summon->AIM_Initialize(GetAI(summon));
    return summon;
}

/**
* Summons group of creatures. Should be called only by instances of Creature and GameObject classes.
*
* @param group Id of group to summon.
* @param list  List to store pointers to summoned creatures.
*/
void WorldObject::SummonCreatureGroup(uint8 group, std::list<TempSummon*>* list /*= NULL*/)
{
    ASSERT((GetTypeId() == TYPEID_GAMEOBJECT || GetTypeId() == TYPEID_UNIT) && "Only GOs and creatures can summon npc groups!");

    std::vector<TempSummonData> const* data = sObjectMgr->GetSummonGroup(GetEntry(), GetTypeId() == TYPEID_GAMEOBJECT ? SUMMONER_TYPE_GAMEOBJECT : SUMMONER_TYPE_CREATURE, group);
    if (!data)
        return;

    for (std::vector<TempSummonData>::const_iterator itr = data->begin(); itr != data->end(); ++itr)
        if (TempSummon* summon = SummonCreature(itr->entry, itr->pos, itr->type, itr->time))
            if (list)
                list->push_back(summon);
}

Creature* WorldObject::FindNearestCreature(uint32 entry, float range, bool alive) const
{
    Creature* creature = NULL;
    Trinity::NearestCreatureEntryWithLiveStateInObjectRangeCheck checker(*this, entry, alive, range);
    Trinity::CreatureLastSearcher<Trinity::NearestCreatureEntryWithLiveStateInObjectRangeCheck> searcher(this, creature, checker);
    VisitNearbyObject(range, searcher);
    return creature;
}

GameObject* WorldObject::FindNearestGameObject(uint32 entry, float range) const
{
    GameObject* go = NULL;
    Trinity::NearestGameObjectEntryInObjectRangeCheck checker(*this, entry, range);
    Trinity::GameObjectLastSearcher<Trinity::NearestGameObjectEntryInObjectRangeCheck> searcher(this, go, checker);
    VisitNearbyGridObject(range, searcher);
    return go;
}

GameObject* WorldObject::FindNearestGameObjectOfType(GameobjectTypes type, float range) const
{
    GameObject* go = NULL;
    Trinity::NearestGameObjectTypeInObjectRangeCheck checker(*this, type, range);
    Trinity::GameObjectLastSearcher<Trinity::NearestGameObjectTypeInObjectRangeCheck> searcher(this, go, checker);
    VisitNearbyGridObject(range, searcher);
    return go;
}

void WorldObject::GetGameObjectListWithEntryInGrid(std::list<GameObject*>& gameobjectList, uint32 entry, float maxSearchRange) const
{
    CellCoord pair(Trinity::ComputeCellCoord(this->GetPositionX(), this->GetPositionY()));
    Cell cell(pair);
    cell.SetNoCreate();

    Trinity::AllGameObjectsWithEntryInRange check(this, entry, maxSearchRange);
    Trinity::GameObjectListSearcher<Trinity::AllGameObjectsWithEntryInRange> searcher(this, gameobjectList, check);
    TypeContainerVisitor<Trinity::GameObjectListSearcher<Trinity::AllGameObjectsWithEntryInRange>, GridTypeMapContainer> visitor(searcher);

    cell.Visit(pair, visitor, *(this->GetMap()), *this, maxSearchRange);
}

void WorldObject::GetCreatureListWithEntryInGrid(std::list<Creature*>& creatureList, uint32 entry, float maxSearchRange) const
{
    CellCoord pair(Trinity::ComputeCellCoord(this->GetPositionX(), this->GetPositionY()));
    Cell cell(pair);
    cell.SetNoCreate();

    Trinity::AllCreaturesOfEntryInRange check(this, entry, maxSearchRange);
    Trinity::CreatureListSearcher<Trinity::AllCreaturesOfEntryInRange> searcher(this, creatureList, check);
    TypeContainerVisitor<Trinity::CreatureListSearcher<Trinity::AllCreaturesOfEntryInRange>, GridTypeMapContainer> visitor(searcher);

    cell.Visit(pair, visitor, *(this->GetMap()), *this, maxSearchRange);
}

/*
namespace Trinity
{
    class NearUsedPosDo
    {
        public:
            NearUsedPosDo(WorldObject const& obj, WorldObject const* searcher, float angle, ObjectPosSelector& selector)
                : i_object(obj), i_searcher(searcher), i_angle(angle), i_selector(selector) {}

            void operator()(Corpse*) const {}
            void operator()(DynamicObject*) const {}

            void operator()(Creature* c) const
            {
                // skip self or target
                if (c == i_searcher || c == &i_object)
                    return;

                float x, y, z;

                if (!c->isAlive() || c->HasUnitState(UNIT_STATE_ROOT | UNIT_STATE_STUNNED | UNIT_STATE_DISTRACTED) ||
                    !c->GetMotionMaster()->GetDestination(x, y, z))
                {
                    x = c->GetPositionX();
                    y = c->GetPositionY();
                }

                add(c, x, y);
            }

            template<class T>
                void operator()(T* u) const
            {
                // skip self or target
                if (u == i_searcher || u == &i_object)
                    return;

                float x, y;

                x = u->GetPositionX();
                y = u->GetPositionY();

                add(u, x, y);
            }

            // we must add used pos that can fill places around center
            void add(WorldObject* u, float x, float y) const
            {
                // u is too nearest/far away to i_object
                if (!i_object.IsInRange2d(x, y, i_selector.m_dist - i_selector.m_size, i_selector.m_dist + i_selector.m_size))
                    return;

                float angle = i_object.GetAngle(u)-i_angle;

                // move angle to range -pi ... +pi
                while (angle > M_PI)
                    angle -= 2.0f * M_PI;
                while (angle < -M_PI)
                    angle += 2.0f * M_PI;

                // dist include size of u
                float dist2d = i_object.GetDistance2d(x, y);
                i_selector.AddUsedPos(u->GetObjectSize(), angle, dist2d + i_object.GetObjectSize());
            }
        private:
            WorldObject const& i_object;
            WorldObject const* i_searcher;
            float              i_angle;
            ObjectPosSelector& i_selector;
    };
}                                                           // namespace Trinity
*/

//===================================================================================================

void WorldObject::GetNearPoint2D(float &x, float &y, float distance2d, float absAngle) const
{
    x = GetPositionX() + (GetObjectSize() + distance2d) * std::cos(absAngle);
    y = GetPositionY() + (GetObjectSize() + distance2d) * std::sin(absAngle);

    Trinity::NormalizeMapCoord(x);
    Trinity::NormalizeMapCoord(y);
}

void WorldObject::GetNearPoint(WorldObject const* /*searcher*/, float &x, float &y, float &z, float searcher_size, float distance2d, float absAngle) const
{
    GetNearPoint2D(x, y, distance2d+searcher_size, absAngle);
    z = GetPositionZ();
    UpdateAllowedPositionZ(x, y, z);

    /*
    // if detection disabled, return first point
    if (!sWorld->getIntConfig(CONFIG_DETECT_POS_COLLISION))
    {
        UpdateGroundPositionZ(x, y, z);                       // update to LOS height if available
        return;
    }

    // or remember first point
    float first_x = x;
    float first_y = y;
    bool first_los_conflict = false;                        // first point LOS problems

    // prepare selector for work
    ObjectPosSelector selector(GetPositionX(), GetPositionY(), GetObjectSize(), distance2d+searcher_size);

    // adding used positions around object
    {
        CellCoord p(Trinity::ComputeCellCoord(GetPositionX(), GetPositionY()));
        Cell cell(p);
        cell.SetNoCreate();

        Trinity::NearUsedPosDo u_do(*this, searcher, absAngle, selector);
        Trinity::WorldObjectWorker<Trinity::NearUsedPosDo> worker(this, u_do);

        TypeContainerVisitor<Trinity::WorldObjectWorker<Trinity::NearUsedPosDo>, GridTypeMapContainer  > grid_obj_worker(worker);
        TypeContainerVisitor<Trinity::WorldObjectWorker<Trinity::NearUsedPosDo>, WorldTypeMapContainer > world_obj_worker(worker);

        CellLock<GridReadGuard> cell_lock(cell, p);
        cell_lock->Visit(cell_lock, grid_obj_worker,  *GetMap(), *this, distance2d);
        cell_lock->Visit(cell_lock, world_obj_worker, *GetMap(), *this, distance2d);
    }

    // maybe can just place in primary position
    if (selector.CheckOriginal())
    {
        UpdateGroundPositionZ(x, y, z);                       // update to LOS height if available

        if (IsWithinLOS(x, y, z))
            return;

        first_los_conflict = true;                          // first point have LOS problems
    }

    float angle;                                            // candidate of angle for free pos

    // special case when one from list empty and then empty side preferred
    if (selector.FirstAngle(angle))
    {
        GetNearPoint2D(x, y, distance2d, absAngle+angle);
        z = GetPositionZ();
        UpdateGroundPositionZ(x, y, z);                       // update to LOS height if available

        if (IsWithinLOS(x, y, z))
            return;
    }

    // set first used pos in lists
    selector.InitializeAngle();

    // select in positions after current nodes (selection one by one)
    while (selector.NextAngle(angle))                        // angle for free pos
    {
        GetNearPoint2D(x, y, distance2d, absAngle+angle);
        z = GetPositionZ();
        UpdateGroundPositionZ(x, y, z);                       // update to LOS height if available

        if (IsWithinLOS(x, y, z))
            return;
    }

    // BAD NEWS: not free pos (or used or have LOS problems)
    // Attempt find _used_ pos without LOS problem

    if (!first_los_conflict)
    {
        x = first_x;
        y = first_y;

        UpdateGroundPositionZ(x, y, z);                       // update to LOS height if available
        return;
    }

    // special case when one from list empty and then empty side preferred
    if (selector.IsNonBalanced())
    {
        if (!selector.FirstAngle(angle))                     // _used_ pos
        {
            GetNearPoint2D(x, y, distance2d, absAngle+angle);
            z = GetPositionZ();
            UpdateGroundPositionZ(x, y, z);                   // update to LOS height if available

            if (IsWithinLOS(x, y, z))
                return;
        }
    }

    // set first used pos in lists
    selector.InitializeAngle();

    // select in positions after current nodes (selection one by one)
    while (selector.NextUsedAngle(angle))                    // angle for used pos but maybe without LOS problem
    {
        GetNearPoint2D(x, y, distance2d, absAngle+angle);
        z = GetPositionZ();
        UpdateGroundPositionZ(x, y, z);                       // update to LOS height if available

        if (IsWithinLOS(x, y, z))
            return;
    }

    // BAD BAD NEWS: all found pos (free and used) have LOS problem :(
    x = first_x;
    y = first_y;

    UpdateGroundPositionZ(x, y, z);                           // update to LOS height if available
    */
}

void WorldObject::GetClosePoint(float &x, float &y, float &z, float size, float distance2d /*= 0*/, float angle /*= 0*/) const
{
    // angle calculated from current orientation
    GetNearPoint(NULL, x, y, z, size, distance2d, GetOrientation() + angle);
}

void WorldObject::GetNearPosition(Position &pos, float dist, float angle)
{
    GetPosition(&pos);
    MovePosition(pos, dist, angle);
}

void WorldObject::GetFirstCollisionPosition(Position &pos, float dist, float angle)
{
    GetPosition(&pos);
    MovePositionToFirstCollision(pos, dist, angle);
}

void WorldObject::GetRandomNearPosition(Position &pos, float radius)
{
    GetPosition(&pos);
    MovePosition(pos, radius * (float)rand_norm(), (float)rand_norm() * static_cast<float>(2 * M_PI));
}

void WorldObject::GetContactPoint(const WorldObject* obj, float &x, float &y, float &z, float distance2d /*= CONTACT_DISTANCE*/) const
{
    // angle to face `obj` to `this` using distance includes size of `obj`
    GetNearPoint(obj, x, y, z, obj->GetObjectSize(), distance2d, GetAngle(obj));
}

float WorldObject::GetObjectSize() const
{
    return (m_valuesCount > UNIT_FIELD_COMBATREACH) ? m_floatValues[UNIT_FIELD_COMBATREACH] : DEFAULT_WORLD_OBJECT_SIZE;
}

void WorldObject::MovePosition(Position &pos, float dist, float angle)
{
    angle += GetOrientation();
    float destx, desty, destz, ground, floor;
    destx = pos.m_positionX + dist * std::cos(angle);
    desty = pos.m_positionY + dist * std::sin(angle);

    // Prevent invalid coordinates here, position is unchanged
    if (!Trinity::IsValidMapCoord(destx, desty, pos.m_positionZ))
    {
        sLog->outFatal(LOG_FILTER_GENERAL, "WorldObject::MovePosition invalid coordinates X: %f and Y: %f were passed!", destx, desty);
        return;
    }

    ground = GetMap()->GetHeight(GetPhaseMask(), destx, desty, MAX_HEIGHT, true);
    floor = GetMap()->GetHeight(GetPhaseMask(), destx, desty, pos.m_positionZ, true);
    destz = fabs(ground - pos.m_positionZ) <= fabs(floor - pos.m_positionZ) ? ground : floor;

    float step = dist/10.0f;

    for (uint8 j = 0; j < 10; ++j)
    {
        // do not allow too big z changes
        if (fabs(pos.m_positionZ - destz) > 6)
        {
            destx -= step * std::cos(angle);
            desty -= step * std::sin(angle);
            ground = GetMap()->GetHeight(GetPhaseMask(), destx, desty, MAX_HEIGHT, true);
            floor = GetMap()->GetHeight(GetPhaseMask(), destx, desty, pos.m_positionZ, true);
            destz = fabs(ground - pos.m_positionZ) <= fabs(floor - pos.m_positionZ) ? ground : floor;
        }
        // we have correct destz now
        else
        {
            pos.Relocate(destx, desty, destz);
            break;
        }
    }

    Trinity::NormalizeMapCoord(pos.m_positionX);
    Trinity::NormalizeMapCoord(pos.m_positionY);
    UpdateGroundPositionZ(pos.m_positionX, pos.m_positionY, pos.m_positionZ);
    pos.SetOrientation(GetOrientation());
}

void WorldObject::MovePositionToFirstCollision(Position &pos, float dist, float angle)
{
    angle += GetOrientation();
    float destx, desty, destz, ground, floor;
    pos.m_positionZ += 2.0f;
    destx = pos.m_positionX + dist * std::cos(angle);
    desty = pos.m_positionY + dist * std::sin(angle);

    // Prevent invalid coordinates here, position is unchanged
    if (!Trinity::IsValidMapCoord(destx, desty))
    {
        sLog->outFatal(LOG_FILTER_GENERAL, "WorldObject::MovePositionToFirstCollision invalid coordinates X: %f and Y: %f were passed!", destx, desty);
        return;
    }

    ground = GetMap()->GetHeight(GetPhaseMask(), destx, desty, MAX_HEIGHT, true);
    floor = GetMap()->GetHeight(GetPhaseMask(), destx, desty, pos.m_positionZ, true);
    destz = fabs(ground - pos.m_positionZ) <= fabs(floor - pos.m_positionZ) ? ground : floor;

    bool col = VMAP::VMapFactory::createOrGetVMapManager()->getObjectHitPos(GetMapId(), pos.m_positionX, pos.m_positionY, pos.m_positionZ+0.5f, destx, desty, destz+0.5f, destx, desty, destz, -0.5f);

    // collision occured
    if (col)
    {
        // move back a bit
        destx -= CONTACT_DISTANCE * std::cos(angle);
        desty -= CONTACT_DISTANCE * std::sin(angle);
        dist = sqrt((pos.m_positionX - destx)*(pos.m_positionX - destx) + (pos.m_positionY - desty)*(pos.m_positionY - desty));
    }

    // check dynamic collision
    col = GetMap()->getObjectHitPos(GetPhaseMask(), pos.m_positionX, pos.m_positionY, pos.m_positionZ+0.5f, destx, desty, destz+0.5f, destx, desty, destz, -0.5f);

    // Collided with a gameobject
    if (col)
    {
        destx -= CONTACT_DISTANCE * std::cos(angle);
        desty -= CONTACT_DISTANCE * std::sin(angle);
        dist = sqrt((pos.m_positionX - destx)*(pos.m_positionX - destx) + (pos.m_positionY - desty)*(pos.m_positionY - desty));
    }

    float step = dist/10.0f;

    for (uint8 j = 0; j < 10; ++j)
    {
        // do not allow too big z changes
        if (fabs(pos.m_positionZ - destz) > 6)
        {
            destx -= step * std::cos(angle);
            desty -= step * std::sin(angle);
            ground = GetMap()->GetHeight(GetPhaseMask(), destx, desty, MAX_HEIGHT, true);
            floor = GetMap()->GetHeight(GetPhaseMask(), destx, desty, pos.m_positionZ, true);
            destz = fabs(ground - pos.m_positionZ) <= fabs(floor - pos.m_positionZ) ? ground : floor;
        }
        // we have correct destz now
        else
        {
            pos.Relocate(destx, desty, destz);
            break;
        }
    }

    Trinity::NormalizeMapCoord(pos.m_positionX);
    Trinity::NormalizeMapCoord(pos.m_positionY);
    UpdateAllowedPositionZ(pos.m_positionX, pos.m_positionY, pos.m_positionZ);
    pos.SetOrientation(GetOrientation());
}

void WorldObject::SetPhaseMask(uint32 newPhaseMask, bool update)
{
    m_phaseMask = newPhaseMask;

    if (update && IsInWorld())
        UpdateObjectVisibility();
}

bool WorldObject::InSamePhase(WorldObject const* obj) const
{
    return InSamePhase(obj->GetPhaseMask());
}

void WorldObject::PlayDistanceSound(uint32 sound_id, Player* target /*= NULL*/)
{
    WorldPacket data(SMSG_PLAY_OBJECT_SOUND, 4+8);
    data << uint32(sound_id);
    data << uint64(GetGUID());
    if (target)
        target->SendDirectMessage(&data);
    else
        SendMessageToSet(&data, true);
}

void WorldObject::PlayDirectSound(uint32 sound_id, Player* target /*= NULL*/)
{
    WorldPacket data(SMSG_PLAY_SOUND, 4);
    data << uint32(sound_id);
    if (target)
        target->SendDirectMessage(&data);
    else
        SendMessageToSet(&data, true);
}

void WorldObject::DestroyForNearbyPlayers()
{
    if (!IsInWorld())
        return;

    std::list<Player*> targets;
    Trinity::AnyPlayerInObjectRangeCheck check(this, GetVisibilityRange(), false);
    Trinity::PlayerListSearcher<Trinity::AnyPlayerInObjectRangeCheck> searcher(this, targets, check);
    VisitNearbyWorldObject(GetVisibilityRange(), searcher);
    for (std::list<Player*>::const_iterator iter = targets.begin(); iter != targets.end(); ++iter)
    {
        Player* player = (*iter);

        if (player == this)
            continue;

        if (!player->HaveAtClient(this))
            continue;

        if (isType(TYPEMASK_UNIT) && ((Unit*)this)->GetCharmerGUID() == player->GetGUID()) /// @todo this is for puppet
            continue;

        DestroyForPlayer(player);
        player->m_clientGUIDs.erase(GetGUID());
    }
}

void WorldObject::UpdateObjectVisibility(bool /*forced*/)
{
    //updates object's visibility for nearby players
    Trinity::VisibleChangesNotifier notifier(*this);
    VisitNearbyWorldObject(GetVisibilityRange(), notifier);
}

struct WorldObjectChangeAccumulator
{
    UpdateDataMapType& i_updateDatas;
    WorldObject& i_object;
    std::set<uint64> plr_list;
    WorldObjectChangeAccumulator(WorldObject &obj, UpdateDataMapType &d) : i_updateDatas(d), i_object(obj) {}
    void Visit(PlayerMapType &m)
    {
        Player* source = NULL;
        for (PlayerMapType::iterator iter = m.begin(); iter != m.end(); ++iter)
        {
            source = iter->getSource();

            BuildPacket(source);

            if (!source->GetSharedVisionList().empty())
            {
                SharedVisionList::const_iterator it = source->GetSharedVisionList().begin();
                for (; it != source->GetSharedVisionList().end(); ++it)
                    BuildPacket(*it);
            }
        }
    }

    void Visit(CreatureMapType &m)
    {
        Creature* source = NULL;
        for (CreatureMapType::iterator iter = m.begin(); iter != m.end(); ++iter)
        {
            source = iter->getSource();
            if (!source->GetSharedVisionList().empty())
            {
                SharedVisionList::const_iterator it = source->GetSharedVisionList().begin();
                for (; it != source->GetSharedVisionList().end(); ++it)
                    BuildPacket(*it);
            }
        }
    }

    void Visit(DynamicObjectMapType &m)
    {
        DynamicObject* source = NULL;
        for (DynamicObjectMapType::iterator iter = m.begin(); iter != m.end(); ++iter)
        {
            source = iter->getSource();
            uint64 guid = source->GetCasterGUID();

            if (IS_PLAYER_GUID(guid))
            {
                //Caster may be NULL if DynObj is in removelist
                if (Player* caster = ObjectAccessor::FindPlayer(guid))
                    if (caster->GetUInt64Value(PLAYER_FARSIGHT) == source->GetGUID())
                        BuildPacket(caster);
            }
        }
    }

    void BuildPacket(Player* player)
    {
        // Only send update once to a player
        if (plr_list.find(player->GetGUID()) == plr_list.end() && player->HaveAtClient(&i_object))
        {
            i_object.BuildFieldsUpdate(player, i_updateDatas);
            plr_list.insert(player->GetGUID());
        }
    }

    template<class SKIP> void Visit(GridRefManager<SKIP> &) {}
};

void WorldObject::BuildUpdate(UpdateDataMapType& data_map)
{
    CellCoord p = Trinity::ComputeCellCoord(GetPositionX(), GetPositionY());
    Cell cell(p);
    cell.SetNoCreate();
    WorldObjectChangeAccumulator notifier(*this, data_map);
    TypeContainerVisitor<WorldObjectChangeAccumulator, WorldTypeMapContainer > player_notifier(notifier);
    Map& map = *GetMap();
    //we must build packets for all visible players
    cell.Visit(p, player_notifier, map, *this, GetVisibilityRange());

    ClearUpdateMask(false);
}

uint64 WorldObject::GetTransGUID() const
{
    if (GetTransport())
        return GetTransport()->GetGUID();
    return 0;
}<|MERGE_RESOLUTION|>--- conflicted
+++ resolved
@@ -193,7 +193,6 @@
 
     switch (GetGUIDHigh())
     {
-<<<<<<< HEAD
         case HIGHGUID_PLAYER:
         case HIGHGUID_PET:
         case HIGHGUID_CORPSE:
@@ -201,23 +200,15 @@
             updateType = UPDATETYPE_CREATE_OBJECT2;
             break;
         case HIGHGUID_UNIT:
-            if (ToUnit()->ToTempSummon() && IS_PLAYER_GUID(ToUnit()->ToTempSummon()->GetSummonerGUID()))
-                updateType = UPDATETYPE_CREATE_OBJECT2;
+            if (TempSummon const* summon = ToUnit()->ToTempSummon())
+                if (IS_PLAYER_GUID(summon->GetSummonerGUID()))
+                    updateType = UPDATETYPE_CREATE_OBJECT2;
             break;
         case HIGHGUID_GAMEOBJECT:
             if (IS_PLAYER_GUID(ToGameObject()->GetOwnerGUID()))
                 updateType = UPDATETYPE_CREATE_OBJECT2;
             break;
     }
-=======
-        // UPDATETYPE_CREATE_OBJECT2 dynamic objects, corpses...
-        if (isType(TYPEMASK_DYNAMICOBJECT) || isType(TYPEMASK_CORPSE) || isType(TYPEMASK_PLAYER))
-            updateType = UPDATETYPE_CREATE_OBJECT2;
-
-        // UPDATETYPE_CREATE_OBJECT2 for pets...
-        if (target->GetPetGUID() == GetGUID())
-            updateType = UPDATETYPE_CREATE_OBJECT2;
->>>>>>> 1a6a23ec
 
     if (flags & UPDATEFLAG_STATIONARY_POSITION)
     {
@@ -239,22 +230,12 @@
                     break;
             }
         }
-<<<<<<< HEAD
-    }
-
-    if (ToUnit() && ToUnit()->getVictim())
-        flags |= UPDATEFLAG_HAS_TARGET;
-=======
-
-        if (isType(TYPEMASK_UNIT))
-        {
-            if (ToUnit()->getVictim())
-                flags |= UPDATEFLAG_HAS_TARGET;
-        }
-    }
-
-    //sLog->outDebug("BuildCreateUpdate: update-type: %u, object-type: %u got flags: %X, flags2: %X", updateType, m_objectTypeId, flags, flags2);
->>>>>>> 1a6a23ec
+    }
+
+    if (Unit const* unit = ToUnit())
+        if (unit->getVictim())
+            flags |= UPDATEFLAG_HAS_TARGET;
+
 
     ByteBuffer buf(500);
     buf << uint8(updateType);
@@ -371,7 +352,17 @@
 
 void Object::_BuildMovementUpdate(ByteBuffer* data, uint16 flags) const
 {
-<<<<<<< HEAD
+    Unit const* self = NULL;
+    ObjectGuid guid = GetGUID();
+    uint32 movementFlags = 0;
+    uint16 movementFlagsExtra = 0;
+
+    bool hasFallDirection = false;
+    bool hasFallData = false;
+    bool hasPitch = false;
+    bool hasSpline = false;
+    bool hasSplineElevation = false;
+
     uint32 unkLoopCounter = 0;
     // Bit content
     data->WriteBit(0);
@@ -389,25 +380,19 @@
     data->WriteBit(flags & UPDATEFLAG_UNK5);
     data->WriteBit(0);
     data->WriteBit(flags & UPDATEFLAG_TRANSPORT);
-=======
-    Unit const* unit = NULL;
-    WorldObject const* object = NULL;
-
-    if (isType(TYPEMASK_UNIT))
-        unit = ToUnit();
-    else
-        object = ((WorldObject*)this);
-
-    *data << uint16(flags);                                  // update flags
->>>>>>> 1a6a23ec
 
     if (flags & UPDATEFLAG_LIVING)
     {
-<<<<<<< HEAD
-        Unit const* self = ToUnit();
-        ObjectGuid guid = GetGUID();
-        uint32 movementFlags = self->m_movementInfo.GetMovementFlags();
-        uint16 movementFlagsExtra = self->m_movementInfo.GetExtraMovementFlags();
+        self = ToUnit();
+        movementFlags = self->m_movementInfo.GetMovementFlags();
+        movementFlagsExtra = self->m_movementInfo.GetExtraMovementFlags();
+        hasPitch = ((movementFlags & (MOVEMENTFLAG_SWIMMING | MOVEMENTFLAG_FLYING)) ||
+            (movementFlagsExtra & MOVEMENTFLAG2_ALWAYS_ALLOW_PITCHING));
+        hasSpline = self->IsSplineEnabled();
+        hasSplineElevation = movementFlags & MOVEMENTFLAG_SPLINE_ELEVATION;
+        hasFallData = movementFlagsExtra & MOVEMENTFLAG2_INTERPOLATED_TURNING;
+        hasFallDirection = movementFlags & MOVEMENTFLAG_FALLING;
+
         if (GetTypeId() == TYPEID_UNIT)
             movementFlags &= MOVEMENTFLAG_MASK_CREATURE_ALLOWED;
 
@@ -420,14 +405,14 @@
             data->WriteBits(movementFlags, 30);
 
         data->WriteBit(0);
-        data->WriteBit(!((movementFlags & (MOVEMENTFLAG_SWIMMING | MOVEMENTFLAG_FLYING)) ||
-            (movementFlagsExtra & MOVEMENTFLAG2_ALWAYS_ALLOW_PITCHING)));       // Has pitch
-        data->WriteBit(self->IsSplineEnabled());                                // Has spline data
-        data->WriteBit(movementFlagsExtra & MOVEMENTFLAG2_INTERPOLATED_TURNING);// Has fall data
-        data->WriteBit(!(movementFlags & MOVEMENTFLAG_SPLINE_ELEVATION));       // Has spline elevation
+        data->WriteBit(!hasPitch);                                              // Has pitch
+        data->WriteBit(hasSpline);                                              // Has spline data
+        data->WriteBit(hasFallData);                                            // Has fall data
+        data->WriteBit(!hasSplineElevation);                                    // Has spline elevation
         data->WriteBit(guid[5]);
         data->WriteBit(self->m_movementInfo.t_guid);                            // Has transport data
         data->WriteBit(0);                                                      // Is missing time
+
         if (self->m_movementInfo.t_guid)
         {
             ObjectGuid transGuid = self->m_movementInfo.t_guid;
@@ -445,12 +430,13 @@
         }
 
         data->WriteBit(guid[4]);
-        if (self->IsSplineEnabled())
+
+        if (hasSpline)
             Movement::PacketBuilder::WriteCreateBits(*self->movespline, *data);
 
         data->WriteBit(guid[6]);
-        if (movementFlagsExtra & MOVEMENTFLAG2_INTERPOLATED_TURNING)
-            data->WriteBit(movementFlags & MOVEMENTFLAG_FALLING);
+        if (hasFallData)
+            data->WriteBit(hasFallDirection);
 
         data->WriteBit(guid[0]);
         data->WriteBit(guid[1]);
@@ -458,28 +444,10 @@
         data->WriteBit(!movementFlagsExtra);
         if (movementFlagsExtra)
             data->WriteBits(movementFlagsExtra, 12);
-=======
-        unit->BuildMovementPacket(data);
-
-        *data << unit->GetSpeed(MOVE_WALK)
-              << unit->GetSpeed(MOVE_RUN)
-              << unit->GetSpeed(MOVE_RUN_BACK)
-              << unit->GetSpeed(MOVE_SWIM)
-              << unit->GetSpeed(MOVE_SWIM_BACK)
-              << unit->GetSpeed(MOVE_FLIGHT)
-              << unit->GetSpeed(MOVE_FLIGHT_BACK)
-              << unit->GetSpeed(MOVE_TURN_RATE)
-              << unit->GetSpeed(MOVE_PITCH_RATE);
-
-        // 0x08000000
-        if (unit->m_movementInfo.GetMovementFlags() & MOVEMENTFLAG_SPLINE_ENABLED)
-            Movement::PacketBuilder::WriteCreate(*unit->movespline, *data);
->>>>>>> 1a6a23ec
     }
 
     if (flags & UPDATEFLAG_GO_TRANSPORT_POSITION)
     {
-<<<<<<< HEAD
         WorldObject const* self = static_cast<WorldObject const*>(this);
         ObjectGuid transGuid = self->m_movementInfo.t_guid;
         data->WriteBit(transGuid[5]);
@@ -496,7 +464,7 @@
 
     if (flags & UPDATEFLAG_HAS_TARGET)
     {
-        ObjectGuid victimGuid = ToUnit()->getVictim()->GetGUID();   // checked in BuildCreateUpdateBlockForPlayer
+        ObjectGuid victimGuid = self->getVictim()->GetGUID();   // checked in BuildCreateUpdateBlockForPlayer
         data->WriteBit(victimGuid[2]);
         data->WriteBit(victimGuid[7]);
         data->WriteBit(victimGuid[0]);
@@ -522,74 +490,16 @@
 
     if (flags & UPDATEFLAG_LIVING)
     {
-        Unit const* self = ToUnit();
-        ObjectGuid guid = GetGUID();
-        uint32 movementFlags = self->m_movementInfo.GetMovementFlags();
-        uint16 movementFlagsExtra = self->m_movementInfo.GetExtraMovementFlags();
-        if (GetTypeId() == TYPEID_UNIT)
-            movementFlags &= MOVEMENTFLAG_MASK_CREATURE_ALLOWED;
-
         data->WriteByteSeq(guid[4]);
         *data << self->GetSpeed(MOVE_RUN_BACK);
-        if (movementFlagsExtra & MOVEMENTFLAG2_INTERPOLATED_TURNING)
-=======
-        if (flags & UPDATEFLAG_POSITION)
-        {
-            Transport* transport = object->GetTransport();
-
-            if (transport)
-                data->append(transport->GetPackGUID());
-            else
-                *data << uint8(0);
-
-            *data << object->GetPositionX();
-            *data << object->GetPositionY();
-            if (isType(TYPEMASK_UNIT))
-                *data << unit->GetPositionZMinusOffset();
-            else
-                *data << object->GetPositionZ();
-
-            if (transport)
+
+        if (hasFallData)
+        {
+            if (hasFallDirection)
             {
-                *data << object->GetTransOffsetX();
-                *data << object->GetTransOffsetY();
-                *data << object->GetTransOffsetZ();
-            }
-            else
-            {
-                *data << object->GetPositionX();
-                *data << object->GetPositionY();
-                if (isType(TYPEMASK_UNIT))
-                    *data << unit->GetPositionZMinusOffset();
-                else
-                    *data << object->GetPositionZ();
-            }
-
-            *data << object->GetOrientation();
-
-            if (GetTypeId() == TYPEID_CORPSE)
-                *data << float(object->GetOrientation());
-            else
-                *data << float(0);
-        }
-        else
->>>>>>> 1a6a23ec
-        {
-            if (movementFlags & MOVEMENTFLAG_FALLING)
-            {
-<<<<<<< HEAD
                 *data << float(self->m_movementInfo.j_cosAngle);
                 *data << float(self->m_movementInfo.j_xyspeed);
                 *data << float(self->m_movementInfo.j_sinAngle);
-=======
-                *data << object->GetPositionX();
-                *data << object->GetPositionY();
-                if (isType(TYPEMASK_UNIT))
-                    *data << unit->GetPositionZMinusOffset();
-                else
-                    *data << object->GetPositionZ();
-                *data << object->GetOrientation();
->>>>>>> 1a6a23ec
             }
 
             *data << uint32(self->m_movementInfo.fallTime);
@@ -597,14 +507,15 @@
         }
 
         *data << self->GetSpeed(MOVE_SWIM_BACK);
-        if (movementFlags & MOVEMENTFLAG_SPLINE_ELEVATION)
+        if (hasSplineElevation)
             *data << float(self->m_movementInfo.splineElevation);
 
-        if (self->IsSplineEnabled())
+        if (hasSpline)
             Movement::PacketBuilder::WriteCreateData(*self->movespline, *data);
 
         *data << float(self->GetPositionZMinusOffset());
         data->WriteByteSeq(guid[5]);
+
         if (self->m_movementInfo.t_guid)
         {
             ObjectGuid transGuid = self->m_movementInfo.t_guid;
@@ -631,7 +542,6 @@
             data->WriteByteSeq(transGuid[4]);
         }
 
-<<<<<<< HEAD
         *data << float(self->GetPositionX());
         *data << self->GetSpeed(MOVE_PITCH_RATE);
         data->WriteByteSeq(guid[3]);
@@ -653,32 +563,20 @@
             *data << float(self->GetOrientation());
 
         *data << self->GetSpeed(MOVE_RUN);
-        if ((movementFlags & (MOVEMENTFLAG_SWIMMING | MOVEMENTFLAG_FLYING)) ||
-            (movementFlagsExtra & MOVEMENTFLAG2_ALWAYS_ALLOW_PITCHING))
+        if (hasPitch)
             *data << float(self->m_movementInfo.pitch);
 
         *data << self->GetSpeed(MOVE_FLIGHT);
-=======
-    // 0x4
-    if (flags & UPDATEFLAG_HAS_TARGET)
-    {
-        if (Unit* victim = unit->getVictim())
-            data->append(victim->GetPackGUID());
-        else
-            *data << uint8(0);
->>>>>>> 1a6a23ec
     }
 
     if (flags & UPDATEFLAG_VEHICLE)
     {
-        Unit const* self = ToUnit();
         *data << float(self->GetOrientation());
         *data << uint32(self->GetVehicleKit()->GetVehicleInfo()->m_ID);
     }
 
     if (flags & UPDATEFLAG_GO_TRANSPORT_POSITION)
     {
-<<<<<<< HEAD
         WorldObject const* self = static_cast<WorldObject const*>(this);
         ObjectGuid transGuid = self->m_movementInfo.t_guid;
 
@@ -701,15 +599,9 @@
         *data << float(self->GetTransOffsetO());
         //if (hasTransportTime2)
         //    *data << uint32(0);
-=======
-        /// @todo Allow players to aquire this updateflag.
-        *data << uint32(unit->GetVehicleKit()->GetVehicleInfo()->m_ID);
-        *data << float(unit->GetOrientation());
->>>>>>> 1a6a23ec
     }
 
     if (flags & UPDATEFLAG_ROTATION)
-<<<<<<< HEAD
         *data << uint64(ToGameObject()->GetRotation());
 
     if (flags & UPDATEFLAG_UNK5)
@@ -747,7 +639,7 @@
 
     if (flags & UPDATEFLAG_HAS_TARGET)
     {
-        ObjectGuid victimGuid = ToUnit()->getVictim()->GetGUID();   // checked in BuildCreateUpdateBlockForPlayer
+        ObjectGuid victimGuid = self->getVictim()->GetGUID();   // checked in BuildCreateUpdateBlockForPlayer
         data->WriteByteSeq(victimGuid[4]);
         data->WriteByteSeq(victimGuid[0]);
         data->WriteByteSeq(victimGuid[3]);
@@ -772,13 +664,7 @@
         *data << uint32(getMSTime());                       // Unknown - getMSTime is wrong.
 }
 
-void Object::_BuildValuesUpdate(uint8 updatetype, ByteBuffer* data, UpdateMask* updateMask, Player* target) const
-=======
-        *data << int64(ToGameObject()->GetRotation());
-}
-
 void Object::_BuildValuesUpdate(uint8 updateType, ByteBuffer* data, UpdateMask* updateMask, Player* target) const
->>>>>>> 1a6a23ec
 {
     if (!target)
         return;
@@ -825,15 +711,11 @@
         }
     }
 
-<<<<<<< HEAD
     uint32 valCount = m_valuesCount;
     if (GetTypeId() == TYPEID_PLAYER && target != this)
         valCount = PLAYER_END_NOT_SELF;
 
-    WPAssert(updateMask && updateMask->GetCount() == valCount);
-=======
-    ASSERT(updateMask && updateMask->GetCount() == m_valuesCount);
->>>>>>> 1a6a23ec
+    ASSERT(updateMask && updateMask->GetCount() == valCount);
 
     *data << uint8(updateMask->GetBlockCount());
     updateMask->AppendToPacket(data);
@@ -841,12 +723,8 @@
     // 2 specialized loops for speed optimization in non-unit case
     if (unit)                               // unit (creature/player) case
     {
-<<<<<<< HEAD
+        Creature const* creature = ToCreature();
         for (uint16 index = 0; index < valCount; ++index)
-=======
-        Creature const* creature = ToCreature();
-        for (uint16 index = 0; index < m_valuesCount; ++index)
->>>>>>> 1a6a23ec
         {
             if (updateMask->GetBit(index))
             {
