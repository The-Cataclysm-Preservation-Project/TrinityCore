--- conflicted
+++ resolved
@@ -660,24 +660,6 @@
         else
             *data << uint32(getMSTime());
     }
-<<<<<<< HEAD
-=======
-
-    // 0x80
-    if (flags & UPDATEFLAG_VEHICLE)
-    {
-        /// @todo Allow players to aquire this updateflag.
-        *data << uint32(unit->GetVehicleKit()->GetVehicleInfo()->m_ID);
-        if (unit->HasUnitMovementFlag(MOVEMENTFLAG_ONTRANSPORT))
-            *data << float(unit->GetTransOffsetO());
-        else
-            *data << float(unit->GetOrientation());
-    }
-
-    // 0x200
-    if (flags & UPDATEFLAG_ROTATION)
-        *data << int64(ToGameObject()->GetRotation());
->>>>>>> 41b61318
 }
 
 void Object::BuildValuesUpdate(uint8 updateType, ByteBuffer* data, Player* target) const
