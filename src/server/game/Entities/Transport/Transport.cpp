--- conflicted
+++ resolved
@@ -35,151 +35,7 @@
 Transport::Transport() : GameObject(),
     _transportInfo(NULL), _isMoving(true), _pendingStop(false)
 {
-<<<<<<< HEAD
-    uint32 oldMSTime = getMSTime();
-
-    QueryResult result = WorldDatabase.Query("SELECT guid, entry, name, period, ScriptName FROM transports");
-
-    if (!result)
-    {
-        TC_LOG_INFO(LOG_FILTER_SERVER_LOADING, ">> Loaded 0 transports. DB table `transports` is empty!");
-        return;
-    }
-
-    uint32 count = 0;
-
-    do
-    {
-
-        Field* fields = result->Fetch();
-        uint32 lowguid = fields[0].GetUInt32();
-        uint32 entry = fields[1].GetUInt32();
-        std::string name = fields[2].GetString();
-        uint32 period = fields[3].GetUInt32();
-        uint32 scriptId = sObjectMgr->GetScriptId(fields[4].GetCString());
-
-        GameObjectTemplate const* goinfo = sObjectMgr->GetGameObjectTemplate(entry);
-
-        if (!goinfo)
-        {
-            TC_LOG_ERROR(LOG_FILTER_SQL, "Transport ID:%u, Name: %s, will not be loaded, gameobject_template missing", entry, name.c_str());
-            continue;
-        }
-
-        if (goinfo->type != GAMEOBJECT_TYPE_MO_TRANSPORT)
-        {
-            TC_LOG_ERROR(LOG_FILTER_SQL, "Transport ID:%u, Name: %s, will not be loaded, gameobject_template type wrong", entry, name.c_str());
-            continue;
-        }
-
-        // TC_LOG_INFO(LOG_FILTER_SERVER_LOADING, "Loading transport %d between %s, %s", entry, name.c_str(), goinfo->name);
-
-        std::set<uint32> mapsUsed;
-
-        Transport* t = new Transport(period, scriptId);
-        if (!t->GenerateWaypoints(goinfo->moTransport.taxiPathId, mapsUsed))
-            // skip transports with empty waypoints list
-        {
-            TC_LOG_ERROR(LOG_FILTER_SQL, "Transport (path id %u) path size = 0. Transport ignored, check DBC files or transport GO data0 field.", goinfo->moTransport.taxiPathId);
-            delete t;
-            continue;
-        }
-
-        float x = t->m_WayPoints[0].x;
-        float y = t->m_WayPoints[0].y;
-        float z = t->m_WayPoints[0].z;
-        uint32 mapid = t->m_WayPoints[0].mapid;
-        float o = 1.0f;
-
-         // creates the Gameobject
-        if (!t->Create(lowguid, entry, mapid, x, y, z, o, 255, 0))
-        {
-            delete t;
-            continue;
-        }
-
-        m_Transports.insert(t);
-
-        for (std::set<uint32>::const_iterator i = mapsUsed.begin(); i != mapsUsed.end(); ++i)
-            m_TransportsByMap[*i].insert(t);
-
-        //If we someday decide to use the grid to track transports, here:
-        t->SetMap(sMapMgr->CreateBaseMap(mapid));
-        t->AddToWorld();
-
-        ++count;
-    }
-    while (result->NextRow());
-
-    // check transport data DB integrity
-    result = WorldDatabase.Query("SELECT gameobject.guid, gameobject.id, transports.name FROM gameobject, transports WHERE gameobject.id = transports.entry");
-    if (result)                                              // wrong data found
-    {
-        do
-        {
-            Field* fields = result->Fetch();
-
-            uint32 guid  = fields[0].GetUInt32();
-            uint32 entry = fields[1].GetUInt32();
-            std::string name = fields[2].GetString();
-            TC_LOG_ERROR(LOG_FILTER_SQL, "Transport %u '%s' have record (GUID: %u) in `gameobject`. Transports must not have any records in `gameobject` or its behavior will be unpredictable/bugged.", entry, name.c_str(), guid);
-        }
-        while (result->NextRow());
-    }
-
-    TC_LOG_INFO(LOG_FILTER_SERVER_LOADING, ">> Loaded %u transports in %u ms", count, GetMSTimeDiffToNow(oldMSTime));
-}
-
-void MapManager::LoadTransportNPCs()
-{
-    uint32 oldMSTime = getMSTime();
-
-    //                                                 0       1            2                3             4             5             6        7
-    QueryResult result = WorldDatabase.Query("SELECT guid, npc_entry, transport_entry, TransOffsetX, TransOffsetY, TransOffsetZ, TransOffsetO, emote FROM creature_transport");
-
-    if (!result)
-    {
-        TC_LOG_INFO(LOG_FILTER_SERVER_LOADING, ">> Loaded 0 transport NPCs. DB table `creature_transport` is empty!");
-        return;
-    }
-
-    uint32 count = 0;
-
-    do
-    {
-        Field* fields = result->Fetch();
-        uint32 guid = fields[0].GetInt32();
-        uint32 entry = fields[1].GetInt32();
-        uint32 transportEntry = fields[2].GetInt32();
-        float tX = fields[3].GetFloat();
-        float tY = fields[4].GetFloat();
-        float tZ = fields[5].GetFloat();
-        float tO = fields[6].GetFloat();
-        uint32 anim = fields[7].GetInt32();
-
-        for (MapManager::TransportSet::iterator itr = m_Transports.begin(); itr != m_Transports.end(); ++itr)
-        {
-            if ((*itr)->GetEntry() == transportEntry)
-            {
-                (*itr)->AddNPCPassenger(guid, entry, tX, tY, tZ, tO, anim);
-                break;
-            }
-        }
-
-        ++count;
-    }
-    while (result->NextRow());
-
-    TC_LOG_INFO(LOG_FILTER_SERVER_LOADING, ">> Loaded %u transport npcs in %u ms", count, GetMSTimeDiffToNow(oldMSTime));
-}
-
-Transport::Transport(uint32 period, uint32 script) : GameObject(), m_pathTime(0), m_timer(0),
-currenttguid(0), m_period(period), ScriptId(script), m_nextNodeTime(0)
-{
-    m_updateFlag = (UPDATEFLAG_TRANSPORT | UPDATEFLAG_STATIONARY_POSITION | UPDATEFLAG_ROTATION);
-=======
     m_updateFlag = UPDATEFLAG_TRANSPORT | UPDATEFLAG_LOWGUID | UPDATEFLAG_STATIONARY_POSITION | UPDATEFLAG_ROTATION;
->>>>>>> b81bf7d0
 }
 
 Transport::~Transport()
@@ -369,7 +225,6 @@
     float o = data->orientation;
 
     creature->SetTransport(this);
-    creature->AddUnitMovementFlag(MOVEMENTFLAG_ONTRANSPORT);
     creature->m_movementInfo.transport.guid = GetGUID();
     creature->m_movementInfo.transport.pos.Relocate(x, y, z, o);
     CalculatePassengerPosition(x, y, z, &o);
@@ -482,29 +337,6 @@
         CellGuidSet::const_iterator guidEnd;
         for (CellObjectGuidsMap::const_iterator cellItr = cells.begin(); cellItr != cells.end(); ++cellItr)
         {
-<<<<<<< HEAD
-            if (this != itr->GetSource()->GetTransport())
-            {
-                UpdateData transData(GetMapId());
-                BuildCreateUpdateBlockForPlayer(&transData, itr->GetSource());
-                WorldPacket packet;
-                transData.BuildPacket(&packet);
-                itr->GetSource()->SendDirectMessage(&packet);
-            }
-        }
-    }
-    else
-    {
-        UpdateData transData(targetMap->GetId());
-        BuildOutOfRangeUpdateBlock(&transData);
-        WorldPacket out_packet;
-        transData.BuildPacket(&out_packet);
-
-        for (Map::PlayerList::const_iterator itr = player.begin(); itr != player.end(); ++itr)
-            if (this != itr->GetSource()->GetTransport())
-                itr->GetSource()->SendDirectMessage(&out_packet);
-    }
-=======
             // Creatures on transport
             guidEnd = cellItr->second.creatures.end();
             for (CellGuidSet::const_iterator guidItr = cellItr->second.creatures.begin(); guidItr != guidEnd; ++guidItr)
@@ -516,7 +348,6 @@
                 CreateGOPassenger(*guidItr, sObjectMgr->GetGOData(*guidItr));
         }
     }
->>>>>>> b81bf7d0
 }
 
 void Transport::UnloadStaticPassengers()
@@ -576,14 +407,8 @@
         segmentPos = frame.DistUntilStop - dist;
     }
 
-<<<<<<< HEAD
-    creature->SetTransport(this);
-    creature->m_movementInfo.transport.guid = GetGUID();
-    creature->m_movementInfo.transport.pos.Relocate(x, y, z, o);
-=======
     return segmentPos / frame.NextDistFromPrev;
 }
->>>>>>> b81bf7d0
 
 void Transport::TeleportTransport(uint32 newMapid, float x, float y, float z)
 {
@@ -595,7 +420,7 @@
         Map::PlayerList const& oldPlayers = GetMap()->GetPlayers();
         if (!oldPlayers.isEmpty())
         {
-            UpdateData data;
+            UpdateData data(GetMapId());
             BuildOutOfRangeUpdateBlock(&data);
             WorldPacket packet;
             data.BuildPacket(&packet);
@@ -615,7 +440,7 @@
             {
                 if (itr->GetSource()->GetTransport() != this)
                 {
-                    UpdateData data;
+                    UpdateData data(newMapid);
                     BuildCreateUpdateBlockForPlayer(&data, itr->GetSource());
                     WorldPacket packet;
                     data.BuildPacket(&packet);
