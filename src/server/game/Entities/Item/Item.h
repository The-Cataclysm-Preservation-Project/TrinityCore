--- conflicted
+++ resolved
@@ -331,14 +331,9 @@
             uState = state;
         }
 
-<<<<<<< HEAD
-        bool hasQuest(uint32 quest_id) const { return GetTemplate()->StartQuest == quest_id; }
-        bool hasInvolvedQuest(uint32 /*quest_id*/) const { return false; }
-        bool HasStats() const;
-=======
         bool hasQuest(uint32 quest_id) const override { return GetTemplate()->StartQuest == quest_id; }
         bool hasInvolvedQuest(uint32 /*quest_id*/) const override { return false; }
->>>>>>> c741d268
+        bool HasStats() const;
         bool IsPotion() const { return GetTemplate()->IsPotion(); }
         bool IsVellum() const { return GetTemplate()->IsVellum(); }
         bool IsConjuredConsumable() const { return GetTemplate()->IsConjuredConsumable(); }
