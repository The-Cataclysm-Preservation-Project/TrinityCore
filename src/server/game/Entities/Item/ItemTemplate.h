/*
 * Copyright (C) 2008-2016 TrinityCore <http://www.trinitycore.org/>
 * Copyright (C) 2005-2009 MaNGOS <http://getmangos.com/>
 *
 * This program is free software; you can redistribute it and/or modify it
 * under the terms of the GNU General Public License as published by the
 * Free Software Foundation; either version 2 of the License, or (at your
 * option) any later version.
 *
 * This program is distributed in the hope that it will be useful, but WITHOUT
 * ANY WARRANTY; without even the implied warranty of MERCHANTABILITY or
 * FITNESS FOR A PARTICULAR PURPOSE. See the GNU General Public License for
 * more details.
 *
 * You should have received a copy of the GNU General Public License along
 * with this program. If not, see <http://www.gnu.org/licenses/>.
 */

#ifndef _ITEMPROTOTYPE_H
#define _ITEMPROTOTYPE_H

#include "DB2Structure.h"
#include "SharedDefines.h"
#include <bitset>

enum ItemModType
{
    ITEM_MOD_MANA                     = 0,
    ITEM_MOD_HEALTH                   = 1,
    ITEM_MOD_AGILITY                  = 3,
    ITEM_MOD_STRENGTH                 = 4,
    ITEM_MOD_INTELLECT                = 5,
    ITEM_MOD_SPIRIT                   = 6,
    ITEM_MOD_STAMINA                  = 7,
    ITEM_MOD_DEFENSE_SKILL_RATING     = 12,
    ITEM_MOD_DODGE_RATING             = 13,
    ITEM_MOD_PARRY_RATING             = 14,
    ITEM_MOD_BLOCK_RATING             = 15,
    ITEM_MOD_HIT_MELEE_RATING         = 16,
    ITEM_MOD_HIT_RANGED_RATING        = 17,
    ITEM_MOD_HIT_SPELL_RATING         = 18,
    ITEM_MOD_CRIT_MELEE_RATING        = 19,
    ITEM_MOD_CRIT_RANGED_RATING       = 20,
    ITEM_MOD_CRIT_SPELL_RATING        = 21,
    ITEM_MOD_HIT_TAKEN_MELEE_RATING   = 22,
    ITEM_MOD_HIT_TAKEN_RANGED_RATING  = 23,
    ITEM_MOD_HIT_TAKEN_SPELL_RATING   = 24,
    ITEM_MOD_CRIT_TAKEN_MELEE_RATING  = 25,
    ITEM_MOD_CRIT_TAKEN_RANGED_RATING = 26,
    ITEM_MOD_CRIT_TAKEN_SPELL_RATING  = 27,
    ITEM_MOD_HASTE_MELEE_RATING       = 28,
    ITEM_MOD_HASTE_RANGED_RATING      = 29,
    ITEM_MOD_HASTE_SPELL_RATING       = 30,
    ITEM_MOD_HIT_RATING               = 31,
    ITEM_MOD_CRIT_RATING              = 32,
    ITEM_MOD_HIT_TAKEN_RATING         = 33,
    ITEM_MOD_CRIT_TAKEN_RATING        = 34,
    ITEM_MOD_RESILIENCE_RATING        = 35,
    ITEM_MOD_HASTE_RATING             = 36,
    ITEM_MOD_EXPERTISE_RATING         = 37,
    ITEM_MOD_ATTACK_POWER             = 38,
    ITEM_MOD_RANGED_ATTACK_POWER      = 39,
    ITEM_MOD_VERSATILITY              = 40,
    ITEM_MOD_SPELL_HEALING_DONE       = 41,
    ITEM_MOD_SPELL_DAMAGE_DONE        = 42,
    ITEM_MOD_MANA_REGENERATION        = 43,
    ITEM_MOD_ARMOR_PENETRATION_RATING = 44,
    ITEM_MOD_SPELL_POWER              = 45,
    ITEM_MOD_HEALTH_REGEN             = 46,
    ITEM_MOD_SPELL_PENETRATION        = 47,
    ITEM_MOD_BLOCK_VALUE              = 48,
    ITEM_MOD_MASTERY_RATING           = 49,
    ITEM_MOD_EXTRA_ARMOR              = 50,
    ITEM_MOD_FIRE_RESISTANCE          = 51,
    ITEM_MOD_FROST_RESISTANCE         = 52,
    ITEM_MOD_HOLY_RESISTANCE          = 53,
    ITEM_MOD_SHADOW_RESISTANCE        = 54,
    ITEM_MOD_NATURE_RESISTANCE        = 55,
    ITEM_MOD_ARCANE_RESISTANCE        = 56,
    ITEM_MOD_PVP_POWER                = 57,
    ITEM_MOD_CR_AMPLIFY               = 58,
    ITEM_MOD_CR_MULTISTRIKE           = 59,
    ITEM_MOD_CR_READINESS             = 60,
    ITEM_MOD_CR_SPEED                 = 61,
    ITEM_MOD_CR_LIFESTEAL             = 62,
    ITEM_MOD_CR_AVOIDANCE             = 63,
    ITEM_MOD_CR_STURDINESS            = 64,
    ITEM_MOD_CR_UNUSED_7              = 65,
    ITEM_MOD_CR_CLEAVE                = 66,
    ITEM_MOD_CR_UNUSED_9              = 67,
    ITEM_MOD_CR_UNUSED_10             = 68,
    ITEM_MOD_CR_UNUSED_11             = 69,
    ITEM_MOD_CR_UNUSED_12             = 70,
    ITEM_MOD_AGI_STR_INT              = 71,
    ITEM_MOD_AGI_STR                  = 72,
    ITEM_MOD_AGI_INT                  = 73,
    ITEM_MOD_STR_INT                  = 74
};

enum ItemSpelltriggerType
{
    ITEM_SPELLTRIGGER_ON_USE          = 0,                  // use after equip cooldown
    ITEM_SPELLTRIGGER_ON_EQUIP        = 1,
    ITEM_SPELLTRIGGER_CHANCE_ON_HIT   = 2,
    ITEM_SPELLTRIGGER_SOULSTONE       = 4,
    /*
     * ItemSpelltriggerType 5 might have changed on 2.4.3/3.0.3: Such auras
     * will be applied on item pickup and removed on item loss - maybe on the
     * other hand the item is destroyed if the aura is removed ("removed on
     * death" of spell 57348 makes me think so)
     */
    ITEM_SPELLTRIGGER_ON_NO_DELAY_USE = 5,                  // no equip cooldown
    ITEM_SPELLTRIGGER_LEARN_SPELL_ID  = 6                   // used in item_template.spell_2 with spell_id with SPELL_GENERIC_LEARN in spell_1
};

#define MAX_ITEM_SPELLTRIGGER           7

enum ItemBondingType
{
    NO_BIND                                     = 0,
    BIND_WHEN_PICKED_UP                         = 1,
    BIND_WHEN_EQUIPED                           = 2,
    BIND_WHEN_USE                               = 3,
    BIND_QUEST_ITEM                             = 4,
    BIND_QUEST_ITEM1                            = 5         // not used in game
};

#define MAX_BIND_TYPE                             6

/* /// @todo: Requiring actual cases in which using (an) item isn't allowed while shapeshifted. Else, this flag would need an implementation.
    ITEM_FLAG_USABLE_WHEN_SHAPESHIFTED    = 0x00800000, // Item can be used in shapeshift forms */

// ITEM_FIELD_FLAGS
enum ItemFieldFlags : uint32
{
    ITEM_FIELD_FLAG_SOULBOUND     = 0x00000001, // Item is soulbound and cannot be traded <<--
    ITEM_FIELD_FLAG_TRANSLATED    = 0x00000002, // Item text will not read as garbage when player does not know the language
    ITEM_FIELD_FLAG_UNLOCKED      = 0x00000004, // Item had lock but can be opened now
    ITEM_FIELD_FLAG_WRAPPED       = 0x00000008, // Item is wrapped and contains another item
    ITEM_FIELD_FLAG_UNK2          = 0x00000010,
    ITEM_FIELD_FLAG_UNK3          = 0x00000020,
    ITEM_FIELD_FLAG_UNK4          = 0x00000040,
    ITEM_FIELD_FLAG_UNK5          = 0x00000080,
    ITEM_FIELD_FLAG_BOP_TRADEABLE = 0x00000100, // Allows trading soulbound items
    ITEM_FIELD_FLAG_READABLE      = 0x00000200, // Opens text page when right clicked
    ITEM_FIELD_FLAG_UNK6          = 0x00000400,
    ITEM_FIELD_FLAG_UNK7          = 0x00000800,
    ITEM_FIELD_FLAG_REFUNDABLE    = 0x00001000, // Item can be returned to vendor for its original cost (extended cost)
    ITEM_FIELD_FLAG_UNK8          = 0x00002000,
    ITEM_FIELD_FLAG_UNK9          = 0x00004000,
    ITEM_FIELD_FLAG_UNK10         = 0x00008000,
    ITEM_FIELD_FLAG_UNK11         = 0x00010000,
    ITEM_FIELD_FLAG_UNK12         = 0x00020000,
    ITEM_FIELD_FLAG_UNK13         = 0x00040000,
    ITEM_FIELD_FLAG_UNK14         = 0x00080000,
    ITEM_FIELD_FLAG_UNK15         = 0x00100000,
    ITEM_FIELD_FLAG_UNK16         = 0x00200000,
    ITEM_FIELD_FLAG_UNK17         = 0x00400000,
    ITEM_FIELD_FLAG_UNK18         = 0x00800000,
    ITEM_FIELD_FLAG_UNK19         = 0x01000000,
    ITEM_FIELD_FLAG_UNK20         = 0x02000000,
    ITEM_FIELD_FLAG_UNK21         = 0x04000000,
    ITEM_FIELD_FLAG_UNK22         = 0x08000000,
    ITEM_FIELD_FLAG_UNK23         = 0x10000000,
    ITEM_FIELD_FLAG_UNK24         = 0x20000000,
    ITEM_FIELD_FLAG_UNK25         = 0x40000000,
    ITEM_FIELD_FLAG_UNK26         = 0x80000000,

    ITEM_FIELD_FLAG_MAIL_TEXT_MASK = ITEM_FIELD_FLAG_READABLE | ITEM_FIELD_FLAG_UNK13 | ITEM_FIELD_FLAG_UNK14
};

enum ItemFlags : uint32
{
    ITEM_FLAG_UNK1                     = 0x00000001,
    ITEM_FLAG_CONJURED                 = 0x00000002, // Conjured item
    ITEM_FLAG_OPENABLE                 = 0x00000004, // Item can be right clicked to open for loot
    ITEM_FLAG_HEROIC                   = 0x00000008, // Makes green "Heroic" text appear on item
    ITEM_FLAG_DEPRECATED               = 0x00000010, // Cannot equip or use
    ITEM_FLAG_INDESTRUCTIBLE           = 0x00000020, // Item can not be destroyed, except by using spell (item can be reagent for spell)
    ITEM_FLAG_UNK2                     = 0x00000040,
    ITEM_FLAG_NO_EQUIP_COOLDOWN        = 0x00000080, // No default 30 seconds cooldown when equipped
    ITEM_FLAG_UNK3                     = 0x00000100,
    ITEM_FLAG_WRAPPER                  = 0x00000200, // Item can wrap other items
    ITEM_FLAG_UNK4                     = 0x00000400,
    ITEM_FLAG_PARTY_LOOT               = 0x00000800, // Looting this item does not remove it from available loot
    ITEM_FLAG_REFUNDABLE               = 0x00001000, // Item can be returned to vendor for its original cost (extended cost)
    ITEM_FLAG_CHARTER                  = 0x00002000, // Item is guild or arena charter
    ITEM_FLAG_UNK5                     = 0x00004000, // Only readable items have this (but not all)
    ITEM_FLAG_UNK6                     = 0x00008000,
    ITEM_FLAG_UNK7                     = 0x00010000,
    ITEM_FLAG_UNK8                     = 0x00020000,
    ITEM_FLAG_PROSPECTABLE             = 0x00040000, // Item can be prospected
    ITEM_FLAG_UNIQUE_EQUIPPED          = 0x00080000, // You can only equip one of these
    ITEM_FLAG_UNK9                     = 0x00100000,
    ITEM_FLAG_USEABLE_IN_ARENA         = 0x00200000, // Item can be used during arena match
    ITEM_FLAG_THROWABLE                = 0x00400000, // Some Thrown weapons have it (and only Thrown) but not all
    ITEM_FLAG_USABLE_WHEN_SHAPESHIFTED = 0x00800000, // Item can be used in shapeshift forms
    ITEM_FLAG_UNK10                    = 0x01000000,
    ITEM_FLAG_SMART_LOOT               = 0x02000000, // Profession recipes: can only be looted if you meet requirements and don't already know it
    ITEM_FLAG_NOT_USEABLE_IN_ARENA     = 0x04000000, // Item cannot be used in arena
    ITEM_FLAG_BIND_TO_ACCOUNT          = 0x08000000, // Item binds to account and can be sent only to your own characters
    ITEM_FLAG_TRIGGERED_CAST           = 0x10000000, // Spell is cast with triggered flag
    ITEM_FLAG_MILLABLE                 = 0x20000000, // Item can be milled
    ITEM_FLAG_UNK11                    = 0x40000000,
    ITEM_FLAG_BOP_TRADEABLE            = 0x80000000  // bound item that can be traded
};

enum ItemFlags2 : uint32
{
    ITEM_FLAG2_HORDE_ONLY             = 0x00000001,
    ITEM_FLAG2_ALLIANCE_ONLY          = 0x00000002,
    ITEM_FLAG2_EXT_COST_REQUIRES_GOLD = 0x00000004, // when item uses extended cost, gold is also required
    ITEM_FLAG2_UNK1                   = 0x00000008,
    ITEM_FLAG2_UNK2                   = 0x00000010,
    ITEM_FLAG2_UNK3                   = 0x00000020,
    ITEM_FLAG2_UNK4                   = 0x00000040,
    ITEM_FLAG2_UNK5                   = 0x00000080,
    ITEM_FLAG2_NEED_ROLL_DISABLED     = 0x00000100,
    ITEM_FLAG2_CASTER_WEAPON          = 0x00000200,
    ITEM_FLAG2_UNK6                   = 0x00000400,
    ITEM_FLAG2_UNAVAILABLE_FOR_PLAYERS= 0x00000800,
    ITEM_FLAG2_UNK8                   = 0x00001000,
    ITEM_FLAG2_UNK9                   = 0x00002000,
    ITEM_FLAG2_HAS_NORMAL_PRICE       = 0x00004000,
    ITEM_FLAG2_UNK10                  = 0x00008000,
    ITEM_FLAG2_UNK11                  = 0x00010000,
    ITEM_FLAG2_BNET_ACCOUNT_BOUND     = 0x00020000,
    ITEM_FLAG2_UNK12                  = 0x00040000,
    ITEM_FLAG2_UNK13                  = 0x00080000,
    ITEM_FLAG2_UNK14                  = 0x00100000,
    ITEM_FLAG2_CANNOT_BE_TRANSMOG     = 0x00200000,
    ITEM_FLAG2_CANNOT_TRANSMOG        = 0x00400000,
    ITEM_FLAG2_CAN_TRANSMOG           = 0x00800000,
    ITEM_FLAG2_UNK15                  = 0x01000000,
    ITEM_FLAG2_UNK16                  = 0x02000000,
    ITEM_FLAG2_UNK17                  = 0x04000000,
    ITEM_FLAG2_UNK18                  = 0x08000000,
    ITEM_FLAG2_UNK19                  = 0x10000000,
    ITEM_FLAG2_UNK20                  = 0x20000000,
    ITEM_FLAG2_UNK21                  = 0x40000000,
    ITEM_FLAG2_CRAFTING_MATERIAL      = 0x80000000
};

enum ItemFlags3
{
    ITEM_FLAG3_UNK1                        = 0x00000001,
    ITEM_FLAG3_UNK2                        = 0x00000002,
    ITEM_FLAG3_UNK3                        = 0x00000004,
    ITEM_FLAG3_UNK4                        = 0x00000008,
    ITEM_FLAG3_UNK5                        = 0x00000010,
    ITEM_FLAG3_UNK6                        = 0x00000020,
    ITEM_FLAG3_UNK7                        = 0x00000040,
    ITEM_FLAG3_IGNORE_ITEM_LEVEL_DELTAS    = 0x00000080, // Ignore item level adjustments from PLAYER_FIELD_ITEM_LEVEL_DELTA
    ITEM_FLAG3_IGNORE_PVP_ITEM_LEVEL_CAP   = 0x00000100,
    ITEM_FLAG3_HEIRLOOM_QUALITY            = 0x00000200, // Item appears as having heirloom quality ingame regardless of its real quality (does not affect stat calculation)
    ITEM_FLAG3_UNK8                        = 0x00000400,
    ITEM_FLAG3_UNK9                        = 0x00000800,
    ITEM_FLAG3_DOESNT_APPEAR_IN_GUILD_NEWS = 0x00001000, // Item is not included in the guild news panel
    ITEM_FLAG3_UNK10                       = 0x00002000,
    ITEM_FLAG3_UNK11                       = 0x00004000,
    ITEM_FLAG3_UNK12                       = 0x00008000,
    ITEM_FLAG3_UNK13                       = 0x00010000,
    ITEM_FLAG3_UNK14                       = 0x00020000,
    ITEM_FLAG3_UNK15                       = 0x00040000
};

enum ItemFlagsCustom
{
    ITEM_FLAGS_CU_DURATION_REAL_TIME    = 0x0001,   // Item duration will tick even if player is offline
    ITEM_FLAGS_CU_IGNORE_QUEST_STATUS   = 0x0002,   // No quest status will be checked when this item drops
    ITEM_FLAGS_CU_FOLLOW_LOOT_RULES     = 0x0004    // Item will always follow group/master/need before greed looting rules
};

enum CurrencyFlags
{
    CURRENCY_FLAG_TRADEABLE          = 0x01,
    // ...
    CURRENCY_FLAG_HIGH_PRECISION     = 0x08,
    // ...
    CURRENCY_FLAG_COUNT_SEASON_TOTAL = 0x80,
};

enum CurrencyCategory
{
    // ...
    CURRENCY_CATEGORY_META_CONQUEST = 89,
    // ...
};

enum ItemVendorType
{
    ITEM_VENDOR_TYPE_NONE     = 0,
    ITEM_VENDOR_TYPE_ITEM     = 1,
    ITEM_VENDOR_TYPE_CURRENCY = 2,
};

enum BAG_FAMILY_MASK
{
    BAG_FAMILY_MASK_NONE                      = 0x00000000,
    BAG_FAMILY_MASK_ARROWS                    = 0x00000001,
    BAG_FAMILY_MASK_BULLETS                   = 0x00000002,
    BAG_FAMILY_MASK_SOUL_SHARDS               = 0x00000004,
    BAG_FAMILY_MASK_LEATHERWORKING_SUPP       = 0x00000008,
    BAG_FAMILY_MASK_INSCRIPTION_SUPP          = 0x00000010,
    BAG_FAMILY_MASK_HERBS                     = 0x00000020,
    BAG_FAMILY_MASK_ENCHANTING_SUPP           = 0x00000040,
    BAG_FAMILY_MASK_ENGINEERING_SUPP          = 0x00000080,
    BAG_FAMILY_MASK_KEYS                      = 0x00000100,
    BAG_FAMILY_MASK_GEMS                      = 0x00000200,
    BAG_FAMILY_MASK_MINING_SUPP               = 0x00000400,
    BAG_FAMILY_MASK_SOULBOUND_EQUIPMENT       = 0x00000800,
    BAG_FAMILY_MASK_VANITY_PETS               = 0x00001000,
    BAG_FAMILY_MASK_CURRENCY_TOKENS           = 0x00002000,
    BAG_FAMILY_MASK_QUEST_ITEMS               = 0x00004000,
    BAG_FAMILY_MASK_FISHING_SUPP              = 0x00008000,
    BAG_FAMILY_MASK_COOKING_SUPP              = 0x00010000,
};

enum SocketColor
{
    SOCKET_COLOR_META                           = 0x00001,
    SOCKET_COLOR_RED                            = 0x00002,
    SOCKET_COLOR_YELLOW                         = 0x00004,
    SOCKET_COLOR_BLUE                           = 0x00008,
    SOCKET_COLOR_HYDRAULIC                      = 0x00010, // not used
    SOCKET_COLOR_COGWHEEL                       = 0x00020,
    SOCKET_COLOR_PRISMATIC                      = 0x0000E,
    SOCKET_COLOR_RELIC_IRON                     = 0x00040,
    SOCKET_COLOR_RELIC_BLOOD                    = 0x00080,
    SOCKET_COLOR_RELIC_SHADOW                   = 0x00100,
    SOCKET_COLOR_RELIC_FEL                      = 0x00200,
    SOCKET_COLOR_RELIC_ARCANE                   = 0x00400,
    SOCKET_COLOR_RELIC_FROST                    = 0x00800,
    SOCKET_COLOR_RELIC_FIRE                     = 0x01000,
    SOCKET_COLOR_RELIC_WATER                    = 0x02000,
    SOCKET_COLOR_RELIC_LIFE                     = 0x04000,
    SOCKET_COLOR_RELIC_WIND                     = 0x08000,
    SOCKET_COLOR_RELIC_HOLY                     = 0x10000
};

extern uint32 const SocketColorToGemTypeMask[19];

#define SOCKET_COLOR_STANDARD (SOCKET_COLOR_RED | SOCKET_COLOR_YELLOW | SOCKET_COLOR_BLUE)

enum InventoryType
{
    INVTYPE_NON_EQUIP                           = 0,
    INVTYPE_HEAD                                = 1,
    INVTYPE_NECK                                = 2,
    INVTYPE_SHOULDERS                           = 3,
    INVTYPE_BODY                                = 4,
    INVTYPE_CHEST                               = 5,
    INVTYPE_WAIST                               = 6,
    INVTYPE_LEGS                                = 7,
    INVTYPE_FEET                                = 8,
    INVTYPE_WRISTS                              = 9,
    INVTYPE_HANDS                               = 10,
    INVTYPE_FINGER                              = 11,
    INVTYPE_TRINKET                             = 12,
    INVTYPE_WEAPON                              = 13,
    INVTYPE_SHIELD                              = 14,
    INVTYPE_RANGED                              = 15,
    INVTYPE_CLOAK                               = 16,
    INVTYPE_2HWEAPON                            = 17,
    INVTYPE_BAG                                 = 18,
    INVTYPE_TABARD                              = 19,
    INVTYPE_ROBE                                = 20,
    INVTYPE_WEAPONMAINHAND                      = 21,
    INVTYPE_WEAPONOFFHAND                       = 22,
    INVTYPE_HOLDABLE                            = 23,
    INVTYPE_AMMO                                = 24,
    INVTYPE_THROWN                              = 25,
    INVTYPE_RANGEDRIGHT                         = 26,
    INVTYPE_QUIVER                              = 27,
    INVTYPE_RELIC                               = 28
};

#define MAX_INVTYPE                               29

enum ItemClass : uint8
{
    ITEM_CLASS_CONSUMABLE                       = 0,
    ITEM_CLASS_CONTAINER                        = 1,
    ITEM_CLASS_WEAPON                           = 2,
    ITEM_CLASS_GEM                              = 3,
    ITEM_CLASS_ARMOR                            = 4,
    ITEM_CLASS_REAGENT                          = 5,
    ITEM_CLASS_PROJECTILE                       = 6,
    ITEM_CLASS_TRADE_GOODS                      = 7,
    ITEM_CLASS_ITEM_ENHANCEMENT                 = 8,
    ITEM_CLASS_RECIPE                           = 9,
    ITEM_CLASS_MONEY                            = 10, // OBSOLETE
    ITEM_CLASS_QUIVER                           = 11,
    ITEM_CLASS_QUEST                            = 12,
    ITEM_CLASS_KEY                              = 13,
    ITEM_CLASS_PERMANENT                        = 14, // OBSOLETE
    ITEM_CLASS_MISCELLANEOUS                    = 15,
    ITEM_CLASS_GLYPH                            = 16,
    ITEM_CLASS_BATTLE_PETS                      = 17,
    ITEM_CLASS_WOW_TOKEN                        = 18
};

#define MAX_ITEM_CLASS                            19

enum ItemSubclassConsumable
{
    ITEM_SUBCLASS_CONSUMABLE                    = 0,
    ITEM_SUBCLASS_POTION                        = 1,
    ITEM_SUBCLASS_ELIXIR                        = 2,
    ITEM_SUBCLASS_FLASK                         = 3,
    ITEM_SUBCLASS_SCROLL                        = 4,
    ITEM_SUBCLASS_FOOD_DRINK                    = 5,
    ITEM_SUBCLASS_ITEM_ENHANCEMENT              = 6,
    ITEM_SUBCLASS_BANDAGE                       = 7,
    ITEM_SUBCLASS_CONSUMABLE_OTHER              = 8,
    ITEM_SUBCLASS_VANTUS_RUNE                   = 9
};

#define MAX_ITEM_SUBCLASS_CONSUMABLE              10

enum ItemSubclassContainer
{
    ITEM_SUBCLASS_CONTAINER                     = 0,
    ITEM_SUBCLASS_SOUL_CONTAINER                = 1,
    ITEM_SUBCLASS_HERB_CONTAINER                = 2,
    ITEM_SUBCLASS_ENCHANTING_CONTAINER          = 3,
    ITEM_SUBCLASS_ENGINEERING_CONTAINER         = 4,
    ITEM_SUBCLASS_GEM_CONTAINER                 = 5,
    ITEM_SUBCLASS_MINING_CONTAINER              = 6,
    ITEM_SUBCLASS_LEATHERWORKING_CONTAINER      = 7,
    ITEM_SUBCLASS_INSCRIPTION_CONTAINER         = 8,
    ITEM_SUBCLASS_TACKLE_CONTAINER              = 9,
    ITEM_SUBCLASS_COOKING_CONTAINER             = 10
};

#define MAX_ITEM_SUBCLASS_CONTAINER               11

enum ItemSubclassWeapon
{
    ITEM_SUBCLASS_WEAPON_AXE                    = 0,  // One-Handed Axes
    ITEM_SUBCLASS_WEAPON_AXE2                   = 1,  // Two-Handed Axes
    ITEM_SUBCLASS_WEAPON_BOW                    = 2,
    ITEM_SUBCLASS_WEAPON_GUN                    = 3,
    ITEM_SUBCLASS_WEAPON_MACE                   = 4,  // One-Handed Maces
    ITEM_SUBCLASS_WEAPON_MACE2                  = 5,  // Two-Handed Maces
    ITEM_SUBCLASS_WEAPON_POLEARM                = 6,
    ITEM_SUBCLASS_WEAPON_SWORD                  = 7,  // One-Handed Swords
    ITEM_SUBCLASS_WEAPON_SWORD2                 = 8,  // Two-Handed Swords
    ITEM_SUBCLASS_WEAPON_WARGLAIVES             = 9,
    ITEM_SUBCLASS_WEAPON_STAFF                  = 10,
    ITEM_SUBCLASS_WEAPON_EXOTIC                 = 11, // One-Handed Exotics
    ITEM_SUBCLASS_WEAPON_EXOTIC2                = 12, // Two-Handed Exotics
    ITEM_SUBCLASS_WEAPON_FIST_WEAPON            = 13,
    ITEM_SUBCLASS_WEAPON_MISCELLANEOUS          = 14,
    ITEM_SUBCLASS_WEAPON_DAGGER                 = 15,
    ITEM_SUBCLASS_WEAPON_THROWN                 = 16,
    ITEM_SUBCLASS_WEAPON_SPEAR                  = 17,
    ITEM_SUBCLASS_WEAPON_CROSSBOW               = 18,
    ITEM_SUBCLASS_WEAPON_WAND                   = 19,
    ITEM_SUBCLASS_WEAPON_FISHING_POLE           = 20
};

#define ITEM_SUBCLASS_MASK_WEAPON_RANGED (\
    (1 << ITEM_SUBCLASS_WEAPON_BOW) | (1 << ITEM_SUBCLASS_WEAPON_GUN) |\
    (1 << ITEM_SUBCLASS_WEAPON_CROSSBOW))

#define MAX_ITEM_SUBCLASS_WEAPON                  21

enum ItemSubclassGem
{
    ITEM_SUBCLASS_GEM_INTELLECT                 = 0,
    ITEM_SUBCLASS_GEM_AGILITY                   = 1,
    ITEM_SUBCLASS_GEM_STRENGTH                  = 2,
    ITEM_SUBCLASS_GEM_STAMINA                   = 3,
    ITEM_SUBCLASS_GEM_SPIRIT                    = 4,
    ITEM_SUBCLASS_GEM_CRITICAL_STRIKE           = 5,
    ITEM_SUBCLASS_GEM_MASTERY                   = 6,
    ITEM_SUBCLASS_GEM_HASTE                     = 7,
    ITEM_SUBCLASS_GEM_VERSATILITY               = 8,
    ITEM_SUBCLASS_GEM_OTHER                     = 9,
    ITEM_SUBCLASS_GEM_MULTIPLE_STATS            = 10,
    ITEM_SUBCLASS_GEM_ARTIFACT_RELIC            = 11
};

#define MAX_ITEM_SUBCLASS_GEM                     12

enum ItemSubclassArmor
{
    ITEM_SUBCLASS_ARMOR_MISCELLANEOUS           = 0,
    ITEM_SUBCLASS_ARMOR_CLOTH                   = 1,
    ITEM_SUBCLASS_ARMOR_LEATHER                 = 2,
    ITEM_SUBCLASS_ARMOR_MAIL                    = 3,
    ITEM_SUBCLASS_ARMOR_PLATE                   = 4,
    ITEM_SUBCLASS_ARMOR_COSMETIC                = 5,
    ITEM_SUBCLASS_ARMOR_SHIELD                  = 6,
    ITEM_SUBCLASS_ARMOR_LIBRAM                  = 7,
    ITEM_SUBCLASS_ARMOR_IDOL                    = 8,
    ITEM_SUBCLASS_ARMOR_TOTEM                   = 9,
    ITEM_SUBCLASS_ARMOR_SIGIL                   = 10,
    ITEM_SUBCLASS_ARMOR_RELIC                   = 11,
};

#define MAX_ITEM_SUBCLASS_ARMOR                   12

enum ItemSubclassReagent
{
    ITEM_SUBCLASS_REAGENT                       = 0,
    ITEM_SUBCLASS_KEYSTONE                      = 1
};

#define MAX_ITEM_SUBCLASS_REAGENT                 2

enum ItemSubclassProjectile
{
    ITEM_SUBCLASS_WAND                          = 0, // OBSOLETE
    ITEM_SUBCLASS_BOLT                          = 1, // OBSOLETE
    ITEM_SUBCLASS_ARROW                         = 2,
    ITEM_SUBCLASS_BULLET                        = 3,
    ITEM_SUBCLASS_THROWN                        = 4  // OBSOLETE
};

#define MAX_ITEM_SUBCLASS_PROJECTILE              5

enum ItemSubclassTradeGoods
{
    ITEM_SUBCLASS_TRADE_GOODS                   = 0,
    ITEM_SUBCLASS_PARTS                         = 1,
    ITEM_SUBCLASS_EXPLOSIVES                    = 2,
    ITEM_SUBCLASS_DEVICES                       = 3,
    ITEM_SUBCLASS_JEWELCRAFTING                 = 4,
    ITEM_SUBCLASS_CLOTH                         = 5,
    ITEM_SUBCLASS_LEATHER                       = 6,
    ITEM_SUBCLASS_METAL_STONE                   = 7,
    ITEM_SUBCLASS_MEAT                          = 8,
    ITEM_SUBCLASS_HERB                          = 9,
    ITEM_SUBCLASS_ELEMENTAL                     = 10,
    ITEM_SUBCLASS_TRADE_GOODS_OTHER             = 11,
    ITEM_SUBCLASS_ENCHANTING                    = 12,
    ITEM_SUBCLASS_MATERIAL                      = 13,
    ITEM_SUBCLASS_ENCHANTMENT                   = 14,
    ITEM_SUBCLASS_WEAPON_ENCHANTMENT            = 15,
    ITEM_SUBCLASS_INSCRIPTION                   = 16,
    ITEM_SUBCLASS_EXPLOSIVES_DEVICES            = 17
};

#define MAX_ITEM_SUBCLASS_TRADE_GOODS             18

enum ItemSubclassItemEnhancement
{
    ITEM_SUBCLASS_ITEM_ENHANCEMENT_HEAD                 = 0,
    ITEM_SUBCLASS_ITEM_ENHANCEMENT_NECK                 = 1,
    ITEM_SUBCLASS_ITEM_ENHANCEMENT_SHOULDER             = 2,
    ITEM_SUBCLASS_ITEM_ENHANCEMENT_CLOAK                = 3,
    ITEM_SUBCLASS_ITEM_ENHANCEMENT_CHEST                = 4,
    ITEM_SUBCLASS_ITEM_ENHANCEMENT_WRIST                = 5,
    ITEM_SUBCLASS_ITEM_ENHANCEMENT_HANDS                = 6,
    ITEM_SUBCLASS_ITEM_ENHANCEMENT_WAIST                = 7,
    ITEM_SUBCLASS_ITEM_ENHANCEMENT_LEGS                 = 8,
    ITEM_SUBCLASS_ITEM_ENHANCEMENT_FEET                 = 9,
    ITEM_SUBCLASS_ITEM_ENHANCEMENT_FINGER               = 10,
    ITEM_SUBCLASS_ITEM_ENHANCEMENT_WEAPON               = 11,
    ITEM_SUBCLASS_ITEM_ENHANCEMENT_TWO_HANDED_WEAPON    = 12,
    ITEM_SUBCLASS_ITEM_ENHANCEMENT_SHIELD_OFF_HAND      = 13
};

#define MAX_ITEM_SUBCLASS_ITEM_ENHANCEMENT                14

enum ItemSubclassRecipe
{
    ITEM_SUBCLASS_BOOK                          = 0,
    ITEM_SUBCLASS_LEATHERWORKING_PATTERN        = 1,
    ITEM_SUBCLASS_TAILORING_PATTERN             = 2,
    ITEM_SUBCLASS_ENGINEERING_SCHEMATIC         = 3,
    ITEM_SUBCLASS_BLACKSMITHING                 = 4,
    ITEM_SUBCLASS_COOKING_RECIPE                = 5,
    ITEM_SUBCLASS_ALCHEMY_RECIPE                = 6,
    ITEM_SUBCLASS_FIRST_AID_MANUAL              = 7,
    ITEM_SUBCLASS_ENCHANTING_FORMULA            = 8,
    ITEM_SUBCLASS_FISHING_MANUAL                = 9,
    ITEM_SUBCLASS_JEWELCRAFTING_RECIPE          = 10,
    ITEM_SUBCLASS_INSCRIPTION_TECHNIQUE         = 11
};

#define MAX_ITEM_SUBCLASS_RECIPE                  12

enum ItemSubclassMoney
{
    ITEM_SUBCLASS_MONEY                         = 0,  // OBSOLETE
};

#define MAX_ITEM_SUBCLASS_MONEY                   1

enum ItemSubclassQuiver
{
    ITEM_SUBCLASS_QUIVER0                       = 0, // OBSOLETE
    ITEM_SUBCLASS_QUIVER1                       = 1, // OBSOLETE
    ITEM_SUBCLASS_QUIVER                        = 2,
    ITEM_SUBCLASS_AMMO_POUCH                    = 3
};

#define MAX_ITEM_SUBCLASS_QUIVER                  4

enum ItemSubclassQuest
{
    ITEM_SUBCLASS_QUEST                         = 0,
    ITEM_SUBCLASS_QUEST_UNK3                    = 3, // 1 item (33604)
    ITEM_SUBCLASS_QUEST_UNK8                    = 8, // 2 items (37445, 49700)
};

#define MAX_ITEM_SUBCLASS_QUEST                   9

enum ItemSubclassKey
{
    ITEM_SUBCLASS_KEY                           = 0,
    ITEM_SUBCLASS_LOCKPICK                      = 1
};

#define MAX_ITEM_SUBCLASS_KEY                     2

enum ItemSubclassPermanent
{
    ITEM_SUBCLASS_PERMANENT                     = 0
};

#define MAX_ITEM_SUBCLASS_PERMANENT               1

enum ItemSubclassJunk
{
    ITEM_SUBCLASS_MISCELLANEOUS_JUNK                 = 0,
    ITEM_SUBCLASS_MISCELLANEOUS_REAGENT         = 1,
    ITEM_SUBCLASS_MISCELLANEOUS_COMPANION_PET             = 2,
    ITEM_SUBCLASS_MISCELLANEOUS_HOLIDAY         = 3,
    ITEM_SUBCLASS_MISCELLANEOUS_OTHER           = 4,
    ITEM_SUBCLASS_MISCELLANEOUS_MOUNT           = 5,
};

#define MAX_ITEM_SUBCLASS_MISCELLANEOUS           6

enum ItemSubclassGlyph
{
    ITEM_SUBCLASS_GLYPH_WARRIOR                 = 1,
    ITEM_SUBCLASS_GLYPH_PALADIN                 = 2,
    ITEM_SUBCLASS_GLYPH_HUNTER                  = 3,
    ITEM_SUBCLASS_GLYPH_ROGUE                   = 4,
    ITEM_SUBCLASS_GLYPH_PRIEST                  = 5,
    ITEM_SUBCLASS_GLYPH_DEATH_KNIGHT            = 6,
    ITEM_SUBCLASS_GLYPH_SHAMAN                  = 7,
    ITEM_SUBCLASS_GLYPH_MAGE                    = 8,
    ITEM_SUBCLASS_GLYPH_WARLOCK                 = 9,
    ITEM_SUBCLASS_GLYPH_MONK                    = 10,
    ITEM_SUBCLASS_GLYPH_DRUID                   = 11,
    ITEM_SUBCLASS_GLYPH_DEMON_HUNTER            = 12
};

#define MAX_ITEM_SUBCLASS_GLYPH                   13

enum ItemSubclassBattlePet
{
    ITEM_SUBCLASS_BATTLE_PET                    = 0
};

#define MAX_ITEM_SUBCLASS_BATTLE_PET              1

enum ItemSubclassWowToken
{
    ITEM_SUBCLASS_WOW_TOKEN                     = 0
};

#define MAX_ITEM_SUBCLASS_WOW_TOKEN               1

const uint32 MaxItemSubclassValues[MAX_ITEM_CLASS] =
{
    MAX_ITEM_SUBCLASS_CONSUMABLE,
    MAX_ITEM_SUBCLASS_CONTAINER,
    MAX_ITEM_SUBCLASS_WEAPON,
    MAX_ITEM_SUBCLASS_GEM,
    MAX_ITEM_SUBCLASS_ARMOR,
    MAX_ITEM_SUBCLASS_REAGENT,
    MAX_ITEM_SUBCLASS_PROJECTILE,
    MAX_ITEM_SUBCLASS_TRADE_GOODS,
    MAX_ITEM_SUBCLASS_ITEM_ENHANCEMENT,
    MAX_ITEM_SUBCLASS_RECIPE,
    MAX_ITEM_SUBCLASS_MONEY,
    MAX_ITEM_SUBCLASS_QUIVER,
    MAX_ITEM_SUBCLASS_QUEST,
    MAX_ITEM_SUBCLASS_KEY,
    MAX_ITEM_SUBCLASS_PERMANENT,
    MAX_ITEM_SUBCLASS_MISCELLANEOUS,
    MAX_ITEM_SUBCLASS_GLYPH,
    MAX_ITEM_SUBCLASS_BATTLE_PET,
    MAX_ITEM_SUBCLASS_WOW_TOKEN
};

#define MAX_ITEM_SUBCLASS_TOTAL 21

#define MIN_ITEM_LEVEL 1
#define MAX_ITEM_LEVEL 1000

class Player;
struct ChrSpecializationEntry;

struct TC_GAME_API ItemTemplate
{
    ItemEntry const* BasicData;
    ItemSparseEntry const* ExtendedData;

    uint32 GetId() const { return BasicData->ID; }
    uint32 GetClass() const { return BasicData->Class; }
    uint32 GetSubClass() const { return BasicData->SubClass; }
    uint32 GetQuality() const { return ExtendedData->Quality; }
    uint32 GetFlags() const { return ExtendedData->Flags[0]; }
    uint32 GetFlags2() const { return ExtendedData->Flags[1]; }
    uint32 GetFlags3() const { return ExtendedData->Flags[2]; }
    float GetUnk1() const { return ExtendedData->Unk1; }
    float GetUnk2() const { return ExtendedData->Unk2; }
    uint32 GetBuyCount() const { return std::max<uint32>(ExtendedData->BuyCount, 1u); }
    uint32 GetBuyPrice() const { return ExtendedData->BuyPrice; }
    uint32 GetSellPrice() const { return ExtendedData->SellPrice; }
    InventoryType GetInventoryType() const { return InventoryType(ExtendedData->InventoryType); }
    int32 GetAllowableClass() const { return ExtendedData->AllowableClass; }
    int32 GetAllowableRace() const { return ExtendedData->AllowableRace; }
    uint32 GetBaseItemLevel() const { return ExtendedData->ItemLevel; }
    int32 GetBaseRequiredLevel() const { return ExtendedData->RequiredLevel; }
    uint32 GetRequiredSkill() const { return ExtendedData->RequiredSkill; }
    uint32 GetRequiredSkillRank() const { return ExtendedData->RequiredSkillRank; }
    uint32 GetRequiredSpell() const { return ExtendedData->RequiredSpell; }
    uint32 GetRequiredReputationFaction() const { return ExtendedData->RequiredReputationFaction; }
    uint32 GetRequiredReputationRank() const { return ExtendedData->RequiredReputationRank; }
    uint32 GetMaxCount() const { return ExtendedData->MaxCount; }
    uint32 GetContainerSlots() const { return ExtendedData->ContainerSlots; }
    int32 GetItemStatType(uint32 index) const { ASSERT(index < MAX_ITEM_PROTO_STATS); return ExtendedData->ItemStatType[index]; }
    int32 GetItemStatValue(uint32 index) const { ASSERT(index < MAX_ITEM_PROTO_STATS); return ExtendedData->ItemStatValue[index]; }
    int32 GetItemStatAllocation(uint32 index) const { ASSERT(index < MAX_ITEM_PROTO_STATS); return ExtendedData->ItemStatAllocation[index]; }
    float GetItemStatSocketCostMultiplier(uint32 index) const { ASSERT(index < MAX_ITEM_PROTO_STATS); return ExtendedData->ItemStatSocketCostMultiplier[index]; }
    uint32 GetScalingStatDistribution() const { return ExtendedData->ScalingStatDistribution; }
    uint32 GetDamageType() const { return ExtendedData->DamageType; }
    uint32 GetDelay() const { return ExtendedData->Delay; }
    float GetRangedModRange() const { return ExtendedData->RangedModRange; }
    ItemBondingType GetBonding() const { return ItemBondingType(ExtendedData->Bonding); }
    char const* GetName(LocaleConstant locale) const;
    uint32 GetPageText() const { return ExtendedData->PageText; }
    uint32 GetStartQuest() const { return ExtendedData->StartQuest; }
    uint32 GetLockID() const { return ExtendedData->LockID; }
    uint32 GetRandomProperty() const { return ExtendedData->RandomProperty; }
    uint32 GetRandomSuffix() const { return ExtendedData->RandomSuffix; }
    uint32 GetItemSet() const { return ExtendedData->ItemSet; }
    uint32 GetArea() const { return ExtendedData->Area; }
    uint32 GetMap() const { return ExtendedData->Map; }
    uint32 GetBagFamily() const { return ExtendedData->BagFamily; }
    uint32 GetTotemCategory() const { return ExtendedData->TotemCategory; }
    SocketColor GetSocketColor(uint32 index) const { ASSERT(index < MAX_ITEM_PROTO_SOCKETS); return SocketColor(ExtendedData->SocketColor[index]); }
    uint32 GetSocketBonus() const { return ExtendedData->SocketBonus; }
    uint32 GetGemProperties() const { return ExtendedData->GemProperties; }
    float GetArmorDamageModifier() const { return ExtendedData->ArmorDamageModifier; }
    uint32 GetDuration() const { return ExtendedData->Duration; }
    uint32 GetItemLimitCategory() const { return ExtendedData->ItemLimitCategory; }
    HolidayIds GetHolidayID() const { return HolidayIds(ExtendedData->HolidayID); }
    float  GetStatScalingFactor() const { return ExtendedData->StatScalingFactor; }
    uint32 GetBaseArmor() const { return GetArmor(ExtendedData->ItemLevel); }
    void GetBaseDamage(float& minDamage, float& maxDamage) const { GetDamage(ExtendedData->ItemLevel, minDamage, maxDamage); }

    uint32 MaxDurability;
    std::vector<ItemEffectEntry const*> Effects;

    // extra fields, not part of db2 files
    uint32 ScriptId;
    uint32 DisenchantID;
    uint32 RequiredDisenchantSkill;
    uint32 FoodType;
    uint32 MinMoneyLoot;
    uint32 MaxMoneyLoot;
    uint32 FlagsCu;
    float SpellPPMRate;
<<<<<<< HEAD
    std::unordered_set<uint32> Specializations[2];  // one set for 1-40 level range and another for 41-100
    uint32 ItemSpecClassMask;
=======
    std::bitset<MAX_CLASSES * MAX_SPECIALIZATIONS> Specializations[2];  // one set for 1-40 level range and another for 41-100
>>>>>>> a78aa3cf

    // helpers
    bool CanChangeEquipStateInCombat() const;

    bool IsCurrencyToken() const { return (GetBagFamily() & BAG_FAMILY_MASK_CURRENCY_TOKENS) != 0; }

    uint32 GetMaxStackSize() const
    {
        return (ExtendedData->Stackable == 2147483647 || ExtendedData->Stackable <= 0) ? uint32(0x7FFFFFFF - 1) : uint32(ExtendedData->Stackable);
    }

    uint32 GetSkill() const;

    bool IsPotion() const { return GetClass() == ITEM_CLASS_CONSUMABLE && GetSubClass() == ITEM_SUBCLASS_POTION; }
    bool IsVellum() const { return GetClass() == ITEM_CLASS_TRADE_GOODS && GetSubClass() == ITEM_SUBCLASS_ENCHANTMENT; }
    bool IsConjuredConsumable() const { return GetClass() == ITEM_CLASS_CONSUMABLE && (GetFlags() & ITEM_FLAG_CONJURED); }

    bool IsRangedWeapon() const
    {
        return GetClass() == ITEM_CLASS_WEAPON ||
               GetSubClass() == ITEM_SUBCLASS_WEAPON_BOW ||
               GetSubClass() == ITEM_SUBCLASS_WEAPON_GUN ||
               GetSubClass() == ITEM_SUBCLASS_WEAPON_CROSSBOW;
    }

    char const* GetDefaultLocaleName() const;
    uint32 GetArmor(uint32 itemLevel) const;
    void GetDamage(uint32 itemLevel, float& minDamage, float& maxDamage) const;
    bool IsUsableBySpecialization(Player const* player) const;
    static std::size_t CalculateItemSpecBit(ChrSpecializationEntry const* spec);
};

// Benchmarked: Faster than std::map (insert/find)
typedef std::unordered_map<uint32, ItemTemplate> ItemTemplateContainer;

#endif<|MERGE_RESOLUTION|>--- conflicted
+++ resolved
@@ -771,12 +771,8 @@
     uint32 MaxMoneyLoot;
     uint32 FlagsCu;
     float SpellPPMRate;
-<<<<<<< HEAD
-    std::unordered_set<uint32> Specializations[2];  // one set for 1-40 level range and another for 41-100
+    std::bitset<MAX_CLASSES * MAX_SPECIALIZATIONS> Specializations[2];  // one set for 1-40 level range and another for 41-100
     uint32 ItemSpecClassMask;
-=======
-    std::bitset<MAX_CLASSES * MAX_SPECIALIZATIONS> Specializations[2];  // one set for 1-40 level range and another for 41-100
->>>>>>> a78aa3cf
 
     // helpers
     bool CanChangeEquipStateInCombat() const;
