/*
 * Copyright (C) 2008-2012 TrinityCore <http://www.trinitycore.org/>
 * Copyright (C) 2005-2009 MaNGOS <http://getmangos.com/>
 *
 * This program is free software; you can redistribute it and/or modify it
 * under the terms of the GNU General Public License as published by the
 * Free Software Foundation; either version 2 of the License, or (at your
 * option) any later version.
 *
 * This program is distributed in the hope that it will be useful, but WITHOUT
 * ANY WARRANTY; without even the implied warranty of MERCHANTABILITY or
 * FITNESS FOR A PARTICULAR PURPOSE. See the GNU General Public License for
 * more details.
 *
 * You should have received a copy of the GNU General Public License along
 * with this program. If not, see <http://www.gnu.org/licenses/>.
 */

#include "QuestDef.h"
#include "GossipDef.h"
#include "ObjectMgr.h"
#include "Opcodes.h"
#include "WorldPacket.h"
#include "WorldSession.h"
#include "Formulas.h"

GossipMenu::GossipMenu()
{
    _menuId = 0;
}

GossipMenu::~GossipMenu()
{
    ClearMenu();
}

void GossipMenu::AddMenuItem(int32 menuItemId, uint8 icon, std::string const& message, uint32 sender, uint32 action, std::string const& boxMessage, uint32 boxMoney, bool coded /*= false*/)
{
    ASSERT(_menuItems.size() <= GOSSIP_MAX_MENU_ITEMS);

    // Find a free new id - script case
    if (menuItemId == -1)
    {
        menuItemId = 0;
        if (!_menuItems.empty())
        {
            for (GossipMenuItemContainer::const_iterator itr = _menuItems.begin(); itr != _menuItems.end(); ++itr)
            {
                if (int32(itr->first) > menuItemId)
                    break;

                menuItemId = itr->first + 1;
            }
        }
    }

    GossipMenuItem& menuItem = _menuItems[menuItemId];

    menuItem.MenuItemIcon    = icon;
    menuItem.Message         = message;
    menuItem.IsCoded         = coded;
    menuItem.Sender          = sender;
    menuItem.OptionType      = action;
    menuItem.BoxMessage      = boxMessage;
    menuItem.BoxMoney        = boxMoney;
}

void GossipMenu::AddGossipMenuItemData(uint32 menuItemId, uint32 gossipActionMenuId, uint32 gossipActionPoi)
{
    GossipMenuItemData& itemData = _menuItemData[menuItemId];

    itemData.GossipActionMenuId  = gossipActionMenuId;
    itemData.GossipActionPoi     = gossipActionPoi;
}

uint32 GossipMenu::GetMenuItemSender(uint32 menuItemId) const
{
    GossipMenuItemContainer::const_iterator itr = _menuItems.find(menuItemId);
    if (itr == _menuItems.end())
        return 0;

    return itr->second.Sender;
}

uint32 GossipMenu::GetMenuItemAction(uint32 menuItemId) const
{
    GossipMenuItemContainer::const_iterator itr = _menuItems.find(menuItemId);
    if (itr == _menuItems.end())
        return 0;

    return itr->second.OptionType;
}

bool GossipMenu::IsMenuItemCoded(uint32 menuItemId) const
{
    GossipMenuItemContainer::const_iterator itr = _menuItems.find(menuItemId);
    if (itr == _menuItems.end())
        return false;

    return itr->second.IsCoded;
}

void GossipMenu::ClearMenu()
{
    _menuItems.clear();
    _menuItemData.clear();
}

PlayerMenu::PlayerMenu(WorldSession* session) : _session(session)
{
}

PlayerMenu::~PlayerMenu()
{
    ClearMenus();
}

void PlayerMenu::ClearMenus()
{
    _gossipMenu.ClearMenu();
    _questMenu.ClearMenu();
}

void PlayerMenu::SendGossipMenu(uint32 titleTextId, uint64 objectGUID) const
{
    WorldPacket data(SMSG_GOSSIP_MESSAGE, 100);         // guess size
    data << uint64(objectGUID);
    data << uint32(_gossipMenu.GetMenuId());            // new 2.4.0
    data << uint32(titleTextId);
    data << uint32(_gossipMenu.GetMenuItemCount());     // max count 0x10

    for (GossipMenuItemContainer::const_iterator itr = _gossipMenu.GetMenuItems().begin(); itr != _gossipMenu.GetMenuItems().end(); ++itr)
    {
        GossipMenuItem const& item = itr->second;
        data << uint32(itr->first);
        data << uint8(item.MenuItemIcon);
        data << uint8(item.IsCoded);                    // makes pop up box password
        data << uint32(item.BoxMoney);                  // money required to open menu, 2.0.3
        data << item.Message;                           // text for gossip item
        data << item.BoxMessage;                        // accept text (related to money) pop up box, 2.0.3
    }

    data << uint32(_questMenu.GetMenuItemCount());      // max count 0x20

    for (uint8 i = 0; i < _questMenu.GetMenuItemCount(); ++i)
    {
        QuestMenuItem const& item = _questMenu.GetItem(i);
        uint32 questID = item.QuestId;
        Quest const* quest = sObjectMgr->GetQuestTemplate(questID);

        data << uint32(questID);
        data << uint32(item.QuestIcon);
        data << int32(quest->GetQuestLevel());
        data << uint32(quest->GetFlags());              // 3.3.3 quest flags
        data << uint8(0);                               // 3.3.3 changes icon: blue question or yellow exclamation
        std::string title = quest->GetTitle();

        int32 locale = _session->GetSessionDbLocaleIndex();
        if (locale >= 0)
            if (QuestLocale const* localeData = sObjectMgr->GetQuestLocale(questID))
                ObjectMgr::GetLocaleString(localeData->Title, locale, title);

        data << title;                                  // max 0x200
    }

    _session->SendPacket(&data);
}

void PlayerMenu::SendCloseGossip() const
{
    WorldPacket data(SMSG_GOSSIP_COMPLETE, 0);
    _session->SendPacket(&data);
}

void PlayerMenu::SendPointOfInterest(uint32 poiId) const
{
    PointOfInterest const* poi = sObjectMgr->GetPointOfInterest(poiId);
    if (!poi)
    {
        sLog->outError(LOG_FILTER_SQL, "Request to send non-existing POI (Id: %u), ignored.", poiId);
        return;
    }

    std::string iconText = poi->icon_name;
    int32 locale = _session->GetSessionDbLocaleIndex();
    if (locale >= 0)
        if (PointOfInterestLocale const* localeData = sObjectMgr->GetPointOfInterestLocale(poiId))
            ObjectMgr::GetLocaleString(localeData->IconName, locale, iconText);

    WorldPacket data(SMSG_GOSSIP_POI, 4 + 4 + 4 + 4 + 4 + 10);  // guess size
    data << uint32(poi->flags);
    data << float(poi->x);
    data << float(poi->y);
    data << uint32(poi->icon);
    data << uint32(poi->data);
    data << iconText;

    _session->SendPacket(&data);
}

/*********************************************************/
/***                    QUEST SYSTEM                   ***/
/*********************************************************/

QuestMenu::QuestMenu()
{
    _questMenuItems.reserve(16);                                   // can be set for max from most often sizes to speedup push_back and less memory use
}

QuestMenu::~QuestMenu()
{
    ClearMenu();
}

void QuestMenu::AddMenuItem(uint32 QuestId, uint8 Icon)
{
    if (!sObjectMgr->GetQuestTemplate(QuestId))
        return;

    ASSERT(_questMenuItems.size() <= GOSSIP_MAX_MENU_ITEMS);

    QuestMenuItem questMenuItem;

    questMenuItem.QuestId        = QuestId;
    questMenuItem.QuestIcon      = Icon;

    _questMenuItems.push_back(questMenuItem);
}

bool QuestMenu::HasItem(uint32 questId) const
{
    for (QuestMenuItemList::const_iterator i = _questMenuItems.begin(); i != _questMenuItems.end(); ++i)
        if (i->QuestId == questId)
            return true;

    return false;
}

void QuestMenu::ClearMenu()
{
    _questMenuItems.clear();
}

void PlayerMenu::SendQuestGiverQuestList(QEmote eEmote, const std::string& Title, uint64 npcGUID)
{
    WorldPacket data(SMSG_QUESTGIVER_QUEST_LIST, 100);    // guess size
    data << uint64(npcGUID);
    data << Title;
    data << uint32(eEmote._Delay);                         // player emote
    data << uint32(eEmote._Emote);                         // NPC emote

    size_t count_pos = data.wpos();
    data << uint8 (_questMenu.GetMenuItemCount());
    uint32 count = 0;
    for (; count < _questMenu.GetMenuItemCount(); ++count)
    {
        QuestMenuItem const& qmi = _questMenu.GetItem(count);

        uint32 questID = qmi.QuestId;

        if (Quest const* quest = sObjectMgr->GetQuestTemplate(questID))
        {
            std::string title = quest->GetTitle();

            int32 locale = _session->GetSessionDbLocaleIndex();
            if (locale >= 0)
                if (QuestLocale const* localeData = sObjectMgr->GetQuestLocale(questID))
                    ObjectMgr::GetLocaleString(localeData->Title, locale, title);

            data << uint32(questID);
            data << uint32(qmi.QuestIcon);
            data << int32(quest->GetQuestLevel());
            data << uint32(quest->GetFlags());             // 3.3.3 quest flags
            data << uint8(0);                               // 3.3.3 changes icon: blue question or yellow exclamation
            data << title;
        }
    }

    data.put<uint8>(count_pos, count);
    _session->SendPacket(&data);
    sLog->outDebug(LOG_FILTER_NETWORKIO, "WORLD: Sent SMSG_QUESTGIVER_QUEST_LIST NPC Guid=%u", GUID_LOPART(npcGUID));
}

void PlayerMenu::SendQuestGiverStatus(uint32 questStatus, uint64 npcGUID) const
{
    WorldPacket data(SMSG_QUESTGIVER_STATUS, 8 + 4);
    data << uint64(npcGUID);
    data << uint32(questStatus);

    _session->SendPacket(&data);
    sLog->outDebug(LOG_FILTER_NETWORKIO, "WORLD: Sent SMSG_QUESTGIVER_STATUS NPC Guid=%u, status=%u", GUID_LOPART(npcGUID), questStatus);
}

void PlayerMenu::SendQuestGiverQuestDetails(Quest const* quest, uint64 npcGUID, bool activateAccept) const
{
    std::string questTitle           = quest->GetTitle();
    std::string questDetails         = quest->GetDetails();
    std::string questObjectives      = quest->GetObjectives();
    std::string questEndText         = quest->GetEndText();
    std::string questGiverTextWindow = quest->GetQuestGiverTextWindow();
    std::string questGiverTargetName = quest->GetQuestGiverTargetName();
    std::string questTurnTextWindow  = quest->GetQuestTurnTextWindow();
    std::string questTurnTargetName  = quest->GetQuestTurnTargetName();

    int32 locale = _session->GetSessionDbLocaleIndex();
    if (locale >= 0)
    {
        if (QuestLocale const* localeData = sObjectMgr->GetQuestLocale(quest->GetQuestId()))
        {
            ObjectMgr::GetLocaleString(localeData->Title, locale, questTitle);
            ObjectMgr::GetLocaleString(localeData->Details, locale, questDetails);
            ObjectMgr::GetLocaleString(localeData->Objectives, locale, questObjectives);
            ObjectMgr::GetLocaleString(localeData->EndText, locale, questEndText);
            ObjectMgr::GetLocaleString(localeData->QuestGiverTextWindow, locale, questGiverTextWindow);
            ObjectMgr::GetLocaleString(localeData->QuestGiverTargetName, locale, questGiverTargetName);
            ObjectMgr::GetLocaleString(localeData->QuestTurnTextWindow, locale, questTurnTextWindow);
            ObjectMgr::GetLocaleString(localeData->QuestTurnTargetName, locale, questTurnTargetName);
        }
    }

    WorldPacket data(SMSG_QUESTGIVER_QUEST_DETAILS, 100);   // guess size
    data << uint64(npcGUID);
    data << uint64(0);                                      // either 0 or a npc guid (quest giver)
    data << uint32(quest->GetQuestId());
    data << questTitle;
    data << questDetails;
    data << questObjectives;
    data << questGiverTextWindow;                           // 4.x
    data << questGiverTargetName;                           // 4.x
    data << questTurnTextWindow;                            // 4.x
    data << questTurnTargetName;                            // 4.x
    data << uint32(quest->GetQuestGiverPortrait());         // 4.x
    data << uint32(quest->GetQuestTurnInPortrait());        // 4.x
    data << uint8(activateAccept ? 1 : 0);                  // auto finish
    data << uint32(quest->GetFlags());                      // 3.3.3 questFlags
    data << uint32(quest->GetSuggestedPlayers());
    data << uint8(0);                                       // IsFinished? value is sent back to server in quest accept packet
    data << uint8(0);                                       // 4.x FIXME: Starts at AreaTrigger
    data << uint32(quest->GetRequiredSpell());              // 4.x

    quest->BuildExtraQuestInfo(data, _session->GetPlayer());

    data << uint32(QUEST_EMOTE_COUNT);
    for (uint8 i = 0; i < QUEST_EMOTE_COUNT; ++i)
    {
        data << uint32(quest->DetailsEmote[i]);
        data << uint32(quest->DetailsEmoteDelay[i]);       // DetailsEmoteDelay (in ms)
    }
    _session->SendPacket(&data);

    sLog->outDebug(LOG_FILTER_NETWORKIO, "WORLD: Sent SMSG_QUESTGIVER_QUEST_DETAILS NPCGuid=%u, questid=%u", GUID_LOPART(npcGUID), quest->GetQuestId());
}

void PlayerMenu::SendQuestQueryResponse(Quest const* quest) const
{
    std::string questTitle = quest->GetTitle();
    std::string questDetails = quest->GetDetails();
    std::string questObjectives = quest->GetObjectives();
    std::string questEndText = quest->GetEndText();
    std::string questCompletedText = quest->GetCompletedText();
    std::string questGiverTextWindow = quest->GetQuestGiverTextWindow();
    std::string questGiverTargetName = quest->GetQuestGiverTargetName();
    std::string questTurnTextWindow = quest->GetQuestTurnTextWindow();
    std::string questTurnTargetName = quest->GetQuestTurnTargetName();

    std::string questObjectiveText[QUEST_OBJECTIVES_COUNT];
    for (uint8 i = 0; i < QUEST_OBJECTIVES_COUNT; ++i)
        questObjectiveText[i] = quest->ObjectiveText[i];

    int32 locale = _session->GetSessionDbLocaleIndex();
    if (locale >= 0)
    {
        if (QuestLocale const* localeData = sObjectMgr->GetQuestLocale(quest->GetQuestId()))
        {
            ObjectMgr::GetLocaleString(localeData->Title, locale, questTitle);
            ObjectMgr::GetLocaleString(localeData->Details, locale, questDetails);
            ObjectMgr::GetLocaleString(localeData->Objectives, locale, questObjectives);
            ObjectMgr::GetLocaleString(localeData->EndText, locale, questEndText);
            ObjectMgr::GetLocaleString(localeData->CompletedText, locale, questCompletedText);
            ObjectMgr::GetLocaleString(localeData->QuestGiverTextWindow, locale, questGiverTextWindow);
            ObjectMgr::GetLocaleString(localeData->QuestGiverTargetName, locale, questGiverTargetName);
            ObjectMgr::GetLocaleString(localeData->QuestTurnTextWindow, locale, questTurnTextWindow);
            ObjectMgr::GetLocaleString(localeData->QuestTurnTargetName, locale, questTurnTargetName);

            for (uint8 i = 0; i < QUEST_OBJECTIVES_COUNT; ++i)
                ObjectMgr::GetLocaleString(localeData->ObjectiveText[i], locale, questObjectiveText[i]);
        }
    }

    WorldPacket data(SMSG_QUEST_QUERY_RESPONSE, 100);       // guess size

    data << uint32(quest->GetQuestId());                    // quest id
    data << uint32(quest->GetQuestMethod());                // Accepted values: 0, 1 or 2. 0 == IsAutoComplete() (skip objectives/details)
    data << uint32(quest->GetQuestLevel());                 // may be -1, static data, in other cases must be used dynamic level: Player::GetQuestLevel (0 is not known, but assuming this is no longer valid for quest intended for client)
    data << uint32(quest->GetMinLevel());                   // min level
    data << uint32(quest->GetZoneOrSort());                 // zone or sort to display in quest log

    data << uint32(quest->GetType());                       // quest type
    data << uint32(quest->GetSuggestedPlayers());           // suggested players count

    data << uint32(quest->GetRepObjectiveFaction());        // shown in quest log as part of quest objective
    data << uint32(quest->GetRepObjectiveValue());          // shown in quest log as part of quest objective

    data << uint32(quest->GetRepObjectiveFaction2());       // shown in quest log as part of quest objective OPPOSITE faction
    data << uint32(quest->GetRepObjectiveValue2());         // shown in quest log as part of quest objective OPPOSITE faction

    data << uint32(quest->GetNextQuestInChain());           // client will request this quest from NPC, if not 0
    data << uint32(quest->GetXPId());                       // used for calculating rewarded experience

    if (quest->HasFlag(QUEST_FLAGS_HIDDEN_REWARDS))
        data << uint32(0);                                  // Hide money rewarded
    else
        data << uint32(quest->GetRewOrReqMoney());          // reward money (below max lvl)

    data << uint32(quest->GetRewMoneyMaxLevel());           // used in XP calculation at client
    data << uint32(quest->GetRewSpell());                   // reward spell, this spell will display (icon) (casted if RewSpellCast == 0)
    data << int32(quest->GetRewSpellCast());                // casted spell

    // rewarded honor points
    data << uint32(quest->GetRewHonorAddition());
    data << float(quest->GetRewHonorMultiplier());
    data << uint32(quest->GetSrcItemId());                  // source item id
    data << uint32(quest->GetFlags() & 0xFFFF);             // quest flags
    data << uint32(quest->GetMinimapTargetMark());          // minimap target mark (skull, etc. missing enum)
    data << uint32(quest->GetCharTitleId());                // CharTitleId, new 2.4.0, player gets this title (id from CharTitles)
    data << uint32(quest->GetPlayersSlain());               // players slain
    data << uint32(quest->GetBonusTalents());               // bonus talents
    data << uint32(quest->GetRewArenaPoints());             // bonus arena points FIXME: arena points were removed, right?
    data << uint32(quest->GetRewardSkillId());              // reward skill id
    data << uint32(quest->GetRewardSkillPoints());          // reward skill points
    data << uint32(quest->GetRewardReputationMask());       // rep mask (unsure on what it does)
    data << uint32(quest->GetQuestGiverPortrait());         // quest giver entry ?
    data << uint32(quest->GetQuestTurnInPortrait());        // quest turnin entry ?

    if (quest->HasFlag(QUEST_FLAGS_HIDDEN_REWARDS))
    {
        for (uint8 i = 0; i < QUEST_REWARDS_COUNT; ++i)
            data << uint32(0) << uint32(0);
        for (uint8 i = 0; i < QUEST_REWARD_CHOICES_COUNT; ++i)
            data << uint32(0) << uint32(0);
    }
    else
    {
        for (uint8 i = 0; i < QUEST_REWARDS_COUNT; ++i)
        {
            data << uint32(quest->RewardItemId[i]);
            data << uint32(quest->RewardItemIdCount[i]);
        }
        for (uint8 i = 0; i < QUEST_REWARD_CHOICES_COUNT; ++i)
        {
            data << uint32(quest->RewardChoiceItemId[i]);
            data << uint32(quest->RewardChoiceItemCount[i]);
        }
    }

    for (uint8 i = 0; i < QUEST_REPUTATIONS_COUNT; ++i)        // reward factions ids
        data << uint32(quest->RewardFactionId[i]);

    for (uint8 i = 0; i < QUEST_REPUTATIONS_COUNT; ++i)        // columnid+1 QuestFactionReward.dbc?
        data << int32(quest->RewardFactionValueId[i]);

<<<<<<< HEAD
    for (uint32 i = 0; i < QUEST_REPUTATIONS_COUNT; ++i)           // unknown usage
=======
    for (uint8 i = 0; i < QUEST_REPUTATIONS_COUNT; ++i)        // unk (0)
>>>>>>> cd8e9dfb
        data << int32(quest->RewardFactionValueIdOverride[i]);

    data << uint32(quest->GetPointMapId());
    data << float(quest->GetPointX());
    data << float(quest->GetPointY());
    data << uint32(quest->GetPointOpt());

    data << questTitle;
    data << questObjectives;
    data << questDetails;
    data << questEndText;
<<<<<<< HEAD
    data << questCompletedText;
=======
    data << questCompletedText;                                 // display in quest objectives window once all objectives are completed
>>>>>>> cd8e9dfb

    for (uint8 i = 0; i < QUEST_OBJECTIVES_COUNT; ++i)
    {
        if (quest->RequiredNpcOrGo[i] < 0)
            data << uint32((quest->RequiredNpcOrGo[i] * (-1)) | 0x80000000);    // client expects gameobject template id in form (id|0x80000000)
        else
            data << uint32(quest->RequiredNpcOrGo[i]);

        data << uint32(quest->RequiredNpcOrGoCount[i]);
        data << uint32(quest->RequiredSourceItemId[i]);
        data << uint32(quest->RequiredSourceItemCount[i]);
    }

    for (uint8 i = 0; i < QUEST_ITEM_OBJECTIVES_COUNT; ++i)
    {
        data << uint32(quest->RequiredItemId[i]);
        data << uint32(quest->RequiredItemCount[i]);
    }

<<<<<<< HEAD
    data << uint32(quest->GetRequiredSpell()); // Is it required to be cast, learned or what?

    for (uint32 i = 0; i < QUEST_OBJECTIVES_COUNT; ++i)
=======
    for (uint8 i = 0; i < QUEST_OBJECTIVES_COUNT; ++i)
>>>>>>> cd8e9dfb
        data << questObjectiveText[i];

    for (uint32 i = 0; i < QUEST_REWARD_CURRENCY_COUNT; ++i)
    {
        data << uint32(quest->RewardCurrencyId[i]);
        data << uint32(quest->RewardCurrencyCount[i]);
    }

    for (uint32 i = 0; i < QUEST_REQUIRED_CURRENCY_COUNT; ++i)
    {
        data << uint32(quest->RequiredCurrencyId[i]);
        data << uint32(quest->RequiredCurrencyCount[i]);
    }

    data << questGiverTextWindow;
    data << questGiverTargetName;
    data << questTurnTextWindow;
    data << questTurnTargetName;
    data << uint32(quest->GetSoundAccept());
    data << uint32(quest->GetSoundTurnIn());

    _session->SendPacket(&data);
    sLog->outDebug(LOG_FILTER_NETWORKIO, "WORLD: Sent SMSG_QUEST_QUERY_RESPONSE questid=%u", quest->GetQuestId());
}

void PlayerMenu::SendQuestGiverOfferReward(Quest const* quest, uint64 npcGUID, bool enableNext) const
{
    std::string questTitle = quest->GetTitle();
    std::string questOfferRewardText = quest->GetOfferRewardText();
    std::string questGiverTextWindow = quest->GetQuestGiverTextWindow();
    std::string questGiverTargetName = quest->GetQuestGiverTargetName();
    std::string questTurnTextWindow = quest->GetQuestTurnTextWindow();
    std::string questTurnTargetName = quest->GetQuestTurnTargetName();

    int32 locale = _session->GetSessionDbLocaleIndex();
    if (locale >= 0)
    {
        if (QuestLocale const* localeData = sObjectMgr->GetQuestLocale(quest->GetQuestId()))
        {
            ObjectMgr::GetLocaleString(localeData->Title, locale, questTitle);
            ObjectMgr::GetLocaleString(localeData->OfferRewardText, locale, questOfferRewardText);
            ObjectMgr::GetLocaleString(localeData->QuestGiverTextWindow, locale, questGiverTextWindow);
            ObjectMgr::GetLocaleString(localeData->QuestGiverTargetName, locale, questGiverTargetName);
            ObjectMgr::GetLocaleString(localeData->QuestTurnTextWindow, locale, questTurnTextWindow);
            ObjectMgr::GetLocaleString(localeData->QuestTurnTargetName, locale, questTurnTargetName);
        }
    }

    WorldPacket data(SMSG_QUESTGIVER_OFFER_REWARD, 50);     // guess size
    data << uint64(npcGUID);
    data << uint32(quest->GetQuestId());
    data << questTitle;
    data << questOfferRewardText;

    data << questGiverTextWindow;
    data << questGiverTargetName;
    data << questTurnTextWindow;
    data << questTurnTargetName;
    data << uint32(quest->GetQuestGiverPortrait());
    data << uint32(quest->GetQuestTurnInPortrait());

    data << uint8(enableNext ? 1 : 0);                      // Auto Finish
    data << uint32(quest->GetFlags());                      // 3.3.3 questFlags
    data << uint32(quest->GetSuggestedPlayers());           // SuggestedGroupNum

    uint32 emoteCount = 0;
    for (uint8 i = 0; i < QUEST_EMOTE_COUNT; ++i)
    {
        if (quest->OfferRewardEmote[i] <= 0)
            break;
        ++emoteCount;
    }

    data << emoteCount;                                     // Emote Count
    for (uint8 i = 0; i < emoteCount; ++i)
    {
        data << uint32(quest->OfferRewardEmoteDelay[i]);    // Delay Emote
        data << uint32(quest->OfferRewardEmote[i]);
    }

    quest->BuildExtraQuestInfo(data, _session->GetPlayer());

    _session->SendPacket(&data);
    sLog->outDebug(LOG_FILTER_NETWORKIO, "WORLD: Sent SMSG_QUESTGIVER_OFFER_REWARD NPCGuid=%u, questid=%u", GUID_LOPART(npcGUID), quest->GetQuestId());
}

void PlayerMenu::SendQuestGiverRequestItems(Quest const* quest, uint64 npcGUID, bool canComplete, bool closeOnCancel) const
{
    // We can always call to RequestItems, but this packet only goes out if there are actually
    // items.  Otherwise, we'll skip straight to the OfferReward

    std::string questTitle = quest->GetTitle();
    std::string requestItemsText = quest->GetRequestItemsText();

    int32 locale = _session->GetSessionDbLocaleIndex();
    if (locale >= 0)
    {
        if (QuestLocale const* localeData = sObjectMgr->GetQuestLocale(quest->GetQuestId()))
        {
            ObjectMgr::GetLocaleString(localeData->Title, locale, questTitle);
            ObjectMgr::GetLocaleString(localeData->RequestItemsText, locale, requestItemsText);
        }
    }

    if (!quest->GetReqItemsCount() && canComplete)
    {
        SendQuestGiverOfferReward(quest, npcGUID, true);
        return;
    }

    WorldPacket data(SMSG_QUESTGIVER_REQUEST_ITEMS, 50);    // guess size
    data << uint64(npcGUID);
    data << uint32(quest->GetQuestId());
    data << questTitle;
    data << requestItemsText;

    data << uint32(0);                                   // unknown

    if (canComplete)
        data << quest->GetCompleteEmote();
    else
        data << quest->GetIncompleteEmote();

    // Close Window after cancel
    data << uint32(closeOnCancel);

    data << uint32(quest->GetFlags());                      // 3.3.3 questFlags
    data << uint32(quest->GetSuggestedPlayers());           // SuggestedGroupNum

    // Required Money
    data << uint32(quest->GetRewOrReqMoney() < 0 ? -quest->GetRewOrReqMoney() : 0);

    data << uint32(quest->GetReqItemsCount());
    for (int i = 0; i < QUEST_ITEM_OBJECTIVES_COUNT; ++i)
    {
        if (!quest->RequiredItemId[i])
            continue;

        data << uint32(quest->RequiredItemId[i]);
        data << uint32(quest->RequiredItemCount[i]);

        if (ItemTemplate const* itemTemplate = sObjectMgr->GetItemTemplate(quest->RequiredItemId[i]))
            data << uint32(itemTemplate->DisplayInfoID);
        else
            data << uint32(0);
    }

    data << uint32(quest->GetReqCurrencyCount());
    for (int i = 0; i < QUEST_REQUIRED_CURRENCY_COUNT; ++i)
    {
        if (!quest->RequiredCurrencyId[i])
            continue;

        data << uint32(quest->RequiredCurrencyId[i]);
        data << uint32(quest->RequiredCurrencyCount[i]);
    }

    if (!canComplete)            // Experimental; there are 6 similar flags, if any of them
        data << uint32(0x00);    // of them is 0 player can't complete quest (still unknown meaning)
    else
        data << uint32(0x02);

    data << uint32(0x04);
    data << uint32(0x08);
    data << uint32(0x10);
    data << uint32(0x40);

    _session->SendPacket(&data);
    sLog->outDebug(LOG_FILTER_NETWORKIO, "WORLD: Sent SMSG_QUESTGIVER_REQUEST_ITEMS NPCGuid=%u, questid=%u", GUID_LOPART(npcGUID), quest->GetQuestId());
}<|MERGE_RESOLUTION|>--- conflicted
+++ resolved
@@ -459,11 +459,7 @@
     for (uint8 i = 0; i < QUEST_REPUTATIONS_COUNT; ++i)        // columnid+1 QuestFactionReward.dbc?
         data << int32(quest->RewardFactionValueId[i]);
 
-<<<<<<< HEAD
-    for (uint32 i = 0; i < QUEST_REPUTATIONS_COUNT; ++i)           // unknown usage
-=======
-    for (uint8 i = 0; i < QUEST_REPUTATIONS_COUNT; ++i)        // unk (0)
->>>>>>> cd8e9dfb
+    for (uint8 i = 0; i < QUEST_REPUTATIONS_COUNT; ++i)        // unknown usage
         data << int32(quest->RewardFactionValueIdOverride[i]);
 
     data << uint32(quest->GetPointMapId());
@@ -475,11 +471,7 @@
     data << questObjectives;
     data << questDetails;
     data << questEndText;
-<<<<<<< HEAD
     data << questCompletedText;
-=======
-    data << questCompletedText;                                 // display in quest objectives window once all objectives are completed
->>>>>>> cd8e9dfb
 
     for (uint8 i = 0; i < QUEST_OBJECTIVES_COUNT; ++i)
     {
@@ -499,13 +491,9 @@
         data << uint32(quest->RequiredItemCount[i]);
     }
 
-<<<<<<< HEAD
     data << uint32(quest->GetRequiredSpell()); // Is it required to be cast, learned or what?
 
-    for (uint32 i = 0; i < QUEST_OBJECTIVES_COUNT; ++i)
-=======
     for (uint8 i = 0; i < QUEST_OBJECTIVES_COUNT; ++i)
->>>>>>> cd8e9dfb
         data << questObjectiveText[i];
 
     for (uint32 i = 0; i < QUEST_REWARD_CURRENCY_COUNT; ++i)
