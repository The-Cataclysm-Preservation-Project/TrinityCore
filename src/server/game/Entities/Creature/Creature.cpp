/*
 * Copyright (C) 2008-2018 TrinityCore <https://www.trinitycore.org/>
 * Copyright (C) 2005-2009 MaNGOS <http://getmangos.com/>
 *
 * This program is free software; you can redistribute it and/or modify it
 * under the terms of the GNU General Public License as published by the
 * Free Software Foundation; either version 2 of the License, or (at your
 * option) any later version.
 *
 * This program is distributed in the hope that it will be useful, but WITHOUT
 * ANY WARRANTY; without even the implied warranty of MERCHANTABILITY or
 * FITNESS FOR A PARTICULAR PURPOSE. See the GNU General Public License for
 * more details.
 *
 * You should have received a copy of the GNU General Public License along
 * with this program. If not, see <http://www.gnu.org/licenses/>.
 */

#include "Creature.h"
#include "BattlegroundMgr.h"
#include "CellImpl.h"
#include "Common.h"
#include "CreatureAI.h"
#include "CreatureAISelector.h"
#include "CreatureGroups.h"
#include "DatabaseEnv.h"
#include "Formulas.h"
#include "GameEventMgr.h"
#include "GameTime.h"
#include "GossipDef.h"
#include "GridNotifiers.h"
#include "GridNotifiersImpl.h"
#include "Group.h"
#include "GroupMgr.h"
#include "InstanceScript.h"
#include "Log.h"
#include "LootMgr.h"
#include "MotionMaster.h"
#include "MoveSpline.h"
#include "ObjectAccessor.h"
#include "ObjectMgr.h"
#include "PhasingHandler.h"
#include "Player.h"
#include "PoolMgr.h"
#include "QuestDef.h"
#include "ScriptedGossip.h"
#include "SpellAuraEffects.h"
#include "SpellMgr.h"
#include "TemporarySummon.h"
#include "Transport.h"
#include "Util.h"
#include "Vehicle.h"
#include "World.h"
#include "WorldPacket.h"
#include <G3D/g3dmath.h>

TrainerSpell const* TrainerSpellData::Find(uint32 spell_id) const
{
    TrainerSpellMap::const_iterator itr = spellList.find(spell_id);
    if (itr != spellList.end())
        return &itr->second;

    return nullptr;
}

bool VendorItem::IsGoldRequired(ItemTemplate const* pProto) const
{
    return (pProto->Flags2 & ITEM_FLAG2_DONT_IGNORE_BUY_PRICE) || !ExtendedCost;
}

bool VendorItemData::RemoveItem(uint32 item_id, uint8 type)
{
    auto newEnd = std::remove_if(m_items.begin(), m_items.end(), [=](VendorItem const& vendorItem)
    {
        return vendorItem.item == item_id && vendorItem.Type == type;
    });

    bool found = (newEnd != m_items.end());
    m_items.erase(newEnd, m_items.end());
    return found;
}

VendorItem const* VendorItemData::FindItemCostPair(uint32 item_id, uint32 extendedCost, uint8 type) const
{
    for (VendorItem const& vendorItem : m_items)
        if (vendorItem.item == item_id && vendorItem.ExtendedCost == extendedCost && vendorItem.Type == type)
            return &vendorItem;
    return nullptr;
}

uint32 CreatureTemplate::GetRandomValidModelId() const
{
    uint8 c = 0;
    uint32 modelIDs[4];

    if (Modelid1) modelIDs[c++] = Modelid1;
    if (Modelid2) modelIDs[c++] = Modelid2;
    if (Modelid3) modelIDs[c++] = Modelid3;
    if (Modelid4) modelIDs[c++] = Modelid4;

    return ((c>0) ? modelIDs[urand(0, c-1)] : 0);
}

uint32 CreatureTemplate::GetFirstValidModelId() const
{
    if (Modelid1) return Modelid1;
    if (Modelid2) return Modelid2;
    if (Modelid3) return Modelid3;
    if (Modelid4) return Modelid4;
    return 0;
}

uint32 CreatureTemplate::GetFirstInvisibleModel() const
{
    CreatureModelInfo const* modelInfo = sObjectMgr->GetCreatureModelInfo(Modelid1);
    if (modelInfo && modelInfo->is_trigger)
        return Modelid1;

    modelInfo = sObjectMgr->GetCreatureModelInfo(Modelid2);
    if (modelInfo && modelInfo->is_trigger)
        return Modelid2;

    modelInfo = sObjectMgr->GetCreatureModelInfo(Modelid3);
    if (modelInfo && modelInfo->is_trigger)
        return Modelid3;

    modelInfo = sObjectMgr->GetCreatureModelInfo(Modelid4);
    if (modelInfo && modelInfo->is_trigger)
        return Modelid4;

    return 11686;
}

uint32 CreatureTemplate::GetFirstVisibleModel() const
{
    CreatureModelInfo const* modelInfo = sObjectMgr->GetCreatureModelInfo(Modelid1);
    if (modelInfo && !modelInfo->is_trigger)
        return Modelid1;

    modelInfo = sObjectMgr->GetCreatureModelInfo(Modelid2);
    if (modelInfo && !modelInfo->is_trigger)
        return Modelid2;

    modelInfo = sObjectMgr->GetCreatureModelInfo(Modelid3);
    if (modelInfo && !modelInfo->is_trigger)
        return Modelid3;

    modelInfo = sObjectMgr->GetCreatureModelInfo(Modelid4);
    if (modelInfo && !modelInfo->is_trigger)
        return Modelid4;

    return 17519;
}

bool AssistDelayEvent::Execute(uint64 /*e_time*/, uint32 /*p_time*/)
{
    if (Unit* victim = ObjectAccessor::GetUnit(m_owner, m_victim))
    {
        while (!m_assistants.empty())
        {
            Creature* assistant = ObjectAccessor::GetCreature(m_owner, *m_assistants.begin());
            m_assistants.pop_front();

            if (assistant && assistant->CanAssistTo(&m_owner, victim))
            {
                assistant->SetNoCallAssistance(true);
                assistant->CombatStart(victim);
                if (assistant->IsAIEnabled)
                    assistant->AI()->AttackStart(victim);
            }
        }
    }
    return true;
}

CreatureBaseStats const* CreatureBaseStats::GetBaseStats(uint8 level, uint8 unitClass)
{
    return sObjectMgr->GetCreatureBaseStats(level, unitClass);
}

bool ForcedDespawnDelayEvent::Execute(uint64 /*e_time*/, uint32 /*p_time*/)
{
    m_owner.DespawnOrUnsummon(0, m_respawnTimer);    // since we are here, we are not TempSummon as object type cannot change during runtime
    return true;
}

Creature::Creature(bool isWorldObject): Unit(isWorldObject), MapObject(),
m_groupLootTimer(0), lootingGroupLowGUID(0), m_PlayerDamageReq(0),
m_lootRecipient(), m_lootRecipientGroup(0), _skinner(), _pickpocketLootRestore(0), m_corpseRemoveTime(0), m_respawnTime(0),
m_respawnDelay(300), m_corpseDelay(60), m_respawnradius(0.0f), m_boundaryCheckTime(2500), m_combatPulseTime(0), m_combatPulseDelay(0), m_reactState(REACT_AGGRESSIVE),
m_defaultMovementType(IDLE_MOTION_TYPE), m_spawnId(0), m_equipmentId(0), m_originalEquipmentId(0), m_AlreadyCallAssistance(false),
m_AlreadySearchedAssistance(false), m_regenHealth(true), m_cannotReachTarget(false), m_cannotReachTimer(0), m_AI_locked(false), m_meleeDamageSchoolMask(SPELL_SCHOOL_MASK_NORMAL),
m_originalEntry(0), m_homePosition(), m_transportHomePosition(), m_creatureInfo(nullptr), m_creatureData(nullptr), m_waypointID(0), m_path_id(0), m_formation(nullptr), m_triggerJustAppeared(true), m_respawnCompatibilityMode(false), m_focusSpell(nullptr), m_focusDelay(0), m_shouldReacquireTarget(false), m_suppressedOrientation(0.0f)
{
    m_regenTimer = CREATURE_REGEN_INTERVAL;
    m_valuesCount = UNIT_END;

    for (uint8 i = 0; i < MAX_CREATURE_SPELLS; ++i)
        m_spells[i] = 0;

    DisableReputationGain = false;

    m_SightDistance = sWorld->getFloatConfig(CONFIG_SIGHT_MONSTER);
    m_CombatDistance = 0;//MELEE_RANGE;

    ResetLootMode(); // restore default loot mode
    m_isTempWorldObject = false;
}

Creature::~Creature()
{
    delete i_AI;
    i_AI = nullptr;

    //if (m_uint32Values)
    //    TC_LOG_ERROR("entities.unit", "Deconstruct Creature Entry = %u", GetEntry());
}

void Creature::AddToWorld()
{
    ///- Register the creature for guid lookup
    if (!IsInWorld())
    {
        if (GetZoneScript())
            GetZoneScript()->OnCreatureCreate(this);

        GetMap()->GetObjectsStore().Insert<Creature>(GetGUID(), this);
        if (m_spawnId)
            GetMap()->GetCreatureBySpawnIdStore().insert(std::make_pair(m_spawnId, this));

        TC_LOG_DEBUG("entities.unit", "Adding creature %u with entry %u and DBGUID %u to world in map %u", GetGUID().GetCounter(), GetEntry(), m_spawnId, GetMap()->GetId());

        Unit::AddToWorld();
        SearchFormation();
        AIM_Initialize();
        if (IsVehicle())
            GetVehicleKit()->Install();
    }
}

void Creature::RemoveFromWorld()
{
    if (IsInWorld())
    {
        if (GetZoneScript())
            GetZoneScript()->OnCreatureRemove(this);

        if (m_formation)
            sFormationMgr->RemoveCreatureFromGroup(m_formation, this);

        Unit::RemoveFromWorld();

        if (m_spawnId)
            Trinity::Containers::MultimapErasePair(GetMap()->GetCreatureBySpawnIdStore(), m_spawnId, this);

        TC_LOG_DEBUG("entities.unit", "Removing creature %u with entry %u and DBGUID %u to world in map %u", GetGUID().GetCounter(), GetEntry(), m_spawnId, GetMap()->GetId());
        GetMap()->GetObjectsStore().Remove<Creature>(GetGUID());
    }
}

void Creature::DisappearAndDie()
{
    DestroyForNearbyPlayers();
    //SetVisibility(VISIBILITY_OFF);
    //ObjectAccessor::UpdateObjectVisibility(this);
    if (IsAlive())
        setDeathState(JUST_DIED);
    RemoveCorpse(false);
}

void Creature::SearchFormation()
{
    if (IsSummon())
        return;

    ObjectGuid::LowType lowguid = GetSpawnId();
    if (!lowguid)
        return;

    CreatureGroupInfoType::iterator frmdata = sFormationMgr->CreatureGroupMap.find(lowguid);
    if (frmdata != sFormationMgr->CreatureGroupMap.end())
        sFormationMgr->AddCreatureToGroup(frmdata->second->leaderGUID, this);
}

void Creature::RemoveCorpse(bool setSpawnTime)
{
    if (getDeathState() != CORPSE)
        return;

    if (m_respawnCompatibilityMode)
    {
        m_corpseRemoveTime = time(nullptr);
        setDeathState(DEAD);
        RemoveAllAuras();
        DestroyForNearbyPlayers(); // old UpdateObjectVisibility()
        loot.clear();
        uint32 respawnDelay = m_respawnDelay;
        if (IsAIEnabled)
            AI()->CorpseRemoved(respawnDelay);

        // Should get removed later, just keep "compatibility" with scripts
        if (setSpawnTime)
            m_respawnTime = std::max<time_t>(time(nullptr) + respawnDelay, m_respawnTime);

        // if corpse was removed during falling, the falling will continue and override relocation to respawn position
        if (IsFalling())
            StopMoving();

        float x, y, z, o;
        GetRespawnPosition(x, y, z, &o);
        SetHomePosition(x, y, z, o);
        GetMap()->CreatureRelocation(this, x, y, z, o);
    }
    else
    {
        // In case this is called directly and normal respawn timer not set
        // Since this timer will be longer than the already present time it
        // will be ignored if the correct place added a respawn timer
        if (setSpawnTime)
        {
            uint32 respawnDelay = m_respawnDelay;
            m_respawnTime = std::max<time_t>(time(nullptr) + respawnDelay, m_respawnTime);

            SaveRespawnTime(0, false);
        }

        if (TempSummon* summon = ToTempSummon())
            summon->UnSummon();
        else
            AddObjectToRemoveList();
    }
}

/**
 * change the entry of creature until respawn
 */
bool Creature::InitEntry(uint32 entry, CreatureData const* data /*= nullptr*/)
{
    CreatureTemplate const* normalInfo = sObjectMgr->GetCreatureTemplate(entry);
    if (!normalInfo)
    {
        TC_LOG_ERROR("sql.sql", "Creature::InitEntry creature entry %u does not exist.", entry);
        return false;
    }

    // get difficulty 1 mode entry
    CreatureTemplate const* cinfo = normalInfo;
    for (uint8 diff = uint8(GetMap()->GetSpawnMode()); diff > 0;)
    {
        // we already have valid Map pointer for current creature!
        if (normalInfo->DifficultyEntry[diff - 1])
        {
            cinfo = sObjectMgr->GetCreatureTemplate(normalInfo->DifficultyEntry[diff - 1]);
            if (cinfo)
                break;                                      // template found

            // check and reported at startup, so just ignore (restore normalInfo)
            cinfo = normalInfo;
        }

        // for instances heroic to normal, other cases attempt to retrieve previous difficulty
        if (diff >= RAID_DIFFICULTY_10MAN_HEROIC && GetMap()->IsRaid())
            diff -= 2;                                      // to normal raid difficulty cases
        else
            --diff;
    }

    // Initialize loot duplicate count depending on raid difficulty
    if (GetMap()->Is25ManRaid())
        loot.maxDuplicates = 3;

    SetEntry(entry);                                        // normal entry always
    m_creatureInfo = cinfo;                                 // map mode related always

    // equal to player Race field, but creature does not have race
    SetByteValue(UNIT_FIELD_BYTES_0, UNIT_BYTES_0_OFFSET_RACE, 0);

    // known valid are: CLASS_WARRIOR, CLASS_PALADIN, CLASS_ROGUE, CLASS_MAGE
    SetByteValue(UNIT_FIELD_BYTES_0, UNIT_BYTES_0_OFFSET_CLASS, uint8(cinfo->unit_class));

    // Cancel load if no model defined
    if (!(cinfo->GetFirstValidModelId()))
    {
        TC_LOG_ERROR("sql.sql", "Creature (Entry: %u) has no model defined in table `creature_template`, can't load. ", entry);
        return false;
    }

    uint32 displayID = ObjectMgr::ChooseDisplayId(GetCreatureTemplate(), data);
    CreatureModelInfo const* minfo = sObjectMgr->GetCreatureModelRandomGender(&displayID);
    if (!minfo)                                             // Cancel load if no model defined
    {
        TC_LOG_ERROR("sql.sql", "Creature (Entry: %u) has invalid model %u defined in table `creature_template`, can't load.", entry, displayID);
        return false;
    }

    SetDisplayId(displayID);
    SetNativeDisplayId(displayID);

    // Load creature equipment
    if (!data || data->equipmentId == 0)
        LoadEquipment(); // use default equipment (if available)
    else                // override, 0 means no equipment
    {
        m_originalEquipmentId = data->equipmentId;
        LoadEquipment(data->equipmentId);
    }

    SetName(normalInfo->Name);                              // at normal entry always

    SetFloatValue(UNIT_MOD_CAST_SPEED, 1.0f);
    SetFloatValue(UNIT_MOD_CAST_HASTE, 1.0f);

    SetSpeedRate(MOVE_WALK,   cinfo->speed_walk);
    SetSpeedRate(MOVE_RUN,    cinfo->speed_run);
    SetSpeedRate(MOVE_SWIM,   1.0f); // using 1.0 rate
    SetSpeedRate(MOVE_FLIGHT, 1.0f); // using 1.0 rate

    // Will set UNIT_FIELD_BOUNDINGRADIUS and UNIT_FIELD_COMBATREACH
    SetObjectScale(cinfo->scale);

    SetFloatValue(UNIT_FIELD_HOVERHEIGHT, cinfo->HoverHeight);

    SetCanDualWield(cinfo->flags_extra & CREATURE_FLAG_EXTRA_USE_OFFHAND_ATTACK);

    // checked at loading
    m_defaultMovementType = MovementGeneratorType(data ? data->movementType : cinfo->MovementType);
    if (!m_respawnradius && m_defaultMovementType == RANDOM_MOTION_TYPE)
        m_defaultMovementType = IDLE_MOTION_TYPE;

    for (uint8 i = 0; i < MAX_CREATURE_SPELLS; ++i)
        m_spells[i] = GetCreatureTemplate()->spells[i];

    return true;
}

bool Creature::UpdateEntry(uint32 entry, CreatureData const* data /*= nullptr*/, bool updateLevel /* = true */)
{
    if (!InitEntry(entry, data))
        return false;

    CreatureTemplate const* cInfo = GetCreatureTemplate();

    m_regenHealth = cInfo->RegenHealth;

    // creatures always have melee weapon ready if any unless specified otherwise
    if (!GetCreatureAddon())
        SetSheath(SHEATH_STATE_MELEE);

    SetFaction(cInfo->faction);

    uint32 npcflag, unit_flags, dynamicflags;
    ObjectMgr::ChooseCreatureFlags(cInfo, npcflag, unit_flags, dynamicflags, data);

    if (cInfo->flags_extra & CREATURE_FLAG_EXTRA_WORLDEVENT)
        SetUInt32Value(UNIT_NPC_FLAGS, npcflag | sGameEventMgr->GetNPCFlag(this));
    else
        SetUInt32Value(UNIT_NPC_FLAGS, npcflag);

    SetUInt32Value(UNIT_FIELD_FLAGS, unit_flags);
    SetUInt32Value(UNIT_FIELD_FLAGS_2, cInfo->unit_flags2);

    SetUInt32Value(UNIT_DYNAMIC_FLAGS, dynamicflags);

    RemoveFlag(UNIT_FIELD_FLAGS, UNIT_FLAG_IN_COMBAT);

    SetCanDualWield(cInfo->flags_extra & CREATURE_FLAG_EXTRA_USE_OFFHAND_ATTACK);

    SetAttackTime(BASE_ATTACK,   cInfo->BaseAttackTime);
    SetAttackTime(OFF_ATTACK,    cInfo->BaseAttackTime);
    SetAttackTime(RANGED_ATTACK, cInfo->RangeAttackTime);

    if (updateLevel)
        SelectLevel();

    UpdateLevelDependantStats();

    SetMeleeDamageSchool(SpellSchools(cInfo->dmgschool));
    SetModifierValue(UNIT_MOD_RESISTANCE_HOLY,   BASE_VALUE, float(cInfo->resistance[SPELL_SCHOOL_HOLY]));
    SetModifierValue(UNIT_MOD_RESISTANCE_FIRE,   BASE_VALUE, float(cInfo->resistance[SPELL_SCHOOL_FIRE]));
    SetModifierValue(UNIT_MOD_RESISTANCE_NATURE, BASE_VALUE, float(cInfo->resistance[SPELL_SCHOOL_NATURE]));
    SetModifierValue(UNIT_MOD_RESISTANCE_FROST,  BASE_VALUE, float(cInfo->resistance[SPELL_SCHOOL_FROST]));
    SetModifierValue(UNIT_MOD_RESISTANCE_SHADOW, BASE_VALUE, float(cInfo->resistance[SPELL_SCHOOL_SHADOW]));
    SetModifierValue(UNIT_MOD_RESISTANCE_ARCANE, BASE_VALUE, float(cInfo->resistance[SPELL_SCHOOL_ARCANE]));

    SetCanModifyStats(true);
    UpdateAllStats();

    // checked and error show at loading templates
    if (FactionTemplateEntry const* factionTemplate = sFactionTemplateStore.LookupEntry(cInfo->faction))
        SetPvP((factionTemplate->factionFlags & FACTION_TEMPLATE_FLAG_PVP) != 0);

    // updates spell bars for vehicles and set player's faction - should be called here, to overwrite faction that is set from the new template
    if (IsVehicle())
    {
        if (Player* owner = Creature::GetCharmerOrOwnerPlayerOrPlayerItself()) // this check comes in case we don't have a player
        {
            SetFaction(owner->GetFaction()); // vehicles should have same as owner faction
            owner->VehicleSpellInitialize();
        }
    }

    // trigger creature is always not selectable and can not be attacked
    if (IsTrigger())
        SetFlag(UNIT_FIELD_FLAGS, UNIT_FLAG_NOT_SELECTABLE);

    InitializeReactState();

    if (cInfo->flags_extra & CREATURE_FLAG_EXTRA_NO_TAUNT)
    {
        ApplySpellImmune(0, IMMUNITY_STATE, SPELL_AURA_MOD_TAUNT, true);
        ApplySpellImmune(0, IMMUNITY_EFFECT, SPELL_EFFECT_ATTACK_ME, true);
    }

    if (cInfo->InhabitType & INHABIT_ROOT)
        SetControlled(true, UNIT_STATE_ROOT);

    UpdateMovementFlags();
    LoadCreaturesAddon();
    LoadTemplateImmunities();
    return true;
}

void Creature::Update(uint32 diff)
{
    if (IsAIEnabled && m_triggerJustAppeared && m_deathState == ALIVE)
    {
        m_triggerJustAppeared = false;
        AI()->JustAppeared();
        if (m_respawnCompatibilityMode && m_vehicleKit)
            m_vehicleKit->Reset();
    }

    UpdateMovementFlags();

    switch (m_deathState)
    {
        case JUST_RESPAWNED:
            // Must not be called, see Creature::setDeathState JUST_RESPAWNED -> ALIVE promoting.
            TC_LOG_ERROR("entities.unit", "Creature (GUID: %u Entry: %u) in wrong state: JUST_RESPAWNED (4)", GetGUID().GetCounter(), GetEntry());
            break;
        case JUST_DIED:
            // Must not be called, see Creature::setDeathState JUST_DIED -> CORPSE promoting.
            TC_LOG_ERROR("entities.unit", "Creature (GUID: %u Entry: %u) in wrong state: JUST_DIED (1)", GetGUID().GetCounter(), GetEntry());
            break;
        case DEAD:
        {
            if (!m_respawnCompatibilityMode)
            {
                TC_LOG_ERROR("entities.unit", "Creature (GUID: %u Entry: %u) in wrong state: DEAD (3)", GetGUID().GetCounter(), GetEntry());
                break;
            }
            time_t now = time(nullptr);
            if (m_respawnTime <= now)
            {
                // Delay respawn if spawn group is not active
                if (m_creatureData && !GetMap()->IsSpawnGroupActive(m_creatureData->spawnGroupData->groupId))
                {
                    m_respawnTime = now + urand(4, 7);
                    break; // Will be rechecked on next Update call after delay expires
                }

                ObjectGuid dbtableHighGuid(HighGuid::Unit, GetEntry(), m_spawnId);
                time_t linkedRespawnTime = GetMap()->GetLinkedRespawnTime(dbtableHighGuid);
                if (!linkedRespawnTime)             // Can respawn       // Can respawn
                    Respawn();
                else                                // the master is dead
                {
                    ObjectGuid targetGuid = sObjectMgr->GetLinkedRespawnGuid(dbtableHighGuid);
                    if (targetGuid == dbtableHighGuid) // if linking self, never respawn (check delayed to next day)
                        SetRespawnTime(WEEK);
                    else
                    {
                        // else copy time from master and add a little
                        time_t baseRespawnTime = std::max(linkedRespawnTime, now);
                        time_t const offset = urand(5, MINUTE);

                        // linked guid can be a boss, uses std::numeric_limits<time_t>::max to never respawn in that instance
                        // we shall inherit it instead of adding and causing an overflow
                        if (baseRespawnTime <= std::numeric_limits<time_t>::max() - offset)
                            m_respawnTime = baseRespawnTime + offset;
                        else
                            m_respawnTime = std::numeric_limits<time_t>::max();
                    }
                    SaveRespawnTime(); // also save to DB immediately
                }
            }
            break;
        }
        case CORPSE:
        {
            Unit::Update(diff);
            // deathstate changed on spells update, prevent problems
            if (m_deathState != CORPSE)
                break;

            if (m_groupLootTimer && lootingGroupLowGUID)
            {
                if (m_groupLootTimer <= diff)
                {
                    Group* group = sGroupMgr->GetGroupByGUID(lootingGroupLowGUID);
                    if (group)
                        group->EndRoll(&loot, GetMap());
                    m_groupLootTimer = 0;
                    lootingGroupLowGUID = 0;
                }
                else m_groupLootTimer -= diff;
            }
            else if (m_corpseRemoveTime <= time(nullptr))
            {
                RemoveCorpse(false);
                TC_LOG_DEBUG("entities.unit", "Removing corpse... %u ", GetUInt32Value(OBJECT_FIELD_ENTRY));
            }
            break;
        }
        case ALIVE:
        {
            Unit::Update(diff);

            // creature can be dead after Unit::Update call
            // CORPSE/DEAD state will processed at next tick (in other case death timer will be updated unexpectedly)
            if (!IsAlive())
                break;

            if (m_shouldReacquireTarget && !IsFocusing(nullptr, true))
            {
                SetTarget(m_suppressedTarget);
                
                if (!HasFlag(UNIT_FIELD_FLAGS_2, UNIT_FLAG2_DISABLE_TURN))
                {
                    if (m_suppressedTarget)
                    {
                        if (WorldObject const* objTarget = ObjectAccessor::GetWorldObject(*this, m_suppressedTarget))
                            SetFacingToObject(objTarget, false);
                    }
                    else
                        SetFacingTo(m_suppressedOrientation, false);
                }
                m_shouldReacquireTarget = false;
            }

            // if creature is charmed, switch to charmed AI (and back)
            if (NeedChangeAI)
            {
                UpdateCharmAI();
                NeedChangeAI = false;
                IsAIEnabled = true;
                if (!IsInEvadeMode() && LastCharmerGUID)
                    if (Unit* charmer = ObjectAccessor::GetUnit(*this, LastCharmerGUID))
                        if (CanStartAttack(charmer, true))
                            i_AI->AttackStart(charmer);

                LastCharmerGUID.Clear();
            }

            // periodic check to see if the creature has passed an evade boundary
            if (IsAIEnabled && !IsInEvadeMode() && IsInCombat())
            {
                if (diff >= m_boundaryCheckTime)
                {
                    AI()->CheckInRoom();
                    m_boundaryCheckTime = 2500;
                } else
                    m_boundaryCheckTime -= diff;
            }

            // if periodic combat pulse is enabled and we are both in combat and in a dungeon, do this now
            if (m_combatPulseDelay > 0 && IsInCombat() && GetMap()->IsDungeon())
            {
                if (diff > m_combatPulseTime)
                    m_combatPulseTime = 0;
                else
                    m_combatPulseTime -= diff;

                if (m_combatPulseTime == 0)
                {
                    Map::PlayerList const& players = GetMap()->GetPlayers();
                    if (!players.isEmpty())
                        for (Map::PlayerList::const_iterator it = players.begin(); it != players.end(); ++it)
                        {
                            if (Player* player = it->GetSource())
                            {
                                if (player->IsGameMaster())
                                    continue;

                                if (player->IsAlive() && this->IsHostileTo(player))
                                {
                                    if (CanHaveThreatList())
                                        AddThreat(player, 0.0f);
                                    this->SetInCombatWith(player);
                                    player->SetInCombatWith(this);
                                }
                            }
                        }

                    m_combatPulseTime = m_combatPulseDelay * IN_MILLISECONDS;
                }
            }

            if (!IsInEvadeMode() && IsAIEnabled)
            {
                // do not allow the AI to be changed during update
                m_AI_locked = true;

                i_AI->UpdateAI(diff);
                m_AI_locked = false;
            }

            // creature can be dead after UpdateAI call
            // CORPSE/DEAD state will processed at next tick (in other case death timer will be updated unexpectedly)
            if (!IsAlive())
                break;

            if (m_regenTimer > 0)
            {
                if (diff >= m_regenTimer)
                    m_regenTimer = 0;
                else
                    m_regenTimer -= diff;
            }

            if (m_regenTimer == 0)
            {
                bool bInCombat = IsInCombat() && (!GetVictim() ||                                        // if IsInCombat() is true and this has no victim
                                                  !EnsureVictim()->GetCharmerOrOwnerPlayerOrPlayerItself() ||                // or the victim/owner/charmer is not a player
                                                  !EnsureVictim()->GetCharmerOrOwnerPlayerOrPlayerItself()->IsGameMaster()); // or the victim/owner/charmer is not a GameMaster

                if (!IsInEvadeMode() && (!bInCombat || IsPolymorphed() || CanNotReachTarget())) // regenerate health if not in combat or if polymorphed
                    RegenerateHealth();

                if (HasFlag(UNIT_FIELD_FLAGS_2, UNIT_FLAG2_REGENERATE_POWER))
                {
                    if (getPowerType() == POWER_ENERGY)
                        Regenerate(POWER_ENERGY);
                    else
                        RegenerateMana();
                }
                m_regenTimer = CREATURE_REGEN_INTERVAL;
            }

            if (CanNotReachTarget() && !IsInEvadeMode() && !GetMap()->IsRaid())
            {
                m_cannotReachTimer += diff;
                if (m_cannotReachTimer >= CREATURE_NOPATH_EVADE_TIME)
                    if (IsAIEnabled)
                        AI()->EnterEvadeMode(CreatureAI::EVADE_REASON_NO_PATH);
            }
            break;
        }
        default:
            break;
    }
}

void Creature::RegenerateMana()
{
    uint32 curValue = GetPower(POWER_MANA);
    uint32 maxValue = GetMaxPower(POWER_MANA);

    if (curValue >= maxValue)
        return;

    uint32 addvalue = 0;

    // Combat and any controlled creature
    if (IsInCombat() || GetCharmerOrOwnerGUID())
    {
        float ManaIncreaseRate = sWorld->getRate(RATE_POWER_MANA);
        float Spirit = GetStat(STAT_SPIRIT);

        addvalue = uint32((Spirit / 5.0f + 17.0f) * ManaIncreaseRate);
    }
    else
        addvalue = maxValue / 3;

    // Apply modifiers (if any).
    AuraEffectList const& ModPowerRegenPCTAuras = GetAuraEffectsByType(SPELL_AURA_MOD_POWER_REGEN_PERCENT);
    for (AuraEffectList::const_iterator i = ModPowerRegenPCTAuras.begin(); i != ModPowerRegenPCTAuras.end(); ++i)
        if ((*i)->GetMiscValue() == POWER_MANA)
            AddPct(addvalue, (*i)->GetAmount());

    addvalue += GetTotalAuraModifierByMiscValue(SPELL_AURA_MOD_POWER_REGEN, POWER_MANA) * CREATURE_REGEN_INTERVAL / (5 * IN_MILLISECONDS);

    ModifyPower(POWER_MANA, addvalue);
}

void Creature::RegenerateHealth()
{
    if (!isRegeneratingHealth())
        return;

    uint32 curValue = GetHealth();
    uint32 maxValue = GetMaxHealth();

    if (curValue >= maxValue)
        return;

    uint32 addvalue = 0;

    // Not only pet, but any controlled creature
    if (GetCharmerOrOwnerGUID())
    {
        float HealthIncreaseRate = sWorld->getRate(RATE_HEALTH);
        float Spirit = GetStat(STAT_SPIRIT);

        if (GetPower(POWER_MANA) > 0)
            addvalue = uint32(Spirit * 0.25 * HealthIncreaseRate);
        else
            addvalue = uint32(Spirit * 0.80 * HealthIncreaseRate);
    }
    else
        addvalue = maxValue/3;

    // Apply modifiers (if any).
    AuraEffectList const& ModPowerRegenPCTAuras = GetAuraEffectsByType(SPELL_AURA_MOD_HEALTH_REGEN_PERCENT);
    for (AuraEffectList::const_iterator i = ModPowerRegenPCTAuras.begin(); i != ModPowerRegenPCTAuras.end(); ++i)
        AddPct(addvalue, (*i)->GetAmount());

    addvalue += GetTotalAuraModifier(SPELL_AURA_MOD_REGEN) * CREATURE_REGEN_INTERVAL  / (5 * IN_MILLISECONDS);

    ModifyHealth(addvalue);
}

void Creature::DoFleeToGetAssistance()
{
    if (!GetVictim())
        return;

    if (HasAuraType(SPELL_AURA_PREVENTS_FLEEING))
        return;

    float radius = sWorld->getFloatConfig(CONFIG_CREATURE_FAMILY_FLEE_ASSISTANCE_RADIUS);
    if (radius >0)
    {
        Creature* creature = nullptr;
        Trinity::NearestAssistCreatureInCreatureRangeCheck u_check(this, GetVictim(), radius);
        Trinity::CreatureLastSearcher<Trinity::NearestAssistCreatureInCreatureRangeCheck> searcher(this, creature, u_check);
        Cell::VisitGridObjects(this, searcher, radius);

        SetNoSearchAssistance(true);
        UpdateSpeed(MOVE_RUN);

        if (!creature)
            //SetFeared(true, EnsureVictim()->GetGUID(), 0, sWorld->getIntConfig(CONFIG_CREATURE_FAMILY_FLEE_DELAY));
            /// @todo use 31365
            SetControlled(true, UNIT_STATE_FLEEING);
        else
            GetMotionMaster()->MoveSeekAssistance(creature->GetPositionX(), creature->GetPositionY(), creature->GetPositionZ());
    }
}

bool Creature::AIM_Destroy()
{
    if (m_AI_locked)
    {
        TC_LOG_DEBUG("scripts", "AIM_Destroy: failed to destroy, locked.");
        return false;
    }

    ASSERT(!i_disabledAI,
           "The disabled AI wasn't cleared!");

    delete i_AI;
    i_AI = nullptr;

    IsAIEnabled = false;
    return true;
}

bool Creature::AIM_Create(CreatureAI* ai /*= nullptr*/)
{
    // make sure nothing can change the AI during AI update
    if (m_AI_locked)
    {
        TC_LOG_DEBUG("scripts", "AIM_Initialize: failed to init, locked.");
        return false;
    }

    AIM_Destroy();

    Motion_Initialize();

    i_AI = ai ? ai : FactorySelector::SelectAI(this);
    return true;
}

void Creature::AI_InitializeAndEnable()
{
    IsAIEnabled = true;
    i_AI->InitializeAI();
    // Initialize vehicle
    if (GetVehicleKit())
        GetVehicleKit()->Reset();
}

bool Creature::AIM_Initialize(CreatureAI* ai)
{
    if (!AIM_Create(ai))
        return false;

    AI_InitializeAndEnable();
    return true;
}

void Creature::Motion_Initialize()
{
    if (!m_formation)
        GetMotionMaster()->Initialize();
    else if (m_formation->getLeader() == this)
    {
        m_formation->FormationReset(false);
        GetMotionMaster()->Initialize();
    }
    else if (m_formation->isFormed())
        GetMotionMaster()->MoveIdle(); //wait the order of leader
    else
        GetMotionMaster()->Initialize();
}

bool Creature::Create(ObjectGuid::LowType guidlow, Map* map, uint32 phaseMask, uint32 entry, Position const& pos, CreatureData const* data /*= nullptr*/, uint32 vehId /*= 0*/, bool dynamic)
{
    ASSERT(map);
    SetMap(map);

    if (data)
    {
        PhasingHandler::InitDbPhaseShift(GetPhaseShift(), data->phaseUseFlags, data->phaseId, data->phaseGroup);
        PhasingHandler::InitDbVisibleMapId(GetPhaseShift(), data->terrainSwapMap);
    }

    // Set if this creature can handle dynamic spawns
    if (!dynamic)
        SetRespawnCompatibilityMode();

    CreatureTemplate const* cinfo = sObjectMgr->GetCreatureTemplate(entry);
    if (!cinfo)
    {
        TC_LOG_ERROR("sql.sql", "Creature::Create(): creature template (guidlow: %u, entry: %u) does not exist.", guidlow, entry);
        return false;
    }

    //! Relocate before CreateFromProto, to initialize coords and allow
    //! returning correct zone id for selecting OutdoorPvP/Battlefield script
    Relocate(pos);

    // Check if the position is valid before calling CreateFromProto(), otherwise we might add Auras to Creatures at
    // invalid position, triggering a crash about Auras not removed in the destructor
    if (!IsPositionValid())
    {
        TC_LOG_ERROR("entities.unit", "Creature::Create(): given coordinates for creature (guidlow %d, entry %d) are not valid (X: %f, Y: %f, Z: %f, O: %f)", guidlow, entry, pos.GetPositionX(), pos.GetPositionY(), pos.GetPositionZ(), pos.GetOrientation());
        return false;
    }

    if (!CreateFromProto(guidlow, entry, data, vehId))
        return false;

    if (GetCreatureTemplate()->flags_extra & CREATURE_FLAG_EXTRA_DUNGEON_BOSS && map->IsDungeon())
        m_respawnDelay = 0; // special value, prevents respawn for dungeon bosses unless overridden

    switch (GetCreatureTemplate()->rank)
    {
        case CREATURE_ELITE_RARE:
            m_corpseDelay = sWorld->getIntConfig(CONFIG_CORPSE_DECAY_RARE);
            break;
        case CREATURE_ELITE_ELITE:
            m_corpseDelay = sWorld->getIntConfig(CONFIG_CORPSE_DECAY_ELITE);
            break;
        case CREATURE_ELITE_RAREELITE:
            m_corpseDelay = sWorld->getIntConfig(CONFIG_CORPSE_DECAY_RAREELITE);
            break;
        case CREATURE_ELITE_WORLDBOSS:
            m_corpseDelay = sWorld->getIntConfig(CONFIG_CORPSE_DECAY_WORLDBOSS);
            break;
        default:
            m_corpseDelay = sWorld->getIntConfig(CONFIG_CORPSE_DECAY_NORMAL);
            break;
    }

    LoadCreaturesAddon();

    //! Need to be called after LoadCreaturesAddon - MOVEMENTFLAG_HOVER is set there
    if (HasUnitMovementFlag(MOVEMENTFLAG_HOVER))
    {
        //! Relocate again with updated Z coord
        m_positionZ += GetFloatValue(UNIT_FIELD_HOVERHEIGHT);
    }

    LastUsedScriptID = GetScriptId();

    if (IsSpiritHealer() || IsSpiritGuide() || (GetCreatureTemplate()->flags_extra & CREATURE_FLAG_EXTRA_GHOST_VISIBILITY))
    {
        m_serverSideVisibility.SetValue(SERVERSIDE_VISIBILITY_GHOST, GHOST_VISIBILITY_GHOST);
        m_serverSideVisibilityDetect.SetValue(SERVERSIDE_VISIBILITY_GHOST, GHOST_VISIBILITY_GHOST);
    }

    if (GetCreatureTemplate()->flags_extra & CREATURE_FLAG_EXTRA_IGNORE_PATHFINDING)
        AddUnitState(UNIT_STATE_IGNORE_PATHFINDING);

    if (GetCreatureTemplate()->flags_extra & CREATURE_FLAG_EXTRA_IMMUNITY_KNOCKBACK)
    {
        ApplySpellImmune(0, IMMUNITY_EFFECT, SPELL_EFFECT_KNOCK_BACK, true);
        ApplySpellImmune(0, IMMUNITY_EFFECT, SPELL_EFFECT_KNOCK_BACK_DEST, true);
    }

    return true;
}

void Creature::InitializeReactState()
{
    if (IsTotem() || IsTrigger() || IsCritter() || IsSpiritService())
        SetReactState(REACT_PASSIVE);
    /*
    else if (IsCivilian())
        SetReactState(REACT_DEFENSIVE);
    */
    else
        SetReactState(REACT_AGGRESSIVE);
}

bool Creature::isCanInteractWithBattleMaster(Player* player, bool msg) const
{
    if (!IsBattleMaster())
        return false;

    BattlegroundTypeId bgTypeId = sBattlegroundMgr->GetBattleMasterBG(GetEntry());
    if (!msg)
        return player->GetBGAccessByLevel(bgTypeId);

    if (!player->GetBGAccessByLevel(bgTypeId))
    {
        ClearGossipMenuFor(player);
        switch (bgTypeId)
        {
            case BATTLEGROUND_AV:  SendGossipMenuFor(player, 7616, this); break;
            case BATTLEGROUND_WS:  SendGossipMenuFor(player, 7599, this); break;
            case BATTLEGROUND_AB:  SendGossipMenuFor(player, 7642, this); break;
            case BATTLEGROUND_EY:
            case BATTLEGROUND_NA:
            case BATTLEGROUND_BE:
            case BATTLEGROUND_AA:
            case BATTLEGROUND_RL:
            case BATTLEGROUND_SA:
            case BATTLEGROUND_DS:
            case BATTLEGROUND_RV:  SendGossipMenuFor(player, 10024, this); break;
            default: break;
        }
        return false;
    }
    return true;
}

bool Creature::isCanTrainingAndResetTalentsOf(Player* player) const
{
    return player->getLevel() >= 10
        && GetCreatureTemplate()->trainer_type == TRAINER_TYPE_CLASS
        && player->getClass() == GetCreatureTemplate()->trainer_class;
}

Player* Creature::GetLootRecipient() const
{
    if (!m_lootRecipient)
        return nullptr;
    return ObjectAccessor::FindConnectedPlayer(m_lootRecipient);
}

Group* Creature::GetLootRecipientGroup() const
{
    if (!m_lootRecipientGroup)
        return nullptr;
    return sGroupMgr->GetGroupByGUID(m_lootRecipientGroup);
}

void Creature::SetLootRecipient(Unit* unit)
{
    // set the player whose group should receive the right
    // to loot the creature after it dies
    // should be set to nullptr after the loot disappears

    if (!unit)
    {
        m_lootRecipient.Clear();
        m_lootRecipientGroup = 0;
        RemoveFlag(UNIT_DYNAMIC_FLAGS, UNIT_DYNFLAG_LOOTABLE|UNIT_DYNFLAG_TAPPED);
        return;
    }

    if (unit->GetTypeId() != TYPEID_PLAYER && !unit->IsVehicle())
        return;

    Player* player = unit->GetCharmerOrOwnerPlayerOrPlayerItself();
    if (!player)                                             // normal creature, no player involved
        return;

    m_lootRecipient = player->GetGUID();
    if (Group* group = player->GetGroup())
        m_lootRecipientGroup = group->GetLowGUID();

    SetFlag(UNIT_DYNAMIC_FLAGS, UNIT_DYNFLAG_TAPPED);
}

// return true if this creature is tapped by the player or by a member of his group.
bool Creature::isTappedBy(Player const* player) const
{
    if (player->GetGUID() == m_lootRecipient)
        return true;

    Group const* playerGroup = player->GetGroup();
    if (!playerGroup || playerGroup != GetLootRecipientGroup()) // if we dont have a group we arent the recipient
        return false;                                           // if creature doesnt have group bound it means it was solo killed by someone else

    return true;
}

void Creature::SaveToDB()
{
    // this should only be used when the creature has already been loaded
    // preferably after adding to map, because mapid may not be valid otherwise
    CreatureData const* data = sObjectMgr->GetCreatureData(m_spawnId);
    if (!data)
    {
        TC_LOG_ERROR("entities.unit", "Creature::SaveToDB failed, cannot get creature data!");
        return;
    }

    uint32 mapId = GetTransport() ? GetTransport()->GetGOInfo()->moTransport.mapID : GetMapId();
    SaveToDB(mapId, data->spawnMask, GetPhaseMask());
}

void Creature::SaveToDB(uint32 mapid, uint8 spawnMask, uint32 phaseMask)
{
    // update in loaded data
    if (!m_spawnId)
        m_spawnId = sObjectMgr->GenerateCreatureSpawnId();

    CreatureData& data = sObjectMgr->NewOrExistCreatureData(m_spawnId);

    uint32 displayId = GetNativeDisplayId();
    uint32 npcflag = GetUInt32Value(UNIT_NPC_FLAGS);
    uint32 unit_flags = GetUInt32Value(UNIT_FIELD_FLAGS);
    uint32 dynamicflags = GetUInt32Value(UNIT_DYNAMIC_FLAGS);

    // check if it's a custom model and if not, use 0 for displayId
    CreatureTemplate const* cinfo = GetCreatureTemplate();
    if (cinfo)
    {
        if (displayId == cinfo->Modelid1 || displayId == cinfo->Modelid2 ||
            displayId == cinfo->Modelid3 || displayId == cinfo->Modelid4)
            displayId = 0;

        if (npcflag == cinfo->npcflag)
            npcflag = 0;

        if (unit_flags == cinfo->unit_flags)
            unit_flags = 0;

        if (dynamicflags == cinfo->dynamicflags)
            dynamicflags = 0;
    }

    if (!data.spawnId)
        data.spawnId = m_spawnId;
    ASSERT(data.spawnId == m_spawnId);
    data.id = GetEntry();
    data.phaseMask = phaseMask;
    data.displayid = displayId;
    data.equipmentId = GetCurrentEquipmentId();
    if (!GetTransport())
        data.spawnPoint.WorldRelocate(this);
    else
        data.spawnPoint.WorldRelocate(mapid, GetTransOffsetX(), GetTransOffsetY(), GetTransOffsetZ(), GetTransOffsetO());

    data.spawntimesecs = m_respawnDelay;
    // prevent add data integrity problems
    data.spawndist = GetDefaultMovementType() == IDLE_MOTION_TYPE ? 0.0f : m_respawnradius;
    data.currentwaypoint = 0;
    data.curhealth = GetHealth();
    data.curmana = GetPower(POWER_MANA);
    // prevent add data integrity problems
    data.movementType = !m_respawnradius && GetDefaultMovementType() == RANDOM_MOTION_TYPE
        ? IDLE_MOTION_TYPE : GetDefaultMovementType();
    data.spawnMask = spawnMask;
    data.npcflag = npcflag;
    data.unit_flags = unit_flags;
    data.dynamicflags = dynamicflags;
    if (!data.spawnGroupData)
        data.spawnGroupData = sObjectMgr->GetDefaultSpawnGroup();

    data.phaseId = GetDBPhase() > 0 ? GetDBPhase() : 0;
    data.phaseGroup = GetDBPhase() < 0 ? abs(GetDBPhase()) : 0;

    // update in DB
    SQLTransaction trans = WorldDatabase.BeginTransaction();

    PreparedStatement* stmt = WorldDatabase.GetPreparedStatement(WORLD_DEL_CREATURE);
    stmt->setUInt32(0, m_spawnId);

    trans->Append(stmt);

    uint8 index = 0;

    stmt = WorldDatabase.GetPreparedStatement(WORLD_INS_CREATURE);
    stmt->setUInt32(index++, m_spawnId);
    stmt->setUInt32(index++, GetEntry());
    stmt->setUInt16(index++, uint16(mapid));
    stmt->setUInt8(index++, spawnMask);
    stmt->setUInt32(index++, GetPhaseMask());
    stmt->setUInt32(index++, data.phaseId);
    stmt->setUInt32(index++, data.phaseGroup);
    stmt->setUInt32(index++, displayId);
    stmt->setInt32(index++, int32(GetCurrentEquipmentId()));
    stmt->setFloat(index++, GetPositionX());
    stmt->setFloat(index++, GetPositionY());
    stmt->setFloat(index++, GetPositionZ());
    stmt->setFloat(index++, GetOrientation());
    stmt->setUInt32(index++, m_respawnDelay);
    stmt->setFloat(index++, m_respawnradius);
    stmt->setUInt32(index++, 0);
    stmt->setUInt32(index++, GetHealth());
    stmt->setUInt32(index++, GetPower(POWER_MANA));
    stmt->setUInt8(index++, uint8(GetDefaultMovementType()));
    stmt->setUInt32(index++, npcflag);
    stmt->setUInt32(index++, unit_flags);
    stmt->setUInt32(index++, dynamicflags);
    trans->Append(stmt);

    WorldDatabase.CommitTransaction(trans);
}

void Creature::SelectLevel()
{
    CreatureTemplate const* cInfo = GetCreatureTemplate();

    // level
    uint8 minlevel = std::min(cInfo->maxlevel, cInfo->minlevel);
    uint8 maxlevel = std::max(cInfo->maxlevel, cInfo->minlevel);
    uint8 level = minlevel == maxlevel ? minlevel : urand(minlevel, maxlevel);
    SetLevel(level);
}

void Creature::UpdateLevelDependantStats()
{
    CreatureTemplate const* cInfo = GetCreatureTemplate();
    uint32 rank = IsPet() ? 0 : cInfo->rank;
    CreatureBaseStats const* stats = sObjectMgr->GetCreatureBaseStats(getLevel(), cInfo->unit_class);

    // health
    float healthmod = _GetHealthMod(rank);

    uint32 basehp = stats->GenerateHealth(cInfo);
    uint32 health = uint32(basehp * healthmod);

    SetCreateHealth(health);
    SetMaxHealth(health);
    SetHealth(health);
    ResetPlayerDamageReq();

    // mana
    uint32 mana = stats->GenerateMana(cInfo);
    SetCreateMana(mana);

    switch (getClass())
    {
        case CLASS_WARRIOR:
            setPowerType(POWER_RAGE);
            break;
        case CLASS_ROGUE:
            setPowerType(POWER_ENERGY);
            break;
        default:
            SetMaxPower(POWER_MANA, mana); // MAX Mana
            SetPower(POWER_MANA, mana);
            break;
    }

    SetModifierValue(UNIT_MOD_HEALTH, BASE_VALUE, (float)health);
    SetModifierValue(UNIT_MOD_MANA, BASE_VALUE, (float)mana);

    // damage

    float basedamage = stats->GenerateBaseDamage(cInfo);

    float weaponBaseMinDamage = basedamage;
    float weaponBaseMaxDamage = basedamage * 1.5f;

    SetBaseWeaponDamage(BASE_ATTACK, MINDAMAGE, weaponBaseMinDamage);
    SetBaseWeaponDamage(BASE_ATTACK, MAXDAMAGE, weaponBaseMaxDamage);

    SetBaseWeaponDamage(OFF_ATTACK, MINDAMAGE, weaponBaseMinDamage);
    SetBaseWeaponDamage(OFF_ATTACK, MAXDAMAGE, weaponBaseMaxDamage);

    SetBaseWeaponDamage(RANGED_ATTACK, MINDAMAGE, weaponBaseMinDamage);
    SetBaseWeaponDamage(RANGED_ATTACK, MAXDAMAGE, weaponBaseMaxDamage);

    SetModifierValue(UNIT_MOD_ATTACK_POWER, BASE_VALUE, stats->AttackPower);
    SetModifierValue(UNIT_MOD_ATTACK_POWER_RANGED, BASE_VALUE, stats->RangedAttackPower);

    float armor = (float)stats->GenerateArmor(cInfo); /// @todo Why is this treated as uint32 when it's a float?
    SetModifierValue(UNIT_MOD_ARMOR, BASE_VALUE, armor);
}

float Creature::_GetHealthMod(int32 Rank)
{
    switch (Rank)                                           // define rates for each elite rank
    {
        case CREATURE_ELITE_NORMAL:
            return sWorld->getRate(RATE_CREATURE_NORMAL_HP);
        case CREATURE_ELITE_ELITE:
            return sWorld->getRate(RATE_CREATURE_ELITE_ELITE_HP);
        case CREATURE_ELITE_RAREELITE:
            return sWorld->getRate(RATE_CREATURE_ELITE_RAREELITE_HP);
        case CREATURE_ELITE_WORLDBOSS:
            return sWorld->getRate(RATE_CREATURE_ELITE_WORLDBOSS_HP);
        case CREATURE_ELITE_RARE:
            return sWorld->getRate(RATE_CREATURE_ELITE_RARE_HP);
        default:
            return sWorld->getRate(RATE_CREATURE_ELITE_ELITE_HP);
    }
}

void Creature::LowerPlayerDamageReq(uint32 unDamage)
{
    if (m_PlayerDamageReq)
        m_PlayerDamageReq > unDamage ? m_PlayerDamageReq -= unDamage : m_PlayerDamageReq = 0;
}

float Creature::_GetDamageMod(int32 Rank)
{
    switch (Rank)                                           // define rates for each elite rank
    {
        case CREATURE_ELITE_NORMAL:
            return sWorld->getRate(RATE_CREATURE_NORMAL_DAMAGE);
        case CREATURE_ELITE_ELITE:
            return sWorld->getRate(RATE_CREATURE_ELITE_ELITE_DAMAGE);
        case CREATURE_ELITE_RAREELITE:
            return sWorld->getRate(RATE_CREATURE_ELITE_RAREELITE_DAMAGE);
        case CREATURE_ELITE_WORLDBOSS:
            return sWorld->getRate(RATE_CREATURE_ELITE_WORLDBOSS_DAMAGE);
        case CREATURE_ELITE_RARE:
            return sWorld->getRate(RATE_CREATURE_ELITE_RARE_DAMAGE);
        default:
            return sWorld->getRate(RATE_CREATURE_ELITE_ELITE_DAMAGE);
    }
}

float Creature::GetSpellDamageMod(int32 Rank) const
{
    switch (Rank)                                           // define rates for each elite rank
    {
        case CREATURE_ELITE_NORMAL:
            return sWorld->getRate(RATE_CREATURE_NORMAL_SPELLDAMAGE);
        case CREATURE_ELITE_ELITE:
            return sWorld->getRate(RATE_CREATURE_ELITE_ELITE_SPELLDAMAGE);
        case CREATURE_ELITE_RAREELITE:
            return sWorld->getRate(RATE_CREATURE_ELITE_RAREELITE_SPELLDAMAGE);
        case CREATURE_ELITE_WORLDBOSS:
            return sWorld->getRate(RATE_CREATURE_ELITE_WORLDBOSS_SPELLDAMAGE);
        case CREATURE_ELITE_RARE:
            return sWorld->getRate(RATE_CREATURE_ELITE_RARE_SPELLDAMAGE);
        default:
            return sWorld->getRate(RATE_CREATURE_ELITE_ELITE_SPELLDAMAGE);
    }
}

bool Creature::CreateFromProto(ObjectGuid::LowType guidlow, uint32 entry, CreatureData const* data /*= nullptr*/, uint32 vehId /*= 0*/)
{
    SetZoneScript();
    if (GetZoneScript() && data)
    {
        entry = GetZoneScript()->GetCreatureEntry(guidlow, data);
        if (!entry)
            return false;
    }

    CreatureTemplate const* cinfo = sObjectMgr->GetCreatureTemplate(entry);
    if (!cinfo)
    {
        TC_LOG_ERROR("sql.sql", "Creature::CreateFromProto(): creature template (guidlow: %u, entry: %u) does not exist.", guidlow, entry);
        return false;
    }

    SetOriginalEntry(entry);

    Object::_Create(guidlow, entry, (vehId || cinfo->VehicleId) ? HighGuid::Vehicle : HighGuid::Unit);

    if (!UpdateEntry(entry, data))
        return false;

    if (!vehId)
    {
        if (GetCreatureTemplate()->VehicleId)
        {
            vehId = GetCreatureTemplate()->VehicleId;
            entry = GetCreatureTemplate()->Entry;
        }
        else
            vehId = cinfo->VehicleId;
    }

    if (vehId)
        CreateVehicleKit(vehId, entry);

    return true;
}

bool Creature::LoadFromDB(ObjectGuid::LowType spawnId, Map* map, bool addToMap, bool allowDuplicate)
{
    if (!allowDuplicate)
    {
        // If an alive instance of this spawnId is already found, skip creation
        // If only dead instance(s) exist, despawn them and spawn a new (maybe also dead) version
        const auto creatureBounds = map->GetCreatureBySpawnIdStore().equal_range(spawnId);
        std::vector <Creature*> despawnList;

        if (creatureBounds.first != creatureBounds.second)
        {
            for (auto itr = creatureBounds.first; itr != creatureBounds.second; ++itr)
            {
                if (itr->second->IsAlive())
                {
                    TC_LOG_DEBUG("maps", "Would have spawned %u but %s already exists", spawnId, creatureBounds.first->second->GetGUID().ToString().c_str());
                    return false;
                }
                else
                {
                    despawnList.push_back(itr->second);
                    TC_LOG_DEBUG("maps", "Despawned dead instance of spawn %u (%s)", spawnId, itr->second->GetGUID().ToString().c_str());
                }
            }

            for (Creature* despawnCreature : despawnList)
            {
                despawnCreature->AddObjectToRemoveList();
            }
        }
    }

    CreatureData const* data = sObjectMgr->GetCreatureData(spawnId);

    if (!data)
    {
        TC_LOG_ERROR("sql.sql", "Creature (SpawnID %u) not found in table `creature`, can't load. ", spawnId);
        return false;
    }

    m_spawnId = spawnId;

    m_respawnCompatibilityMode = ((data->spawnGroupData->flags & SPAWNGROUP_FLAG_COMPATIBILITY_MODE) != 0);
    m_creatureData = data;
    m_respawnradius = data->spawndist;
    m_respawnDelay = data->spawntimesecs;

    if (!Create(map->GenerateLowGuid<HighGuid::Unit>(), map, data->phaseMask, data->id, data->spawnPoint, data, 0U, !m_respawnCompatibilityMode))
        return false;

    //We should set first home position, because then AI calls home movement
    SetHomePosition(data->spawnPoint);

    m_deathState = ALIVE;

    m_respawnTime = GetMap()->GetCreatureRespawnTime(m_spawnId);

    if (!m_respawnTime && !map->IsSpawnGroupActive(data->spawnGroupData->groupId))
    {
        // @todo pools need fixing! this is just a temporary crashfix, but they violate dynspawn principles
        ASSERT(m_respawnCompatibilityMode || sPoolMgr->IsPartOfAPool<Creature>(spawnId), "Creature (SpawnID %u) trying to load in inactive spawn group %s.", spawnId, data->spawnGroupData->name.c_str());
        m_respawnTime = GameTime::GetGameTime() + urand(4, 7);
    }

    if (m_respawnTime)                          // respawn on Update
    {
        ASSERT(m_respawnCompatibilityMode || sPoolMgr->IsPartOfAPool<Creature>(spawnId), "Creature (SpawnID %u) trying to load despite a respawn timer in progress.", spawnId);
        m_deathState = DEAD;
        if (CanFly())
        {
            float tz = map->GetHeight(GetPhaseShift(), data->spawnPoint, true, MAX_FALL_DISTANCE);
            if (data->spawnPoint.GetPositionZ() - tz > 0.1f && Trinity::IsValidMapCoord(tz))
                Relocate(data->spawnPoint.GetPositionX(), data->spawnPoint.GetPositionY(), tz);
        }
    }

    SetSpawnHealth();

    // checked at creature_template loading
    m_defaultMovementType = MovementGeneratorType(data->movementType);

    if (addToMap && !GetMap()->AddToMap(this))
        return false;
    return true;
}

void Creature::SetCanDualWield(bool value)
{
    Unit::SetCanDualWield(value);
    UpdateDamagePhysical(OFF_ATTACK);
}

void Creature::LoadEquipment(int8 id, bool force /*= true*/)
{
    if (id == 0)
    {
        if (force)
        {
            for (uint8 i = 0; i < MAX_EQUIPMENT_ITEMS; ++i)
                SetUInt32Value(UNIT_VIRTUAL_ITEM_SLOT_ID + i, 0);
            m_equipmentId = 0;
        }

        return;
    }

    EquipmentInfo const* einfo = sObjectMgr->GetEquipmentInfo(GetEntry(), id);
    if (!einfo)
        return;

    m_equipmentId = id;
    for (uint8 i = 0; i < MAX_EQUIPMENT_ITEMS; ++i)
        SetUInt32Value(UNIT_VIRTUAL_ITEM_SLOT_ID + i, einfo->ItemEntry[i]);
}

void Creature::SetSpawnHealth()
{
    uint32 curhealth;
    if (m_creatureData && !m_regenHealth)
    {
        curhealth = m_creatureData->curhealth;
        if (curhealth)
        {
            curhealth = uint32(curhealth*_GetHealthMod(GetCreatureTemplate()->rank));
            if (curhealth < 1)
                curhealth = 1;
        }
        SetPower(POWER_MANA, m_creatureData->curmana);
    }
    else
    {
        curhealth = GetMaxHealth();
        SetPower(POWER_MANA, GetMaxPower(POWER_MANA));
    }

    SetHealth((m_deathState == ALIVE || m_deathState == JUST_RESPAWNED) ? curhealth : 0);
}

bool Creature::hasQuest(uint32 quest_id) const
{
    QuestRelationBounds qr = sObjectMgr->GetCreatureQuestRelationBounds(GetEntry());
    for (QuestRelations::const_iterator itr = qr.first; itr != qr.second; ++itr)
    {
        if (itr->second == quest_id)
            return true;
    }
    return false;
}

bool Creature::hasInvolvedQuest(uint32 quest_id) const
{
    QuestRelationBounds qir = sObjectMgr->GetCreatureQuestInvolvedRelationBounds(GetEntry());
    for (QuestRelations::const_iterator itr = qir.first; itr != qir.second; ++itr)
    {
        if (itr->second == quest_id)
            return true;
    }
    return false;
}

void Creature::DeleteFromDB()
{
    if (!m_spawnId)
    {
        TC_LOG_ERROR("entities.unit", "Trying to delete not saved creature! LowGUID: %u, Entry: %u", GetGUID().GetCounter(), GetEntry());
        return;
    }

    // remove any scheduled respawns
    GetMap()->RemoveRespawnTime(SPAWN_TYPE_CREATURE, m_spawnId);

    // delete data from memory
    sObjectMgr->DeleteCreatureData(m_spawnId);

    // delete data and all its associations from DB
    SQLTransaction trans = WorldDatabase.BeginTransaction();

    PreparedStatement* stmt = WorldDatabase.GetPreparedStatement(WORLD_DEL_CREATURE);
    stmt->setUInt32(0, m_spawnId);
    trans->Append(stmt);

    stmt = WorldDatabase.GetPreparedStatement(WORLD_DEL_SPAWNGROUP_MEMBER);
    stmt->setUInt8(0, uint8(SPAWN_TYPE_CREATURE));
    stmt->setUInt32(1, m_spawnId);
    trans->Append(stmt);

    stmt = WorldDatabase.GetPreparedStatement(WORLD_DEL_CREATURE_ADDON);
    stmt->setUInt32(0, m_spawnId);
    trans->Append(stmt);

    stmt = WorldDatabase.GetPreparedStatement(WORLD_DEL_GAME_EVENT_CREATURE);
    stmt->setUInt32(0, m_spawnId);
    trans->Append(stmt);

    stmt = WorldDatabase.GetPreparedStatement(WORLD_DEL_GAME_EVENT_MODEL_EQUIP);
    stmt->setUInt32(0, m_spawnId);
    trans->Append(stmt);

    WorldDatabase.CommitTransaction(trans);

    // then delete any active instances of the creature
    auto const& spawnMap = GetMap()->GetCreatureBySpawnIdStore();
    for (auto it = spawnMap.find(m_spawnId); it != spawnMap.end(); it = spawnMap.find(m_spawnId))
        it->second->AddObjectToRemoveList();
}

bool Creature::IsInvisibleDueToDespawn() const
{
    if (Unit::IsInvisibleDueToDespawn())
        return true;

    if (IsAlive() || isDying() || m_corpseRemoveTime > time(nullptr))
        return false;

    return true;
}

bool Creature::CanAlwaysSee(WorldObject const* obj) const
{
    if (IsAIEnabled && AI()->CanSeeAlways(obj))
        return true;

    return false;
}

bool Creature::CanStartAttack(Unit const* who, bool force) const
{
    if (IsCivilian())
        return false;

    // This set of checks is should be done only for creatures
    if ((HasFlag(UNIT_FIELD_FLAGS, UNIT_FLAG_IMMUNE_TO_NPC) && who->GetTypeId() != TYPEID_PLAYER)                                   // flag is valid only for non player characters
        || (HasFlag(UNIT_FIELD_FLAGS, UNIT_FLAG_IMMUNE_TO_PC) && who->GetTypeId() == TYPEID_PLAYER)                                 // immune to PC and target is a player, return false
        || (who->GetOwner() && who->GetOwner()->GetTypeId() == TYPEID_PLAYER && HasFlag(UNIT_FIELD_FLAGS, UNIT_FLAG_IMMUNE_TO_PC))) // player pets are immune to pc as well
        return false;

    // Do not attack non-combat pets
    if (who->GetTypeId() == TYPEID_UNIT && who->GetCreatureType() == CREATURE_TYPE_NON_COMBAT_PET)
        return false;

    if (!CanFly() && (GetDistanceZ(who) > CREATURE_Z_ATTACK_RANGE + m_CombatDistance))
        //|| who->IsControlledByPlayer() && who->IsFlying()))
        // we cannot check flying for other creatures, too much map/vmap calculation
        /// @todo should switch to range attack
        return false;

    if (!force)
    {
        if (!_IsTargetAcceptable(who))
            return false;

        if (who->IsInCombat() && IsWithinDist(who, ATTACK_DISTANCE))
            if (Unit* victim = who->getAttackerForHelper())
                if (IsWithinDistInMap(victim, sWorld->getFloatConfig(CONFIG_CREATURE_FAMILY_ASSISTANCE_RADIUS)))
                    force = true;

        if (!force && (IsNeutralToAll() || !IsWithinDistInMap(who, GetAttackDistance(who) + m_CombatDistance)))
            return false;
    }

    if (!CanCreatureAttack(who, force))
        return false;

    // No aggro from gray creatures
    if (CheckNoGrayAggroConfig(who->getLevelForTarget(this), getLevelForTarget(who)))
        return false;

    return IsWithinLOSInMap(who);
}


bool Creature::CheckNoGrayAggroConfig(uint32 playerLevel, uint32 creatureLevel) const
{
    if (Trinity::XP::GetColorCode(playerLevel, creatureLevel) != XP_GRAY)
        return false;

    uint32 notAbove = sWorld->getIntConfig(CONFIG_NO_GRAY_AGGRO_ABOVE);
    uint32 notBelow = sWorld->getIntConfig(CONFIG_NO_GRAY_AGGRO_BELOW);
    if (notAbove == 0 && notBelow == 0)
        return false;

    if (playerLevel <= notBelow || (playerLevel >= notAbove && notAbove > 0))
        return true;
    return false;
}

float Creature::GetAttackDistance(Unit const* player) const
{
    // WoW Wiki: the minimum radius seems to be 5 yards, while the maximum range is 45 yards
    float maxRadius = (45.0f * sWorld->getRate(RATE_CREATURE_AGGRO));
    float minRadius = (5.0f * sWorld->getRate(RATE_CREATURE_AGGRO));
    float aggroRate = sWorld->getRate(RATE_CREATURE_AGGRO);
    uint8 expansionMaxLevel = uint8(GetMaxLevelForExpansion(GetCreatureTemplate()->expansion));

    uint32 playerLevel = player->getLevel();
    uint32 creatureLevel = getLevel();

    if (aggroRate == 0.0f)
        return 0.0f;

    // The aggro radius for creatures with equal level as the player is 15 yards.
    // The combatreach should not get taken into account for the distance so we drop it from the range (see Supremus as expample)
    float baseAggroDistance = 15.0f - GetCombatReach();
    float aggroRadius = baseAggroDistance;

    // detect range auras
    if ((creatureLevel + 5) <= sWorld->getIntConfig(CONFIG_MAX_PLAYER_LEVEL))
    {
        aggroRadius += GetTotalAuraModifier(SPELL_AURA_MOD_DETECT_RANGE);

        aggroRadius += player->GetTotalAuraModifier(SPELL_AURA_MOD_DETECTED_RANGE);
    }

    // The aggro range of creatures with higher levels than the total player level for the expansion should get the maxlevel treatment
    // This makes sure that creatures such as bosses wont have a bigger aggro range than the rest of the npc's
    // The following code is used for blizzlike behavior such as skipable bosses (e.g. Commander Springvale at level 85)
    if (creatureLevel > expansionMaxLevel)
        aggroRadius += float(expansionMaxLevel) - float(playerLevel);
    // + - 1 yard for each level difference between player and creature
    else
        aggroRadius += float(creatureLevel) - float(playerLevel);

    // Make sure that we wont go over the total range limits
    if (aggroRadius > maxRadius)
        aggroRadius = maxRadius;
    else if (aggroRadius < minRadius)
        aggroRadius = minRadius;

    return (aggroRadius * aggroRate);
}

void Creature::setDeathState(DeathState s)
{
    Unit::setDeathState(s);

    if (s == JUST_DIED)
    {
        m_corpseRemoveTime = time(nullptr) + m_corpseDelay;
        uint32 respawnDelay = m_respawnDelay;
        if (uint32 scalingMode = sWorld->getIntConfig(CONFIG_RESPAWN_DYNAMICMODE))
            GetMap()->ApplyDynamicModeRespawnScaling(this, m_spawnId, respawnDelay, scalingMode);
        // @todo remove the boss respawn time hack in a dynspawn follow-up once we have creature groups in instances
        if (m_respawnCompatibilityMode)
        {
            if (IsDungeonBoss() && !m_respawnDelay)
                m_respawnTime = std::numeric_limits<time_t>::max(); // never respawn in this instance
            else
                m_respawnTime = time(nullptr) + respawnDelay + m_corpseDelay;
        }
        else
        {
            if (IsDungeonBoss() && !m_respawnDelay)
                m_respawnTime = std::numeric_limits<time_t>::max(); // never respawn in this instance
            else
                m_respawnTime = time(nullptr) + respawnDelay;
        }

        // always save boss respawn time at death to prevent crash cheating
        if (sWorld->getBoolConfig(CONFIG_SAVE_RESPAWN_TIME_IMMEDIATELY) || isWorldBoss())
            SaveRespawnTime();
        else if (!m_respawnCompatibilityMode)
            SaveRespawnTime(0, false);

        ReleaseFocus(nullptr, false); // remove spellcast focus
        DoNotReacquireTarget(); // cancel delayed re-target
        SetTarget(ObjectGuid::Empty); // drop target - dead mobs shouldn't ever target things

        SetUInt32Value(UNIT_NPC_FLAGS, UNIT_NPC_FLAG_NONE);

        SetUInt32Value(UNIT_FIELD_MOUNTDISPLAYID, 0); // if creature is mounted on a virtual mount, remove it at death

        setActive(false);

        if (HasSearchedAssistance())
        {
            SetNoSearchAssistance(false);
            UpdateSpeed(MOVE_RUN);
        }

        //Dismiss group if is leader
        if (m_formation && m_formation->getLeader() == this)
            m_formation->FormationReset(true);

        if ((CanFly() || IsFlying()) && !IsUnderWater())
            GetMotionMaster()->MoveFall();

        Unit::setDeathState(CORPSE);
    }
    else if (s == JUST_RESPAWNED)
    {
        if (IsPet())
            SetFullHealth();
        else
            SetSpawnHealth();

        SetLootRecipient(nullptr);
        ResetPlayerDamageReq();

        SetCannotReachTarget(false);
        UpdateMovementFlags();

        ClearUnitState(UNIT_STATE_ALL_ERASABLE);

        if (!IsPet())
        {
            CreatureData const* creatureData = GetCreatureData();
            CreatureTemplate const* cinfo = GetCreatureTemplate();

            uint32 npcflag, unit_flags, dynamicflags;
            ObjectMgr::ChooseCreatureFlags(cinfo, npcflag, unit_flags, dynamicflags, creatureData);

            SetUInt32Value(UNIT_NPC_FLAGS, npcflag);
            SetUInt32Value(UNIT_FIELD_FLAGS, unit_flags);
            SetUInt32Value(UNIT_DYNAMIC_FLAGS, dynamicflags);

            RemoveFlag(UNIT_FIELD_FLAGS, UNIT_FLAG_IN_COMBAT);

            SetMeleeDamageSchool(SpellSchools(cinfo->dmgschool));

            if (creatureData && GetPhaseMask() != creatureData->phaseMask)
                SetPhaseMask(creatureData->phaseMask, false);
        }

        Motion_Initialize();
        Unit::setDeathState(ALIVE);
        LoadCreaturesAddon();
    }
}

void Creature::Respawn(bool force)
{
    if (force)
    {
        if (IsAlive())
            setDeathState(JUST_DIED);
        else if (getDeathState() != CORPSE)
            setDeathState(CORPSE);
    }

    if (m_respawnCompatibilityMode)
    {
        DestroyForNearbyPlayers();
        RemoveCorpse(false);

        if (getDeathState() == DEAD)
        {
            if (m_spawnId)
                GetMap()->RemoveRespawnTime(SPAWN_TYPE_CREATURE, m_spawnId);

            TC_LOG_DEBUG("entities.unit", "Respawning creature %s (%s)", GetName().c_str(), GetGUID().ToString().c_str());
            m_respawnTime = 0;
            ResetPickPocketRefillTimer();
            loot.clear();

            if (m_originalEntry != GetEntry())
                UpdateEntry(m_originalEntry);

            SelectLevel();

            setDeathState(JUST_RESPAWNED);

            uint32 displayID = GetNativeDisplayId();
            if (sObjectMgr->GetCreatureModelRandomGender(&displayID))
            {
                SetDisplayId(displayID);
                SetNativeDisplayId(displayID);
            }

            GetMotionMaster()->InitDefault();
            //Re-initialize reactstate that could be altered by movementgenerators
            InitializeReactState();

            if (IsAIEnabled) // reset the AI to be sure no dirty or uninitialized values will be used till next tick
                AI()->Reset();

            m_triggerJustAppeared = true;

            uint32 poolid = GetSpawnId() ? sPoolMgr->IsPartOfAPool<Creature>(GetSpawnId()) : 0;
            if (poolid)
                sPoolMgr->UpdatePool<Creature>(poolid, GetSpawnId());
        }
        UpdateObjectVisibility();
    }
    else
    {
        if (m_spawnId)
            GetMap()->RemoveRespawnTime(SPAWN_TYPE_CREATURE, m_spawnId, true);
    }

    TC_LOG_DEBUG("entities.unit", "Respawning creature %s (%s)",
        GetName().c_str(), GetGUID().ToString().c_str());
}

void Creature::ForcedDespawn(uint32 timeMSToDespawn, Seconds const& forceRespawnTimer)
{
    if (timeMSToDespawn)
    {
        m_Events.AddEvent(new ForcedDespawnDelayEvent(*this, forceRespawnTimer), m_Events.CalculateTime(timeMSToDespawn));
        return;
    }

    if (m_respawnCompatibilityMode)
    {
        uint32 corpseDelay = GetCorpseDelay();
        uint32 respawnDelay = GetRespawnDelay();

        // do it before killing creature
        DestroyForNearbyPlayers();

        bool overrideRespawnTime = false;
        if (IsAlive())
        {
            if (forceRespawnTimer > Seconds::zero())
            {
                SetCorpseDelay(0);
                SetRespawnDelay(forceRespawnTimer.count());
                overrideRespawnTime = true;
            }

            setDeathState(JUST_DIED);
        }

        // Skip corpse decay time
        RemoveCorpse(!overrideRespawnTime);

        SetCorpseDelay(corpseDelay);
        SetRespawnDelay(respawnDelay);
    }
    else
    {
        if (forceRespawnTimer > Seconds::zero())
            SaveRespawnTime(forceRespawnTimer.count());
        else
        {
            uint32 respawnDelay = m_respawnDelay;
            if (uint32 scalingMode = sWorld->getIntConfig(CONFIG_RESPAWN_DYNAMICMODE))
                GetMap()->ApplyDynamicModeRespawnScaling(this, m_spawnId, respawnDelay, scalingMode);
            m_respawnTime = time(NULL) + respawnDelay;
            SaveRespawnTime();
        }

        AddObjectToRemoveList();
    }
}

void Creature::DespawnOrUnsummon(uint32 msTimeToDespawn /*= 0*/, Seconds const& forceRespawnTimer /*= 0*/)
{
    if (TempSummon* summon = this->ToTempSummon())
        summon->UnSummon(msTimeToDespawn);
    else
        ForcedDespawn(msTimeToDespawn, forceRespawnTimer);
}

void Creature::LoadTemplateImmunities()
{
    // uint32 max used for "spell id", the immunity system will not perform SpellInfo checks against invalid spells
    // used so we know which immunities were loaded from template
    static uint32 const placeholderSpellId = std::numeric_limits<uint32>::max();

    // unapply template immunities (in case we're updating entry)
    for (uint32 i = MECHANIC_NONE + 1; i < MAX_MECHANIC; ++i)
        ApplySpellImmune(placeholderSpellId, IMMUNITY_MECHANIC, i, false);

    for (uint32 i = SPELL_SCHOOL_NORMAL; i < MAX_SPELL_SCHOOL; ++i)
        ApplySpellImmune(placeholderSpellId, IMMUNITY_SCHOOL, 1 << i, false);

    // don't inherit immunities for hunter pets
    if (GetOwnerGUID().IsPlayer() && IsHunterPet())
        return;

    if (uint32 mask = GetCreatureTemplate()->MechanicImmuneMask)
    {
        for (uint32 i = MECHANIC_NONE + 1; i < MAX_MECHANIC; ++i)
        {
            if (mask & (1 << (i - 1)))
                ApplySpellImmune(placeholderSpellId, IMMUNITY_MECHANIC, i, true);
        }
    }

    if (uint32 mask = GetCreatureTemplate()->SpellSchoolImmuneMask)
    {
        for (uint8 i = SPELL_SCHOOL_NORMAL; i < MAX_SPELL_SCHOOL; ++i)
        {
            if (mask & (1 << i))
                ApplySpellImmune(placeholderSpellId, IMMUNITY_SCHOOL, 1 << i, true);
        }
    }
}

bool Creature::IsImmunedToSpell(SpellInfo const* spellInfo, Unit* caster) const
{
    if (!spellInfo)
        return false;

    bool immunedToAllEffects = true;
    for (uint8 i = 0; i < MAX_SPELL_EFFECTS; ++i)
    {
        if (!spellInfo->Effects[i].IsEffect())
            continue;
        if (!IsImmunedToSpellEffect(spellInfo, i, caster))
        {
            immunedToAllEffects = false;
            break;
        }
    }
    if (immunedToAllEffects)
        return true;

    return Unit::IsImmunedToSpell(spellInfo, caster);
}

bool Creature::IsImmunedToSpellEffect(SpellInfo const* spellInfo, uint32 index, Unit* caster) const
{
    if (GetCreatureTemplate()->type == CREATURE_TYPE_MECHANICAL && spellInfo->Effects[index].Effect == SPELL_EFFECT_HEAL)
        return true;

    return Unit::IsImmunedToSpellEffect(spellInfo, index, caster);
}

bool Creature::isElite() const
{
    if (IsPet())
        return false;

    uint32 rank = GetCreatureTemplate()->rank;
    return rank != CREATURE_ELITE_NORMAL && rank != CREATURE_ELITE_RARE;
}

bool Creature::isWorldBoss() const
{
    if (IsPet())
        return false;

    return (GetCreatureTemplate()->type_flags & CREATURE_TYPE_FLAG_BOSS_MOB) != 0;
}

SpellInfo const* Creature::reachWithSpellAttack(Unit* victim)
{
    if (!victim)
        return nullptr;

    for (uint32 i=0; i < MAX_CREATURE_SPELLS; ++i)
    {
        if (!m_spells[i])
            continue;
        SpellInfo const* spellInfo = sSpellMgr->GetSpellInfo(m_spells[i]);
        if (!spellInfo)
        {
            TC_LOG_ERROR("entities.unit", "WORLD: unknown spell id %i", m_spells[i]);
            continue;
        }

        bool bcontinue = true;
        for (uint32 j = 0; j < MAX_SPELL_EFFECTS; j++)
        {
            if ((spellInfo->Effects[j].Effect == SPELL_EFFECT_SCHOOL_DAMAGE)       ||
                (spellInfo->Effects[j].Effect == SPELL_EFFECT_INSTAKILL)            ||
                (spellInfo->Effects[j].Effect == SPELL_EFFECT_ENVIRONMENTAL_DAMAGE) ||
                (spellInfo->Effects[j].Effect == SPELL_EFFECT_HEALTH_LEECH)
                )
            {
                bcontinue = false;
                break;
            }
        }
        if (bcontinue)
            continue;

        if (spellInfo->ManaCost > (uint32)GetPower(POWER_MANA))
            continue;
        float range = spellInfo->GetMaxRange(false);
        float minrange = spellInfo->GetMinRange(false);
        float dist = GetDistance(victim);
        if (dist > range || dist < minrange)
            continue;
        if (spellInfo->PreventionType == SPELL_PREVENTION_TYPE_SILENCE && HasFlag(UNIT_FIELD_FLAGS, UNIT_FLAG_SILENCED))
            continue;
        if (spellInfo->PreventionType == SPELL_PREVENTION_TYPE_PACIFY && HasFlag(UNIT_FIELD_FLAGS, UNIT_FLAG_PACIFIED))
            continue;
        return spellInfo;
    }
    return nullptr;
}

SpellInfo const* Creature::reachWithSpellCure(Unit* victim)
{
    if (!victim)
        return nullptr;

    for (uint32 i=0; i < MAX_CREATURE_SPELLS; ++i)
    {
        if (!m_spells[i])
            continue;
        SpellInfo const* spellInfo = sSpellMgr->GetSpellInfo(m_spells[i]);
        if (!spellInfo)
        {
            TC_LOG_ERROR("entities.unit", "WORLD: unknown spell id %i", m_spells[i]);
            continue;
        }

        bool bcontinue = true;
        for (uint32 j = 0; j < MAX_SPELL_EFFECTS; j++)
        {
            if ((spellInfo->Effects[j].Effect == SPELL_EFFECT_HEAL))
            {
                bcontinue = false;
                break;
            }
        }
        if (bcontinue)
            continue;

        if (spellInfo->ManaCost > (uint32)GetPower(POWER_MANA))
            continue;

        float range = spellInfo->GetMaxRange(true);
        float minrange = spellInfo->GetMinRange(true);
        float dist = GetDistance(victim);
        //if (!isInFront(victim, range) && spellInfo->AttributesEx)
        //    continue;
        if (dist > range || dist < minrange)
            continue;
        if (spellInfo->PreventionType == SPELL_PREVENTION_TYPE_SILENCE && HasFlag(UNIT_FIELD_FLAGS, UNIT_FLAG_SILENCED))
            continue;
        if (spellInfo->PreventionType == SPELL_PREVENTION_TYPE_PACIFY && HasFlag(UNIT_FIELD_FLAGS, UNIT_FLAG_PACIFIED))
            continue;
        return spellInfo;
    }
    return nullptr;
}

// select nearest hostile unit within the given distance (regardless of threat list).
Unit* Creature::SelectNearestTarget(float dist, bool playerOnly /* = false */) const
{
    if (dist == 0.0f)
        dist = MAX_VISIBILITY_DISTANCE;

    Unit* target = nullptr;
    Trinity::NearestHostileUnitCheck u_check(this, dist, playerOnly);
    Trinity::UnitLastSearcher<Trinity::NearestHostileUnitCheck> searcher(this, target, u_check);
    Cell::VisitAllObjects(this, searcher, dist);
    return target;
}

// select nearest hostile unit within the given attack distance (i.e. distance is ignored if > than ATTACK_DISTANCE), regardless of threat list.
Unit* Creature::SelectNearestTargetInAttackDistance(float dist) const
{
    if (dist > MAX_VISIBILITY_DISTANCE)
    {
        TC_LOG_ERROR("entities.unit", "Creature (GUID: %u Entry: %u) SelectNearestTargetInAttackDistance called with dist > MAX_VISIBILITY_DISTANCE. Distance set to ATTACK_DISTANCE.", GetGUID().GetCounter(), GetEntry());
        dist = ATTACK_DISTANCE;
    }

    Unit* target = nullptr;
    Trinity::NearestHostileUnitInAttackDistanceCheck u_check(this, dist);
    Trinity::UnitLastSearcher<Trinity::NearestHostileUnitInAttackDistanceCheck> searcher(this, target, u_check);
    Cell::VisitAllObjects(this, searcher, std::max(dist, ATTACK_DISTANCE));
    return target;
}

void Creature::SendAIReaction(AiReaction reactionType)
{
    WorldPacket data(SMSG_AI_REACTION, 12);

    data << uint64(GetGUID());
    data << uint32(reactionType);

    ((WorldObject*)this)->SendMessageToSet(&data, true);

    TC_LOG_DEBUG("network", "WORLD: Sent SMSG_AI_REACTION, type %u.", reactionType);
}

void Creature::CallAssistance()
{
    if (!m_AlreadyCallAssistance && GetVictim() && !IsPet() && !IsCharmed())
    {
        SetNoCallAssistance(true);

        float radius = sWorld->getFloatConfig(CONFIG_CREATURE_FAMILY_ASSISTANCE_RADIUS);

        if (radius > 0)
        {
            std::list<Creature*> assistList;
            Trinity::AnyAssistCreatureInRangeCheck u_check(this, GetVictim(), radius);
            Trinity::CreatureListSearcher<Trinity::AnyAssistCreatureInRangeCheck> searcher(this, assistList, u_check);
            Cell::VisitGridObjects(this, searcher, radius);

            if (!assistList.empty())
            {
                AssistDelayEvent* e = new AssistDelayEvent(EnsureVictim()->GetGUID(), *this);
                while (!assistList.empty())
                {
                    // Pushing guids because in delay can happen some creature gets despawned => invalid pointer
                    e->AddAssistant((*assistList.begin())->GetGUID());
                    assistList.pop_front();
                }
                m_Events.AddEvent(e, m_Events.CalculateTime(sWorld->getIntConfig(CONFIG_CREATURE_FAMILY_ASSISTANCE_DELAY)));
            }
        }
    }
}

void Creature::CallForHelp(float radius)
{
    if (radius <= 0.0f || !GetVictim() || IsPet() || IsCharmed())
        return;

    Trinity::CallOfHelpCreatureInRangeDo u_do(this, GetVictim(), radius);
    Trinity::CreatureWorker<Trinity::CallOfHelpCreatureInRangeDo> worker(this, u_do);
    Cell::VisitGridObjects(this, worker, radius);
}

bool Creature::CanAssistTo(const Unit* u, const Unit* enemy, bool checkfaction /*= true*/) const
{
    // is it true?
    if (!HasReactState(REACT_AGGRESSIVE))
        return false;

    // we don't need help from zombies :)
    if (!IsAlive())
        return false;

    // we don't need help from non-combatant ;)
    if (IsCivilian())
        return false;

    if (HasFlag(UNIT_FIELD_FLAGS, UNIT_FLAG_NON_ATTACKABLE | UNIT_FLAG_NOT_SELECTABLE | UNIT_FLAG_IMMUNE_TO_NPC))
        return false;

    // skip fighting creature
    if (IsInCombat())
        return false;

    // only free creature
    if (GetCharmerOrOwnerGUID())
        return false;

    // only from same creature faction
    if (checkfaction)
    {
        if (GetFaction() != u->GetFaction())
            return false;
    }
    else
    {
        if (!IsFriendlyTo(u))
            return false;
    }

    // skip non hostile to caster enemy creatures
    if (!IsHostileTo(enemy))
        return false;

    return true;
}

// use this function to avoid having hostile creatures attack
// friendlies and other mobs they shouldn't attack
bool Creature::_IsTargetAcceptable(Unit const* target) const
{
    ASSERT(target);

    // if the target cannot be attacked, the target is not acceptable
    if (IsFriendlyTo(target)
        || !target->isTargetableForAttack(false)
        || (m_vehicle && (IsOnVehicle(target) || m_vehicle->GetBase()->IsOnVehicle(target))))
        return false;

    if (target->HasUnitState(UNIT_STATE_DIED))
    {
        // guards can detect fake death
        if (IsGuard() && target->HasFlag(UNIT_FIELD_FLAGS_2, UNIT_FLAG2_FEIGN_DEATH))
            return true;
        else
            return false;
    }

    Unit const* targetVictim = target->getAttackerForHelper();

    // if I'm already fighting target, or I'm hostile towards the target, the target is acceptable
    if (IsInCombatWith(target) || IsHostileTo(target))
        return true;

    // if the target's victim is friendly, and the target is neutral, the target is acceptable
    if (targetVictim && IsFriendlyTo(targetVictim))
        return true;

    // if the target's victim is not friendly, or the target is friendly, the target is not acceptable
    return false;
}

void Creature::SaveRespawnTime(uint32 forceDelay, bool savetodb)
{
    if (IsSummon() || !m_spawnId || (m_creatureData && !m_creatureData->dbData))
        return;

    if (m_respawnCompatibilityMode)
    {
        GetMap()->SaveRespawnTimeDB(SPAWN_TYPE_CREATURE, m_spawnId, m_respawnTime);
        return;
    }

    time_t thisRespawnTime = forceDelay ? time(NULL) + forceDelay : m_respawnTime;
    GetMap()->SaveRespawnTime(SPAWN_TYPE_CREATURE, m_spawnId, GetEntry(), thisRespawnTime, GetMap()->GetZoneId(GetPhaseShift(), GetHomePosition()), Trinity::ComputeGridCoord(GetHomePosition().GetPositionX(), GetHomePosition().GetPositionY()).GetId(), savetodb && m_creatureData && m_creatureData->dbData);
}

// this should not be called by petAI or
bool Creature::CanCreatureAttack(Unit const* victim, bool /*force*/) const
{
    if (!victim->IsInMap(this))
        return false;

    if (!IsValidAttackTarget(victim))
        return false;

    if (!victim->isInAccessiblePlaceFor(this))
        return false;

    if (IsAIEnabled && !AI()->CanAIAttack(victim))
        return false;

    if (GetMap()->IsDungeon())
        return true;

    // if the mob is actively being damaged, do not reset due to distance unless it's a world boss
    if (!isWorldBoss())
        if (time(nullptr) - GetLastDamagedTime() <= MAX_AGGRO_RESET_TIME)
            return true;

    //Use AttackDistance in distance check if threat radius is lower. This prevents creature bounce in and out of combat every update tick.
    float dist = std::max(GetAttackDistance(victim), sWorld->getFloatConfig(CONFIG_THREAT_RADIUS)) + m_CombatDistance;

    if (Unit* unit = GetCharmerOrOwner())
        return victim->IsWithinDist(unit, dist);
    else
        return victim->IsInDist(&m_homePosition, dist);
}

CreatureAddon const* Creature::GetCreatureAddon() const
{
    if (m_spawnId)
    {
        if (CreatureAddon const* addon = sObjectMgr->GetCreatureAddon(m_spawnId))
            return addon;
    }

    // dependent from difficulty mode entry
    return sObjectMgr->GetCreatureTemplateAddon(GetCreatureTemplate()->Entry);
}

//creature_addon table
bool Creature::LoadCreaturesAddon()
{
    CreatureAddon const* cainfo = GetCreatureAddon();
    if (!cainfo)
        return false;

    if (cainfo->mount != 0)
        Mount(cainfo->mount);

    if (cainfo->bytes1 != 0)
    {
        // 0 StandState
        // 1 FreeTalentPoints   Pet only, so always 0 for default creature
        // 2 StandFlags
        // 3 StandMiscFlags

        SetByteValue(UNIT_FIELD_BYTES_1, UNIT_BYTES_1_OFFSET_STAND_STATE, uint8(cainfo->bytes1 & 0xFF));
        //SetByteValue(UNIT_FIELD_BYTES_1, UNIT_BYTES_1_OFFSET_PET_TALENTS, uint8((cainfo->bytes1 >> 8) & 0xFF));
        SetByteValue(UNIT_FIELD_BYTES_1, UNIT_BYTES_1_OFFSET_PET_TALENTS, 0);
        SetByteValue(UNIT_FIELD_BYTES_1, UNIT_BYTES_1_OFFSET_VIS_FLAG, uint8((cainfo->bytes1 >> 16) & 0xFF));
        SetByteValue(UNIT_FIELD_BYTES_1, UNIT_BYTES_1_OFFSET_ANIM_TIER, uint8((cainfo->bytes1 >> 24) & 0xFF));

        //! Suspected correlation between UNIT_FIELD_BYTES_1, offset 3, value 0x2:
        //! If no inhabittype_fly (if no MovementFlag_DisableGravity or MovementFlag_CanFly flag found in sniffs)
        //! Check using InhabitType as movement flags are assigned dynamically
        //! basing on whether the creature is in air or not
        //! Set MovementFlag_Hover. Otherwise do nothing.
        if (GetByteValue(UNIT_FIELD_BYTES_1, UNIT_BYTES_1_OFFSET_ANIM_TIER) & UNIT_BYTE1_FLAG_HOVER && !(GetCreatureTemplate()->InhabitType & INHABIT_AIR))
            AddUnitMovementFlag(MOVEMENTFLAG_HOVER);
    }

    if (cainfo->bytes2 != 0)
    {
        // 0 SheathState
        // 1 PvpFlags
        // 2 PetFlags           Pet only, so always 0 for default creature
        // 3 ShapeshiftForm     Must be determined/set by shapeshift spell/aura

        SetByteValue(UNIT_FIELD_BYTES_2, UNIT_BYTES_2_OFFSET_SHEATH_STATE, uint8(cainfo->bytes2 & 0xFF));
        //SetByteValue(UNIT_FIELD_BYTES_2, UNIT_BYTES_2_OFFSET_PVP_FLAG, uint8((cainfo->bytes2 >> 8) & 0xFF));
        //SetByteValue(UNIT_FIELD_BYTES_2, UNIT_BYTES_2_OFFSET_PET_FLAGS, uint8((cainfo->bytes2 >> 16) & 0xFF));
        SetByteValue(UNIT_FIELD_BYTES_2, UNIT_BYTES_2_OFFSET_PET_FLAGS, 0);
        //SetByteValue(UNIT_FIELD_BYTES_2, UNIT_BYTES_2_OFFSET_SHAPESHIFT_FORM, uint8((cainfo->bytes2 >> 24) & 0xFF));
        SetByteValue(UNIT_FIELD_BYTES_2, UNIT_BYTES_2_OFFSET_SHAPESHIFT_FORM, 0);
    }

    if (cainfo->emote != 0)
        SetUInt32Value(UNIT_NPC_EMOTESTATE, cainfo->emote);

    SetAIAnimKitId(cainfo->aiAnimKit);
    SetMovementAnimKitId(cainfo->movementAnimKit);
    SetMeleeAnimKitId(cainfo->meleeAnimKit);

    //Load Path
    if (cainfo->path_id != 0)
        m_path_id = cainfo->path_id;

    if (!cainfo->auras.empty())
    {
        for (std::vector<uint32>::const_iterator itr = cainfo->auras.begin(); itr != cainfo->auras.end(); ++itr)
        {
            SpellInfo const* AdditionalSpellInfo = sSpellMgr->GetSpellInfo(*itr);
            if (!AdditionalSpellInfo)
            {
                TC_LOG_ERROR("sql.sql", "Creature (GUID: %u Entry: %u) has wrong spell %u defined in `auras` field.", GetGUID().GetCounter(), GetEntry(), *itr);
                continue;
            }

            // skip already applied aura
            if (HasAura(*itr))
                continue;

            AddAura(*itr, this);
            TC_LOG_DEBUG("entities.unit", "Spell: %u added to creature (GUID: %u Entry: %u)", *itr, GetGUID().GetCounter(), GetEntry());
        }
    }

    return true;
}

/// Send a message to LocalDefense channel for players opposition team in the zone
void Creature::SendZoneUnderAttackMessage(Player* attacker)
{
    uint32 enemy_team = attacker->GetTeam();

    WorldPacket data(SMSG_ZONE_UNDER_ATTACK, 4);
    data << (uint32)GetAreaId();
    sWorld->SendGlobalMessage(&data, nullptr, (enemy_team == ALLIANCE ? HORDE : ALLIANCE));
}

void Creature::SetInCombatWithZone()
{
    if (!CanHaveThreatList())
    {
        TC_LOG_ERROR("entities.unit", "Creature entry %u call SetInCombatWithZone but creature cannot have threat list.", GetEntry());
        return;
    }

    Map* map = GetMap();

    if (!map->IsDungeon())
    {
        TC_LOG_ERROR("entities.unit", "Creature entry %u call SetInCombatWithZone for map (id: %u) that isn't an instance.", GetEntry(), map->GetId());
        return;
    }

    Map::PlayerList const& PlList = map->GetPlayers();
    if (PlList.isEmpty())
        return;

    for (Map::PlayerList::const_iterator i = PlList.begin(); i != PlList.end(); ++i)
    {
        if (Player* player = i->GetSource())
        {
            if (player->IsGameMaster())
                continue;

            if (player->IsAlive())
            {
                this->SetInCombatWith(player);
                player->SetInCombatWith(this);
                AddThreat(player, 0.0f);
            }
        }
    }
}

bool Creature::HasSpell(uint32 spellID) const
{
    return std::find(std::begin(m_spells), std::end(m_spells), spellID) != std::end(m_spells);
}

time_t Creature::GetRespawnTimeEx() const
{
    time_t now = time(nullptr);
    if (m_respawnTime > now)
        return m_respawnTime;
    else
        return now;
}

void Creature::GetRespawnPosition(float &x, float &y, float &z, float* ori, float* dist) const
{
    if (m_creatureData)
    {
        if (ori)
            m_creatureData->spawnPoint.GetPosition(x, y, z, *ori);
        else
            m_creatureData->spawnPoint.GetPosition(x, y, z);

        if (dist)
            *dist = m_creatureData->spawndist;
    }
    else
    {
        Position const& homePos = GetHomePosition();
        if (ori)
            homePos.GetPosition(x, y, z, *ori);
        else
            homePos.GetPosition(x, y, z);
        if (dist)
            *dist = 0;
    }
}

void Creature::AllLootRemovedFromCorpse()
{
    if (loot.loot_type != LOOT_SKINNING && !IsPet() && GetCreatureTemplate()->SkinLootId && hasLootRecipient())
        if (LootTemplates_Skinning.HaveLootFor(GetCreatureTemplate()->SkinLootId))
            SetFlag(UNIT_FIELD_FLAGS, UNIT_FLAG_SKINNABLE);

    time_t now = time(nullptr);
    // Do not reset corpse remove time if corpse is already removed
    if (m_corpseRemoveTime <= now)
        return;

    float decayRate = sWorld->getRate(RATE_CORPSE_DECAY_LOOTED);

    // corpse skinnable, but without skinning flag, and then skinned, corpse will despawn next update
    if (loot.loot_type == LOOT_SKINNING)
        m_corpseRemoveTime = now;
    else
        m_corpseRemoveTime = now + uint32(m_corpseDelay * decayRate);

    m_respawnTime = std::max<time_t>(m_corpseRemoveTime + m_respawnDelay, m_respawnTime);
}

uint8 Creature::getLevelForTarget(WorldObject const* target) const
{
    if (!isWorldBoss() || !target->ToUnit())
        return Unit::getLevelForTarget(target);

    uint16 level = target->ToUnit()->getLevel() + sWorld->getIntConfig(CONFIG_WORLD_BOSS_LEVEL_DIFF);
    if (level < 1)
        return 1;
    if (level > 255)
        return 255;
    return uint8(level);
}

std::string const& Creature::GetAIName() const
{
    return sObjectMgr->GetCreatureTemplate(GetEntry())->AIName;
}

std::string Creature::GetScriptName() const
{
    return sObjectMgr->GetScriptName(GetScriptId());
}

uint32 Creature::GetScriptId() const
{
    if (CreatureData const* creatureData = GetCreatureData())
        if (uint32 scriptId = creatureData->scriptId)
            return scriptId;

    return sObjectMgr->GetCreatureTemplate(GetEntry())->ScriptID;
}

VendorItemData const* Creature::GetVendorItems() const
{
    return sObjectMgr->GetNpcVendorItemList(GetEntry());
}

uint32 Creature::GetVendorItemCurrentCount(VendorItem const* vItem)
{
    if (!vItem->maxcount)
        return vItem->maxcount;

    VendorItemCounts::iterator itr = m_vendorItemCounts.begin();
    for (; itr != m_vendorItemCounts.end(); ++itr)
        if (itr->itemId == vItem->item)
            break;

    if (itr == m_vendorItemCounts.end())
        return vItem->maxcount;

    VendorItemCount* vCount = &*itr;

    time_t ptime = time(nullptr);

    if (time_t(vCount->lastIncrementTime + vItem->incrtime) <= ptime)
        if (ItemTemplate const* pProto = sObjectMgr->GetItemTemplate(vItem->item))
        {
            uint32 diff = uint32((ptime - vCount->lastIncrementTime)/vItem->incrtime);
            if ((vCount->count + diff * pProto->BuyCount) >= vItem->maxcount)
            {
                m_vendorItemCounts.erase(itr);
                return vItem->maxcount;
            }

            vCount->count += diff * pProto->BuyCount;
            vCount->lastIncrementTime = ptime;
        }

    return vCount->count;
}

uint32 Creature::UpdateVendorItemCurrentCount(VendorItem const* vItem, uint32 used_count)
{
    if (!vItem->maxcount)
        return 0;

    VendorItemCounts::iterator itr = m_vendorItemCounts.begin();
    for (; itr != m_vendorItemCounts.end(); ++itr)
        if (itr->itemId == vItem->item)
            break;

    if (itr == m_vendorItemCounts.end())
    {
        uint32 new_count = vItem->maxcount > used_count ? vItem->maxcount-used_count : 0;
        m_vendorItemCounts.push_back(VendorItemCount(vItem->item, new_count));
        return new_count;
    }

    VendorItemCount* vCount = &*itr;

    time_t ptime = time(nullptr);

    if (time_t(vCount->lastIncrementTime + vItem->incrtime) <= ptime)
        if (ItemTemplate const* pProto = sObjectMgr->GetItemTemplate(vItem->item))
        {
            uint32 diff = uint32((ptime - vCount->lastIncrementTime)/vItem->incrtime);
            if ((vCount->count + diff * pProto->BuyCount) < vItem->maxcount)
                vCount->count += diff * pProto->BuyCount;
            else
                vCount->count = vItem->maxcount;
        }

    vCount->count = vCount->count > used_count ? vCount->count-used_count : 0;
    vCount->lastIncrementTime = ptime;
    return vCount->count;
}

TrainerSpellData const* Creature::GetTrainerSpells() const
{
    return sObjectMgr->GetNpcTrainerSpells(GetEntry());
}

// overwrite WorldObject function for proper name localization
std::string const & Creature::GetNameForLocaleIdx(LocaleConstant loc_idx) const
{
    if (loc_idx != DEFAULT_LOCALE)
    {
        uint8 uloc_idx = uint8(loc_idx);
        CreatureLocale const* cl = sObjectMgr->GetCreatureLocale(GetEntry());
        if (cl)
        {
            if (cl->Name.size() > uloc_idx && !cl->Name[uloc_idx].empty())
                return cl->Name[uloc_idx];
        }
    }

    return GetName();
}

uint32 Creature::GetPetAutoSpellOnPos(uint8 pos) const
{
    if (pos >= MAX_SPELL_CHARM || m_charmInfo->GetCharmSpell(pos)->GetType() != ACT_ENABLED)
        return 0;
    else
        return m_charmInfo->GetCharmSpell(pos)->GetAction();
}

float Creature::GetPetChaseDistance() const
{
    float range = MELEE_RANGE;

    for (uint8 i = 0; i < GetPetAutoSpellSize(); ++i)
    {
        uint32 spellID = GetPetAutoSpellOnPos(i);
        if (!spellID)
            continue;

        if (SpellInfo const* spellInfo = sSpellMgr->GetSpellInfo(spellID))
        {
            if (spellInfo->GetRecoveryTime() == 0 &&  // No cooldown
                    spellInfo->RangeEntry->ID != 1 /*Self*/ && spellInfo->RangeEntry->ID != 2 /*Combat Range*/ &&
                        spellInfo->GetMinRange() > range)
                range = spellInfo->GetMinRange();
        }
    }

    return range;
}

void Creature::SetPosition(float x, float y, float z, float o)
{
    // prevent crash when a bad coord is sent by the client
    if (!Trinity::IsValidMapCoord(x, y, z, o))
    {
        TC_LOG_DEBUG("entities.unit", "Creature::SetPosition(%f, %f, %f) .. bad coordinates!", x, y, z);
        return;
    }

    GetMap()->CreatureRelocation(this, x, y, z, o);
    if (IsVehicle())
        GetVehicleKit()->RelocatePassengers();
}

float Creature::GetAggroRange(Unit const* target) const
{
    // Determines the aggro range for creatures (usually pets), used mainly for aggressive pet target selection.
    // Based on data from wowwiki due to lack of 3.3.5a data

    if (target && this->IsPet())
    {
        uint32 targetLevel = 0;

        if (target->GetTypeId() == TYPEID_PLAYER)
            targetLevel = target->getLevelForTarget(this);
        else if (target->GetTypeId() == TYPEID_UNIT)
            targetLevel = target->ToCreature()->getLevelForTarget(this);

        uint32 myLevel = getLevelForTarget(target);
        int32 levelDiff = int32(targetLevel) - int32(myLevel);

        // The maximum Aggro Radius is capped at 45 yards (25 level difference)
        if (levelDiff < -25)
            levelDiff = -25;

        // The base aggro radius for mob of same level
        float aggroRadius = 20;

        // Aggro Radius varies with level difference at a rate of roughly 1 yard/level
        aggroRadius -= (float)levelDiff;

        // detect range auras
        aggroRadius += GetTotalAuraModifier(SPELL_AURA_MOD_DETECT_RANGE);

        // detected range auras
        aggroRadius += target->GetTotalAuraModifier(SPELL_AURA_MOD_DETECTED_RANGE);

        // Just in case, we don't want pets running all over the map
        if (aggroRadius > MAX_AGGRO_RADIUS)
            aggroRadius = MAX_AGGRO_RADIUS;

        // Minimum Aggro Radius for a mob seems to be combat range (5 yards)
        //  hunter pets seem to ignore minimum aggro radius so we'll default it a little higher
        if (aggroRadius < 10)
            aggroRadius = 10;

        return (aggroRadius);
    }

    // Default
    return 0.0f;
}

Unit* Creature::SelectNearestHostileUnitInAggroRange(bool useLOS) const
{
    // Selects nearest hostile target within creature's aggro range. Used primarily by
    //  pets set to aggressive. Will not return neutral or friendly targets.

    Unit* target = nullptr;

    Trinity::NearestHostileUnitInAggroRangeCheck u_check(this, useLOS);
    Trinity::UnitSearcher<Trinity::NearestHostileUnitInAggroRangeCheck> searcher(this, target, u_check);

    Cell::VisitGridObjects(this, searcher, MAX_AGGRO_RADIUS);

    return target;
}

CreatureSparring const* Creature::GetSparringData(uint32 attackerEntry, uint32 victimEntry) const
{
    return sObjectMgr->GetCreatureSparringInfo(attackerEntry, victimEntry);
}

bool Creature::CanSparrWith(Creature* victim) const
{
    if (GetSparringData(GetEntry(), victim->GetEntry()))
        return true;

    return false;
}

float Creature::GetSparringHealthLimitPctFor(Creature* victim) const
{
    if (CreatureSparring const* sparrData = GetSparringData(GetEntry(), victim->GetEntry()))
        return sparrData->GetHealthLimitPct();

    return 0.0f;
}

void Creature::UpdateMovementFlags()
{
    // Do not update movement flags if creature is controlled by a player (charm/vehicle)
    if (m_playerMovingMe)
        return;

    // Creatures with CREATURE_FLAG_EXTRA_NO_MOVE_FLAGS_UPDATE should control MovementFlags in your own scripts
    if (GetCreatureTemplate()->flags_extra & CREATURE_FLAG_EXTRA_NO_MOVE_FLAGS_UPDATE)
        return;

    // Set the movement flags if the creature is in that mode. (Only fly if actually in air, only swim if in water, etc)
    float ground = GetMap()->GetHeight(GetPhaseShift(), GetPositionX(), GetPositionY(), GetPositionZMinusOffset());

    bool isInAir = (G3D::fuzzyGt(GetPositionZMinusOffset(), ground + 0.05f) || G3D::fuzzyLt(GetPositionZMinusOffset(), ground - 0.05f)); // Can be underground too, prevent the falling

    if (GetCreatureTemplate()->InhabitType & INHABIT_AIR && isInAir && !IsFalling())
    {
        if (GetCreatureTemplate()->InhabitType & INHABIT_GROUND)
            SetCanFly(true);
        else
            SetDisableGravity(true);
    }
    else
    {
        SetCanFly(false);
        SetDisableGravity(false);
    }

    if (!isInAir)
        SetFall(false);

    if (GetCreatureTemplate()->InhabitType & INHABIT_WATER)
    {
        if (IsUnderWater())
            AddUnitMovementFlag(MOVEMENTFLAG_DISABLE_GRAVITY);
        else
            RemoveUnitMovementFlag(MOVEMENTFLAG_DISABLE_GRAVITY);
    }
    else

    SetSwim(GetCreatureTemplate()->InhabitType & INHABIT_WATER && IsInWater());
}

void Creature::SetObjectScale(float scale)
{
    Unit::SetObjectScale(scale);

    if (CreatureModelInfo const* minfo = sObjectMgr->GetCreatureModelInfo(GetDisplayId()))
    {
        SetFloatValue(UNIT_FIELD_BOUNDINGRADIUS, (IsPet() ? 1.0f : minfo->bounding_radius) * scale);
        SetFloatValue(UNIT_FIELD_COMBATREACH, (IsPet() ? DEFAULT_COMBAT_REACH : minfo->combat_reach) * scale);
    }
}

void Creature::SetDisplayId(uint32 modelId)
{
    Unit::SetDisplayId(modelId);

    if (CreatureModelInfo const* minfo = sObjectMgr->GetCreatureModelInfo(modelId))
    {
        SetFloatValue(UNIT_FIELD_BOUNDINGRADIUS, (IsPet() ? 1.0f : minfo->bounding_radius) * GetObjectScale());
        SetFloatValue(UNIT_FIELD_COMBATREACH, (IsPet() ? DEFAULT_COMBAT_REACH : minfo->combat_reach) * GetObjectScale());
    }
}

void Creature::SetTarget(ObjectGuid guid)
{
    if (IsFocusing(nullptr, true))
        m_suppressedTarget = guid;
    else
        SetGuidValue(UNIT_FIELD_TARGET, guid);
}

void Creature::FocusTarget(Spell const* focusSpell, WorldObject const* target)
{
    // already focused
    if (m_focusSpell)
        return;

    // some spells shouldn't track targets
    if (focusSpell->IsFocusDisabled())
        return;

    SpellInfo const* spellInfo = focusSpell->GetSpellInfo();

    // don't use spell focus for vehicle spells
    if (spellInfo->HasAura(SPELL_AURA_CONTROL_VEHICLE))
        return;

    if ((!target || target == this) && !focusSpell->GetCastTime()) // instant cast, untargeted (or self-targeted) spell doesn't need any facing updates
        return;

    // store pre-cast values for target and orientation (used to later restore)
    if (!IsFocusing(nullptr, true))
    { // only overwrite these fields if we aren't transitioning from one spell focus to another
        m_suppressedTarget = GetGuidValue(UNIT_FIELD_TARGET);
        m_suppressedOrientation = GetOrientation();
    }

    m_focusSpell = focusSpell;

    // set target, then force send update packet to players if it changed to provide appropriate facing
    ObjectGuid newTarget = target ? target->GetGUID() : ObjectGuid::Empty;
    if (GetGuidValue(UNIT_FIELD_TARGET) != newTarget)
    {
        SetGuidValue(UNIT_FIELD_TARGET, newTarget);

        if ( // here we determine if the (relatively expensive) forced update is worth it, or whether we can afford to wait until the scheduled update tick
            ( // only require instant update for spells that actually have a visual
                spellInfo->SpellVisual[0] ||
                spellInfo->SpellVisual[1]
            ) && (
                !focusSpell->GetCastTime() || // if the spell is instant cast
                spellInfo->HasAttribute(SPELL_ATTR5_DONT_TURN_DURING_CAST) // client gets confused if we attempt to turn at the regularly scheduled update packet
            )
        )
        {
            std::vector<Player*> playersNearby;
            GetPlayerListInGrid(playersNearby, GetVisibilityRange());
            for (Player* player : playersNearby)
            {
                // only update players that are known to the client (have already been created)
                if (player->HaveAtClient(this))
                    SendUpdateToPlayer(player);
            }
        }
    }

    bool const noTurnDuringCast = spellInfo->HasAttribute(SPELL_ATTR5_DONT_TURN_DURING_CAST);
    
    if (!HasFlag(UNIT_FIELD_FLAGS_2, UNIT_FLAG2_DISABLE_TURN))
    {
        // Face the target - we need to do this before the unit state is modified for no-turn spells
        if (target)
            SetFacingToObject(target, false);
        else if (noTurnDuringCast)
            if (Unit* victim = GetVictim())
                SetFacingToObject(victim, false); // ensure orientation is correct at beginning of cast
    }

    if (noTurnDuringCast)
        AddUnitState(UNIT_STATE_FOCUSING);
}

bool Creature::IsFocusing(Spell const* focusSpell, bool withDelay)
{
    if (!IsAlive()) // dead creatures cannot focus
    {
        ReleaseFocus(nullptr, false);
        return false;
    }

    if (focusSpell && (focusSpell != m_focusSpell))
        return false;

    if (!m_focusSpell)
    {
        if (!withDelay || !m_focusDelay)
            return false;
        if (GetMSTimeDiffToNow(m_focusDelay) > 1000) // @todo figure out if we can get rid of this magic number somehow
        {
            m_focusDelay = 0; // save checks in the future
            return false;
        }
    }

    return true;
}

void Creature::ReleaseFocus(Spell const* focusSpell, bool withDelay)
{
    if (!m_focusSpell)
        return;

    // focused to something else
    if (focusSpell && focusSpell != m_focusSpell)
        return;

    if (IsPet() && !HasFlag(UNIT_FIELD_FLAGS_2, UNIT_FLAG2_DISABLE_TURN)) // player pets do not use delay system
    {
        SetGuidValue(UNIT_FIELD_TARGET, m_suppressedTarget);
        if (m_suppressedTarget)
        {
            if (WorldObject const* objTarget = ObjectAccessor::GetWorldObject(*this, m_suppressedTarget))
                SetFacingToObject(objTarget, false);
        }
        else
            SetFacingTo(m_suppressedOrientation, false);
    }
    else
        // tell the creature that it should reacquire its actual target after the delay expires (this is handled in ::Update)
        // player pets don't need to do this, as they automatically reacquire their target on focus release
        MustReacquireTarget();

    if (m_focusSpell->GetSpellInfo()->HasAttribute(SPELL_ATTR5_DONT_TURN_DURING_CAST))
        ClearUnitState(UNIT_STATE_FOCUSING);

    m_focusSpell = nullptr;
    m_focusDelay = (!IsPet() && withDelay) ? GameTime::GetGameTimeMS() : 0; // don't allow re-target right away to prevent visual bugs
}

void Creature::StartPickPocketRefillTimer()
{
    _pickpocketLootRestore = time(nullptr) + sWorld->getIntConfig(CONFIG_CREATURE_PICKPOCKET_REFILL);
}

void Creature::SetTextRepeatId(uint8 textGroup, uint8 id)
{
    CreatureTextRepeatIds& repeats = m_textRepeat[textGroup];
    if (std::find(repeats.begin(), repeats.end(), id) == repeats.end())
        repeats.push_back(id);
    else
        TC_LOG_ERROR("sql.sql", "CreatureTextMgr: TextGroup %u for Creature(%s) GuidLow %u Entry %u, id %u already added", uint32(textGroup), GetName().c_str(), GetGUID().GetCounter(), GetEntry(), uint32(id));
}

CreatureTextRepeatIds Creature::GetTextRepeatGroup(uint8 textGroup)
{
    CreatureTextRepeatIds ids;

    CreatureTextRepeatGroup::const_iterator groupItr = m_textRepeat.find(textGroup);
    if (groupItr != m_textRepeat.end())
        ids = groupItr->second;

    return ids;
}

void Creature::ClearTextRepeatGroup(uint8 textGroup)
{
    CreatureTextRepeatGroup::iterator groupItr = m_textRepeat.find(textGroup);
    if (groupItr != m_textRepeat.end())
        groupItr->second.clear();
}

bool Creature::CanGiveExperience() const
{
    return !IsCritter()
        && !IsPet()
        && !IsTotem()
        && !(GetCreatureTemplate()->flags_extra & CREATURE_FLAG_EXTRA_NO_XP_AT_KILL);
}

<<<<<<< HEAD
bool Creature::IsAllowedToRepostionAgainst(Unit* target) const
{
    // Exceptions for repositioning against a too close enemy:
    return GetCombatReach() <= 10.0f        // 1. Creature has a too big combat reach
        && !IsMovementPreventedByCasting()  // 2. Creature is currently casting
        && CanFreeMove()                    // 3. Creature cannot move
        && !GetVehicleBase()                // 4. Creature is on a vehicle
        && !target->GetVehicleBase()        // 5. Chase target is on a vehicle
        && !IsDungeonBoss()                 // 6. Creature is a dungeon boss
        && !isWorldBoss();                  // 7. Creature is a world boss
}

void Creature::MakeInterruptable(bool apply)
{
    ApplySpellImmune(0, IMMUNITY_MECHANIC, MECHANIC_INTERRUPT, !apply);
    ApplySpellImmune(0, IMMUNITY_EFFECT, SPELL_EFFECT_INTERRUPT_CAST, !apply);
=======
bool Creature::IsEscortNPC(bool onlyIfActive)
{
    if (!IsAIEnabled)
        return false;

    return AI()->IsEscortNPC(onlyIfActive);
>>>>>>> 037f83c7
}<|MERGE_RESOLUTION|>--- conflicted
+++ resolved
@@ -3038,7 +3038,14 @@
         && !(GetCreatureTemplate()->flags_extra & CREATURE_FLAG_EXTRA_NO_XP_AT_KILL);
 }
 
-<<<<<<< HEAD
+bool Creature::IsEscortNPC(bool onlyIfActive)
+{
+    if (!IsAIEnabled)
+        return false;
+
+    return AI()->IsEscortNPC(onlyIfActive);
+}
+
 bool Creature::IsAllowedToRepostionAgainst(Unit* target) const
 {
     // Exceptions for repositioning against a too close enemy:
@@ -3055,12 +3062,4 @@
 {
     ApplySpellImmune(0, IMMUNITY_MECHANIC, MECHANIC_INTERRUPT, !apply);
     ApplySpellImmune(0, IMMUNITY_EFFECT, SPELL_EFFECT_INTERRUPT_CAST, !apply);
-=======
-bool Creature::IsEscortNPC(bool onlyIfActive)
-{
-    if (!IsAIEnabled)
-        return false;
-
-    return AI()->IsEscortNPC(onlyIfActive);
->>>>>>> 037f83c7
 }