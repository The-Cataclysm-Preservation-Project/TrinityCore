/*
 * Copyright (C) 2008-2013 TrinityCore <http://www.trinitycore.org/>
 * Copyright (C) 2005-2009 MaNGOS <http://getmangos.com/>
 *
 * This program is free software; you can redistribute it and/or modify it
 * under the terms of the GNU General Public License as published by the
 * Free Software Foundation; either version 2 of the License, or (at your
 * option) any later version.
 *
 * This program is distributed in the hope that it will be useful, but WITHOUT
 * ANY WARRANTY; without even the implied warranty of MERCHANTABILITY or
 * FITNESS FOR A PARTICULAR PURPOSE. See the GNU General Public License for
 * more details.
 *
 * You should have received a copy of the GNU General Public License along
 * with this program. If not, see <http://www.gnu.org/licenses/>.
 */

#include "BattlegroundMgr.h"
#include "CellImpl.h"
#include "Common.h"
#include "CreatureAI.h"
#include "CreatureAISelector.h"
#include "CreatureGroups.h"
#include "Creature.h"
#include "DatabaseEnv.h"
#include "Formulas.h"
#include "GameEventMgr.h"
#include "GossipDef.h"
#include "GridNotifiers.h"
#include "GridNotifiersImpl.h"
#include "Group.h"
#include "GroupMgr.h"
#include "InstanceScript.h"
#include "Log.h"
#include "LootMgr.h"
#include "MapManager.h"
#include "MoveSpline.h"
#include "MoveSplineInit.h"
#include "ObjectMgr.h"
#include "Opcodes.h"
#include "OutdoorPvPMgr.h"
#include "Player.h"
#include "PoolMgr.h"
#include "QuestDef.h"
#include "SpellAuraEffects.h"
#include "SpellMgr.h"
#include "TemporarySummon.h"
#include "Util.h"
#include "Vehicle.h"
#include "WaypointMovementGenerator.h"
#include "World.h"
#include "WorldPacket.h"

// apply implementation of the singletons

TrainerSpell const* TrainerSpellData::Find(uint32 spell_id) const
{
    TrainerSpellMap::const_iterator itr = spellList.find(spell_id);
    if (itr != spellList.end())
        return &itr->second;

    return NULL;
}

bool VendorItemData::RemoveItem(uint32 item_id, uint8 type)
{
    bool found = false;
    for (VendorItemList::iterator i = m_items.begin(); i != m_items.end();)
    {
        if ((*i)->item == item_id && (*i)->Type == type)
        {
            i = m_items.erase(i++);
            found = true;
        }
        else
            ++i;
    }
    return found;
}

VendorItem const* VendorItemData::FindItemCostPair(uint32 item_id, uint32 extendedCost, uint8 type) const
{
    for (VendorItemList::const_iterator i = m_items.begin(); i != m_items.end(); ++i)
        if ((*i)->item == item_id && (*i)->ExtendedCost == extendedCost && (*i)->Type == type)
            return *i;
    return NULL;
}

uint32 CreatureTemplate::GetRandomValidModelId() const
{
    uint8 c = 0;
    uint32 modelIDs[4];

    if (Modelid1) modelIDs[c++] = Modelid1;
    if (Modelid2) modelIDs[c++] = Modelid2;
    if (Modelid3) modelIDs[c++] = Modelid3;
    if (Modelid4) modelIDs[c++] = Modelid4;

    return ((c>0) ? modelIDs[urand(0, c-1)] : 0);
}

uint32 CreatureTemplate::GetFirstValidModelId() const
{
    if (Modelid1) return Modelid1;
    if (Modelid2) return Modelid2;
    if (Modelid3) return Modelid3;
    if (Modelid4) return Modelid4;
    return 0;
}

bool AssistDelayEvent::Execute(uint64 /*e_time*/, uint32 /*p_time*/)
{
    if (Unit* victim = Unit::GetUnit(m_owner, m_victim))
    {
        while (!m_assistants.empty())
        {
            Creature* assistant = Unit::GetCreature(m_owner, *m_assistants.begin());
            m_assistants.pop_front();

            if (assistant && assistant->CanAssistTo(&m_owner, victim))
            {
                assistant->SetNoCallAssistance(true);
                assistant->CombatStart(victim);
                if (assistant->IsAIEnabled)
                    assistant->AI()->AttackStart(victim);
            }
        }
    }
    return true;
}

CreatureBaseStats const* CreatureBaseStats::GetBaseStats(uint8 level, uint8 unitClass)
{
    return sObjectMgr->GetCreatureBaseStats(level, unitClass);
}

bool ForcedDespawnDelayEvent::Execute(uint64 /*e_time*/, uint32 /*p_time*/)
{
    m_owner.DespawnOrUnsummon();    // since we are here, we are not TempSummon as object type cannot change during runtime
    return true;
}

Creature::Creature(bool isWorldObject): Unit(isWorldObject), MapCreature(),
lootForPickPocketed(false), lootForBody(false), m_groupLootTimer(0), lootingGroupLowGUID(0),
m_PlayerDamageReq(0), m_lootRecipient(0), m_lootRecipientGroup(0), m_corpseRemoveTime(0), m_respawnTime(0),
m_respawnDelay(300), m_corpseDelay(60), m_respawnradius(0.0f), m_reactState(REACT_AGGRESSIVE),
m_defaultMovementType(IDLE_MOTION_TYPE), m_DBTableGuid(0), m_equipmentId(0), m_originalEquipmentId(0), m_AlreadyCallAssistance(false),
m_AlreadySearchedAssistance(false), m_regenHealth(true), m_AI_locked(false), m_meleeDamageSchoolMask(SPELL_SCHOOL_MASK_NORMAL),
m_creatureInfo(NULL), m_creatureData(NULL), m_path_id(0), m_formation(NULL)
{
    m_regenTimer = CREATURE_REGEN_INTERVAL;
    m_valuesCount = UNIT_END;

    for (uint8 i = 0; i < CREATURE_MAX_SPELLS; ++i)
        m_spells[i] = 0;

    m_CreatureSpellCooldowns.clear();
    m_CreatureCategoryCooldowns.clear();
    DisableReputationGain = false;

    m_SightDistance = sWorld->getFloatConfig(CONFIG_SIGHT_MONSTER);
    m_CombatDistance = 0;//MELEE_RANGE;

    ResetLootMode(); // restore default loot mode
    TriggerJustRespawned = false;
    m_isTempWorldObject = false;
}

Creature::~Creature()
{
    m_vendorItemCounts.clear();

    delete i_AI;
    i_AI = NULL;

    //if (m_uint32Values)
    //    sLog->outError(LOG_FILTER_UNITS, "Deconstruct Creature Entry = %u", GetEntry());
}

void Creature::AddToWorld()
{
    ///- Register the creature for guid lookup
    if (!IsInWorld())
    {
        if (m_zoneScript)
            m_zoneScript->OnCreatureCreate(this);
        sObjectAccessor->AddObject(this);
        Unit::AddToWorld();
        SearchFormation();
        AIM_Initialize();
        if (IsVehicle())
            GetVehicleKit()->Install();
    }
}

void Creature::RemoveFromWorld()
{
    if (IsInWorld())
    {
        if (m_zoneScript)
            m_zoneScript->OnCreatureRemove(this);
        if (m_formation)
            sFormationMgr->RemoveCreatureFromGroup(m_formation, this);
        Unit::RemoveFromWorld();
        sObjectAccessor->RemoveObject(this);
    }
}

void Creature::DisappearAndDie()
{
    DestroyForNearbyPlayers();
    //SetVisibility(VISIBILITY_OFF);
    //ObjectAccessor::UpdateObjectVisibility(this);
    if (isAlive())
        setDeathState(JUST_DIED);
    RemoveCorpse(false);
}

void Creature::SearchFormation()
{
    if (isSummon())
        return;

    uint32 lowguid = GetDBTableGUIDLow();
    if (!lowguid)
        return;

    CreatureGroupInfoType::iterator frmdata = sFormationMgr->CreatureGroupMap.find(lowguid);
    if (frmdata != sFormationMgr->CreatureGroupMap.end())
        sFormationMgr->AddCreatureToGroup(frmdata->second->leaderGUID, this);
}

void Creature::RemoveCorpse(bool setSpawnTime)
{
    if (getDeathState() != CORPSE)
        return;

    m_corpseRemoveTime = time(NULL);
    setDeathState(DEAD);
    RemoveAllAuras();
    UpdateObjectVisibility();
    loot.clear();
    uint32 respawnDelay = m_respawnDelay;
    if (IsAIEnabled)
        AI()->CorpseRemoved(respawnDelay);

    // Should get removed later, just keep "compatibility" with scripts
    if (setSpawnTime)
        m_respawnTime = time(NULL) + respawnDelay;

    float x, y, z, o;
    GetRespawnPosition(x, y, z, &o);
    SetHomePosition(x, y, z, o);
    GetMap()->CreatureRelocation(this, x, y, z, o);
}

/**
 * change the entry of creature until respawn
 */
bool Creature::InitEntry(uint32 Entry, uint32 /*team*/, const CreatureData* data)
{
    CreatureTemplate const* normalInfo = sObjectMgr->GetCreatureTemplate(Entry);
    if (!normalInfo)
    {
        sLog->outError(LOG_FILTER_SQL, "Creature::InitEntry creature entry %u does not exist.", Entry);
        return false;
    }

    // get difficulty 1 mode entry
    CreatureTemplate const* cinfo = normalInfo;
    for (uint8 diff = uint8(GetMap()->GetSpawnMode()); diff > 0;)
    {
        // we already have valid Map pointer for current creature!
        if (normalInfo->DifficultyEntry[diff - 1])
        {
            cinfo = sObjectMgr->GetCreatureTemplate(normalInfo->DifficultyEntry[diff - 1]);
            if (cinfo)
                break;                                      // template found

            // check and reported at startup, so just ignore (restore normalInfo)
            cinfo = normalInfo;
        }

        // for instances heroic to normal, other cases attempt to retrieve previous difficulty
        if (diff >= RAID_DIFFICULTY_10MAN_HEROIC && GetMap()->IsRaid())
            diff -= 2;                                      // to normal raid difficulty cases
        else
            --diff;
    }

    // Initialize loot duplicate count depending on raid difficulty
    if (GetMap()->Is25ManRaid())
        loot.maxDuplicates = 3;

    SetEntry(Entry);                                        // normal entry always
    m_creatureInfo = cinfo;                                 // map mode related always

    // equal to player Race field, but creature does not have race
    SetByteValue(UNIT_FIELD_BYTES_0, 0, 0);

    // known valid are: CLASS_WARRIOR, CLASS_PALADIN, CLASS_ROGUE, CLASS_MAGE
    SetByteValue(UNIT_FIELD_BYTES_0, 1, uint8(cinfo->unit_class));

    // Cancel load if no model defined
    if (!(cinfo->GetFirstValidModelId()))
    {
        sLog->outError(LOG_FILTER_SQL, "Creature (Entry: %u) has no model defined in table `creature_template`, can't load. ", Entry);
        return false;
    }

    uint32 displayID = sObjectMgr->ChooseDisplayId(0, GetCreatureTemplate(), data);
    CreatureModelInfo const* minfo = sObjectMgr->GetCreatureModelRandomGender(&displayID);
    if (!minfo)                                             // Cancel load if no model defined
    {
        sLog->outError(LOG_FILTER_SQL, "Creature (Entry: %u) has no model defined in table `creature_template`, can't load. ", Entry);
        return false;
    }

    SetDisplayId(displayID);
    SetNativeDisplayId(displayID);
    SetByteValue(UNIT_FIELD_BYTES_0, 2, minfo->gender);

    // Load creature equipment
    if (!data || data->equipmentId == 0)
        LoadEquipment(); // use default equipment (if available)
    else if (data && data->equipmentId != 0)                // override, 0 means no equipment
    {
        m_originalEquipmentId = data->equipmentId;
        LoadEquipment(data->equipmentId);
    }

    SetName(normalInfo->Name);                              // at normal entry always

    SetFloatValue(UNIT_FIELD_BOUNDINGRADIUS, minfo->bounding_radius);
    SetFloatValue(UNIT_FIELD_COMBATREACH, minfo->combat_reach);

    SetFloatValue(UNIT_MOD_CAST_SPEED, 1.0f);
    SetFloatValue(UNIT_MOD_CAST_HASTE, 1.0f);

    SetSpeed(MOVE_WALK,     cinfo->speed_walk);
    SetSpeed(MOVE_RUN,      cinfo->speed_run);
    SetSpeed(MOVE_SWIM, 1.0f);      // using 1.0 rate
    SetSpeed(MOVE_FLIGHT, 1.0f);    // using 1.0 rate

    SetObjectScale(cinfo->scale);

    SetFloatValue(UNIT_FIELD_HOVERHEIGHT, cinfo->HoverHeight);

    // checked at loading
    m_defaultMovementType = MovementGeneratorType(cinfo->MovementType);
    if (!m_respawnradius && m_defaultMovementType == RANDOM_MOTION_TYPE)
        m_defaultMovementType = IDLE_MOTION_TYPE;

    for (uint8 i=0; i < CREATURE_MAX_SPELLS; ++i)
        m_spells[i] = GetCreatureTemplate()->spells[i];

    return true;
}

bool Creature::UpdateEntry(uint32 Entry, uint32 team, const CreatureData* data)
{
    if (!InitEntry(Entry, team, data))
        return false;

    CreatureTemplate const* cInfo = GetCreatureTemplate();

    m_regenHealth = cInfo->RegenHealth;

    // creatures always have melee weapon ready if any unless specified otherwise
    if (!GetCreatureAddon())
        SetSheath(SHEATH_STATE_MELEE);

    SelectLevel(GetCreatureTemplate());
    if (team == HORDE)
        setFaction(cInfo->faction_H);
    else
        setFaction(cInfo->faction_A);

    uint32 npcflag, unit_flags, dynamicflags;
    ObjectMgr::ChooseCreatureFlags(cInfo, npcflag, unit_flags, dynamicflags, data);

    if (cInfo->flags_extra & CREATURE_FLAG_EXTRA_WORLDEVENT)
        SetUInt32Value(UNIT_NPC_FLAGS, npcflag | sGameEventMgr->GetNPCFlag(this));
    else
        SetUInt32Value(UNIT_NPC_FLAGS, npcflag);

    SetAttackTime(BASE_ATTACK,  cInfo->baseattacktime);
    SetAttackTime(OFF_ATTACK,   cInfo->baseattacktime);
    SetAttackTime(RANGED_ATTACK, cInfo->rangeattacktime);

    SetUInt32Value(UNIT_FIELD_FLAGS, unit_flags);
    SetUInt32Value(UNIT_FIELD_FLAGS_2, cInfo->unit_flags2);

    SetUInt32Value(UNIT_DYNAMIC_FLAGS, dynamicflags);

    RemoveFlag(UNIT_FIELD_FLAGS, UNIT_FLAG_IN_COMBAT);

    SetMeleeDamageSchool(SpellSchools(cInfo->dmgschool));
    CreatureBaseStats const* stats = sObjectMgr->GetCreatureBaseStats(getLevel(), cInfo->unit_class);
    float armor = (float)stats->GenerateArmor(cInfo); /// @todo Why is this treated as uint32 when it's a float?
    SetModifierValue(UNIT_MOD_ARMOR,             BASE_VALUE, armor);
    SetModifierValue(UNIT_MOD_RESISTANCE_HOLY,   BASE_VALUE, float(cInfo->resistance[SPELL_SCHOOL_HOLY]));
    SetModifierValue(UNIT_MOD_RESISTANCE_FIRE,   BASE_VALUE, float(cInfo->resistance[SPELL_SCHOOL_FIRE]));
    SetModifierValue(UNIT_MOD_RESISTANCE_NATURE, BASE_VALUE, float(cInfo->resistance[SPELL_SCHOOL_NATURE]));
    SetModifierValue(UNIT_MOD_RESISTANCE_FROST,  BASE_VALUE, float(cInfo->resistance[SPELL_SCHOOL_FROST]));
    SetModifierValue(UNIT_MOD_RESISTANCE_SHADOW, BASE_VALUE, float(cInfo->resistance[SPELL_SCHOOL_SHADOW]));
    SetModifierValue(UNIT_MOD_RESISTANCE_ARCANE, BASE_VALUE, float(cInfo->resistance[SPELL_SCHOOL_ARCANE]));

    SetCanModifyStats(true);
    UpdateAllStats();

    // checked and error show at loading templates
    if (FactionTemplateEntry const* factionTemplate = sFactionTemplateStore.LookupEntry(cInfo->faction_A))
    {
        if (factionTemplate->factionFlags & FACTION_TEMPLATE_FLAG_PVP)
            SetPvP(true);
        else
            SetPvP(false);
    }

    // updates spell bars for vehicles and set player's faction - should be called here, to overwrite faction that is set from the new template
    if (IsVehicle())
    {
        if (Player* owner = Creature::GetCharmerOrOwnerPlayerOrPlayerItself()) // this check comes in case we don't have a player
        {
            setFaction(owner->getFaction()); // vehicles should have same as owner faction
            owner->VehicleSpellInitialize();
        }
    }

    // trigger creature is always not selectable and can not be attacked
    if (isTrigger())
        SetFlag(UNIT_FIELD_FLAGS, UNIT_FLAG_NOT_SELECTABLE);

    InitializeReactState();

    if (cInfo->flags_extra & CREATURE_FLAG_EXTRA_NO_TAUNT)
    {
        ApplySpellImmune(0, IMMUNITY_STATE, SPELL_AURA_MOD_TAUNT, true);
        ApplySpellImmune(0, IMMUNITY_EFFECT, SPELL_EFFECT_ATTACK_ME, true);
    }

    // Set the movement flags if the creature is in that mode. (Only fly if actually in air, only swim if in water, etc)
    float ground = GetPositionZ();
    GetMap()->GetWaterOrGroundLevel(GetPositionX(), GetPositionY(), GetPositionZ(), &ground);

    bool isInAir = G3D::fuzzyGt(GetPositionZ(), ground + 0.05f) || G3D::fuzzyLt(GetPositionZ(), ground - 0.05f); // Can be underground too, prevent the falling

    if (cInfo->InhabitType & INHABIT_AIR && cInfo->InhabitType & INHABIT_GROUND && isInAir)
        SetCanFly(true);
    else if (cInfo->InhabitType & INHABIT_AIR && isInAir)
        SetDisableGravity(true);
    else
    {
        SetCanFly(false);
        SetDisableGravity(false);
    }

    // TODO: Shouldn't we check whether or not the creature is in water first?
    if (cInfo->InhabitType & INHABIT_WATER && IsInWater())
         AddUnitMovementFlag(MOVEMENTFLAG_SWIMMING);
    else
        RemoveUnitMovementFlag(MOVEMENTFLAG_SWIMMING);

    return true;
}

void Creature::Update(uint32 diff)
{
    if (IsAIEnabled && TriggerJustRespawned)
    {
        TriggerJustRespawned = false;
        AI()->JustRespawned();
        if (m_vehicleKit)
            m_vehicleKit->Reset();
    }

    if (IsInWater())
    {
        if (canSwim())
            AddUnitMovementFlag(MOVEMENTFLAG_SWIMMING);
    }
    else
    {
        if (canWalk())
            RemoveUnitMovementFlag(MOVEMENTFLAG_SWIMMING);
    }

    // Set the movement flags if the creature is in that mode. (Only fly if actually in air, only swim if in water, etc)
    float ground = GetPositionZ();
    GetMap()->GetWaterOrGroundLevel(GetPositionX(), GetPositionY(), GetPositionZ(), &ground);

    bool isInAir = G3D::fuzzyGt(GetPositionZ(), ground + 0.05f) || G3D::fuzzyLt(GetPositionZ(), ground - 0.05f); // Can be underground too, prevent the falling
    CreatureTemplate const* cinfo = GetCreatureTemplate();

    if (cinfo->InhabitType & INHABIT_AIR && cinfo->InhabitType & INHABIT_GROUND && isInAir)
        SetCanFly(true);
    else if (cinfo->InhabitType & INHABIT_AIR && isInAir)
        SetDisableGravity(true);
    else
    {
        SetCanFly(false);
        SetDisableGravity(false);
    }

    switch (m_deathState)
    {
        case JUST_RESPAWNED:
            // Must not be called, see Creature::setDeathState JUST_RESPAWNED -> ALIVE promoting.
            sLog->outError(LOG_FILTER_UNITS, "Creature (GUID: %u Entry: %u) in wrong state: JUST_RESPAWNED (4)", GetGUIDLow(), GetEntry());
            break;
        case JUST_DIED:
            // Must not be called, see Creature::setDeathState JUST_DIED -> CORPSE promoting.
            sLog->outError(LOG_FILTER_UNITS, "Creature (GUID: %u Entry: %u) in wrong state: JUST_DEAD (1)", GetGUIDLow(), GetEntry());
            break;
        case DEAD:
        {
            time_t now = time(NULL);
            if (m_respawnTime <= now)
            {
                bool allowed = IsAIEnabled ? AI()->CanRespawn() : true;     // First check if there are any scripts that object to us respawning
                if (!allowed)                                               // Will be rechecked on next Update call
                    break;

                uint64 dbtableHighGuid = MAKE_NEW_GUID(m_DBTableGuid, GetEntry(), HIGHGUID_UNIT);
                time_t linkedRespawntime = GetMap()->GetLinkedRespawnTime(dbtableHighGuid);
                if (!linkedRespawntime)             // Can respawn
                    Respawn();
                else                                // the master is dead
                {
                    uint64 targetGuid = sObjectMgr->GetLinkedRespawnGuid(dbtableHighGuid);
                    if (targetGuid == dbtableHighGuid) // if linking self, never respawn (check delayed to next day)
                        SetRespawnTime(DAY);
                    else
                        m_respawnTime = (now > linkedRespawntime ? now : linkedRespawntime)+urand(5, MINUTE); // else copy time from master and add a little
                    SaveRespawnTime(); // also save to DB immediately
                }
            }
            break;
        }
        case CORPSE:
        {
            Unit::Update(diff);
            // deathstate changed on spells update, prevent problems
            if (m_deathState != CORPSE)
                break;

            if (m_groupLootTimer && lootingGroupLowGUID)
            {
                if (m_groupLootTimer <= diff)
                {
                    Group* group = sGroupMgr->GetGroupByGUID(lootingGroupLowGUID);
                    if (group)
                        group->EndRoll(&loot);
                    m_groupLootTimer = 0;
                    lootingGroupLowGUID = 0;
                }
                else m_groupLootTimer -= diff;
            }
            else if (m_corpseRemoveTime <= time(NULL))
            {
                RemoveCorpse(false);
                sLog->outDebug(LOG_FILTER_UNITS, "Removing corpse... %u ", GetUInt32Value(OBJECT_FIELD_ENTRY));
            }
            break;
        }
        case ALIVE:
        {
            Unit::Update(diff);

            // creature can be dead after Unit::Update call
            // CORPSE/DEAD state will processed at next tick (in other case death timer will be updated unexpectedly)
            if (!isAlive())
                break;

            // if creature is charmed, switch to charmed AI
            if (NeedChangeAI)
            {
                UpdateCharmAI();
                NeedChangeAI = false;
                IsAIEnabled = true;
            }

            if (!IsInEvadeMode() && IsAIEnabled)
            {
                // do not allow the AI to be changed during update
                m_AI_locked = true;
                i_AI->UpdateAI(diff);
                m_AI_locked = false;
            }

            // creature can be dead after UpdateAI call
            // CORPSE/DEAD state will processed at next tick (in other case death timer will be updated unexpectedly)
            if (!isAlive())
                break;

            if (m_regenTimer > 0)
            {
                if (diff >= m_regenTimer)
                    m_regenTimer = 0;
                else
                    m_regenTimer -= diff;
            }

            if (m_regenTimer != 0)
               break;

            bool bInCombat = isInCombat() && (!getVictim() ||                                        // if isInCombat() is true and this has no victim
                             !getVictim()->GetCharmerOrOwnerPlayerOrPlayerItself() ||                // or the victim/owner/charmer is not a player
                             !getVictim()->GetCharmerOrOwnerPlayerOrPlayerItself()->isGameMaster()); // or the victim/owner/charmer is not a GameMaster

            /*if (m_regenTimer <= diff)
            {*/
            if (!IsInEvadeMode() && (!bInCombat || IsPolymorphed())) // regenerate health if not in combat or if polymorphed
                RegenerateHealth();

            if (getPowerType() == POWER_ENERGY)
            {
                if (!IsVehicle() || GetVehicleKit()->GetVehicleInfo()->m_powerType != POWER_PYRITE)
                    Regenerate(POWER_ENERGY);
            }
            else
                RegenerateMana();

            /*if (!bIsPolymorphed) // only increase the timer if not polymorphed
                    m_regenTimer += CREATURE_REGEN_INTERVAL - diff;
            }
            else
                if (!bIsPolymorphed) // if polymorphed, skip the timer
                    m_regenTimer -= diff;*/
            m_regenTimer = CREATURE_REGEN_INTERVAL;
            break;
        }
        default:
            break;
    }

    sScriptMgr->OnCreatureUpdate(this, diff);
}

void Creature::RegenerateMana()
{
    uint32 curValue = GetPower(POWER_MANA);
    uint32 maxValue = GetMaxPower(POWER_MANA);

    if (curValue >= maxValue)
        return;

    uint32 addvalue = 0;

    // Combat and any controlled creature
    if (isInCombat() || GetCharmerOrOwnerGUID())
    {
        float ManaIncreaseRate = sWorld->getRate(RATE_POWER_MANA);
        float Spirit = GetStat(STAT_SPIRIT);

        addvalue = uint32((Spirit / 5.0f + 17.0f) * ManaIncreaseRate);
    }
    else
        addvalue = maxValue / 3;

    // Apply modifiers (if any).
    AuraEffectList const& ModPowerRegenPCTAuras = GetAuraEffectsByType(SPELL_AURA_MOD_POWER_REGEN_PERCENT);
    for (AuraEffectList::const_iterator i = ModPowerRegenPCTAuras.begin(); i != ModPowerRegenPCTAuras.end(); ++i)
        if ((*i)->GetMiscValue() == POWER_MANA)
            AddPct(addvalue, (*i)->GetAmount());

    addvalue += GetTotalAuraModifierByMiscValue(SPELL_AURA_MOD_POWER_REGEN, POWER_MANA) * CREATURE_REGEN_INTERVAL / (5 * IN_MILLISECONDS);

    ModifyPower(POWER_MANA, addvalue);
}

void Creature::RegenerateHealth()
{
    if (!isRegeneratingHealth())
        return;

    uint32 curValue = GetHealth();
    uint32 maxValue = GetMaxHealth();

    if (curValue >= maxValue)
        return;

    uint32 addvalue = 0;

    // Not only pet, but any controlled creature
    if (GetCharmerOrOwnerGUID())
    {
        float HealthIncreaseRate = sWorld->getRate(RATE_HEALTH);
        float Spirit = GetStat(STAT_SPIRIT);

        if (GetPower(POWER_MANA) > 0)
            addvalue = uint32(Spirit * 0.25 * HealthIncreaseRate);
        else
            addvalue = uint32(Spirit * 0.80 * HealthIncreaseRate);
    }
    else
        addvalue = maxValue/3;

    // Apply modifiers (if any).
    AuraEffectList const& ModPowerRegenPCTAuras = GetAuraEffectsByType(SPELL_AURA_MOD_HEALTH_REGEN_PERCENT);
    for (AuraEffectList::const_iterator i = ModPowerRegenPCTAuras.begin(); i != ModPowerRegenPCTAuras.end(); ++i)
        AddPct(addvalue, (*i)->GetAmount());

    addvalue += GetTotalAuraModifier(SPELL_AURA_MOD_REGEN) * CREATURE_REGEN_INTERVAL  / (5 * IN_MILLISECONDS);

    ModifyHealth(addvalue);
}

void Creature::DoFleeToGetAssistance()
{
    if (!getVictim())
        return;

    if (HasAuraType(SPELL_AURA_PREVENTS_FLEEING))
        return;

    float radius = sWorld->getFloatConfig(CONFIG_CREATURE_FAMILY_FLEE_ASSISTANCE_RADIUS);
    if (radius >0)
    {
        Creature* creature = NULL;

        CellCoord p(Trinity::ComputeCellCoord(GetPositionX(), GetPositionY()));
        Cell cell(p);
        cell.SetNoCreate();
        Trinity::NearestAssistCreatureInCreatureRangeCheck u_check(this, getVictim(), radius);
        Trinity::CreatureLastSearcher<Trinity::NearestAssistCreatureInCreatureRangeCheck> searcher(this, creature, u_check);

        TypeContainerVisitor<Trinity::CreatureLastSearcher<Trinity::NearestAssistCreatureInCreatureRangeCheck>, GridTypeMapContainer > grid_creature_searcher(searcher);

        cell.Visit(p, grid_creature_searcher, *GetMap(), *this, radius);

        SetNoSearchAssistance(true);
        UpdateSpeed(MOVE_RUN, false);

        if (!creature)
            //SetFeared(true, getVictim()->GetGUID(), 0, sWorld->getIntConfig(CONFIG_CREATURE_FAMILY_FLEE_DELAY));
            /// @todo use 31365
            SetControlled(true, UNIT_STATE_FLEEING);
        else
            GetMotionMaster()->MoveSeekAssistance(creature->GetPositionX(), creature->GetPositionY(), creature->GetPositionZ());
    }
}

bool Creature::AIM_Initialize(CreatureAI* ai)
{
    // make sure nothing can change the AI during AI update
    if (m_AI_locked)
    {
        sLog->outDebug(LOG_FILTER_TSCR, "AIM_Initialize: failed to init, locked.");
        return false;
    }

    UnitAI* oldAI = i_AI;

    Motion_Initialize();

    i_AI = ai ? ai : FactorySelector::selectAI(this);
    delete oldAI;
    IsAIEnabled = true;
    i_AI->InitializeAI();
    // Initialize vehicle
    if (GetVehicleKit())
        GetVehicleKit()->Reset();
    return true;
}

void Creature::Motion_Initialize()
{
    if (!m_formation)
        i_motionMaster.Initialize();
    else if (m_formation->getLeader() == this)
    {
        m_formation->FormationReset(false);
        i_motionMaster.Initialize();
    }
    else if (m_formation->isFormed())
        i_motionMaster.MoveIdle(); //wait the order of leader
    else
        i_motionMaster.Initialize();
}

bool Creature::Create(uint32 guidlow, Map* map, uint32 phaseMask, uint32 Entry, uint32 vehId, uint32 team, float x, float y, float z, float ang, const CreatureData* data)
{
    ASSERT(map);
    SetMap(map);
    SetPhaseMask(phaseMask, false);

    CreatureTemplate const* cinfo = sObjectMgr->GetCreatureTemplate(Entry);
    if (!cinfo)
    {
        sLog->outError(LOG_FILTER_SQL, "Creature::Create(): creature template (guidlow: %u, entry: %u) does not exist.", guidlow, Entry);
        return false;
    }

    //! Relocate before CreateFromProto, to initialize coords and allow
    //! returning correct zone id for selecting OutdoorPvP/Battlefield script
    Relocate(x, y, z, ang);

    //oX = x;     oY = y;    dX = x;    dY = y;    m_moveTime = 0;    m_startMove = 0;
    if (!CreateFromProto(guidlow, Entry, vehId, team, data))
        return false;

    if (!IsPositionValid())
    {
        sLog->outError(LOG_FILTER_UNITS, "Creature::Create(): given coordinates for creature (guidlow %d, entry %d) are not valid (X: %f, Y: %f, Z: %f, O: %f)", guidlow, Entry, x, y, z, ang);
        return false;
    }

    switch (GetCreatureTemplate()->rank)
    {
        case CREATURE_ELITE_RARE:
            m_corpseDelay = sWorld->getIntConfig(CONFIG_CORPSE_DECAY_RARE);
            break;
        case CREATURE_ELITE_ELITE:
            m_corpseDelay = sWorld->getIntConfig(CONFIG_CORPSE_DECAY_ELITE);
            break;
        case CREATURE_ELITE_RAREELITE:
            m_corpseDelay = sWorld->getIntConfig(CONFIG_CORPSE_DECAY_RAREELITE);
            break;
        case CREATURE_ELITE_WORLDBOSS:
            m_corpseDelay = sWorld->getIntConfig(CONFIG_CORPSE_DECAY_WORLDBOSS);
            break;
        default:
            m_corpseDelay = sWorld->getIntConfig(CONFIG_CORPSE_DECAY_NORMAL);
            break;
    }

    LoadCreaturesAddon();

    //! Need to be called after LoadCreaturesAddon - MOVEMENTFLAG_HOVER is set there
    if (HasUnitMovementFlag(MOVEMENTFLAG_HOVER))
    {
        z += GetFloatValue(UNIT_FIELD_HOVERHEIGHT);

        //! Relocate again with updated Z coord
        Relocate(x, y, z, ang);
    }

    uint32 displayID = GetNativeDisplayId();
    CreatureModelInfo const* minfo = sObjectMgr->GetCreatureModelRandomGender(&displayID);
    if (minfo && !isTotem())                               // Cancel load if no model defined or if totem
    {
        SetDisplayId(displayID);
        SetNativeDisplayId(displayID);
        SetByteValue(UNIT_FIELD_BYTES_0, 2, minfo->gender);
    }

    LastUsedScriptID = GetCreatureTemplate()->ScriptID;

    /// @todo Replace with spell, handle from DB
    if (isSpiritHealer() || isSpiritGuide())
    {
        m_serverSideVisibility.SetValue(SERVERSIDE_VISIBILITY_GHOST, GHOST_VISIBILITY_GHOST);
        m_serverSideVisibilityDetect.SetValue(SERVERSIDE_VISIBILITY_GHOST, GHOST_VISIBILITY_GHOST);
    }

    if (Entry == VISUAL_WAYPOINT)
        SetVisible(false);

    return true;
}

void Creature::InitializeReactState()
{
    if (isTotem() || isTrigger() || GetCreatureType() == CREATURE_TYPE_CRITTER || isSpiritService())
        SetReactState(REACT_PASSIVE);
    else
        SetReactState(REACT_AGGRESSIVE);
    /*else if (isCivilian())
    SetReactState(REACT_DEFENSIVE);*/;
}

bool Creature::isCanTrainingOf(Player* player, bool msg) const
{
    if (!isTrainer())
        return false;

    TrainerSpellData const* trainer_spells = GetTrainerSpells();

    if ((!trainer_spells || trainer_spells->spellList.empty()) && GetCreatureTemplate()->trainer_type != TRAINER_TYPE_PETS)
    {
        sLog->outError(LOG_FILTER_SQL, "Creature %u (Entry: %u) have UNIT_NPC_FLAG_TRAINER but have empty trainer spell list.",
            GetGUIDLow(), GetEntry());
        return false;
    }

    switch (GetCreatureTemplate()->trainer_type)
    {
        case TRAINER_TYPE_CLASS:
            if (player->getClass() != GetCreatureTemplate()->trainer_class)
            {
                if (msg)
                {
                    player->PlayerTalkClass->ClearMenus();
                    switch (GetCreatureTemplate()->trainer_class)
                    {
                        case CLASS_DRUID:  player->PlayerTalkClass->SendGossipMenu(4913, GetGUID()); break;
                        case CLASS_HUNTER: player->PlayerTalkClass->SendGossipMenu(10090, GetGUID()); break;
                        case CLASS_MAGE:   player->PlayerTalkClass->SendGossipMenu(328, GetGUID()); break;
                        case CLASS_PALADIN:player->PlayerTalkClass->SendGossipMenu(1635, GetGUID()); break;
                        case CLASS_PRIEST: player->PlayerTalkClass->SendGossipMenu(4436, GetGUID()); break;
                        case CLASS_ROGUE:  player->PlayerTalkClass->SendGossipMenu(4797, GetGUID()); break;
                        case CLASS_SHAMAN: player->PlayerTalkClass->SendGossipMenu(5003, GetGUID()); break;
                        case CLASS_WARLOCK:player->PlayerTalkClass->SendGossipMenu(5836, GetGUID()); break;
                        case CLASS_WARRIOR:player->PlayerTalkClass->SendGossipMenu(4985, GetGUID()); break;
                    }
                }
                return false;
            }
            break;
        case TRAINER_TYPE_PETS:
            if (player->getClass() != CLASS_HUNTER)
            {
                player->PlayerTalkClass->ClearMenus();
                player->PlayerTalkClass->SendGossipMenu(3620, GetGUID());
                return false;
            }
            break;
        case TRAINER_TYPE_MOUNTS:
            if (GetCreatureTemplate()->trainer_race && player->getRace() != GetCreatureTemplate()->trainer_race)
            {
                if (msg)
                {
                    player->PlayerTalkClass->ClearMenus();
                    switch (GetCreatureTemplate()->trainer_race)
                    {
                        case RACE_DWARF:        player->PlayerTalkClass->SendGossipMenu(5865, GetGUID()); break;
                        case RACE_GNOME:        player->PlayerTalkClass->SendGossipMenu(4881, GetGUID()); break;
                        case RACE_HUMAN:        player->PlayerTalkClass->SendGossipMenu(5861, GetGUID()); break;
                        case RACE_NIGHTELF:     player->PlayerTalkClass->SendGossipMenu(5862, GetGUID()); break;
                        case RACE_ORC:          player->PlayerTalkClass->SendGossipMenu(5863, GetGUID()); break;
                        case RACE_TAUREN:       player->PlayerTalkClass->SendGossipMenu(5864, GetGUID()); break;
                        case RACE_TROLL:        player->PlayerTalkClass->SendGossipMenu(5816, GetGUID()); break;
                        case RACE_UNDEAD_PLAYER:player->PlayerTalkClass->SendGossipMenu(624, GetGUID()); break;
                        case RACE_BLOODELF:     player->PlayerTalkClass->SendGossipMenu(5862, GetGUID()); break;
                        case RACE_DRAENEI:      player->PlayerTalkClass->SendGossipMenu(5864, GetGUID()); break;
                    }
                }
                return false;
            }
            break;
        case TRAINER_TYPE_TRADESKILLS:
            // There's no Blacksmith specialization on Cataclysm, conditions are not required for tradeskills
            break;
        default:
            return false;                                   // checked and error output at creature_template loading
    }
    return true;
}

bool Creature::isCanInteractWithBattleMaster(Player* player, bool msg) const
{
    if (!isBattleMaster())
        return false;

    BattlegroundTypeId bgTypeId = sBattlegroundMgr->GetBattleMasterBG(GetEntry());
    if (!msg)
        return player->GetBGAccessByLevel(bgTypeId);

    if (!player->GetBGAccessByLevel(bgTypeId))
    {
        player->PlayerTalkClass->ClearMenus();
        switch (bgTypeId)
        {
            case BATTLEGROUND_AV:  player->PlayerTalkClass->SendGossipMenu(7616, GetGUID()); break;
            case BATTLEGROUND_WS:  player->PlayerTalkClass->SendGossipMenu(7599, GetGUID()); break;
            case BATTLEGROUND_AB:  player->PlayerTalkClass->SendGossipMenu(7642, GetGUID()); break;
            case BATTLEGROUND_EY:
            case BATTLEGROUND_NA:
            case BATTLEGROUND_BE:
            case BATTLEGROUND_AA:
            case BATTLEGROUND_RL:
            case BATTLEGROUND_SA:
            case BATTLEGROUND_DS:
            case BATTLEGROUND_RV: player->PlayerTalkClass->SendGossipMenu(10024, GetGUID()); break;
            default: break;
        }
        return false;
    }
    return true;
}

bool Creature::isCanTrainingAndResetTalentsOf(Player* player) const
{
    return player->getLevel() >= 10
        && GetCreatureTemplate()->trainer_type == TRAINER_TYPE_CLASS
        && player->getClass() == GetCreatureTemplate()->trainer_class;
}

Player* Creature::GetLootRecipient() const
{
    if (!m_lootRecipient)
        return NULL;
    return ObjectAccessor::FindPlayer(m_lootRecipient);
}

Group* Creature::GetLootRecipientGroup() const
{
    if (!m_lootRecipientGroup)
        return NULL;
    return sGroupMgr->GetGroupByGUID(m_lootRecipientGroup);
}

void Creature::SetLootRecipient(Unit* unit)
{
    // set the player whose group should receive the right
    // to loot the creature after it dies
    // should be set to NULL after the loot disappears

    if (!unit)
    {
        m_lootRecipient = 0;
        m_lootRecipientGroup = 0;
        RemoveFlag(UNIT_DYNAMIC_FLAGS, UNIT_DYNFLAG_LOOTABLE|UNIT_DYNFLAG_TAPPED);
        return;
    }

    if (unit->GetTypeId() != TYPEID_PLAYER && !unit->IsVehicle())
        return;

    Player* player = unit->GetCharmerOrOwnerPlayerOrPlayerItself();
    if (!player)                                             // normal creature, no player involved
        return;

    m_lootRecipient = player->GetGUID();
    if (Group* group = player->GetGroup())
        m_lootRecipientGroup = group->GetLowGUID();

    SetFlag(UNIT_DYNAMIC_FLAGS, UNIT_DYNFLAG_TAPPED);
}

// return true if this creature is tapped by the player or by a member of his group.
bool Creature::isTappedBy(Player const* player) const
{
    if (player->GetGUID() == m_lootRecipient)
        return true;

    Group const* playerGroup = player->GetGroup();
    if (!playerGroup || playerGroup != GetLootRecipientGroup()) // if we dont have a group we arent the recipient
        return false;                                           // if creature doesnt have group bound it means it was solo killed by someone else

    return true;
}

void Creature::SaveToDB()
{
    // this should only be used when the creature has already been loaded
    // preferably after adding to map, because mapid may not be valid otherwise
    CreatureData const* data = sObjectMgr->GetCreatureData(m_DBTableGuid);
    if (!data)
    {
        sLog->outError(LOG_FILTER_UNITS, "Creature::SaveToDB failed, cannot get creature data!");
        return;
    }

    SaveToDB(GetMapId(), data->spawnMask, GetPhaseMask());
}

void Creature::SaveToDB(uint32 mapid, uint8 spawnMask, uint32 phaseMask)
{
    // update in loaded data
    if (!m_DBTableGuid)
        m_DBTableGuid = GetGUIDLow();
    CreatureData& data = sObjectMgr->NewOrExistCreatureData(m_DBTableGuid);

    uint32 displayId = GetNativeDisplayId();
    uint32 npcflag = GetUInt32Value(UNIT_NPC_FLAGS);
    uint32 unit_flags = GetUInt32Value(UNIT_FIELD_FLAGS);
    uint32 dynamicflags = GetUInt32Value(UNIT_DYNAMIC_FLAGS);

    // check if it's a custom model and if not, use 0 for displayId
    CreatureTemplate const* cinfo = GetCreatureTemplate();
    if (cinfo)
    {
        if (displayId == cinfo->Modelid1 || displayId == cinfo->Modelid2 ||
            displayId == cinfo->Modelid3 || displayId == cinfo->Modelid4)
            displayId = 0;

        if (npcflag == cinfo->npcflag)
            npcflag = 0;

        if (unit_flags == cinfo->unit_flags)
            unit_flags = 0;

        if (dynamicflags == cinfo->dynamicflags)
            dynamicflags = 0;
    }

    // data->guid = guid must not be updated at save
    data.id = GetEntry();
    data.mapid = mapid;
    data.phaseMask = phaseMask;
    data.displayid = displayId;
    data.equipmentId = GetCurrentEquipmentId();
    data.posX = GetPositionX();
    data.posY = GetPositionY();
    data.posZ = GetPositionZMinusOffset();
    data.orientation = GetOrientation();
    data.spawntimesecs = m_respawnDelay;
    // prevent add data integrity problems
    data.spawndist = GetDefaultMovementType() == IDLE_MOTION_TYPE ? 0.0f : m_respawnradius;
    data.currentwaypoint = 0;
    data.curhealth = GetHealth();
    data.curmana = GetPower(POWER_MANA);
    // prevent add data integrity problems
    data.movementType = !m_respawnradius && GetDefaultMovementType() == RANDOM_MOTION_TYPE
        ? IDLE_MOTION_TYPE : GetDefaultMovementType();
    data.spawnMask = spawnMask;
    data.npcflag = npcflag;
    data.unit_flags = unit_flags;
    data.dynamicflags = dynamicflags;

    // update in DB
    SQLTransaction trans = WorldDatabase.BeginTransaction();

    PreparedStatement* stmt = WorldDatabase.GetPreparedStatement(WORLD_DEL_CREATURE);
    stmt->setUInt32(0, m_DBTableGuid);
    trans->Append(stmt);

    uint8 index = 0;

    stmt = WorldDatabase.GetPreparedStatement(WORLD_INS_CREATURE);
    stmt->setUInt32(index++, m_DBTableGuid);
    stmt->setUInt32(index++, GetEntry());
    stmt->setUInt16(index++, uint16(mapid));
    stmt->setUInt8(index++, spawnMask);
    stmt->setUInt16(index++, uint16(GetPhaseMask()));
    stmt->setUInt32(index++, displayId);
    stmt->setInt32(index++, int32(GetCurrentEquipmentId()));
    stmt->setFloat(index++, GetPositionX());
    stmt->setFloat(index++, GetPositionY());
    stmt->setFloat(index++, GetPositionZ());
    stmt->setFloat(index++, GetOrientation());
    stmt->setUInt32(index++, m_respawnDelay);
    stmt->setFloat(index++, m_respawnradius);
    stmt->setUInt32(index++, 0);
    stmt->setUInt32(index++, GetHealth());
    stmt->setUInt32(index++, GetPower(POWER_MANA));
    stmt->setUInt8(index++, uint8(GetDefaultMovementType()));
    stmt->setUInt32(index++, npcflag);
    stmt->setUInt32(index++, unit_flags);
    stmt->setUInt32(index++, dynamicflags);
    trans->Append(stmt);

    WorldDatabase.CommitTransaction(trans);
}

void Creature::SelectLevel(const CreatureTemplate* cinfo)
{
    uint32 rank = isPet()? 0 : cinfo->rank;

    // level
    uint8 minlevel = std::min(cinfo->maxlevel, cinfo->minlevel);
    uint8 maxlevel = std::max(cinfo->maxlevel, cinfo->minlevel);
    uint8 level = minlevel == maxlevel ? minlevel : urand(minlevel, maxlevel);
    SetLevel(level);

    CreatureBaseStats const* stats = sObjectMgr->GetCreatureBaseStats(level, cinfo->unit_class);

    // health
    float healthmod = _GetHealthMod(rank);

    uint32 basehp = stats->GenerateHealth(cinfo);
    uint32 health = uint32(basehp * healthmod);

    SetCreateHealth(health);
    SetMaxHealth(health);
    SetHealth(health);
    ResetPlayerDamageReq();

    // mana
    uint32 mana = stats->GenerateMana(cinfo);
    SetCreateMana(mana);

<<<<<<< HEAD
    switch (getClass())
    {
        case CLASS_WARRIOR:
            setPowerType(POWER_RAGE);
            break;
        case CLASS_ROGUE:
            setPowerType(POWER_ENERGY);
            break;
        default:
            SetMaxPower(POWER_MANA, mana);
            SetPower(POWER_MANA, mana);
            break;
    }
=======
    /// @todo set UNIT_FIELD_POWER*, for some creature class case (energy, etc)
>>>>>>> f3617abd

    SetModifierValue(UNIT_MOD_HEALTH, BASE_VALUE, (float)health);
    SetModifierValue(UNIT_MOD_MANA, BASE_VALUE, (float)mana);

    //damage
    //float damagemod = _GetDamageMod(rank);      // Set during loading templates into dmg_multiplier field

    SetBaseWeaponDamage(BASE_ATTACK, MINDAMAGE, cinfo->mindmg);
    SetBaseWeaponDamage(BASE_ATTACK, MAXDAMAGE, cinfo->maxdmg);

    SetFloatValue(UNIT_FIELD_MINRANGEDDAMAGE, cinfo->minrangedmg);
    SetFloatValue(UNIT_FIELD_MAXRANGEDDAMAGE, cinfo->maxrangedmg);

    SetModifierValue(UNIT_MOD_ATTACK_POWER, BASE_VALUE, cinfo->attackpower);

}

float Creature::_GetHealthMod(int32 Rank)
{
    switch (Rank)                                           // define rates for each elite rank
    {
        case CREATURE_ELITE_NORMAL:
            return sWorld->getRate(RATE_CREATURE_NORMAL_HP);
        case CREATURE_ELITE_ELITE:
            return sWorld->getRate(RATE_CREATURE_ELITE_ELITE_HP);
        case CREATURE_ELITE_RAREELITE:
            return sWorld->getRate(RATE_CREATURE_ELITE_RAREELITE_HP);
        case CREATURE_ELITE_WORLDBOSS:
            return sWorld->getRate(RATE_CREATURE_ELITE_WORLDBOSS_HP);
        case CREATURE_ELITE_RARE:
            return sWorld->getRate(RATE_CREATURE_ELITE_RARE_HP);
        default:
            return sWorld->getRate(RATE_CREATURE_ELITE_ELITE_HP);
    }
}

void Creature::LowerPlayerDamageReq(uint32 unDamage)
{
    if (m_PlayerDamageReq)
        m_PlayerDamageReq > unDamage ? m_PlayerDamageReq -= unDamage : m_PlayerDamageReq = 0;
}

float Creature::_GetDamageMod(int32 Rank)
{
    switch (Rank)                                           // define rates for each elite rank
    {
        case CREATURE_ELITE_NORMAL:
            return sWorld->getRate(RATE_CREATURE_NORMAL_DAMAGE);
        case CREATURE_ELITE_ELITE:
            return sWorld->getRate(RATE_CREATURE_ELITE_ELITE_DAMAGE);
        case CREATURE_ELITE_RAREELITE:
            return sWorld->getRate(RATE_CREATURE_ELITE_RAREELITE_DAMAGE);
        case CREATURE_ELITE_WORLDBOSS:
            return sWorld->getRate(RATE_CREATURE_ELITE_WORLDBOSS_DAMAGE);
        case CREATURE_ELITE_RARE:
            return sWorld->getRate(RATE_CREATURE_ELITE_RARE_DAMAGE);
        default:
            return sWorld->getRate(RATE_CREATURE_ELITE_ELITE_DAMAGE);
    }
}

float Creature::GetSpellDamageMod(int32 Rank)
{
    switch (Rank)                                           // define rates for each elite rank
    {
        case CREATURE_ELITE_NORMAL:
            return sWorld->getRate(RATE_CREATURE_NORMAL_SPELLDAMAGE);
        case CREATURE_ELITE_ELITE:
            return sWorld->getRate(RATE_CREATURE_ELITE_ELITE_SPELLDAMAGE);
        case CREATURE_ELITE_RAREELITE:
            return sWorld->getRate(RATE_CREATURE_ELITE_RAREELITE_SPELLDAMAGE);
        case CREATURE_ELITE_WORLDBOSS:
            return sWorld->getRate(RATE_CREATURE_ELITE_WORLDBOSS_SPELLDAMAGE);
        case CREATURE_ELITE_RARE:
            return sWorld->getRate(RATE_CREATURE_ELITE_RARE_SPELLDAMAGE);
        default:
            return sWorld->getRate(RATE_CREATURE_ELITE_ELITE_SPELLDAMAGE);
    }
}

bool Creature::CreateFromProto(uint32 guidlow, uint32 Entry, uint32 vehId, uint32 team, const CreatureData* data)
{
    SetZoneScript();
    if (m_zoneScript && data)
    {
        Entry = m_zoneScript->GetCreatureEntry(guidlow, data);
        if (!Entry)
            return false;
    }

    CreatureTemplate const* cinfo = sObjectMgr->GetCreatureTemplate(Entry);
    if (!cinfo)
    {
        sLog->outError(LOG_FILTER_SQL, "Creature::CreateFromProto(): creature template (guidlow: %u, entry: %u) does not exist.", guidlow, Entry);
        return false;
    }

    SetOriginalEntry(Entry);

    if (!vehId)
        vehId = cinfo->VehicleId;

    Object::_Create(guidlow, Entry, vehId ? HIGHGUID_VEHICLE : HIGHGUID_UNIT);

    if (!UpdateEntry(Entry, team, data))
        return false;

    if (vehId && !CreateVehicleKit(vehId, Entry))
        vehId = 0;

    return true;
}

bool Creature::LoadCreatureFromDB(uint32 guid, Map* map, bool addToMap)
{
    CreatureData const* data = sObjectMgr->GetCreatureData(guid);

    if (!data)
    {
        sLog->outError(LOG_FILTER_SQL, "Creature (GUID: %u) not found in table `creature`, can't load. ", guid);
        return false;
    }

    m_DBTableGuid = guid;
    if (map->GetInstanceId() == 0)
    {
        if (map->GetCreature(MAKE_NEW_GUID(guid, data->id, HIGHGUID_UNIT)))
            return false;
    }
    else
        guid = sObjectMgr->GenerateLowGuid(HIGHGUID_UNIT);

    uint16 team = 0;
    if (!Create(guid, map, data->phaseMask, data->id, 0, team, data->posX, data->posY, data->posZ, data->orientation, data))
        return false;

    //We should set first home position, because then AI calls home movement
    SetHomePosition(data->posX, data->posY, data->posZ, data->orientation);

    m_respawnradius = data->spawndist;

    m_respawnDelay = data->spawntimesecs;
    m_deathState = ALIVE;

    m_respawnTime  = GetMap()->GetCreatureRespawnTime(m_DBTableGuid);
    if (m_respawnTime)                          // respawn on Update
    {
        m_deathState = DEAD;
        if (CanFly())
        {
            float tz = map->GetHeight(GetPhaseMask(), data->posX, data->posY, data->posZ, false);
            if (data->posZ - tz > 0.1f)
                Relocate(data->posX, data->posY, tz);
        }
    }

    uint32 curhealth;

    if (!m_regenHealth)
    {
        curhealth = data->curhealth;
        if (curhealth)
        {
            curhealth = uint32(curhealth*_GetHealthMod(GetCreatureTemplate()->rank));
            if (curhealth < 1)
                curhealth = 1;
        }
        SetPower(POWER_MANA, data->curmana);
    }
    else
    {
        curhealth = GetMaxHealth();
        SetPower(POWER_MANA, GetMaxPower(POWER_MANA));
    }

    SetHealth(m_deathState == ALIVE ? curhealth : 0);

    // checked at creature_template loading
    m_defaultMovementType = MovementGeneratorType(data->movementType);

    m_creatureData = data;

    if (addToMap && !GetMap()->AddToMap(this))
        return false;
    return true;
}

void Creature::LoadEquipment(int8 id, bool force /*= true*/)
{
    if (id == 0)
    {
        if (force)
        {
            for (uint8 i = 0; i < MAX_EQUIPMENT_ITEMS; ++i)
                SetUInt32Value(UNIT_VIRTUAL_ITEM_SLOT_ID + i, 0);
            m_equipmentId = 0;
        }
        return;
    }

    EquipmentInfo const* einfo = sObjectMgr->GetEquipmentInfo(GetEntry(), id);
    if (!einfo)
        return;

    m_equipmentId = id;
    for (uint8 i = 0; i < 3; ++i)
        SetUInt32Value(UNIT_VIRTUAL_ITEM_SLOT_ID + i, einfo->ItemEntry[i]);
}

bool Creature::hasQuest(uint32 quest_id) const
{
    QuestRelationBounds qr = sObjectMgr->GetCreatureQuestRelationBounds(GetEntry());
    for (QuestRelations::const_iterator itr = qr.first; itr != qr.second; ++itr)
    {
        if (itr->second == quest_id)
            return true;
    }
    return false;
}

bool Creature::hasInvolvedQuest(uint32 quest_id) const
{
    QuestRelationBounds qir = sObjectMgr->GetCreatureQuestInvolvedRelationBounds(GetEntry());
    for (QuestRelations::const_iterator itr = qir.first; itr != qir.second; ++itr)
    {
        if (itr->second == quest_id)
            return true;
    }
    return false;
}

void Creature::DeleteFromDB()
{
    if (!m_DBTableGuid)
    {
        sLog->outError(LOG_FILTER_UNITS, "Trying to delete not saved creature! LowGUID: %u, Entry: %u", GetGUIDLow(), GetEntry());
        return;
    }

    GetMap()->RemoveCreatureRespawnTime(m_DBTableGuid);
    sObjectMgr->DeleteCreatureData(m_DBTableGuid);

    SQLTransaction trans = WorldDatabase.BeginTransaction();

    PreparedStatement* stmt = WorldDatabase.GetPreparedStatement(WORLD_DEL_CREATURE);
    stmt->setUInt32(0, m_DBTableGuid);
    trans->Append(stmt);

    stmt = WorldDatabase.GetPreparedStatement(WORLD_DEL_CREATURE_ADDON);
    stmt->setUInt32(0, m_DBTableGuid);
    trans->Append(stmt);

    stmt = WorldDatabase.GetPreparedStatement(WORLD_DEL_GAME_EVENT_CREATURE);
    stmt->setUInt32(0, m_DBTableGuid);
    trans->Append(stmt);

    stmt = WorldDatabase.GetPreparedStatement(WORLD_DEL_GAME_EVENT_MODEL_EQUIP);
    stmt->setUInt32(0, m_DBTableGuid);
    trans->Append(stmt);

    WorldDatabase.CommitTransaction(trans);
}

bool Creature::IsInvisibleDueToDespawn() const
{
    if (Unit::IsInvisibleDueToDespawn())
        return true;

    if (isAlive() || m_corpseRemoveTime > time(NULL))
        return false;

    return true;
}

bool Creature::CanAlwaysSee(WorldObject const* obj) const
{
    if (IsAIEnabled && AI()->CanSeeAlways(obj))
        return true;

    return false;
}

bool Creature::canStartAttack(Unit const* who, bool force) const
{
    if (isCivilian())
        return false;

    if (HasFlag(UNIT_FIELD_FLAGS, UNIT_FLAG_IMMUNE_TO_NPC))
        return false;

    // Do not attack non-combat pets
    if (who->GetTypeId() == TYPEID_UNIT && who->GetCreatureType() == CREATURE_TYPE_NON_COMBAT_PET)
        return false;

    if (!CanFly() && (GetDistanceZ(who) > CREATURE_Z_ATTACK_RANGE + m_CombatDistance))
        //|| who->IsControlledByPlayer() && who->IsFlying()))
        // we cannot check flying for other creatures, too much map/vmap calculation
        /// @todo should switch to range attack
        return false;

    if (!force)
    {
        if (!_IsTargetAcceptable(who))
            return false;

        if (who->isInCombat() && IsWithinDist(who, ATTACK_DISTANCE))
            if (Unit* victim = who->getAttackerForHelper())
                if (IsWithinDistInMap(victim, sWorld->getFloatConfig(CONFIG_CREATURE_FAMILY_ASSISTANCE_RADIUS)))
                    force = true;

        if (!force && (IsNeutralToAll() || !IsWithinDistInMap(who, GetAttackDistance(who) + m_CombatDistance)))
            return false;
    }

    if (!canCreatureAttack(who, force))
        return false;

    return IsWithinLOSInMap(who);
}

float Creature::GetAttackDistance(Unit const* player) const
{
    float aggroRate = sWorld->getRate(RATE_CREATURE_AGGRO);
    if (aggroRate == 0)
        return 0.0f;

    uint32 playerlevel   = player->getLevelForTarget(this);
    uint32 creaturelevel = getLevelForTarget(player);

    int32 leveldif       = int32(playerlevel) - int32(creaturelevel);

    // "The maximum Aggro Radius has a cap of 25 levels under. Example: A level 30 char has the same Aggro Radius of a level 5 char on a level 60 mob."
    if (leveldif < - 25)
        leveldif = -25;

    // "The aggro radius of a mob having the same level as the player is roughly 20 yards"
    float RetDistance = 20;

    // "Aggro Radius varies with level difference at a rate of roughly 1 yard/level"
    // radius grow if playlevel < creaturelevel
    RetDistance -= (float)leveldif;

    if (creaturelevel+5 <= sWorld->getIntConfig(CONFIG_MAX_PLAYER_LEVEL))
    {
        // detect range auras
        RetDistance += GetTotalAuraModifier(SPELL_AURA_MOD_DETECT_RANGE);

        // detected range auras
        RetDistance += player->GetTotalAuraModifier(SPELL_AURA_MOD_DETECTED_RANGE);
    }

    // "Minimum Aggro Radius for a mob seems to be combat range (5 yards)"
    if (RetDistance < 5)
        RetDistance = 5;

    return (RetDistance*aggroRate);
}

void Creature::setDeathState(DeathState s)
{
    Unit::setDeathState(s);

    if (s == JUST_DIED)
    {
        m_corpseRemoveTime = time(NULL) + m_corpseDelay;
        m_respawnTime = time(NULL) + m_respawnDelay + m_corpseDelay;

        // always save boss respawn time at death to prevent crash cheating
        if (sWorld->getBoolConfig(CONFIG_SAVE_RESPAWN_TIME_IMMEDIATELY) || isWorldBoss())
            SaveRespawnTime();

        SetTarget(0);                // remove target selection in any cases (can be set at aura remove in Unit::setDeathState)
        SetUInt32Value(UNIT_NPC_FLAGS, UNIT_NPC_FLAG_NONE);

        setActive(false);

        if (!isPet() && GetCreatureTemplate()->SkinLootId)
            if (LootTemplates_Skinning.HaveLootFor(GetCreatureTemplate()->SkinLootId))
                if (hasLootRecipient())
                    SetFlag(UNIT_FIELD_FLAGS, UNIT_FLAG_SKINNABLE);

        if (HasSearchedAssistance())
        {
            SetNoSearchAssistance(false);
            UpdateSpeed(MOVE_RUN, false);
        }

        //Dismiss group if is leader
        if (m_formation && m_formation->getLeader() == this)
            m_formation->FormationReset(true);

        if ((CanFly() || IsFlying()))
            i_motionMaster.MoveFall();

        Unit::setDeathState(CORPSE);
    }
    else if (s == JUST_RESPAWNED)
    {
        //if (isPet())
        //    setActive(true);
        SetFullHealth();
        SetLootRecipient(NULL);
        ResetPlayerDamageReq();
        CreatureTemplate const* cinfo = GetCreatureTemplate();
        SetWalk(true);

        // Set the movement flags if the creature is in that mode. (Only fly if actually in air, only swim if in water, etc)
        float ground = GetPositionZ();
        GetMap()->GetWaterOrGroundLevel(GetPositionX(), GetPositionY(), GetPositionZ(), &ground);

        bool isInAir = G3D::fuzzyGt(GetPositionZ(), ground + 0.05f) || G3D::fuzzyLt(GetPositionZ(), ground - 0.05f); // Can be underground too, prevent the falling

        if (cinfo->InhabitType & INHABIT_AIR && cinfo->InhabitType & INHABIT_GROUND && isInAir)
            SetCanFly(true);
        else if (cinfo->InhabitType & INHABIT_AIR && isInAir)
            SetDisableGravity(true);
        else
        {
            SetCanFly(false);
            SetDisableGravity(false);
        }

        if (cinfo->InhabitType & INHABIT_WATER && IsInWater())
            AddUnitMovementFlag(MOVEMENTFLAG_SWIMMING);
        else
            RemoveUnitMovementFlag(MOVEMENTFLAG_SWIMMING);

        SetUInt32Value(UNIT_NPC_FLAGS, cinfo->npcflag);
        ClearUnitState(uint32(UNIT_STATE_ALL_STATE));
        SetMeleeDamageSchool(SpellSchools(cinfo->dmgschool));
        LoadCreaturesAddon(true);
        Motion_Initialize();
        if (GetCreatureData() && GetPhaseMask() != GetCreatureData()->phaseMask)
            SetPhaseMask(GetCreatureData()->phaseMask, false);
        Unit::setDeathState(ALIVE);
    }
}

void Creature::Respawn(bool force)
{
    DestroyForNearbyPlayers();

    if (force)
    {
        if (isAlive())
            setDeathState(JUST_DIED);
        else if (getDeathState() != CORPSE)
            setDeathState(CORPSE);
    }

    RemoveCorpse(false);

    if (getDeathState() == DEAD)
    {
        if (m_DBTableGuid)
            GetMap()->RemoveCreatureRespawnTime(m_DBTableGuid);

        sLog->outDebug(LOG_FILTER_UNITS, "Respawning creature %s (GuidLow: %u, Full GUID: " UI64FMTD " Entry: %u)",
            GetName().c_str(), GetGUIDLow(), GetGUID(), GetEntry());
        m_respawnTime = 0;
        lootForPickPocketed = false;
        lootForBody         = false;

        if (m_originalEntry != GetEntry())
            UpdateEntry(m_originalEntry);

        CreatureTemplate const* cinfo = GetCreatureTemplate();
        SelectLevel(cinfo);

        setDeathState(JUST_RESPAWNED);

        uint32 displayID = GetNativeDisplayId();
        CreatureModelInfo const* minfo = sObjectMgr->GetCreatureModelRandomGender(&displayID);
        if (minfo)                                             // Cancel load if no model defined
        {
            SetDisplayId(displayID);
            SetNativeDisplayId(displayID);
            SetByteValue(UNIT_FIELD_BYTES_0, 2, minfo->gender);
        }

        GetMotionMaster()->InitDefault();

        //Call AI respawn virtual function
        if (IsAIEnabled)
            TriggerJustRespawned = true;//delay event to next tick so all creatures are created on the map before processing

        uint32 poolid = GetDBTableGUIDLow() ? sPoolMgr->IsPartOfAPool<Creature>(GetDBTableGUIDLow()) : 0;
        if (poolid)
            sPoolMgr->UpdatePool<Creature>(poolid, GetDBTableGUIDLow());

        //Re-initialize reactstate that could be altered by movementgenerators
        InitializeReactState();
    }

    UpdateObjectVisibility();
}

void Creature::ForcedDespawn(uint32 timeMSToDespawn)
{
    if (timeMSToDespawn)
    {
        ForcedDespawnDelayEvent* pEvent = new ForcedDespawnDelayEvent(*this);

        m_Events.AddEvent(pEvent, m_Events.CalculateTime(timeMSToDespawn));
        return;
    }

    if (isAlive())
        setDeathState(JUST_DIED);

    RemoveCorpse(false);
}

void Creature::DespawnOrUnsummon(uint32 msTimeToDespawn /*= 0*/)
{
    if (TempSummon* summon = this->ToTempSummon())
        summon->UnSummon(msTimeToDespawn);
    else
        ForcedDespawn(msTimeToDespawn);
}

bool Creature::IsImmunedToSpell(SpellInfo const* spellInfo)
{
    if (!spellInfo)
        return false;

    // Creature is immune to main mechanic of the spell
    if (GetCreatureTemplate()->MechanicImmuneMask & (1 << (spellInfo->Mechanic - 1)))
        return true;

    // This check must be done instead of 'if (GetCreatureTemplate()->MechanicImmuneMask & (1 << (spellInfo->Mechanic - 1)))' for not break
    // the check of mechanic immunity on DB (tested) because GetCreatureTemplate()->MechanicImmuneMask and m_spellImmune[IMMUNITY_MECHANIC] don't have same data.
    bool immunedToAllEffects = true;
    for (uint8 i = 0; i < MAX_SPELL_EFFECTS; ++i)
    {
        if (!spellInfo->Effects[i].IsEffect())
            continue;
        if (!IsImmunedToSpellEffect(spellInfo, i))
        {
            immunedToAllEffects = false;
            break;
        }
    }
    if (immunedToAllEffects)
        return true;

    return Unit::IsImmunedToSpell(spellInfo);
}

bool Creature::IsImmunedToSpellEffect(SpellInfo const* spellInfo, uint32 index) const
{
    if (GetCreatureTemplate()->MechanicImmuneMask & (1 << (spellInfo->Effects[index].Mechanic - 1)))
        return true;

    if (GetCreatureTemplate()->type == CREATURE_TYPE_MECHANICAL && spellInfo->Effects[index].Effect == SPELL_EFFECT_HEAL)
        return true;

    return Unit::IsImmunedToSpellEffect(spellInfo, index);
}

bool Creature::isElite() const
{
    if (isPet())
        return false;

    uint32 rank = GetCreatureTemplate()->rank;
    return rank != CREATURE_ELITE_NORMAL && rank != CREATURE_ELITE_RARE;
}

bool Creature::isWorldBoss() const
{
    if (isPet())
        return false;

    return GetCreatureTemplate()->type_flags & CREATURE_TYPEFLAGS_BOSS;
}

SpellInfo const* Creature::reachWithSpellAttack(Unit* victim)
{
    if (!victim)
        return NULL;

    for (uint32 i=0; i < CREATURE_MAX_SPELLS; ++i)
    {
        if (!m_spells[i])
            continue;
        SpellInfo const* spellInfo = sSpellMgr->GetSpellInfo(m_spells[i]);
        if (!spellInfo)
        {
            sLog->outError(LOG_FILTER_UNITS, "WORLD: unknown spell id %i", m_spells[i]);
            continue;
        }

        bool bcontinue = true;
        for (uint32 j = 0; j < MAX_SPELL_EFFECTS; j++)
        {
            if ((spellInfo->Effects[j].Effect == SPELL_EFFECT_SCHOOL_DAMAGE)       ||
                (spellInfo->Effects[j].Effect == SPELL_EFFECT_INSTAKILL)            ||
                (spellInfo->Effects[j].Effect == SPELL_EFFECT_ENVIRONMENTAL_DAMAGE) ||
                (spellInfo->Effects[j].Effect == SPELL_EFFECT_HEALTH_LEECH)
                )
            {
                bcontinue = false;
                break;
            }
        }
        if (bcontinue)
            continue;

        if (spellInfo->ManaCost > (uint32)GetPower(POWER_MANA))
            continue;
        float range = spellInfo->GetMaxRange(false);
        float minrange = spellInfo->GetMinRange(false);
        float dist = GetDistance(victim);
        if (dist > range || dist < minrange)
            continue;
        if (spellInfo->PreventionType == SPELL_PREVENTION_TYPE_SILENCE && HasFlag(UNIT_FIELD_FLAGS, UNIT_FLAG_SILENCED))
            continue;
        if (spellInfo->PreventionType == SPELL_PREVENTION_TYPE_PACIFY && HasFlag(UNIT_FIELD_FLAGS, UNIT_FLAG_PACIFIED))
            continue;
        return spellInfo;
    }
    return NULL;
}

SpellInfo const* Creature::reachWithSpellCure(Unit* victim)
{
    if (!victim)
        return NULL;

    for (uint32 i=0; i < CREATURE_MAX_SPELLS; ++i)
    {
        if (!m_spells[i])
            continue;
        SpellInfo const* spellInfo = sSpellMgr->GetSpellInfo(m_spells[i]);
        if (!spellInfo)
        {
            sLog->outError(LOG_FILTER_UNITS, "WORLD: unknown spell id %i", m_spells[i]);
            continue;
        }

        bool bcontinue = true;
        for (uint32 j = 0; j < MAX_SPELL_EFFECTS; j++)
        {
            if ((spellInfo->Effects[j].Effect == SPELL_EFFECT_HEAL))
            {
                bcontinue = false;
                break;
            }
        }
        if (bcontinue)
            continue;

        if (spellInfo->ManaCost > (uint32)GetPower(POWER_MANA))
            continue;

        float range = spellInfo->GetMaxRange(true);
        float minrange = spellInfo->GetMinRange(true);
        float dist = GetDistance(victim);
        //if (!isInFront(victim, range) && spellInfo->AttributesEx)
        //    continue;
        if (dist > range || dist < minrange)
            continue;
        if (spellInfo->PreventionType == SPELL_PREVENTION_TYPE_SILENCE && HasFlag(UNIT_FIELD_FLAGS, UNIT_FLAG_SILENCED))
            continue;
        if (spellInfo->PreventionType == SPELL_PREVENTION_TYPE_PACIFY && HasFlag(UNIT_FIELD_FLAGS, UNIT_FLAG_PACIFIED))
            continue;
        return spellInfo;
    }
    return NULL;
}

// select nearest hostile unit within the given distance (regardless of threat list).
Unit* Creature::SelectNearestTarget(float dist) const
{
    CellCoord p(Trinity::ComputeCellCoord(GetPositionX(), GetPositionY()));
    Cell cell(p);
    cell.SetNoCreate();

    Unit* target = NULL;

    {
        if (dist == 0.0f)
            dist = MAX_VISIBILITY_DISTANCE;

        Trinity::NearestHostileUnitCheck u_check(this, dist);
        Trinity::UnitLastSearcher<Trinity::NearestHostileUnitCheck> searcher(this, target, u_check);

        TypeContainerVisitor<Trinity::UnitLastSearcher<Trinity::NearestHostileUnitCheck>, WorldTypeMapContainer > world_unit_searcher(searcher);
        TypeContainerVisitor<Trinity::UnitLastSearcher<Trinity::NearestHostileUnitCheck>, GridTypeMapContainer >  grid_unit_searcher(searcher);

        cell.Visit(p, world_unit_searcher, *GetMap(), *this, dist);
        cell.Visit(p, grid_unit_searcher, *GetMap(), *this, dist);
    }

    return target;
}

// select nearest hostile unit within the given attack distance (i.e. distance is ignored if > than ATTACK_DISTANCE), regardless of threat list.
Unit* Creature::SelectNearestTargetInAttackDistance(float dist) const
{
    CellCoord p(Trinity::ComputeCellCoord(GetPositionX(), GetPositionY()));
    Cell cell(p);
    cell.SetNoCreate();

    Unit* target = NULL;

    if (dist > MAX_VISIBILITY_DISTANCE)
    {
        sLog->outError(LOG_FILTER_UNITS, "Creature (GUID: %u Entry: %u) SelectNearestTargetInAttackDistance called with dist > MAX_VISIBILITY_DISTANCE. Distance set to ATTACK_DISTANCE.", GetGUIDLow(), GetEntry());
        dist = ATTACK_DISTANCE;
    }

    {
        Trinity::NearestHostileUnitInAttackDistanceCheck u_check(this, dist);
        Trinity::UnitLastSearcher<Trinity::NearestHostileUnitInAttackDistanceCheck> searcher(this, target, u_check);

        TypeContainerVisitor<Trinity::UnitLastSearcher<Trinity::NearestHostileUnitInAttackDistanceCheck>, WorldTypeMapContainer > world_unit_searcher(searcher);
        TypeContainerVisitor<Trinity::UnitLastSearcher<Trinity::NearestHostileUnitInAttackDistanceCheck>, GridTypeMapContainer >  grid_unit_searcher(searcher);

        cell.Visit(p, world_unit_searcher, *GetMap(), *this, ATTACK_DISTANCE > dist ? ATTACK_DISTANCE : dist);
        cell.Visit(p, grid_unit_searcher, *GetMap(), *this, ATTACK_DISTANCE > dist ? ATTACK_DISTANCE : dist);
    }

    return target;
}

Player* Creature::SelectNearestPlayer(float distance) const
{
    Player* target = NULL;

    Trinity::NearestPlayerInObjectRangeCheck checker(this, distance);
    Trinity::PlayerLastSearcher<Trinity::NearestPlayerInObjectRangeCheck> searcher(this, target, checker);
    VisitNearbyObject(distance, searcher);

    return target;
}

void Creature::SendAIReaction(AiReaction reactionType)
{
    WorldPacket data(SMSG_AI_REACTION, 12);

    data << uint64(GetGUID());
    data << uint32(reactionType);

    ((WorldObject*)this)->SendMessageToSet(&data, true);

    sLog->outDebug(LOG_FILTER_NETWORKIO, "WORLD: Sent SMSG_AI_REACTION, type %u.", reactionType);
}

void Creature::CallAssistance()
{
    if (!m_AlreadyCallAssistance && getVictim() && !isPet() && !isCharmed())
    {
        SetNoCallAssistance(true);

        float radius = sWorld->getFloatConfig(CONFIG_CREATURE_FAMILY_ASSISTANCE_RADIUS);

        if (radius > 0)
        {
            std::list<Creature*> assistList;

            {
                CellCoord p(Trinity::ComputeCellCoord(GetPositionX(), GetPositionY()));
                Cell cell(p);
                cell.SetNoCreate();

                Trinity::AnyAssistCreatureInRangeCheck u_check(this, getVictim(), radius);
                Trinity::CreatureListSearcher<Trinity::AnyAssistCreatureInRangeCheck> searcher(this, assistList, u_check);

                TypeContainerVisitor<Trinity::CreatureListSearcher<Trinity::AnyAssistCreatureInRangeCheck>, GridTypeMapContainer >  grid_creature_searcher(searcher);

                cell.Visit(p, grid_creature_searcher, *GetMap(), *this, radius);
            }

            if (!assistList.empty())
            {
                AssistDelayEvent* e = new AssistDelayEvent(getVictim()->GetGUID(), *this);
                while (!assistList.empty())
                {
                    // Pushing guids because in delay can happen some creature gets despawned => invalid pointer
                    e->AddAssistant((*assistList.begin())->GetGUID());
                    assistList.pop_front();
                }
                m_Events.AddEvent(e, m_Events.CalculateTime(sWorld->getIntConfig(CONFIG_CREATURE_FAMILY_ASSISTANCE_DELAY)));
            }
        }
    }
}

void Creature::CallForHelp(float radius)
{
    if (radius <= 0.0f || !getVictim() || isPet() || isCharmed())
        return;

    CellCoord p(Trinity::ComputeCellCoord(GetPositionX(), GetPositionY()));
    Cell cell(p);
    cell.SetNoCreate();

    Trinity::CallOfHelpCreatureInRangeDo u_do(this, getVictim(), radius);
    Trinity::CreatureWorker<Trinity::CallOfHelpCreatureInRangeDo> worker(this, u_do);

    TypeContainerVisitor<Trinity::CreatureWorker<Trinity::CallOfHelpCreatureInRangeDo>, GridTypeMapContainer >  grid_creature_searcher(worker);

    cell.Visit(p, grid_creature_searcher, *GetMap(), *this, radius);
}

bool Creature::CanAssistTo(const Unit* u, const Unit* enemy, bool checkfaction /*= true*/) const
{
    // is it true?
    if (!HasReactState(REACT_AGGRESSIVE))
        return false;

    // we don't need help from zombies :)
    if (!isAlive())
        return false;

    // we don't need help from non-combatant ;)
    if (isCivilian())
        return false;

    if (HasFlag(UNIT_FIELD_FLAGS, UNIT_FLAG_NON_ATTACKABLE | UNIT_FLAG_NOT_SELECTABLE | UNIT_FLAG_IMMUNE_TO_NPC))
        return false;

    // skip fighting creature
    if (isInCombat())
        return false;

    // only free creature
    if (GetCharmerOrOwnerGUID())
        return false;

    // only from same creature faction
    if (checkfaction)
    {
        if (getFaction() != u->getFaction())
            return false;
    }
    else
    {
        if (!IsFriendlyTo(u))
            return false;
    }

    // skip non hostile to caster enemy creatures
    if (!IsHostileTo(enemy))
        return false;

    return true;
}

// use this function to avoid having hostile creatures attack
// friendlies and other mobs they shouldn't attack
bool Creature::_IsTargetAcceptable(const Unit* target) const
{
    ASSERT(target);

    // if the target cannot be attacked, the target is not acceptable
    if (IsFriendlyTo(target)
        || !target->isTargetableForAttack(false)
        || (m_vehicle && (IsOnVehicle(target) || m_vehicle->GetBase()->IsOnVehicle(target))))
        return false;

    if (target->HasUnitState(UNIT_STATE_DIED))
    {
        // guards can detect fake death
        if (isGuard() && target->HasFlag(UNIT_FIELD_FLAGS_2, UNIT_FLAG2_FEIGN_DEATH))
            return true;
        else
            return false;
    }

    const Unit* myVictim = getAttackerForHelper();
    const Unit* targetVictim = target->getAttackerForHelper();

    // if I'm already fighting target, or I'm hostile towards the target, the target is acceptable
    if (myVictim == target || targetVictim == this || IsHostileTo(target))
        return true;

    // if the target's victim is friendly, and the target is neutral, the target is acceptable
    if (targetVictim && IsFriendlyTo(targetVictim))
        return true;

    // if the target's victim is not friendly, or the target is friendly, the target is not acceptable
    return false;
}

void Creature::SaveRespawnTime()
{
    if (isSummon() || !m_DBTableGuid || (m_creatureData && !m_creatureData->dbData))
        return;

    GetMap()->SaveCreatureRespawnTime(m_DBTableGuid, m_respawnTime);
}

// this should not be called by petAI or
bool Creature::canCreatureAttack(Unit const* victim, bool /*force*/) const
{
    if (!victim->IsInMap(this))
        return false;

    if (!IsValidAttackTarget(victim))
        return false;

    if (!victim->isInAccessiblePlaceFor(this))
        return false;

    if (IsAIEnabled && !AI()->CanAIAttack(victim))
        return false;

    if (sMapStore.LookupEntry(GetMapId())->IsDungeon())
        return true;

    //Use AttackDistance in distance check if threat radius is lower. This prevents creature bounce in and out of combat every update tick.
    float dist = std::max(GetAttackDistance(victim), sWorld->getFloatConfig(CONFIG_THREAT_RADIUS)) + m_CombatDistance;

    if (Unit* unit = GetCharmerOrOwner())
        return victim->IsWithinDist(unit, dist);
    else
        return victim->IsInDist(&m_homePosition, dist);
}

CreatureAddon const* Creature::GetCreatureAddon() const
{
    if (m_DBTableGuid)
    {
        if (CreatureAddon const* addon = sObjectMgr->GetCreatureAddon(m_DBTableGuid))
            return addon;
    }

    // dependent from difficulty mode entry
    return sObjectMgr->GetCreatureTemplateAddon(GetCreatureTemplate()->Entry);
}

//creature_addon table
bool Creature::LoadCreaturesAddon(bool reload)
{
    CreatureAddon const* cainfo = GetCreatureAddon();
    if (!cainfo)
        return false;

    if (cainfo->mount != 0)
        Mount(cainfo->mount);

    if (cainfo->bytes1 != 0)
    {
        // 0 StandState
        // 1 FreeTalentPoints   Pet only, so always 0 for default creature
        // 2 StandFlags
        // 3 StandMiscFlags

        SetByteValue(UNIT_FIELD_BYTES_1, 0, uint8(cainfo->bytes1 & 0xFF));
        //SetByteValue(UNIT_FIELD_BYTES_1, 1, uint8((cainfo->bytes1 >> 8) & 0xFF));
        SetByteValue(UNIT_FIELD_BYTES_1, 1, 0);
        SetByteValue(UNIT_FIELD_BYTES_1, 2, uint8((cainfo->bytes1 >> 16) & 0xFF));
        SetByteValue(UNIT_FIELD_BYTES_1, 3, uint8((cainfo->bytes1 >> 24) & 0xFF));

        //! Suspected correlation between UNIT_FIELD_BYTES_1, offset 3, value 0x2:
        //! If no inhabittype_fly (if no MovementFlag_DisableGravity or MovementFlag_CanFly flag found in sniffs)
        //! Check using InhabitType as movement flags are assigned dynamically
        //! basing on whether the creature is in air or not
        //! Set MovementFlag_Hover. Otherwise do nothing.
        if (GetByteValue(UNIT_FIELD_BYTES_1, 3) & UNIT_BYTE1_FLAG_HOVER && !(GetCreatureTemplate()->InhabitType & INHABIT_AIR))
            AddUnitMovementFlag(MOVEMENTFLAG_HOVER);
    }

    if (cainfo->bytes2 != 0)
    {
        // 0 SheathState
        // 1 Bytes2Flags
        // 2 UnitRename         Pet only, so always 0 for default creature
        // 3 ShapeshiftForm     Must be determined/set by shapeshift spell/aura

        SetByteValue(UNIT_FIELD_BYTES_2, 0, uint8(cainfo->bytes2 & 0xFF));
        //SetByteValue(UNIT_FIELD_BYTES_2, 1, uint8((cainfo->bytes2 >> 8) & 0xFF));
        //SetByteValue(UNIT_FIELD_BYTES_2, 2, uint8((cainfo->bytes2 >> 16) & 0xFF));
        SetByteValue(UNIT_FIELD_BYTES_2, 2, 0);
        //SetByteValue(UNIT_FIELD_BYTES_2, 3, uint8((cainfo->bytes2 >> 24) & 0xFF));
        SetByteValue(UNIT_FIELD_BYTES_2, 3, 0);
    }

    if (cainfo->emote != 0)
        SetUInt32Value(UNIT_NPC_EMOTESTATE, cainfo->emote);

    //Load Path
    if (cainfo->path_id != 0)
        m_path_id = cainfo->path_id;

    if (!cainfo->auras.empty())
    {
        for (std::vector<uint32>::const_iterator itr = cainfo->auras.begin(); itr != cainfo->auras.end(); ++itr)
        {
            SpellInfo const* AdditionalSpellInfo = sSpellMgr->GetSpellInfo(*itr);
            if (!AdditionalSpellInfo)
            {
                sLog->outError(LOG_FILTER_SQL, "Creature (GUID: %u Entry: %u) has wrong spell %u defined in `auras` field.", GetGUIDLow(), GetEntry(), *itr);
                continue;
            }

            // skip already applied aura
            if (HasAura(*itr))
            {
                if (!reload)
                    sLog->outError(LOG_FILTER_SQL, "Creature (GUID: %u Entry: %u) has duplicate aura (spell %u) in `auras` field.", GetDBTableGUIDLow(), GetEntry(), *itr);

                continue;
            }

            AddAura(*itr, this);
            sLog->outDebug(LOG_FILTER_UNITS, "Spell: %u added to creature (GUID: %u Entry: %u)", *itr, GetGUIDLow(), GetEntry());
        }
    }

    return true;
}

/// Send a message to LocalDefense channel for players opposition team in the zone
void Creature::SendZoneUnderAttackMessage(Player* attacker)
{
    uint32 enemy_team = attacker->GetTeam();

    WorldPacket data(SMSG_ZONE_UNDER_ATTACK, 4);
    data << (uint32)GetAreaId();
    sWorld->SendGlobalMessage(&data, NULL, (enemy_team == ALLIANCE ? HORDE : ALLIANCE));
}

void Creature::SetInCombatWithZone()
{
    if (!CanHaveThreatList())
    {
        sLog->outError(LOG_FILTER_UNITS, "Creature entry %u call SetInCombatWithZone but creature cannot have threat list.", GetEntry());
        return;
    }

    Map* map = GetMap();

    if (!map->IsDungeon())
    {
        sLog->outError(LOG_FILTER_UNITS, "Creature entry %u call SetInCombatWithZone for map (id: %u) that isn't an instance.", GetEntry(), map->GetId());
        return;
    }

    Map::PlayerList const &PlList = map->GetPlayers();

    if (PlList.isEmpty())
        return;

    for (Map::PlayerList::const_iterator i = PlList.begin(); i != PlList.end(); ++i)
    {
        if (Player* player = i->getSource())
        {
            if (player->isGameMaster())
                continue;

            if (player->isAlive())
            {
                this->SetInCombatWith(player);
                player->SetInCombatWith(this);
                AddThreat(player, 0.0f);
            }
        }
    }
}

void Creature::_AddCreatureSpellCooldown(uint32 spell_id, time_t end_time)
{
    m_CreatureSpellCooldowns[spell_id] = end_time;
}

void Creature::_AddCreatureCategoryCooldown(uint32 category, time_t apply_time)
{
    m_CreatureCategoryCooldowns[category] = apply_time;
}

void Creature::AddCreatureSpellCooldown(uint32 spellid)
{
    SpellInfo const* spellInfo = sSpellMgr->GetSpellInfo(spellid);
    if (!spellInfo)
        return;

    uint32 cooldown = spellInfo->GetRecoveryTime();
    if (Player* modOwner = GetSpellModOwner())
        modOwner->ApplySpellMod(spellid, SPELLMOD_COOLDOWN, cooldown);

    if (cooldown)
        _AddCreatureSpellCooldown(spellid, time(NULL) + cooldown/IN_MILLISECONDS);

    if (spellInfo->Category)
        _AddCreatureCategoryCooldown(spellInfo->Category, time(NULL));
}

bool Creature::HasCategoryCooldown(uint32 spell_id) const
{
    SpellInfo const* spellInfo = sSpellMgr->GetSpellInfo(spell_id);
    if (!spellInfo)
        return false;

    CreatureSpellCooldowns::const_iterator itr = m_CreatureCategoryCooldowns.find(spellInfo->Category);
    return(itr != m_CreatureCategoryCooldowns.end() && time_t(itr->second + (spellInfo->CategoryRecoveryTime / IN_MILLISECONDS)) > time(NULL));
}

uint32 Creature::GetCreatureSpellCooldownDelay(uint32 spellId) const
{
    CreatureSpellCooldowns::const_iterator itr = m_CreatureSpellCooldowns.find(spellId);
    time_t t = time(NULL);
    return uint32(itr != m_CreatureSpellCooldowns.end() && itr->second > t ? itr->second - t : 0);
}

bool Creature::HasSpellCooldown(uint32 spell_id) const
{
    CreatureSpellCooldowns::const_iterator itr = m_CreatureSpellCooldowns.find(spell_id);
    return (itr != m_CreatureSpellCooldowns.end() && itr->second > time(NULL)) || HasCategoryCooldown(spell_id);
}

void Creature::ProhibitSpellSchool(SpellSchoolMask idSchoolMask, uint32 unTimeMs)
{
    time_t curTime = time(NULL);
    for (uint8 i = 0; i < CREATURE_MAX_SPELLS; ++i)
    {
        if (m_spells[i] == 0)
            continue;

        uint32 unSpellId = m_spells[i];
        SpellInfo const* spellInfo = sSpellMgr->GetSpellInfo(unSpellId);
        if (!spellInfo)
        {
            ASSERT(spellInfo);
            continue;
        }

        // Not send cooldown for this spells
        if (spellInfo->Attributes & SPELL_ATTR0_DISABLED_WHILE_ACTIVE)
            continue;

        if (spellInfo->PreventionType != SPELL_PREVENTION_TYPE_SILENCE)
            continue;

        if ((idSchoolMask & spellInfo->GetSchoolMask()) && GetCreatureSpellCooldownDelay(unSpellId) < unTimeMs)
        {
            _AddCreatureSpellCooldown(unSpellId, curTime + unTimeMs/IN_MILLISECONDS);
            if (UnitAI* ai = GetAI())
                ai->SpellInterrupted(unSpellId, unTimeMs);
        }
    }
}

bool Creature::HasSpell(uint32 spellID) const
{
    uint8 i;
    for (i = 0; i < CREATURE_MAX_SPELLS; ++i)
        if (spellID == m_spells[i])
            break;
    return i < CREATURE_MAX_SPELLS;                         //broke before end of iteration of known spells
}

time_t Creature::GetRespawnTimeEx() const
{
    time_t now = time(NULL);
    if (m_respawnTime > now)
        return m_respawnTime;
    else
        return now;
}

void Creature::GetRespawnPosition(float &x, float &y, float &z, float* ori, float* dist) const
{
    if (m_DBTableGuid)
    {
        if (CreatureData const* data = sObjectMgr->GetCreatureData(GetDBTableGUIDLow()))
        {
            x = data->posX;
            y = data->posY;
            z = data->posZ;
            if (ori)
                *ori = data->orientation;
            if (dist)
                *dist = data->spawndist;

            return;
        }
    }

    x = GetPositionX();
    y = GetPositionY();
    z = GetPositionZ();
    if (ori)
        *ori = GetOrientation();
    if (dist)
        *dist = 0;
}

void Creature::AllLootRemovedFromCorpse()
{
    if (!HasFlag(UNIT_FIELD_FLAGS, UNIT_FLAG_SKINNABLE))
    {
        time_t now = time(NULL);
        if (m_corpseRemoveTime <= now)
            return;

        float decayRate;
        CreatureTemplate const* cinfo = GetCreatureTemplate();

        decayRate = sWorld->getRate(RATE_CORPSE_DECAY_LOOTED);
        uint32 diff = uint32((m_corpseRemoveTime - now) * decayRate);

        m_respawnTime -= diff;

        // corpse skinnable, but without skinning flag, and then skinned, corpse will despawn next update
        if (cinfo && cinfo->SkinLootId)
            m_corpseRemoveTime = time(NULL);
        else
            m_corpseRemoveTime -= diff;
    }
}

uint8 Creature::getLevelForTarget(WorldObject const* target) const
{
    if (!isWorldBoss() || !target->ToUnit())
        return Unit::getLevelForTarget(target);

    uint16 level = target->ToUnit()->getLevel() + sWorld->getIntConfig(CONFIG_WORLD_BOSS_LEVEL_DIFF);
    if (level < 1)
        return 1;
    if (level > 255)
        return 255;
    return uint8(level);
}

std::string Creature::GetAIName() const
{
    return sObjectMgr->GetCreatureTemplate(GetEntry())->AIName;
}

std::string Creature::GetScriptName() const
{
    return sObjectMgr->GetScriptName(GetScriptId());
}

uint32 Creature::GetScriptId() const
{
    return sObjectMgr->GetCreatureTemplate(GetEntry())->ScriptID;
}

VendorItemData const* Creature::GetVendorItems() const
{
    return sObjectMgr->GetNpcVendorItemList(GetEntry());
}

uint32 Creature::GetVendorItemCurrentCount(VendorItem const* vItem)
{
    if (!vItem->maxcount)
        return vItem->maxcount;

    VendorItemCounts::iterator itr = m_vendorItemCounts.begin();
    for (; itr != m_vendorItemCounts.end(); ++itr)
        if (itr->itemId == vItem->item)
            break;

    if (itr == m_vendorItemCounts.end())
        return vItem->maxcount;

    VendorItemCount* vCount = &*itr;

    time_t ptime = time(NULL);

    if (time_t(vCount->lastIncrementTime + vItem->incrtime) <= ptime)
    {
        ItemTemplate const* pProto = sObjectMgr->GetItemTemplate(vItem->item);

        uint32 diff = uint32((ptime - vCount->lastIncrementTime)/vItem->incrtime);
        if ((vCount->count + diff * pProto->BuyCount) >= vItem->maxcount)
        {
            m_vendorItemCounts.erase(itr);
            return vItem->maxcount;
        }

        vCount->count += diff * pProto->BuyCount;
        vCount->lastIncrementTime = ptime;
    }

    return vCount->count;
}

uint32 Creature::UpdateVendorItemCurrentCount(VendorItem const* vItem, uint32 used_count)
{
    if (!vItem->maxcount)
        return 0;

    VendorItemCounts::iterator itr = m_vendorItemCounts.begin();
    for (; itr != m_vendorItemCounts.end(); ++itr)
        if (itr->itemId == vItem->item)
            break;

    if (itr == m_vendorItemCounts.end())
    {
        uint32 new_count = vItem->maxcount > used_count ? vItem->maxcount-used_count : 0;
        m_vendorItemCounts.push_back(VendorItemCount(vItem->item, new_count));
        return new_count;
    }

    VendorItemCount* vCount = &*itr;

    time_t ptime = time(NULL);

    if (time_t(vCount->lastIncrementTime + vItem->incrtime) <= ptime)
    {
        ItemTemplate const* pProto = sObjectMgr->GetItemTemplate(vItem->item);

        uint32 diff = uint32((ptime - vCount->lastIncrementTime)/vItem->incrtime);
        if ((vCount->count + diff * pProto->BuyCount) < vItem->maxcount)
            vCount->count += diff * pProto->BuyCount;
        else
            vCount->count = vItem->maxcount;
    }

    vCount->count = vCount->count > used_count ? vCount->count-used_count : 0;
    vCount->lastIncrementTime = ptime;
    return vCount->count;
}

TrainerSpellData const* Creature::GetTrainerSpells() const
{
    return sObjectMgr->GetNpcTrainerSpells(GetEntry());
}

// overwrite WorldObject function for proper name localization
std::string const & Creature::GetNameForLocaleIdx(LocaleConstant loc_idx) const
{
    if (loc_idx != DEFAULT_LOCALE)
    {
        uint8 uloc_idx = uint8(loc_idx);
        CreatureLocale const* cl = sObjectMgr->GetCreatureLocale(GetEntry());
        if (cl)
        {
            if (cl->Name.size() > uloc_idx && !cl->Name[uloc_idx].empty())
                return cl->Name[uloc_idx];
        }
    }

    return GetName();
}

//Do not if this works or not, moving creature to another map is very dangerous
void Creature::FarTeleportTo(Map* map, float X, float Y, float Z, float O)
{
    CleanupBeforeRemoveFromMap(false);
    GetMap()->RemoveFromMap(this, false);
    Relocate(X, Y, Z, O);
    SetMap(map);
    GetMap()->AddToMap(this);
}

uint32 Creature::GetPetAutoSpellOnPos(uint8 pos) const
{
    if (pos >= MAX_SPELL_CHARM || m_charmInfo->GetCharmSpell(pos)->GetType() != ACT_ENABLED)
        return 0;
    else
        return m_charmInfo->GetCharmSpell(pos)->GetAction();
}

void Creature::SetPosition(float x, float y, float z, float o)
{
    // prevent crash when a bad coord is sent by the client
    if (!Trinity::IsValidMapCoord(x, y, z, o))
    {
        sLog->outDebug(LOG_FILTER_UNITS, "Creature::SetPosition(%f, %f, %f) .. bad coordinates!", x, y, z);
        return;
    }

    GetMap()->CreatureRelocation(ToCreature(), x, y, z, o);
    if (IsVehicle())
        GetVehicleKit()->RelocatePassengers();
}

bool Creature::IsDungeonBoss() const
{
    CreatureTemplate const* cinfo = sObjectMgr->GetCreatureTemplate(GetEntry());
    return cinfo && (cinfo->flags_extra & CREATURE_FLAG_EXTRA_DUNGEON_BOSS);
}

bool Creature::SetWalk(bool enable)
{
    if (!Unit::SetWalk(enable))
        return false;

    ObjectGuid guid = GetGUID();
    WorldPacket data;
    if (enable)
    {
        data.Initialize(SMSG_SPLINE_MOVE_SET_WALK_MODE, 9);
        data.WriteBit(guid[7]);
        data.WriteBit(guid[6]);
        data.WriteBit(guid[5]);
        data.WriteBit(guid[1]);
        data.WriteBit(guid[3]);
        data.WriteBit(guid[4]);
        data.WriteBit(guid[2]);
        data.WriteBit(guid[0]);

        data.WriteByteSeq(guid[4]);
        data.WriteByteSeq(guid[2]);
        data.WriteByteSeq(guid[1]);
        data.WriteByteSeq(guid[6]);
        data.WriteByteSeq(guid[5]);
        data.WriteByteSeq(guid[0]);
        data.WriteByteSeq(guid[7]);
        data.WriteByteSeq(guid[3]);
    }
    else
    {
        data.Initialize(SMSG_SPLINE_MOVE_SET_RUN_MODE, 9);
        data.WriteBit(guid[5]);
        data.WriteBit(guid[6]);
        data.WriteBit(guid[3]);
        data.WriteBit(guid[7]);
        data.WriteBit(guid[2]);
        data.WriteBit(guid[0]);
        data.WriteBit(guid[4]);
        data.WriteBit(guid[1]);

        data.WriteByteSeq(guid[7]);
        data.WriteByteSeq(guid[0]);
        data.WriteByteSeq(guid[4]);
        data.WriteByteSeq(guid[6]);
        data.WriteByteSeq(guid[5]);
        data.WriteByteSeq(guid[1]);
        data.WriteByteSeq(guid[2]);
        data.WriteByteSeq(guid[3]);
    }

    SendMessageToSet(&data, false);
    return true;
}

bool Creature::SetDisableGravity(bool disable, bool packetOnly/*=false*/)
{
    //! It's possible only a packet is sent but moveflags are not updated
    //! Need more research on this
    if (!packetOnly && !Unit::SetDisableGravity(disable))
        return false;

    if (!movespline->Initialized())
        return true;

    ObjectGuid guid = GetGUID();
    WorldPacket data;
    if (disable)
    {
        data.Initialize(SMSG_SPLINE_MOVE_GRAVITY_DISABLE, 9);
        data.WriteBit(guid[7]);
        data.WriteBit(guid[3]);
        data.WriteBit(guid[4]);
        data.WriteBit(guid[2]);
        data.WriteBit(guid[5]);
        data.WriteBit(guid[1]);
        data.WriteBit(guid[0]);
        data.WriteBit(guid[6]);

        data.WriteByteSeq(guid[7]);
        data.WriteByteSeq(guid[1]);
        data.WriteByteSeq(guid[3]);
        data.WriteByteSeq(guid[4]);
        data.WriteByteSeq(guid[6]);
        data.WriteByteSeq(guid[2]);
        data.WriteByteSeq(guid[5]);
        data.WriteByteSeq(guid[0]);
    }
    else
    {
        data.Initialize(SMSG_SPLINE_MOVE_GRAVITY_ENABLE, 9);
        data.WriteBit(guid[5]);
        data.WriteBit(guid[4]);
        data.WriteBit(guid[7]);
        data.WriteBit(guid[1]);
        data.WriteBit(guid[3]);
        data.WriteBit(guid[6]);
        data.WriteBit(guid[2]);
        data.WriteBit(guid[0]);

        data.WriteByteSeq(guid[7]);
        data.WriteByteSeq(guid[3]);
        data.WriteByteSeq(guid[4]);
        data.WriteByteSeq(guid[2]);
        data.WriteByteSeq(guid[1]);
        data.WriteByteSeq(guid[6]);
        data.WriteByteSeq(guid[0]);
        data.WriteByteSeq(guid[5]);
    }

    SendMessageToSet(&data, false);
    return true;
}

bool Creature::SetHover(bool enable)
{
    if (!Unit::SetHover(enable))
        return false;

    //! Unconfirmed for players:
    if (enable)
        SetByteFlag(UNIT_FIELD_BYTES_1, 3, UNIT_BYTE1_FLAG_HOVER);
    else
        RemoveByteFlag(UNIT_FIELD_BYTES_1, 3, UNIT_BYTE1_FLAG_HOVER);

    if (!movespline->Initialized())
        return true;

    //! Not always a packet is sent
    ObjectGuid guid = GetGUID();
    WorldPacket data;
    if (enable)
    {
        data.Initialize(SMSG_SPLINE_MOVE_SET_HOVER, 9);
        data.WriteBit(guid[3]);
        data.WriteBit(guid[7]);
        data.WriteBit(guid[0]);
        data.WriteBit(guid[1]);
        data.WriteBit(guid[4]);
        data.WriteBit(guid[6]);
        data.WriteBit(guid[2]);
        data.WriteBit(guid[5]);

        data.WriteByteSeq(guid[2]);
        data.WriteByteSeq(guid[4]);
        data.WriteByteSeq(guid[3]);
        data.WriteByteSeq(guid[1]);
        data.WriteByteSeq(guid[7]);
        data.WriteByteSeq(guid[0]);
        data.WriteByteSeq(guid[5]);
        data.WriteByteSeq(guid[6]);
    }
    else
    {
        data.Initialize(SMSG_SPLINE_MOVE_UNSET_HOVER, 9);
        data.WriteBit(guid[6]);
        data.WriteBit(guid[7]);
        data.WriteBit(guid[4]);
        data.WriteBit(guid[0]);
        data.WriteBit(guid[3]);
        data.WriteBit(guid[1]);
        data.WriteBit(guid[5]);
        data.WriteBit(guid[2]);

        data.WriteByteSeq(guid[4]);
        data.WriteByteSeq(guid[5]);
        data.WriteByteSeq(guid[3]);
        data.WriteByteSeq(guid[0]);
        data.WriteByteSeq(guid[2]);
        data.WriteByteSeq(guid[7]);
        data.WriteByteSeq(guid[6]);
        data.WriteByteSeq(guid[1]);
    }

    SendMessageToSet(&data, false);
    return true;
}

float Creature::GetAggroRange(Unit const* target) const
{
    // Determines the aggro range for creatures (usually pets), used mainly for aggressive pet target selection.
    // Based on data from wowwiki due to lack of 3.3.5a data

    if (target && this->isPet())
    {
        uint32 targetLevel = 0;

        if (target->GetTypeId() == TYPEID_PLAYER)
            targetLevel = target->getLevelForTarget(this);
        else if (target->GetTypeId() == TYPEID_UNIT)
            targetLevel = target->ToCreature()->getLevelForTarget(this);

        uint32 myLevel = getLevelForTarget(target);
        int32 levelDiff = int32(targetLevel) - int32(myLevel);

        // The maximum Aggro Radius is capped at 45 yards (25 level difference)
        if (levelDiff < -25)
            levelDiff = -25;

        // The base aggro radius for mob of same level
        float aggroRadius = 20;

        // Aggro Radius varies with level difference at a rate of roughly 1 yard/level
        aggroRadius -= (float)levelDiff;

        // detect range auras
        aggroRadius += GetTotalAuraModifier(SPELL_AURA_MOD_DETECT_RANGE);

        // detected range auras
        aggroRadius += target->GetTotalAuraModifier(SPELL_AURA_MOD_DETECTED_RANGE);

        // Just in case, we don't want pets running all over the map
        if (aggroRadius > MAX_AGGRO_RADIUS)
            aggroRadius = MAX_AGGRO_RADIUS;

        // Minimum Aggro Radius for a mob seems to be combat range (5 yards)
        //  hunter pets seem to ignore minimum aggro radius so we'll default it a little higher
        if (aggroRadius < 10)
            aggroRadius = 10;

        return (aggroRadius);
    }

    // Default
    return 0.0f;
}

Unit* Creature::SelectNearestHostileUnitInAggroRange(bool useLOS) const
{
    // Selects nearest hostile target within creature's aggro range. Used primarily by
    //  pets set to aggressive. Will not return neutral or friendly targets.

    Unit* target = NULL;

    {
        Trinity::NearestHostileUnitInAggroRangeCheck u_check(this, useLOS);
        Trinity::UnitSearcher<Trinity::NearestHostileUnitInAggroRangeCheck> searcher(this, target, u_check);

        VisitNearbyGridObject(MAX_AGGRO_RADIUS, searcher);
    }

    return target;
}<|MERGE_RESOLUTION|>--- conflicted
+++ resolved
@@ -1174,7 +1174,6 @@
     uint32 mana = stats->GenerateMana(cinfo);
     SetCreateMana(mana);
 
-<<<<<<< HEAD
     switch (getClass())
     {
         case CLASS_WARRIOR:
@@ -1188,9 +1187,6 @@
             SetPower(POWER_MANA, mana);
             break;
     }
-=======
-    /// @todo set UNIT_FIELD_POWER*, for some creature class case (energy, etc)
->>>>>>> f3617abd
 
     SetModifierValue(UNIT_MOD_HEALTH, BASE_VALUE, (float)health);
     SetModifierValue(UNIT_MOD_MANA, BASE_VALUE, (float)mana);
