/*
 * Copyright (C) 2008-2013 TrinityCore <http://www.trinitycore.org/>
 * Copyright (C) 2005-2009 MaNGOS <http://getmangos.com/>
 *
 * This program is free software; you can redistribute it and/or modify it
 * under the terms of the GNU General Public License as published by the
 * Free Software Foundation; either version 2 of the License, or (at your
 * option) any later version.
 *
 * This program is distributed in the hope that it will be useful, but WITHOUT
 * ANY WARRANTY; without even the implied warranty of MERCHANTABILITY or
 * FITNESS FOR A PARTICULAR PURPOSE. See the GNU General Public License for
 * more details.
 *
 * You should have received a copy of the GNU General Public License along
 * with this program. If not, see <http://www.gnu.org/licenses/>.
 */

#ifndef TRINITYCORE_CREATURE_H
#define TRINITYCORE_CREATURE_H

#include "Common.h"
#include "Unit.h"
#include "UpdateMask.h"
#include "ItemPrototype.h"
#include "LootMgr.h"
#include "DatabaseEnv.h"
#include "Cell.h"

#include <list>

class SpellInfo;

class CreatureAI;
class Quest;
class Player;
class WorldSession;
class CreatureGroup;

enum CreatureFlagsExtra
{
    CREATURE_FLAG_EXTRA_INSTANCE_BIND   = 0x00000001,       // creature kill bind instance with killer and killer's group
    CREATURE_FLAG_EXTRA_CIVILIAN        = 0x00000002,       // not aggro (ignore faction/reputation hostility)
    CREATURE_FLAG_EXTRA_NO_PARRY        = 0x00000004,       // creature can't parry
    CREATURE_FLAG_EXTRA_NO_PARRY_HASTEN = 0x00000008,       // creature can't counter-attack at parry
    CREATURE_FLAG_EXTRA_NO_BLOCK        = 0x00000010,       // creature can't block
    CREATURE_FLAG_EXTRA_NO_CRUSH        = 0x00000020,       // creature can't do crush attacks
    CREATURE_FLAG_EXTRA_NO_XP_AT_KILL   = 0x00000040,       // creature kill not provide XP
    CREATURE_FLAG_EXTRA_TRIGGER         = 0x00000080,       // trigger creature
    CREATURE_FLAG_EXTRA_NO_TAUNT        = 0x00000100,       // creature is immune to taunt auras and effect attack me
    CREATURE_FLAG_EXTRA_WORLDEVENT      = 0x00004000,       // custom flag for world event creatures (left room for merging)
    CREATURE_FLAG_EXTRA_GUARD           = 0x00008000,       // Creature is guard
    CREATURE_FLAG_EXTRA_NO_CRIT         = 0x00020000,       // creature can't do critical strikes
    CREATURE_FLAG_EXTRA_NO_SKILLGAIN    = 0x00040000,       // creature won't increase weapon skills
    CREATURE_FLAG_EXTRA_TAUNT_DIMINISH  = 0x00080000,       // Taunt is a subject to diminishing returns on this creautre
    CREATURE_FLAG_EXTRA_ALL_DIMINISH    = 0x00100000,       // Creature is subject to all diminishing returns as player are
    CREATURE_FLAG_EXTRA_DUNGEON_BOSS    = 0x10000000        // creature is a dungeon boss (SET DYNAMICALLY, DO NOT ADD IN DB)
};

#define CREATURE_FLAG_EXTRA_DB_ALLOWED (CREATURE_FLAG_EXTRA_INSTANCE_BIND | CREATURE_FLAG_EXTRA_CIVILIAN | \
    CREATURE_FLAG_EXTRA_NO_PARRY | CREATURE_FLAG_EXTRA_NO_PARRY_HASTEN | CREATURE_FLAG_EXTRA_NO_BLOCK | \
    CREATURE_FLAG_EXTRA_NO_CRUSH | CREATURE_FLAG_EXTRA_NO_XP_AT_KILL | CREATURE_FLAG_EXTRA_TRIGGER | \
    CREATURE_FLAG_EXTRA_NO_TAUNT | CREATURE_FLAG_EXTRA_WORLDEVENT | CREATURE_FLAG_EXTRA_NO_CRIT | \
    CREATURE_FLAG_EXTRA_NO_SKILLGAIN | CREATURE_FLAG_EXTRA_TAUNT_DIMINISH | CREATURE_FLAG_EXTRA_ALL_DIMINISH | \
    CREATURE_FLAG_EXTRA_GUARD)

#define MAX_KILL_CREDIT 2
#define CREATURE_REGEN_INTERVAL 2 * IN_MILLISECONDS

#define MAX_CREATURE_QUEST_ITEMS 6

#define MAX_EQUIPMENT_ITEMS 3

// from `creature_template` table
struct CreatureTemplate
{
    uint32  Entry;
    uint32  DifficultyEntry[MAX_DIFFICULTY - 1];
    uint32  KillCredit[MAX_KILL_CREDIT];
    uint32  Modelid1;
    uint32  Modelid2;
    uint32  Modelid3;
    uint32  Modelid4;
    std::string  Name;
    std::string  SubName;
    std::string  IconName;
    uint32  GossipMenuId;
    uint8   minlevel;
    uint8   maxlevel;
    uint32  expansion;
    uint32  expansionUnknown;                               // either 0 or 3, sent to the client / wdb
    uint32  faction_A;
    uint32  faction_H;
    uint32  npcflag;
    float   speed_walk;
    float   speed_run;
    float   scale;
    uint32  rank;
    float   mindmg;
    float   maxdmg;
    uint32  dmgschool;
    uint32  attackpower;
    float   dmg_multiplier;
    uint32  baseattacktime;
    uint32  rangeattacktime;
    uint32  unit_class;                                     // enum Classes. Note only 4 classes are known for creatures.
    uint32  unit_flags;                                     // enum UnitFlags mask values
    uint32  unit_flags2;                                    // enum UnitFlags2 mask values
    uint32  dynamicflags;
    uint32  family;                                         // enum CreatureFamily values (optional)
    uint32  trainer_type;
    uint32  trainer_spell;
    uint32  trainer_class;
    uint32  trainer_race;
    float   minrangedmg;
    float   maxrangedmg;
    uint32  rangedattackpower;
    uint32  type;                                           // enum CreatureType values
    uint32  type_flags;                                     // enum CreatureTypeFlags mask values
    uint32  type_flags2;                                    // unknown enum, only set for 4 creatures (with value 1)
    uint32  lootid;
    uint32  pickpocketLootId;
    uint32  SkinLootId;
    int32   resistance[MAX_SPELL_SCHOOL];
    uint32  spells[CREATURE_MAX_SPELLS];
    uint32  PetSpellDataId;
    uint32  VehicleId;
    uint32  mingold;
    uint32  maxgold;
    std::string AIName;
    uint32  MovementType;
    uint32  InhabitType;
    float   HoverHeight;
    float   ModHealth;
    float   ModMana;
    float   ModManaExtra;                                   // Added in 4.x, this value is usually 2 for a small group of creatures with double mana
    float   ModArmor;
    bool    RacialLeader;
    uint32  questItems[MAX_CREATURE_QUEST_ITEMS];
    uint32  movementId;
    bool    RegenHealth;
    uint32  equipmentId;
    uint32  MechanicImmuneMask;
    uint32  flags_extra;
    uint32  ScriptID;
    uint32  GetRandomValidModelId() const;
    uint32  GetFirstValidModelId() const;

    // helpers
    SkillType GetRequiredLootSkill() const
    {
        if (type_flags & CREATURE_TYPEFLAGS_HERBLOOT)
            return SKILL_HERBALISM;
        else if (type_flags & CREATURE_TYPEFLAGS_MININGLOOT)
            return SKILL_MINING;
        else if (type_flags & CREATURE_TYPEFLAGS_ENGINEERLOOT)
            return SKILL_ENGINEERING;
        else
            return SKILL_SKINNING;                          // normal case
    }

    bool isTameable(bool exotic) const
    {
        if (type != CREATURE_TYPE_BEAST || family == 0 || (type_flags & CREATURE_TYPEFLAGS_TAMEABLE) == 0)
            return false;

        // if can tame exotic then can tame any temable
        return exotic || (type_flags & CREATURE_TYPEFLAGS_EXOTIC) == 0;
    }
};

// Benchmarked: Faster than std::map (insert/find)
typedef UNORDERED_MAP<uint32, CreatureTemplate> CreatureTemplateContainer;

<<<<<<< HEAD
=======
// Represents max amount of expansions.
// TODO: Add MAX_EXPANSION constant.
#define MAX_CREATURE_BASE_HP 3

// GCC have alternative #pragma pack(N) syntax and old gcc version not support pack(push, N), also any gcc version not support it at some platform
#if defined(__GNUC__)
#pragma pack(1)
#else
#pragma pack(push, 1)
#endif

>>>>>>> ebd14b4f
// Defines base stats for creatures (used to calculate HP/mana/armor).
struct CreatureBaseStats
{
    uint32 BaseHealth[MAX_CREATURE_BASE_HP];
    uint32 BaseMana;
    uint32 BaseArmor;

    // Helpers

    uint32 GenerateHealth(CreatureTemplate const* info) const
    {
        return uint32((BaseHealth[info->expansion] * info->ModHealth) + 0.5f);
    }

    uint32 GenerateMana(CreatureTemplate const* info) const
    {
        // Mana can be 0.
        if (!BaseMana)
            return 0;

        return uint32((BaseMana * info->ModMana * info->ModManaExtra) + 0.5f);
    }

    uint32 GenerateArmor(CreatureTemplate const* info) const
    {
        return uint32((BaseArmor * info->ModArmor) + 0.5f);
    }

    static CreatureBaseStats const* GetBaseStats(uint8 level, uint8 unitClass);
};

typedef UNORDERED_MAP<uint16, CreatureBaseStats> CreatureBaseStatsContainer;

struct CreatureLocale
{
    StringVector Name;
    StringVector SubName;
};

struct GossipMenuItemsLocale
{
    StringVector OptionText;
    StringVector BoxText;
};

struct PointOfInterestLocale
{
    StringVector IconName;
};

struct EquipmentInfo
{
    uint32  ItemEntry[MAX_EQUIPMENT_ITEMS];
};

// Benchmarked: Faster than std::map (insert/find)
typedef UNORDERED_MAP<uint16, EquipmentInfo> EquipmentInfoContainer;

// from `creature` table
struct CreatureData
{
    CreatureData() : dbData(true) {}
    uint32 id;                                              // entry in creature_template
    uint16 mapid;
    uint16 phaseMask;
    uint32 displayid;
    int32 equipmentId;
    float posX;
    float posY;
    float posZ;
    float orientation;
    uint32 spawntimesecs;
    float spawndist;
    uint32 currentwaypoint;
    uint32 curhealth;
    uint32 curmana;
    uint8 movementType;
    uint8 spawnMask;
    uint32 npcflag;
    uint32 unit_flags;                                      // enum UnitFlags mask values
    uint32 dynamicflags;
    bool dbData;
};

struct CreatureModelInfo
{
    float bounding_radius;
    float combat_reach;
    uint8 gender;
    uint32 modelid_other_gender;
};

// Benchmarked: Faster than std::map (insert/find)
typedef UNORDERED_MAP<uint16, CreatureModelInfo> CreatureModelContainer;

enum InhabitTypeValues
{
    INHABIT_GROUND = 1,
    INHABIT_WATER  = 2,
    INHABIT_AIR    = 4,
    INHABIT_ANYWHERE = INHABIT_GROUND | INHABIT_WATER | INHABIT_AIR
};

// Enums used by StringTextData::Type (CreatureEventAI)
enum ChatType
{
    CHAT_TYPE_SAY               = 0,
    CHAT_TYPE_YELL              = 1,
    CHAT_TYPE_TEXT_EMOTE        = 2,
    CHAT_TYPE_BOSS_EMOTE        = 3,
    CHAT_TYPE_WHISPER           = 4,
    CHAT_TYPE_BOSS_WHISPER      = 5,
    CHAT_TYPE_ZONE_YELL         = 6,
    CHAT_TYPE_END               = 255
};

// GCC have alternative #pragma pack() syntax and old gcc version not support pack(pop), also any gcc version not support it at some platform
#if defined(__GNUC__)
#pragma pack()
#else
#pragma pack(pop)
#endif

// `creature_addon` table
struct CreatureAddon
{
    uint32 path_id;
    uint32 mount;
    uint32 bytes1;
    uint32 bytes2;
    uint32 emote;
    std::vector<uint32> auras;
};

typedef UNORDERED_MAP<uint32, CreatureAddon> CreatureAddonContainer;

// Vendors
struct VendorItem
{
    VendorItem(uint32 _item, int32 _maxcount, uint32 _incrtime, uint32 _ExtendedCost, uint8 _Type)
        : item(_item), maxcount(_maxcount), incrtime(_incrtime), ExtendedCost(_ExtendedCost), Type(_Type) {}

    uint32 item;
    uint32 maxcount;                                        // 0 for infinity item amount
    uint32 incrtime;                                        // time for restore items amount if maxcount != 0
    uint32 ExtendedCost;
    uint8  Type;

    //helpers
    bool IsGoldRequired(ItemTemplate const* pProto) const { return pProto->Flags2 & ITEM_FLAGS_EXTRA_EXT_COST_REQUIRES_GOLD || !ExtendedCost; }
};
typedef std::vector<VendorItem*> VendorItemList;

struct VendorItemData
{
    VendorItemList m_items;

    VendorItem* GetItem(uint32 slot) const
    {
        if (slot >= m_items.size())
            return NULL;

        return m_items[slot];
    }
    bool Empty() const { return m_items.empty(); }
    uint8 GetItemCount() const { return m_items.size(); }
    void AddItem(uint32 item, int32 maxcount, uint32 ptime, uint32 ExtendedCost, uint8 type)
    {
        m_items.push_back(new VendorItem(item, maxcount, ptime, ExtendedCost, type));
    }
    bool RemoveItem(uint32 item_id, uint8 type);
    VendorItem const* FindItemCostPair(uint32 item_id, uint32 extendedCost, uint8 type) const;
    void Clear()
    {
        for (VendorItemList::const_iterator itr = m_items.begin(); itr != m_items.end(); ++itr)
            delete (*itr);
        m_items.clear();
    }
};

struct VendorItemCount
{
    explicit VendorItemCount(uint32 _item, uint32 _count)
        : itemId(_item), count(_count), lastIncrementTime(time(NULL)) {}

    uint32 itemId;
    uint32 count;
    time_t lastIncrementTime;
};

typedef std::list<VendorItemCount> VendorItemCounts;

struct TrainerSpell
{
    TrainerSpell() : spell(0), spellCost(0), reqSkill(0), reqSkillValue(0), reqLevel(0)
    {
        for (uint8 i = 0; i < MAX_SPELL_EFFECTS; ++i)
            learnedSpell[i] = 0;
    }

    uint32 spell;
    uint32 spellCost;
    uint32 reqSkill;
    uint32 reqSkillValue;
    uint32 reqLevel;
    uint32 learnedSpell[3];

    // helpers
    bool IsCastable() const { return learnedSpell[0] != spell; }
};

typedef UNORDERED_MAP<uint32 /*spellid*/, TrainerSpell> TrainerSpellMap;

struct TrainerSpellData
{
    TrainerSpellData() : trainerType(0) {}
    ~TrainerSpellData() { spellList.clear(); }

    TrainerSpellMap spellList;
    uint32 trainerType;                                     // trainer type based at trainer spells, can be different from creature_template value.
                                                            // req. for correct show non-prof. trainers like weaponmaster, allowed values 0 and 2.
    TrainerSpell const* Find(uint32 spell_id) const;
};

typedef std::map<uint32, time_t> CreatureSpellCooldowns;

// max different by z coordinate for creature aggro reaction
#define CREATURE_Z_ATTACK_RANGE 3

#define MAX_VENDOR_ITEMS 300                                // Limitation in 4.x.x item count in SMSG_LIST_INVENTORY

enum CreatureCellMoveState
{
    CREATURE_CELL_MOVE_NONE,    // not in move list
    CREATURE_CELL_MOVE_ACTIVE,  // in move list
    CREATURE_CELL_MOVE_INACTIVE // in move list but should not move
};

class MapCreature
{
    friend class Map;              // map for moving creatures
    friend class ObjectGridLoader; // grid loader for loading creatures

protected:
    MapCreature() : _moveState(CREATURE_CELL_MOVE_NONE) {}

private:
    Cell _currentCell;
    Cell const& GetCurrentCell() const { return _currentCell; }
    void SetCurrentCell(Cell const& cell) { _currentCell = cell; }

    CreatureCellMoveState _moveState;
    Position _newPosition;
    void SetNewCellPosition(float x, float y, float z, float o)
    {
        _moveState = CREATURE_CELL_MOVE_ACTIVE;
        _newPosition.Relocate(x, y, z, o);
    }
};

class Creature : public Unit, public GridObject<Creature>, public MapCreature
{
    public:

        explicit Creature(bool isWorldObject = false);
        virtual ~Creature();

        void AddToWorld();
        void RemoveFromWorld();

        void DisappearAndDie();

        bool Create(uint32 guidlow, Map* map, uint32 phaseMask, uint32 Entry, uint32 vehId, uint32 team, float x, float y, float z, float ang, const CreatureData* data = NULL);
        bool LoadCreaturesAddon(bool reload = false);
        void SelectLevel(const CreatureTemplate* cinfo);
        void LoadEquipment(uint32 equip_entry, bool force=false);

        uint32 GetDBTableGUIDLow() const { return m_DBTableGuid; }

        void Update(uint32 time);                         // overwrited Unit::Update
        void GetRespawnPosition(float &x, float &y, float &z, float* ori = NULL, float* dist =NULL) const;
        uint32 GetEquipmentId() const { return GetCreatureTemplate()->equipmentId; }

        void SetCorpseDelay(uint32 delay) { m_corpseDelay = delay; }
        uint32 GetCorpseDelay() const { return m_corpseDelay; }
        bool isRacialLeader() const { return GetCreatureTemplate()->RacialLeader; }
        bool isCivilian() const { return GetCreatureTemplate()->flags_extra & CREATURE_FLAG_EXTRA_CIVILIAN; }
        bool isTrigger() const { return GetCreatureTemplate()->flags_extra & CREATURE_FLAG_EXTRA_TRIGGER; }
        bool isGuard() const { return GetCreatureTemplate()->flags_extra & CREATURE_FLAG_EXTRA_GUARD; }
        bool canWalk() const { return GetCreatureTemplate()->InhabitType & INHABIT_GROUND; }
        bool canSwim() const { return GetCreatureTemplate()->InhabitType & INHABIT_WATER; }
        bool CanFly()  const { return GetCreatureTemplate()->InhabitType & INHABIT_AIR; }

        void SetReactState(ReactStates st) { m_reactState = st; }
        ReactStates GetReactState() { return m_reactState; }
        bool HasReactState(ReactStates state) const { return (m_reactState == state); }
        void InitializeReactState()
        {
            if (isTotem() || isTrigger() || GetCreatureType() == CREATURE_TYPE_CRITTER || isSpiritService())
                SetReactState(REACT_PASSIVE);
            else
                SetReactState(REACT_AGGRESSIVE);
            /*else if (isCivilian())
            SetReactState(REACT_DEFENSIVE);*/;
        }

        ///// TODO RENAME THIS!!!!!
        bool isCanTrainingOf(Player* player, bool msg) const;
        bool isCanInteractWithBattleMaster(Player* player, bool msg) const;
        bool isCanTrainingAndResetTalentsOf(Player* player) const;
        bool canCreatureAttack(Unit const* victim, bool force = true) const;
        bool IsImmunedToSpell(SpellInfo const* spellInfo);
                                                            // redefine Unit::IsImmunedToSpell
        bool IsImmunedToSpellEffect(SpellInfo const* spellInfo, uint32 index) const;
                                                            // redefine Unit::IsImmunedToSpellEffect
        bool isElite() const
        {
            if (isPet())
                return false;

            uint32 rank = GetCreatureTemplate()->rank;
            return rank != CREATURE_ELITE_NORMAL && rank != CREATURE_ELITE_RARE;
        }

        bool isWorldBoss() const
        {
            if (isPet())
                return false;

            return GetCreatureTemplate()->type_flags & CREATURE_TYPEFLAGS_BOSS;
        }

        bool IsDungeonBoss() const;

        uint8 getLevelForTarget(WorldObject const* target) const; // overwrite Unit::getLevelForTarget for boss level support

        bool IsInEvadeMode() const { return HasUnitState(UNIT_STATE_EVADE); }

        bool AIM_Initialize(CreatureAI* ai = NULL);
        void Motion_Initialize();

        CreatureAI* AI() const { return (CreatureAI*)i_AI; }

        bool SetWalk(bool enable);
        bool SetDisableGravity(bool disable, bool packetOnly = false);
        bool SetHover(bool enable);

        SpellSchoolMask GetMeleeDamageSchoolMask() const { return m_meleeDamageSchoolMask; }
        void SetMeleeDamageSchool(SpellSchools school) { m_meleeDamageSchoolMask = SpellSchoolMask(1 << school); }

        void _AddCreatureSpellCooldown(uint32 spell_id, time_t end_time);
        void _AddCreatureCategoryCooldown(uint32 category, time_t apply_time);
        void AddCreatureSpellCooldown(uint32 spellid);
        bool HasSpellCooldown(uint32 spell_id) const;
        bool HasCategoryCooldown(uint32 spell_id) const;
        uint32 GetCreatureSpellCooldownDelay(uint32 spellId) const
        {
            CreatureSpellCooldowns::const_iterator itr = m_CreatureSpellCooldowns.find(spellId);
            time_t t = time(NULL);
            return uint32(itr != m_CreatureSpellCooldowns.end() && itr->second > t ? itr->second - t : 0);
        }
        virtual void ProhibitSpellSchool(SpellSchoolMask idSchoolMask, uint32 unTimeMs);

        bool HasSpell(uint32 spellID) const;

        bool UpdateEntry(uint32 entry, uint32 team=ALLIANCE, const CreatureData* data=NULL);
        bool UpdateStats(Stats stat);
        bool UpdateAllStats();
        void UpdateResistances(uint32 school);
        void UpdateArmor();
        void UpdateMaxHealth();
        void UpdateMaxPower(Powers power);
        void UpdateAttackPowerAndDamage(bool ranged = false);
        void UpdateDamagePhysical(WeaponAttackType attType);
        uint32 GetCurrentEquipmentId() { return m_equipmentId; }
        void SetCurrentEquipmentId(uint32 entry) { m_equipmentId = entry; }
        float GetSpellDamageMod(int32 Rank);

        VendorItemData const* GetVendorItems() const;
        uint32 GetVendorItemCurrentCount(VendorItem const* vItem);
        uint32 UpdateVendorItemCurrentCount(VendorItem const* vItem, uint32 used_count);

        TrainerSpellData const* GetTrainerSpells() const;

        CreatureTemplate const* GetCreatureTemplate() const { return m_creatureInfo; }
        CreatureData const* GetCreatureData() const { return m_creatureData; }
        CreatureAddon const* GetCreatureAddon() const;

        std::string GetAIName() const;
        std::string GetScriptName() const;
        uint32 GetScriptId() const;

        void Say(int32 textId, uint32 language, uint64 TargetGuid) { MonsterSay(textId, language, TargetGuid); }
        void Yell(int32 textId, uint32 language, uint64 TargetGuid) { MonsterYell(textId, language, TargetGuid); }
        void TextEmote(int32 textId, uint64 TargetGuid, bool IsBossEmote = false) { MonsterTextEmote(textId, TargetGuid, IsBossEmote); }
        void Whisper(int32 textId, uint64 receiver, bool IsBossWhisper = false) { MonsterWhisper(textId, receiver, IsBossWhisper); }
        void YellToZone(int32 textId, uint32 language, uint64 TargetGuid) { MonsterYellToZone(textId, language, TargetGuid); }

        // override WorldObject function for proper name localization
        std::string const& GetNameForLocaleIdx(LocaleConstant locale_idx) const;

        void setDeathState(DeathState s);                   // override virtual Unit::setDeathState

        bool LoadFromDB(uint32 guid, Map* map) { return LoadCreatureFromDB(guid, map, false); }
        bool LoadCreatureFromDB(uint32 guid, Map* map, bool addToMap = true);
        void SaveToDB();
                                                            // overriden in Pet
        virtual void SaveToDB(uint32 mapid, uint8 spawnMask, uint32 phaseMask);
        virtual void DeleteFromDB();                        // overriden in Pet

        Loot loot;
        bool lootForPickPocketed;
        bool lootForBody;
        Player* GetLootRecipient() const;
        Group* GetLootRecipientGroup() const;
        bool hasLootRecipient() const { return m_lootRecipient || m_lootRecipientGroup; }
        bool isTappedBy(Player const* player) const;                          // return true if the creature is tapped by the player or a member of his party.

        void SetLootRecipient (Unit* unit);
        void AllLootRemovedFromCorpse();

        uint16 GetLootMode() { return m_LootMode; }
        bool HasLootMode(uint16 lootMode) { return m_LootMode & lootMode; }
        void SetLootMode(uint16 lootMode) { m_LootMode = lootMode; }
        void AddLootMode(uint16 lootMode) { m_LootMode |= lootMode; }
        void RemoveLootMode(uint16 lootMode) { m_LootMode &= ~lootMode; }
        void ResetLootMode() { m_LootMode = LOOT_MODE_DEFAULT; }

        SpellInfo const* reachWithSpellAttack(Unit* victim);
        SpellInfo const* reachWithSpellCure(Unit* victim);

        uint32 m_spells[CREATURE_MAX_SPELLS];
        CreatureSpellCooldowns m_CreatureSpellCooldowns;
        CreatureSpellCooldowns m_CreatureCategoryCooldowns;

        bool canStartAttack(Unit const* u, bool force) const;
        float GetAttackDistance(Unit const* player) const;
        float GetAggroRange(Unit const* target) const;

        void SendAIReaction(AiReaction reactionType);

        Unit* SelectNearestTarget(float dist = 0) const;
        Unit* SelectNearestTargetInAttackDistance(float dist = 0) const;
        Player* SelectNearestPlayer(float distance = 0) const;
        Unit* SelectNearestHostileUnitInAggroRange(bool useLOS = false) const;

        void DoFleeToGetAssistance();
        void CallForHelp(float fRadius);
        void CallAssistance();
        void SetNoCallAssistance(bool val) { m_AlreadyCallAssistance = val; }
        void SetNoSearchAssistance(bool val) { m_AlreadySearchedAssistance = val; }
        bool HasSearchedAssistance() { return m_AlreadySearchedAssistance; }
        bool CanAssistTo(const Unit* u, const Unit* enemy, bool checkfaction = true) const;
        bool _IsTargetAcceptable(const Unit* target) const;

        MovementGeneratorType GetDefaultMovementType() const { return m_defaultMovementType; }
        void SetDefaultMovementType(MovementGeneratorType mgt) { m_defaultMovementType = mgt; }

        void RemoveCorpse(bool setSpawnTime = true);

        void DespawnOrUnsummon(uint32 msTimeToDespawn = 0);

        time_t const& GetRespawnTime() const { return m_respawnTime; }
        time_t GetRespawnTimeEx() const;
        void SetRespawnTime(uint32 respawn) { m_respawnTime = respawn ? time(NULL) + respawn : 0; }
        void Respawn(bool force = false);
        void SaveRespawnTime();

        uint32 GetRespawnDelay() const { return m_respawnDelay; }
        void SetRespawnDelay(uint32 delay) { m_respawnDelay = delay; }

        float GetRespawnRadius() const { return m_respawnradius; }
        void SetRespawnRadius(float dist) { m_respawnradius = dist; }

        uint32 m_groupLootTimer;                            // (msecs)timer used for group loot
        uint32 lootingGroupLowGUID;                         // used to find group which is looting corpse

        void SendZoneUnderAttackMessage(Player* attacker);

        void SetInCombatWithZone();

        bool hasQuest(uint32 quest_id) const;
        bool hasInvolvedQuest(uint32 quest_id)  const;

        bool isRegeneratingHealth() { return m_regenHealth; }
        void setRegeneratingHealth(bool regenHealth) { m_regenHealth = regenHealth; }
        virtual uint8 GetPetAutoSpellSize() const { return MAX_SPELL_CHARM; }
        virtual uint32 GetPetAutoSpellOnPos(uint8 pos) const
        {
            if (pos >= MAX_SPELL_CHARM || m_charmInfo->GetCharmSpell(pos)->GetType() != ACT_ENABLED)
                return 0;
            else
                return m_charmInfo->GetCharmSpell(pos)->GetAction();
        }

        void SetPosition(float x, float y, float z, float o);
        void SetPosition(const Position &pos) { SetPosition(pos.GetPositionX(), pos.GetPositionY(), pos.GetPositionZ(), pos.GetOrientation()); }

        void SetHomePosition(float x, float y, float z, float o) { m_homePosition.Relocate(x, y, z, o); }
        void SetHomePosition(const Position &pos) { m_homePosition.Relocate(pos); }
        void GetHomePosition(float &x, float &y, float &z, float &ori) const { m_homePosition.GetPosition(x, y, z, ori); }
        Position GetHomePosition() const { return m_homePosition; }

        void SetTransportHomePosition(float x, float y, float z, float o) { m_transportHomePosition.Relocate(x, y, z, o); }
        void SetTransportHomePosition(const Position &pos) { m_transportHomePosition.Relocate(pos); }
        void GetTransportHomePosition(float &x, float &y, float &z, float &ori) { m_transportHomePosition.GetPosition(x, y, z, ori); }
        Position GetTransportHomePosition() { return m_transportHomePosition; }

        uint32 GetWaypointPath(){return m_path_id;}
        void LoadPath(uint32 pathid) { m_path_id = pathid; }

        uint32 GetCurrentWaypointID(){return m_waypointID;}
        void UpdateWaypointID(uint32 wpID){m_waypointID = wpID;}

        void SearchFormation();
        CreatureGroup* GetFormation() {return m_formation;}
        void SetFormation(CreatureGroup* formation) {m_formation = formation;}

        Unit* SelectVictim();

        void SetDisableReputationGain(bool disable) { DisableReputationGain = disable; }
        bool IsReputationGainDisabled() { return DisableReputationGain; }
        bool IsDamageEnoughForLootingAndReward() const { return m_PlayerDamageReq == 0; }
        void LowerPlayerDamageReq(uint32 unDamage)
        {
            if (m_PlayerDamageReq)
                m_PlayerDamageReq > unDamage ? m_PlayerDamageReq -= unDamage : m_PlayerDamageReq = 0;
        }
        void ResetPlayerDamageReq() { m_PlayerDamageReq = GetHealth() / 2; }
        uint32 m_PlayerDamageReq;

        uint32 GetOriginalEntry() const { return m_originalEntry; }
        void SetOriginalEntry(uint32 entry) { m_originalEntry = entry; }

        static float _GetDamageMod(int32 Rank);

        float m_SightDistance, m_CombatDistance;

        void SetGUIDTransport(uint32 guid) { guid_transport=guid; }
        uint32 GetGUIDTransport() { return guid_transport; }

        void FarTeleportTo(Map* map, float X, float Y, float Z, float O);

        bool m_isTempWorldObject; //true when possessed

    protected:
        bool CreateFromProto(uint32 guidlow, uint32 Entry, uint32 vehId, uint32 team, const CreatureData* data = NULL);
        bool InitEntry(uint32 entry, uint32 team=ALLIANCE, const CreatureData* data=NULL);

        // vendor items
        VendorItemCounts m_vendorItemCounts;

        static float _GetHealthMod(int32 Rank);

        uint64 m_lootRecipient;
        uint32 m_lootRecipientGroup;

        /// Timers
        time_t m_corpseRemoveTime;                          // (msecs)timer for death or corpse disappearance
        time_t m_respawnTime;                               // (secs) time of next respawn
        uint32 m_respawnDelay;                              // (secs) delay between corpse disappearance and respawning
        uint32 m_corpseDelay;                               // (secs) delay between death and corpse disappearance
        float m_respawnradius;

        ReactStates m_reactState;                           // for AI, not charmInfo
        void RegenerateMana();
        void RegenerateHealth();
        void Regenerate(Powers power);
        MovementGeneratorType m_defaultMovementType;
        uint32 m_DBTableGuid;                               ///< For new or temporary creatures is 0 for saved it is lowguid
        uint32 m_equipmentId;

        bool m_AlreadyCallAssistance;
        bool m_AlreadySearchedAssistance;
        bool m_regenHealth;
        bool m_AI_locked;

        SpellSchoolMask m_meleeDamageSchoolMask;
        uint32 m_originalEntry;

        Position m_homePosition;
        Position m_transportHomePosition;

        bool DisableReputationGain;

        CreatureTemplate const* m_creatureInfo;                 // in difficulty mode > 0 can different from sObjectMgr->GetCreatureTemplate(GetEntry())
        CreatureData const* m_creatureData;

        uint16 m_LootMode;                                  // bitmask, default LOOT_MODE_DEFAULT, determines what loot will be lootable
        uint32 guid_transport;

        bool IsInvisibleDueToDespawn() const;
        bool CanAlwaysSee(WorldObject const* obj) const;
    private:
        void ForcedDespawn(uint32 timeMSToDespawn = 0);

        //WaypointMovementGenerator vars
        uint32 m_waypointID;
        uint32 m_path_id;

        //Formation var
        CreatureGroup* m_formation;
        bool TriggerJustRespawned;
};

class AssistDelayEvent : public BasicEvent
{
    public:
        AssistDelayEvent(uint64 victim, Unit& owner) : BasicEvent(), m_victim(victim), m_owner(owner) { }

        bool Execute(uint64 e_time, uint32 p_time);
        void AddAssistant(uint64 guid) { m_assistants.push_back(guid); }
    private:
        AssistDelayEvent();

        uint64            m_victim;
        std::list<uint64> m_assistants;
        Unit&             m_owner;
};

class ForcedDespawnDelayEvent : public BasicEvent
{
    public:
        ForcedDespawnDelayEvent(Creature& owner) : BasicEvent(), m_owner(owner) { }
        bool Execute(uint64 e_time, uint32 p_time);

    private:
        Creature& m_owner;
};

#endif<|MERGE_RESOLUTION|>--- conflicted
+++ resolved
@@ -172,12 +172,6 @@
 // Benchmarked: Faster than std::map (insert/find)
 typedef UNORDERED_MAP<uint32, CreatureTemplate> CreatureTemplateContainer;
 
-<<<<<<< HEAD
-=======
-// Represents max amount of expansions.
-// TODO: Add MAX_EXPANSION constant.
-#define MAX_CREATURE_BASE_HP 3
-
 // GCC have alternative #pragma pack(N) syntax and old gcc version not support pack(push, N), also any gcc version not support it at some platform
 #if defined(__GNUC__)
 #pragma pack(1)
@@ -185,7 +179,6 @@
 #pragma pack(push, 1)
 #endif
 
->>>>>>> ebd14b4f
 // Defines base stats for creatures (used to calculate HP/mana/armor).
 struct CreatureBaseStats
 {
