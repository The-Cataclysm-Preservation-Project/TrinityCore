/*
 * Copyright (C) 2008-2013 TrinityCore <http://www.trinitycore.org/>
 * Copyright (C) 2005-2009 MaNGOS <http://getmangos.com/>
 *
 * This program is free software; you can redistribute it and/or modify it
 * under the terms of the GNU General Public License as published by the
 * Free Software Foundation; either version 2 of the License, or (at your
 * option) any later version.
 *
 * This program is distributed in the hope that it will be useful, but WITHOUT
 * ANY WARRANTY; without even the implied warranty of MERCHANTABILITY or
 * FITNESS FOR A PARTICULAR PURPOSE. See the GNU General Public License for
 * more details.
 *
 * You should have received a copy of the GNU General Public License along
 * with this program. If not, see <http://www.gnu.org/licenses/>.
 */

#ifndef TRINITYCORE_CREATURE_H
#define TRINITYCORE_CREATURE_H

#include "Common.h"
#include "Unit.h"
#include "UpdateMask.h"
#include "ItemPrototype.h"
#include "LootMgr.h"
#include "DatabaseEnv.h"
#include "Cell.h"

#include <list>

class SpellInfo;

class CreatureAI;
class Quest;
class Player;
class WorldSession;
class CreatureGroup;

enum CreatureFlagsExtra
{
    CREATURE_FLAG_EXTRA_INSTANCE_BIND   = 0x00000001,       // creature kill bind instance with killer and killer's group
    CREATURE_FLAG_EXTRA_CIVILIAN        = 0x00000002,       // not aggro (ignore faction/reputation hostility)
    CREATURE_FLAG_EXTRA_NO_PARRY        = 0x00000004,       // creature can't parry
    CREATURE_FLAG_EXTRA_NO_PARRY_HASTEN = 0x00000008,       // creature can't counter-attack at parry
    CREATURE_FLAG_EXTRA_NO_BLOCK        = 0x00000010,       // creature can't block
    CREATURE_FLAG_EXTRA_NO_CRUSH        = 0x00000020,       // creature can't do crush attacks
    CREATURE_FLAG_EXTRA_NO_XP_AT_KILL   = 0x00000040,       // creature kill not provide XP
    CREATURE_FLAG_EXTRA_TRIGGER         = 0x00000080,       // trigger creature
    CREATURE_FLAG_EXTRA_NO_TAUNT        = 0x00000100,       // creature is immune to taunt auras and effect attack me
    CREATURE_FLAG_EXTRA_WORLDEVENT      = 0x00004000,       // custom flag for world event creatures (left room for merging)
    CREATURE_FLAG_EXTRA_GUARD           = 0x00008000,       // Creature is guard
    CREATURE_FLAG_EXTRA_NO_CRIT         = 0x00020000,       // creature can't do critical strikes
    CREATURE_FLAG_EXTRA_NO_SKILLGAIN    = 0x00040000,       // creature won't increase weapon skills
    CREATURE_FLAG_EXTRA_TAUNT_DIMINISH  = 0x00080000,       // Taunt is a subject to diminishing returns on this creautre
    CREATURE_FLAG_EXTRA_ALL_DIMINISH    = 0x00100000,       // Creature is subject to all diminishing returns as player are
    CREATURE_FLAG_EXTRA_DUNGEON_BOSS    = 0x10000000        // creature is a dungeon boss (SET DYNAMICALLY, DO NOT ADD IN DB)
};

#define CREATURE_FLAG_EXTRA_DB_ALLOWED (CREATURE_FLAG_EXTRA_INSTANCE_BIND | CREATURE_FLAG_EXTRA_CIVILIAN | \
    CREATURE_FLAG_EXTRA_NO_PARRY | CREATURE_FLAG_EXTRA_NO_PARRY_HASTEN | CREATURE_FLAG_EXTRA_NO_BLOCK | \
    CREATURE_FLAG_EXTRA_NO_CRUSH | CREATURE_FLAG_EXTRA_NO_XP_AT_KILL | CREATURE_FLAG_EXTRA_TRIGGER | \
    CREATURE_FLAG_EXTRA_NO_TAUNT | CREATURE_FLAG_EXTRA_WORLDEVENT | CREATURE_FLAG_EXTRA_NO_CRIT | \
    CREATURE_FLAG_EXTRA_NO_SKILLGAIN | CREATURE_FLAG_EXTRA_TAUNT_DIMINISH | CREATURE_FLAG_EXTRA_ALL_DIMINISH | \
    CREATURE_FLAG_EXTRA_GUARD)

#define MAX_KILL_CREDIT 2
#define CREATURE_REGEN_INTERVAL 2 * IN_MILLISECONDS

#define MAX_CREATURE_QUEST_ITEMS 6

#define MAX_EQUIPMENT_ITEMS 3

// from `creature_template` table
struct CreatureTemplate
{
    uint32  Entry;
    uint32  DifficultyEntry[MAX_DIFFICULTY - 1];
    uint32  KillCredit[MAX_KILL_CREDIT];
    uint32  Modelid1;
    uint32  Modelid2;
    uint32  Modelid3;
    uint32  Modelid4;
    std::string  Name;
    std::string  SubName;
    std::string  IconName;
    uint32  GossipMenuId;
    uint8   minlevel;
    uint8   maxlevel;
    uint32  expansion;
    uint32  expansionUnknown;                               // either 0 or 3, sent to the client / wdb
    uint32  faction_A;
    uint32  faction_H;
    uint32  npcflag;
    float   speed_walk;
    float   speed_run;
    float   scale;
    uint32  rank;
    float   mindmg;
    float   maxdmg;
    uint32  dmgschool;
    uint32  attackpower;
    float   dmg_multiplier;
    uint32  baseattacktime;
    uint32  rangeattacktime;
    uint32  unit_class;                                     // enum Classes. Note only 4 classes are known for creatures.
    uint32  unit_flags;                                     // enum UnitFlags mask values
    uint32  unit_flags2;                                    // enum UnitFlags2 mask values
    uint32  dynamicflags;
    uint32  family;                                         // enum CreatureFamily values (optional)
    uint32  trainer_type;
    uint32  trainer_class;
    uint32  trainer_race;
    float   minrangedmg;
    float   maxrangedmg;
    uint32  rangedattackpower;
    uint32  type;                                           // enum CreatureType values
    uint32  type_flags;                                     // enum CreatureTypeFlags mask values
    uint32  type_flags2;                                    // unknown enum, only set for 4 creatures (with value 1)
    uint32  lootid;
    uint32  pickpocketLootId;
    uint32  SkinLootId;
    int32   resistance[MAX_SPELL_SCHOOL];
    uint32  spells[CREATURE_MAX_SPELLS];
    uint32  PetSpellDataId;
    uint32  VehicleId;
    uint32  mingold;
    uint32  maxgold;
    std::string AIName;
    uint32  MovementType;
    uint32  InhabitType;
    float   HoverHeight;
    float   ModHealth;
    float   ModMana;
    float   ModManaExtra;                                   // Added in 4.x, this value is usually 2 for a small group of creatures with double mana
    float   ModArmor;
    bool    RacialLeader;
    uint32  questItems[MAX_CREATURE_QUEST_ITEMS];
    uint32  movementId;
    bool    RegenHealth;
    uint32  MechanicImmuneMask;
    uint32  flags_extra;
    uint32  ScriptID;
    uint32  GetRandomValidModelId() const;
    uint32  GetFirstValidModelId() const;

    // helpers
    SkillType GetRequiredLootSkill() const
    {
        if (type_flags & CREATURE_TYPEFLAGS_HERBLOOT)
            return SKILL_HERBALISM;
        else if (type_flags & CREATURE_TYPEFLAGS_MININGLOOT)
            return SKILL_MINING;
        else if (type_flags & CREATURE_TYPEFLAGS_ENGINEERLOOT)
            return SKILL_ENGINEERING;
        else
            return SKILL_SKINNING;                          // normal case
    }

    bool isTameable(bool exotic) const
    {
        if (type != CREATURE_TYPE_BEAST || family == 0 || (type_flags & CREATURE_TYPEFLAGS_TAMEABLE) == 0)
            return false;

        // if can tame exotic then can tame any temable
        return exotic || (type_flags & CREATURE_TYPEFLAGS_EXOTIC) == 0;
    }
};

// Benchmarked: Faster than std::map (insert/find)
typedef UNORDERED_MAP<uint32, CreatureTemplate> CreatureTemplateContainer;

// GCC have alternative #pragma pack(N) syntax and old gcc version not support pack(push, N), also any gcc version not support it at some platform
#if defined(__GNUC__)
#pragma pack(1)
#else
#pragma pack(push, 1)
#endif

// Defines base stats for creatures (used to calculate HP/mana/armor).
struct CreatureBaseStats
{
    uint32 BaseHealth[MAX_CREATURE_BASE_HP];
    uint32 BaseMana;
    uint32 BaseArmor;

    // Helpers

    uint32 GenerateHealth(CreatureTemplate const* info) const
    {
        return uint32((BaseHealth[info->expansion] * info->ModHealth) + 0.5f);
    }

    uint32 GenerateMana(CreatureTemplate const* info) const
    {
        // Mana can be 0.
        if (!BaseMana)
            return 0;

        return uint32((BaseMana * info->ModMana * info->ModManaExtra) + 0.5f);
    }

    uint32 GenerateArmor(CreatureTemplate const* info) const
    {
        return uint32((BaseArmor * info->ModArmor) + 0.5f);
    }

    static CreatureBaseStats const* GetBaseStats(uint8 level, uint8 unitClass);
};

typedef UNORDERED_MAP<uint16, CreatureBaseStats> CreatureBaseStatsContainer;

struct CreatureLocale
{
    StringVector Name;
    StringVector SubName;
};

struct GossipMenuItemsLocale
{
    StringVector OptionText;
    StringVector BoxText;
};

struct PointOfInterestLocale
{
    StringVector IconName;
};

struct EquipmentInfo
{
    uint32  ItemEntry[MAX_EQUIPMENT_ITEMS];
};

// Benchmarked: Faster than std::map (insert/find)
typedef UNORDERED_MAP<uint8, EquipmentInfo> EquipmentInfoContainerInternal;
typedef UNORDERED_MAP<uint32, EquipmentInfoContainerInternal> EquipmentInfoContainer;

// from `creature` table
struct CreatureData
{
    CreatureData() : dbData(true) {}
    uint32 id;                                              // entry in creature_template
    uint16 mapid;
    uint16 phaseMask;
    uint32 displayid;
    int8 equipmentId;
    float posX;
    float posY;
    float posZ;
    float orientation;
    uint32 spawntimesecs;
    float spawndist;
    uint32 currentwaypoint;
    uint32 curhealth;
    uint32 curmana;
    uint8 movementType;
    uint8 spawnMask;
    uint32 npcflag;
    uint32 unit_flags;                                      // enum UnitFlags mask values
    uint32 dynamicflags;
    bool dbData;
};

struct CreatureModelInfo
{
    float bounding_radius;
    float combat_reach;
    uint8 gender;
    uint32 modelid_other_gender;
};

// Benchmarked: Faster than std::map (insert/find)
typedef UNORDERED_MAP<uint16, CreatureModelInfo> CreatureModelContainer;

enum InhabitTypeValues
{
    INHABIT_GROUND = 1,
    INHABIT_WATER  = 2,
    INHABIT_AIR    = 4,
    INHABIT_ANYWHERE = INHABIT_GROUND | INHABIT_WATER | INHABIT_AIR
};

// Enums used by StringTextData::Type (CreatureEventAI)
enum ChatType
{
    CHAT_TYPE_SAY               = 0,
    CHAT_TYPE_YELL              = 1,
    CHAT_TYPE_TEXT_EMOTE        = 2,
    CHAT_TYPE_BOSS_EMOTE        = 3,
    CHAT_TYPE_WHISPER           = 4,
    CHAT_TYPE_BOSS_WHISPER      = 5,
    CHAT_TYPE_ZONE_YELL         = 6,
    CHAT_TYPE_END               = 255
};

// GCC have alternative #pragma pack() syntax and old gcc version not support pack(pop), also any gcc version not support it at some platform
#if defined(__GNUC__)
#pragma pack()
#else
#pragma pack(pop)
#endif

// `creature_addon` table
struct CreatureAddon
{
    uint32 path_id;
    uint32 mount;
    uint32 bytes1;
    uint32 bytes2;
    uint32 emote;
    std::vector<uint32> auras;
};

typedef UNORDERED_MAP<uint32, CreatureAddon> CreatureAddonContainer;

// Vendors
struct VendorItem
{
    VendorItem(uint32 _item, int32 _maxcount, uint32 _incrtime, uint32 _ExtendedCost, uint8 _Type)
        : item(_item), maxcount(_maxcount), incrtime(_incrtime), ExtendedCost(_ExtendedCost), Type(_Type) {}

    uint32 item;
    uint32 maxcount;                                        // 0 for infinity item amount
    uint32 incrtime;                                        // time for restore items amount if maxcount != 0
    uint32 ExtendedCost;
    uint8  Type;

    //helpers
    bool IsGoldRequired(ItemTemplate const* pProto) const { return pProto->Flags2 & ITEM_FLAGS_EXTRA_EXT_COST_REQUIRES_GOLD || !ExtendedCost; }
};
typedef std::vector<VendorItem*> VendorItemList;

struct VendorItemData
{
    VendorItemList m_items;

    VendorItem* GetItem(uint32 slot) const
    {
        if (slot >= m_items.size())
            return NULL;

        return m_items[slot];
    }
    bool Empty() const { return m_items.empty(); }
    uint8 GetItemCount() const { return m_items.size(); }
    void AddItem(uint32 item, int32 maxcount, uint32 ptime, uint32 ExtendedCost, uint8 type)
    {
        m_items.push_back(new VendorItem(item, maxcount, ptime, ExtendedCost, type));
    }
    bool RemoveItem(uint32 item_id, uint8 type);
    VendorItem const* FindItemCostPair(uint32 item_id, uint32 extendedCost, uint8 type) const;
    void Clear()
    {
        for (VendorItemList::const_iterator itr = m_items.begin(); itr != m_items.end(); ++itr)
            delete (*itr);
        m_items.clear();
    }
};

struct VendorItemCount
{
    explicit VendorItemCount(uint32 _item, uint32 _count)
        : itemId(_item), count(_count), lastIncrementTime(time(NULL)) {}

    uint32 itemId;
    uint32 count;
    time_t lastIncrementTime;
};

typedef std::list<VendorItemCount> VendorItemCounts;

struct TrainerSpell
{
    TrainerSpell() : spell(0), spellCost(0), reqSkill(0), reqSkillValue(0), reqLevel(0)
    {
        for (uint8 i = 0; i < MAX_SPELL_EFFECTS; ++i)
            learnedSpell[i] = 0;
    }

    uint32 spell;
    uint32 spellCost;
    uint32 reqSkill;
    uint32 reqSkillValue;
    uint32 reqLevel;
    uint32 learnedSpell[3];

    // helpers
    bool IsCastable() const { return learnedSpell[0] != spell; }
};

typedef UNORDERED_MAP<uint32 /*spellid*/, TrainerSpell> TrainerSpellMap;

struct TrainerSpellData
{
    TrainerSpellData() : trainerType(0) {}
    ~TrainerSpellData() { spellList.clear(); }

    TrainerSpellMap spellList;
    uint32 trainerType;                                     // trainer type based at trainer spells, can be different from creature_template value.
                                                            // req. for correct show non-prof. trainers like weaponmaster, allowed values 0 and 2.
    TrainerSpell const* Find(uint32 spell_id) const;
};

typedef std::map<uint32, time_t> CreatureSpellCooldowns;

// max different by z coordinate for creature aggro reaction
#define CREATURE_Z_ATTACK_RANGE 3

#define MAX_VENDOR_ITEMS 300                                // Limitation in 4.x.x item count in SMSG_LIST_INVENTORY

enum CreatureCellMoveState
{
    CREATURE_CELL_MOVE_NONE,    // not in move list
    CREATURE_CELL_MOVE_ACTIVE,  // in move list
    CREATURE_CELL_MOVE_INACTIVE // in move list but should not move
};

class MapCreature
{
    friend class Map;              // map for moving creatures
    friend class ObjectGridLoader; // grid loader for loading creatures

protected:
    MapCreature() : _moveState(CREATURE_CELL_MOVE_NONE) {}

private:
    Cell _currentCell;
    Cell const& GetCurrentCell() const { return _currentCell; }
    void SetCurrentCell(Cell const& cell) { _currentCell = cell; }

    CreatureCellMoveState _moveState;
    Position _newPosition;
    void SetNewCellPosition(float x, float y, float z, float o)
    {
        _moveState = CREATURE_CELL_MOVE_ACTIVE;
        _newPosition.Relocate(x, y, z, o);
    }
};

class Creature : public Unit, public GridObject<Creature>, public MapCreature
{
    public:

        explicit Creature(bool isWorldObject = false);
        virtual ~Creature();

        void AddToWorld();
        void RemoveFromWorld();

        void DisappearAndDie();

        bool Create(uint32 guidlow, Map* map, uint32 phaseMask, uint32 Entry, uint32 vehId, uint32 team, float x, float y, float z, float ang, const CreatureData* data = NULL);
        bool LoadCreaturesAddon(bool reload = false);
        void SelectLevel(const CreatureTemplate* cinfo);
        void LoadEquipment(int8 id = 1, bool force = false);

        uint32 GetDBTableGUIDLow() const { return m_DBTableGuid; }

        void Update(uint32 time);                         // overwrited Unit::Update
        void GetRespawnPosition(float &x, float &y, float &z, float* ori = NULL, float* dist =NULL) const;

        void SetCorpseDelay(uint32 delay) { m_corpseDelay = delay; }
        uint32 GetCorpseDelay() const { return m_corpseDelay; }
        bool isRacialLeader() const { return GetCreatureTemplate()->RacialLeader; }
        bool isCivilian() const { return GetCreatureTemplate()->flags_extra & CREATURE_FLAG_EXTRA_CIVILIAN; }
        bool isTrigger() const { return GetCreatureTemplate()->flags_extra & CREATURE_FLAG_EXTRA_TRIGGER; }
        bool isGuard() const { return GetCreatureTemplate()->flags_extra & CREATURE_FLAG_EXTRA_GUARD; }
        bool canWalk() const { return GetCreatureTemplate()->InhabitType & INHABIT_GROUND; }
        bool canSwim() const { return GetCreatureTemplate()->InhabitType & INHABIT_WATER; }
        bool CanFly()  const { return GetCreatureTemplate()->InhabitType & INHABIT_AIR; }

        void SetReactState(ReactStates st) { m_reactState = st; }
        ReactStates GetReactState() { return m_reactState; }
        bool HasReactState(ReactStates state) const { return (m_reactState == state); }
        void InitializeReactState();

        /// @todo Rename these properly
        bool isCanTrainingOf(Player* player, bool msg) const;
        bool isCanInteractWithBattleMaster(Player* player, bool msg) const;
        bool isCanTrainingAndResetTalentsOf(Player* player) const;
        bool canCreatureAttack(Unit const* victim, bool force = true) const;
        bool IsImmunedToSpell(SpellInfo const* spellInfo);                           //override Unit::IsImmunedToSpell
        bool IsImmunedToSpellEffect(SpellInfo const* spellInfo, uint32 index) const; //override Unit::IsImmunedToSpellEffect
        bool isElite() const;
        bool isWorldBoss() const;

        bool IsDungeonBoss() const;

        uint8 getLevelForTarget(WorldObject const* target) const; // overwrite Unit::getLevelForTarget for boss level support

        bool IsInEvadeMode() const { return HasUnitState(UNIT_STATE_EVADE); }

        bool AIM_Initialize(CreatureAI* ai = NULL);
        void Motion_Initialize();

        CreatureAI* AI() const { return (CreatureAI*)i_AI; }

        bool SetWalk(bool enable);
        bool SetDisableGravity(bool disable, bool packetOnly = false);
        bool SetHover(bool enable);

<<<<<<< HEAD
=======
        uint32 GetShieldBlockValue() const;

>>>>>>> 226e0fdd
        SpellSchoolMask GetMeleeDamageSchoolMask() const { return m_meleeDamageSchoolMask; }
        void SetMeleeDamageSchool(SpellSchools school) { m_meleeDamageSchoolMask = SpellSchoolMask(1 << school); }

        void _AddCreatureSpellCooldown(uint32 spell_id, time_t end_time);
        void _AddCreatureCategoryCooldown(uint32 category, time_t apply_time);
        void AddCreatureSpellCooldown(uint32 spellid);
        bool HasSpellCooldown(uint32 spell_id) const;
        bool HasCategoryCooldown(uint32 spell_id) const;
        uint32 GetCreatureSpellCooldownDelay(uint32 spellId) const;
        virtual void ProhibitSpellSchool(SpellSchoolMask idSchoolMask, uint32 unTimeMs);

        bool HasSpell(uint32 spellID) const;

        bool UpdateEntry(uint32 entry, uint32 team=ALLIANCE, const CreatureData* data=NULL);
        bool UpdateStats(Stats stat);
        bool UpdateAllStats();
        void UpdateResistances(uint32 school);
        void UpdateArmor();
        void UpdateMaxHealth();
        void UpdateMaxPower(Powers power);
        void UpdateAttackPowerAndDamage(bool ranged = false);
        void UpdateDamagePhysical(WeaponAttackType attType);

        int8 GetOriginalEquipmentId() const { return m_originalEquipmentId; }
        uint8 GetCurrentEquipmentId() { return m_equipmentId; }
        void SetCurrentEquipmentId(uint8 id) { m_equipmentId = id; }

        float GetSpellDamageMod(int32 Rank);

        VendorItemData const* GetVendorItems() const;
        uint32 GetVendorItemCurrentCount(VendorItem const* vItem);
        uint32 UpdateVendorItemCurrentCount(VendorItem const* vItem, uint32 used_count);

        TrainerSpellData const* GetTrainerSpells() const;

        CreatureTemplate const* GetCreatureTemplate() const { return m_creatureInfo; }
        CreatureData const* GetCreatureData() const { return m_creatureData; }
        CreatureAddon const* GetCreatureAddon() const;

        std::string GetAIName() const;
        std::string GetScriptName() const;
        uint32 GetScriptId() const;

        void Say(int32 textId, uint32 language, uint64 TargetGuid) { MonsterSay(textId, language, TargetGuid); }
        void Yell(int32 textId, uint32 language, uint64 TargetGuid) { MonsterYell(textId, language, TargetGuid); }
        void TextEmote(int32 textId, uint64 TargetGuid, bool IsBossEmote = false) { MonsterTextEmote(textId, TargetGuid, IsBossEmote); }
        void Whisper(int32 textId, uint64 receiver, bool IsBossWhisper = false) { MonsterWhisper(textId, receiver, IsBossWhisper); }
        void YellToZone(int32 textId, uint32 language, uint64 TargetGuid) { MonsterYellToZone(textId, language, TargetGuid); }

        // override WorldObject function for proper name localization
        std::string const& GetNameForLocaleIdx(LocaleConstant locale_idx) const;

        void setDeathState(DeathState s);                   // override virtual Unit::setDeathState

        bool LoadFromDB(uint32 guid, Map* map) { return LoadCreatureFromDB(guid, map, false); }
        bool LoadCreatureFromDB(uint32 guid, Map* map, bool addToMap = true);
        void SaveToDB();
                                                            // overriden in Pet
        virtual void SaveToDB(uint32 mapid, uint8 spawnMask, uint32 phaseMask);
        virtual void DeleteFromDB();                        // overriden in Pet

        Loot loot;
        bool lootForPickPocketed;
        bool lootForBody;
        Player* GetLootRecipient() const;
        Group* GetLootRecipientGroup() const;
        bool hasLootRecipient() const { return m_lootRecipient || m_lootRecipientGroup; }
        bool isTappedBy(Player const* player) const;                          // return true if the creature is tapped by the player or a member of his party.

        void SetLootRecipient (Unit* unit);
        void AllLootRemovedFromCorpse();

        uint16 GetLootMode() { return m_LootMode; }
        bool HasLootMode(uint16 lootMode) { return m_LootMode & lootMode; }
        void SetLootMode(uint16 lootMode) { m_LootMode = lootMode; }
        void AddLootMode(uint16 lootMode) { m_LootMode |= lootMode; }
        void RemoveLootMode(uint16 lootMode) { m_LootMode &= ~lootMode; }
        void ResetLootMode() { m_LootMode = LOOT_MODE_DEFAULT; }

        SpellInfo const* reachWithSpellAttack(Unit* victim);
        SpellInfo const* reachWithSpellCure(Unit* victim);

        uint32 m_spells[CREATURE_MAX_SPELLS];
        CreatureSpellCooldowns m_CreatureSpellCooldowns;
        CreatureSpellCooldowns m_CreatureCategoryCooldowns;

        bool canStartAttack(Unit const* u, bool force) const;
        float GetAttackDistance(Unit const* player) const;
        float GetAggroRange(Unit const* target) const;

        void SendAIReaction(AiReaction reactionType);

        Unit* SelectNearestTarget(float dist = 0) const;
        Unit* SelectNearestTargetInAttackDistance(float dist = 0) const;
        Player* SelectNearestPlayer(float distance = 0) const;
        Unit* SelectNearestHostileUnitInAggroRange(bool useLOS = false) const;

        void DoFleeToGetAssistance();
        void CallForHelp(float fRadius);
        void CallAssistance();
        void SetNoCallAssistance(bool val) { m_AlreadyCallAssistance = val; }
        void SetNoSearchAssistance(bool val) { m_AlreadySearchedAssistance = val; }
        bool HasSearchedAssistance() { return m_AlreadySearchedAssistance; }
        bool CanAssistTo(const Unit* u, const Unit* enemy, bool checkfaction = true) const;
        bool _IsTargetAcceptable(const Unit* target) const;

        MovementGeneratorType GetDefaultMovementType() const { return m_defaultMovementType; }
        void SetDefaultMovementType(MovementGeneratorType mgt) { m_defaultMovementType = mgt; }

        void RemoveCorpse(bool setSpawnTime = true);

        void DespawnOrUnsummon(uint32 msTimeToDespawn = 0);

        time_t const& GetRespawnTime() const { return m_respawnTime; }
        time_t GetRespawnTimeEx() const;
        void SetRespawnTime(uint32 respawn) { m_respawnTime = respawn ? time(NULL) + respawn : 0; }
        void Respawn(bool force = false);
        void SaveRespawnTime();

        uint32 GetRespawnDelay() const { return m_respawnDelay; }
        void SetRespawnDelay(uint32 delay) { m_respawnDelay = delay; }

        float GetRespawnRadius() const { return m_respawnradius; }
        void SetRespawnRadius(float dist) { m_respawnradius = dist; }

        uint32 m_groupLootTimer;                            // (msecs)timer used for group loot
        uint32 lootingGroupLowGUID;                         // used to find group which is looting corpse

        void SendZoneUnderAttackMessage(Player* attacker);

        void SetInCombatWithZone();

        bool hasQuest(uint32 quest_id) const;
        bool hasInvolvedQuest(uint32 quest_id)  const;

        bool isRegeneratingHealth() { return m_regenHealth; }
        void setRegeneratingHealth(bool regenHealth) { m_regenHealth = regenHealth; }
        virtual uint8 GetPetAutoSpellSize() const { return MAX_SPELL_CHARM; }
        virtual uint32 GetPetAutoSpellOnPos(uint8 pos) const;

        void SetPosition(float x, float y, float z, float o);
        void SetPosition(const Position &pos) { SetPosition(pos.GetPositionX(), pos.GetPositionY(), pos.GetPositionZ(), pos.GetOrientation()); }

        void SetHomePosition(float x, float y, float z, float o) { m_homePosition.Relocate(x, y, z, o); }
        void SetHomePosition(const Position &pos) { m_homePosition.Relocate(pos); }
        void GetHomePosition(float &x, float &y, float &z, float &ori) const { m_homePosition.GetPosition(x, y, z, ori); }
        Position GetHomePosition() const { return m_homePosition; }

        void SetTransportHomePosition(float x, float y, float z, float o) { m_transportHomePosition.Relocate(x, y, z, o); }
        void SetTransportHomePosition(const Position &pos) { m_transportHomePosition.Relocate(pos); }
        void GetTransportHomePosition(float &x, float &y, float &z, float &ori) { m_transportHomePosition.GetPosition(x, y, z, ori); }
        Position GetTransportHomePosition() { return m_transportHomePosition; }

        uint32 GetWaypointPath(){return m_path_id;}
        void LoadPath(uint32 pathid) { m_path_id = pathid; }

        uint32 GetCurrentWaypointID(){return m_waypointID;}
        void UpdateWaypointID(uint32 wpID){m_waypointID = wpID;}

        void SearchFormation();
        CreatureGroup* GetFormation() {return m_formation;}
        void SetFormation(CreatureGroup* formation) {m_formation = formation;}

        Unit* SelectVictim();

        void SetDisableReputationGain(bool disable) { DisableReputationGain = disable; }
        bool IsReputationGainDisabled() { return DisableReputationGain; }
        bool IsDamageEnoughForLootingAndReward() const { return m_PlayerDamageReq == 0; }
        void LowerPlayerDamageReq(uint32 unDamage);
        void ResetPlayerDamageReq() { m_PlayerDamageReq = GetHealth() / 2; }
        uint32 m_PlayerDamageReq;

        uint32 GetOriginalEntry() const { return m_originalEntry; }
        void SetOriginalEntry(uint32 entry) { m_originalEntry = entry; }

        static float _GetDamageMod(int32 Rank);

        float m_SightDistance, m_CombatDistance;

        void SetGUIDTransport(uint32 guid) { guid_transport=guid; }
        uint32 GetGUIDTransport() { return guid_transport; }

        void FarTeleportTo(Map* map, float X, float Y, float Z, float O);

        bool m_isTempWorldObject; //true when possessed

    protected:
        bool CreateFromProto(uint32 guidlow, uint32 Entry, uint32 vehId, uint32 team, const CreatureData* data = NULL);
        bool InitEntry(uint32 entry, uint32 team=ALLIANCE, const CreatureData* data=NULL);

        // vendor items
        VendorItemCounts m_vendorItemCounts;

        static float _GetHealthMod(int32 Rank);

        uint64 m_lootRecipient;
        uint32 m_lootRecipientGroup;

        /// Timers
        time_t m_corpseRemoveTime;                          // (msecs)timer for death or corpse disappearance
        time_t m_respawnTime;                               // (secs) time of next respawn
        uint32 m_respawnDelay;                              // (secs) delay between corpse disappearance and respawning
        uint32 m_corpseDelay;                               // (secs) delay between death and corpse disappearance
        float m_respawnradius;

        ReactStates m_reactState;                           // for AI, not charmInfo
        void RegenerateMana();
        void RegenerateHealth();
        void Regenerate(Powers power);
        MovementGeneratorType m_defaultMovementType;
        uint32 m_DBTableGuid;                               ///< For new or temporary creatures is 0 for saved it is lowguid
        uint8 m_equipmentId;
        int8 m_originalEquipmentId; // can be -1

        bool m_AlreadyCallAssistance;
        bool m_AlreadySearchedAssistance;
        bool m_regenHealth;
        bool m_AI_locked;

        SpellSchoolMask m_meleeDamageSchoolMask;
        uint32 m_originalEntry;

        Position m_homePosition;
        Position m_transportHomePosition;

        bool DisableReputationGain;

        CreatureTemplate const* m_creatureInfo;                 // Can differ from sObjectMgr->GetCreatureTemplate(GetEntry()) in difficulty mode > 0
        CreatureData const* m_creatureData;

        uint16 m_LootMode;                                  // Bitmask (default: LOOT_MODE_DEFAULT) that determines what loot will be lootable
        uint32 guid_transport;

        bool IsInvisibleDueToDespawn() const;
        bool CanAlwaysSee(WorldObject const* obj) const;
    private:
        void ForcedDespawn(uint32 timeMSToDespawn = 0);

        //WaypointMovementGenerator vars
        uint32 m_waypointID;
        uint32 m_path_id;

        //Formation var
        CreatureGroup* m_formation;
        bool TriggerJustRespawned;
};

class AssistDelayEvent : public BasicEvent
{
    public:
        AssistDelayEvent(uint64 victim, Unit& owner) : BasicEvent(), m_victim(victim), m_owner(owner) { }

        bool Execute(uint64 e_time, uint32 p_time);
        void AddAssistant(uint64 guid) { m_assistants.push_back(guid); }
    private:
        AssistDelayEvent();

        uint64            m_victim;
        std::list<uint64> m_assistants;
        Unit&             m_owner;
};

class ForcedDespawnDelayEvent : public BasicEvent
{
    public:
        ForcedDespawnDelayEvent(Creature& owner) : BasicEvent(), m_owner(owner) { }
        bool Execute(uint64 e_time, uint32 p_time);

    private:
        Creature& m_owner;
};

#endif<|MERGE_RESOLUTION|>--- conflicted
+++ resolved
@@ -500,11 +500,6 @@
         bool SetDisableGravity(bool disable, bool packetOnly = false);
         bool SetHover(bool enable);
 
-<<<<<<< HEAD
-=======
-        uint32 GetShieldBlockValue() const;
-
->>>>>>> 226e0fdd
         SpellSchoolMask GetMeleeDamageSchoolMask() const { return m_meleeDamageSchoolMask; }
         void SetMeleeDamageSchool(SpellSchools school) { m_meleeDamageSchoolMask = SpellSchoolMask(1 << school); }
 
