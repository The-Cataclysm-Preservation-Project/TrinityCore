/*
 * Copyright (C) 2008-2016 TrinityCore <http://www.trinitycore.org/>
 * Copyright (C) 2005-2009 MaNGOS <http://getmangos.com/>
 *
 * This program is free software; you can redistribute it and/or modify it
 * under the terms of the GNU General Public License as published by the
 * Free Software Foundation; either version 2 of the License, or (at your
 * option) any later version.
 *
 * This program is distributed in the hope that it will be useful, but WITHOUT
 * ANY WARRANTY; without even the implied warranty of MERCHANTABILITY or
 * FITNESS FOR A PARTICULAR PURPOSE. See the GNU General Public License for
 * more details.
 *
 * You should have received a copy of the GNU General Public License along
 * with this program. If not, see <http://www.gnu.org/licenses/>.
 */

#ifndef TRINITYCORE_CREATURE_H
#define TRINITYCORE_CREATURE_H

#include "Common.h"
#include "Unit.h"
#include "UpdateMask.h"
#include "ItemPrototype.h"
#include "LootMgr.h"
#include "DatabaseEnv.h"
#include "Cell.h"

#include <list>

class CreatureAI;
class CreatureGroup;
class Group;
class Quest;
class Player;
class SpellInfo;
class WorldSession;

enum CreatureFlagsExtra
{
    CREATURE_FLAG_EXTRA_INSTANCE_BIND       = 0x00000001,       // creature kill bind instance with killer and killer's group
    CREATURE_FLAG_EXTRA_CIVILIAN            = 0x00000002,       // not aggro (ignore faction/reputation hostility)
    CREATURE_FLAG_EXTRA_NO_PARRY            = 0x00000004,       // creature can't parry
    CREATURE_FLAG_EXTRA_NO_PARRY_HASTEN     = 0x00000008,       // creature can't counter-attack at parry
    CREATURE_FLAG_EXTRA_NO_BLOCK            = 0x00000010,       // creature can't block
    CREATURE_FLAG_EXTRA_NO_CRUSH            = 0x00000020,       // creature can't do crush attacks
    CREATURE_FLAG_EXTRA_NO_XP_AT_KILL       = 0x00000040,       // creature kill not provide XP
    CREATURE_FLAG_EXTRA_TRIGGER             = 0x00000080,       // trigger creature
    CREATURE_FLAG_EXTRA_NO_TAUNT            = 0x00000100,       // creature is immune to taunt auras and effect attack me
    CREATURE_FLAG_EXTRA_WORLDEVENT          = 0x00004000,       // custom flag for world event creatures (left room for merging)
    CREATURE_FLAG_EXTRA_GUARD               = 0x00008000,       // Creature is guard
    CREATURE_FLAG_EXTRA_NO_CRIT             = 0x00020000,       // creature can't do critical strikes
    CREATURE_FLAG_EXTRA_NO_SKILLGAIN        = 0x00040000,       // creature won't increase weapon skills
    CREATURE_FLAG_EXTRA_TAUNT_DIMINISH      = 0x00080000,       // Taunt is a subject to diminishing returns on this creautre
    CREATURE_FLAG_EXTRA_ALL_DIMINISH        = 0x00100000,       // Creature is subject to all diminishing returns as player are
    CREATURE_FLAG_EXTRA_DUNGEON_BOSS        = 0x10000000,       // creature is a dungeon boss (SET DYNAMICALLY, DO NOT ADD IN DB)
    CREATURE_FLAG_EXTRA_IGNORE_PATHFINDING  = 0x20000000        // creature ignore pathfinding
};

#define CREATURE_FLAG_EXTRA_DB_ALLOWED (CREATURE_FLAG_EXTRA_INSTANCE_BIND | CREATURE_FLAG_EXTRA_CIVILIAN | \
    CREATURE_FLAG_EXTRA_NO_PARRY | CREATURE_FLAG_EXTRA_NO_PARRY_HASTEN | CREATURE_FLAG_EXTRA_NO_BLOCK | \
    CREATURE_FLAG_EXTRA_NO_CRUSH | CREATURE_FLAG_EXTRA_NO_XP_AT_KILL | CREATURE_FLAG_EXTRA_TRIGGER | \
    CREATURE_FLAG_EXTRA_NO_TAUNT | CREATURE_FLAG_EXTRA_WORLDEVENT | CREATURE_FLAG_EXTRA_NO_CRIT | \
    CREATURE_FLAG_EXTRA_NO_SKILLGAIN | CREATURE_FLAG_EXTRA_TAUNT_DIMINISH | CREATURE_FLAG_EXTRA_ALL_DIMINISH | \
    CREATURE_FLAG_EXTRA_GUARD | CREATURE_FLAG_EXTRA_IGNORE_PATHFINDING)

#define CREATURE_REGEN_INTERVAL 2 * IN_MILLISECONDS

#define MAX_KILL_CREDIT 2
#define MAX_CREATURE_MODELS 4
#define MAX_CREATURE_QUEST_ITEMS 6
#define CREATURE_MAX_SPELLS 8

// from `creature_template` table
struct CreatureTemplate
{
    uint32  Entry;
    uint32  DifficultyEntry[MAX_DIFFICULTY - 1];
    uint32  KillCredit[MAX_KILL_CREDIT];
    uint32  Modelid1;
    uint32  Modelid2;
    uint32  Modelid3;
    uint32  Modelid4;
    std::string  Name;
<<<<<<< HEAD
    std::string FemaleName;
    std::string  SubName;
=======
    std::string  Title;
>>>>>>> 233297c5
    std::string  IconName;
    uint32  GossipMenuId;
    uint8   minlevel;
    uint8   maxlevel;
    uint32  expansion;
    uint32  expansionUnknown;                               // either 0 or 3, sent to the client / wdb
    uint32  faction;
    uint32  npcflag;
    float   speed_walk;
    float   speed_run;
    float   scale;
    uint32  rank;
    uint32  dmgschool;
    uint32  BaseAttackTime;
    uint32  RangeAttackTime;
    float   BaseVariance;
    float   RangeVariance;
    uint32  unit_class;                                     // enum Classes. Note only 4 classes are known for creatures.
    uint32  unit_flags;                                     // enum UnitFlags mask values
    uint32  unit_flags2;                                    // enum UnitFlags2 mask values
    uint32  dynamicflags;
    uint32  family;                                         // enum CreatureFamily values (optional)
    uint32  trainer_type;
    uint32  trainer_class;
    uint32  trainer_race;
    uint32  type;                                           // enum CreatureType values
    uint32  type_flags;                                     // enum CreatureTypeFlags mask values
    uint32  type_flags2;                                    // unknown enum, only set for 4 creatures (with value 1)
    uint32  lootid;
    uint32  pickpocketLootId;
    uint32  SkinLootId;
    int32   resistance[MAX_SPELL_SCHOOL];
    uint32  spells[CREATURE_MAX_SPELLS];
    uint32  PetSpellDataId;
    uint32  VehicleId;
    uint32  mingold;
    uint32  maxgold;
    std::string AIName;
    uint32  MovementType;
    uint32  InhabitType;
    float   HoverHeight;
    float   ModHealth;
    float   ModHealthExtra;
    float   ModMana;
    float   ModManaExtra;                                   // Added in 4.x, this value is usually 2 for a small group of creatures with double mana
    float   ModArmor;
    float   ModDamage;
    float   ModExperience;
    bool    RacialLeader;
    uint32  movementId;
    bool    RegenHealth;
    uint32  MechanicImmuneMask;
    uint32  flags_extra;
    uint32  ScriptID;
    uint32  GetRandomValidModelId() const;
    uint32  GetFirstValidModelId() const;
    uint32  GetFirstInvisibleModel() const;
    uint32  GetFirstVisibleModel() const;

    // helpers
    SkillType GetRequiredLootSkill() const
    {
        if (type_flags & CREATURE_TYPEFLAGS_HERBLOOT)
            return SKILL_HERBALISM;
        else if (type_flags & CREATURE_TYPEFLAGS_MININGLOOT)
            return SKILL_MINING;
        else if (type_flags & CREATURE_TYPEFLAGS_ENGINEERLOOT)
            return SKILL_ENGINEERING;
        else
            return SKILL_SKINNING;                          // normal case
    }

    bool IsExotic() const
    {
        return (type_flags & CREATURE_TYPEFLAGS_EXOTIC) != 0;
    }

    bool IsTameable(bool canTameExotic) const
    {
        if (type != CREATURE_TYPE_BEAST || family == 0 || (type_flags & CREATURE_TYPEFLAGS_TAMEABLE) == 0)
            return false;

        // if can tame exotic then can tame any tameable
        return canTameExotic || !IsExotic();
    }
};

typedef std::vector<uint32> CreatureQuestItemList;
typedef std::unordered_map<uint32, CreatureQuestItemList> CreatureQuestItemMap;

// Benchmarked: Faster than std::map (insert/find)
typedef std::unordered_map<uint32, CreatureTemplate> CreatureTemplateContainer;

#pragma pack(push, 1)

// Defines base stats for creatures (used to calculate HP/mana/armor/attackpower/rangedattackpower/all damage).
struct CreatureBaseStats
{
    uint32 BaseHealth[MAX_EXPANSIONS];
    uint32 BaseMana;
    uint32 BaseArmor;
    uint32 AttackPower;
    uint32 RangedAttackPower;
    float BaseDamage[MAX_EXPANSIONS];

    // Helpers

    uint32 GenerateHealth(CreatureTemplate const* info) const
    {
        return uint32(ceil(BaseHealth[info->expansion] * info->ModHealth * info->ModHealthExtra));
    }

    uint32 GenerateMana(CreatureTemplate const* info) const
    {
        // Mana can be 0.
        if (!BaseMana)
            return 0;

        return uint32(ceil(BaseMana * info->ModMana * info->ModManaExtra));
    }

    uint32 GenerateArmor(CreatureTemplate const* info) const
    {
        return uint32(ceil(BaseArmor * info->ModArmor));
    }

    float GenerateBaseDamage(CreatureTemplate const* info) const
    {
        return BaseDamage[info->expansion];
    }

    static CreatureBaseStats const* GetBaseStats(uint8 level, uint8 unitClass);
};

typedef std::unordered_map<uint16, CreatureBaseStats> CreatureBaseStatsContainer;

struct CreatureLocale
{
    StringVector Name;
<<<<<<< HEAD
    StringVector FemaleName;
    StringVector SubName;
=======
    StringVector Title;
>>>>>>> 233297c5
};

struct GossipMenuItemsLocale
{
    StringVector OptionText;
    StringVector BoxText;
};

struct PointOfInterestLocale
{
    StringVector IconName;
};

#define MAX_EQUIPMENT_ITEMS 3

struct EquipmentInfo
{
    uint32  ItemEntry[MAX_EQUIPMENT_ITEMS];
};

// Benchmarked: Faster than std::map (insert/find)
typedef std::unordered_map<uint8, EquipmentInfo> EquipmentInfoContainerInternal;
typedef std::unordered_map<uint32, EquipmentInfoContainerInternal> EquipmentInfoContainer;

// from `creature` table
struct CreatureData
{
    CreatureData() : id(0), mapid(0), phaseMask(0), displayid(0), equipmentId(0),
                     posX(0.0f), posY(0.0f), posZ(0.0f), orientation(0.0f), spawntimesecs(0),
                     spawndist(0.0f), currentwaypoint(0), curhealth(0), curmana(0), movementType(0),
                     spawnMask(0), npcflag(0), unit_flags(0), dynamicflags(0), phaseid(0), phaseGroup(0), dbData(true) { }
    uint32 id;                                              // entry in creature_template
    uint16 mapid;
    uint32 phaseMask;
    uint32 displayid;
    int8 equipmentId;
    float posX;
    float posY;
    float posZ;
    float orientation;
    uint32 spawntimesecs;
    float spawndist;
    uint32 currentwaypoint;
    uint32 curhealth;
    uint32 curmana;
    uint8 movementType;
    uint8 spawnMask;
    uint32 npcflag;
    uint32 unit_flags;                                      // enum UnitFlags mask values
    uint32 dynamicflags;
    uint32 phaseid;
    uint32 phaseGroup;
    bool dbData;
};

struct CreatureModelInfo
{
    float bounding_radius;
    float combat_reach;
    uint8 gender;
    uint32 modelid_other_gender;
    bool is_trigger;
};

// Benchmarked: Faster than std::map (insert/find)
typedef std::unordered_map<uint16, CreatureModelInfo> CreatureModelContainer;

enum InhabitTypeValues
{
    INHABIT_GROUND = 1,
    INHABIT_WATER  = 2,
    INHABIT_AIR    = 4,
    INHABIT_ANYWHERE = INHABIT_GROUND | INHABIT_WATER | INHABIT_AIR
};

// Enums used by StringTextData::Type (CreatureEventAI)
enum ChatType
{
    CHAT_TYPE_SAY               = 0,
    CHAT_TYPE_YELL              = 1,
    CHAT_TYPE_TEXT_EMOTE        = 2,
    CHAT_TYPE_BOSS_EMOTE        = 3,
    CHAT_TYPE_WHISPER           = 4,
    CHAT_TYPE_BOSS_WHISPER      = 5,
    CHAT_TYPE_ZONE_YELL         = 6,
    CHAT_TYPE_END               = 255
};

#pragma pack(pop)

// `creature_addon` table
struct CreatureAddon
{
    uint32 path_id;
    uint32 mount;
    uint32 bytes1;
    uint32 bytes2;
    uint32 emote;
    std::vector<uint32> auras;
};

typedef std::unordered_map<ObjectGuid::LowType, CreatureAddon> CreatureAddonContainer;
<<<<<<< HEAD
=======
typedef std::unordered_map<uint32, CreatureAddon> CreatureAddonTemplateContainer;
>>>>>>> 233297c5

// Vendors
struct VendorItem
{
    VendorItem(uint32 _item, int32 _maxcount, uint32 _incrtime, uint32 _ExtendedCost, uint8 _Type)
        : item(_item), maxcount(_maxcount), incrtime(_incrtime), ExtendedCost(_ExtendedCost), Type(_Type) { }

    uint32 item;
    uint32 maxcount;                                        // 0 for infinity item amount
    uint32 incrtime;                                        // time for restore items amount if maxcount != 0
    uint32 ExtendedCost;
    uint8  Type;

    //helpers
    bool IsGoldRequired(ItemTemplate const* pProto) const { return pProto->Flags2 & ITEM_FLAGS_EXTRA_EXT_COST_REQUIRES_GOLD || !ExtendedCost; }
};
typedef std::vector<VendorItem*> VendorItemList;

struct VendorItemData
{
    VendorItemList m_items;

    VendorItem* GetItem(uint32 slot) const
    {
        if (slot >= m_items.size())
            return NULL;

        return m_items[slot];
    }
    bool Empty() const { return m_items.empty(); }
    uint32 GetItemCount() const { return m_items.size(); }
    void AddItem(uint32 item, int32 maxcount, uint32 ptime, uint32 ExtendedCost, uint8 type)
    {
        m_items.push_back(new VendorItem(item, maxcount, ptime, ExtendedCost, type));
    }
    bool RemoveItem(uint32 item_id, uint8 type);
    VendorItem const* FindItemCostPair(uint32 item_id, uint32 extendedCost, uint8 type) const;
    void Clear()
    {
        for (VendorItemList::const_iterator itr = m_items.begin(); itr != m_items.end(); ++itr)
            delete (*itr);
        m_items.clear();
    }
};

struct VendorItemCount
{
    explicit VendorItemCount(uint32 _item, uint32 _count)
        : itemId(_item), count(_count), lastIncrementTime(time(NULL)) { }

    uint32 itemId;
    uint32 count;
    time_t lastIncrementTime;
};

typedef std::list<VendorItemCount> VendorItemCounts;

struct TrainerSpell
{
    TrainerSpell() : spell(0), spellCost(0), reqSkill(0), reqSkillValue(0), reqLevel(0)
    {
        for (uint8 i = 0; i < MAX_SPELL_EFFECTS; ++i)
            learnedSpell[i] = 0;
    }

    uint32 spell;
    uint32 spellCost;
    uint32 reqSkill;
    uint32 reqSkillValue;
    uint32 reqLevel;
    uint32 learnedSpell[3];

    // helpers
    bool IsCastable() const { return learnedSpell[0] != spell; }
};

typedef std::unordered_map<uint32 /*spellid*/, TrainerSpell> TrainerSpellMap;

struct TrainerSpellData
{
    TrainerSpellData() : trainerType(0) { }
    ~TrainerSpellData() { spellList.clear(); }

    TrainerSpellMap spellList;
    uint32 trainerType;                                     // trainer type based at trainer spells, can be different from creature_template value.
                                                            // req. for correct show non-prof. trainers like weaponmaster, allowed values 0 and 2.
    TrainerSpell const* Find(uint32 spell_id) const;
};

// max different by z coordinate for creature aggro reaction
#define CREATURE_Z_ATTACK_RANGE 3

#define MAX_VENDOR_ITEMS 150                                // Limitation in 4.x.x item count in SMSG_LIST_INVENTORY

//used for handling non-repeatable random texts
typedef std::vector<uint8> CreatureTextRepeatIds;
typedef std::unordered_map<uint8, CreatureTextRepeatIds> CreatureTextRepeatGroup;

class Creature : public Unit, public GridObject<Creature>, public MapObject
{
    public:

        explicit Creature(bool isWorldObject = false);
        virtual ~Creature();

        void AddToWorld() override;
        void RemoveFromWorld() override;

        void SetObjectScale(float scale) override;
        void SetDisplayId(uint32 modelId) override;

        void DisappearAndDie();

        bool Create(ObjectGuid::LowType guidlow, Map* map, uint32 phaseMask, uint32 entry, float x, float y, float z, float ang, CreatureData const* data = nullptr, uint32 vehId = 0);
<<<<<<< HEAD
        bool LoadCreaturesAddon(bool reload = false);
=======
        bool LoadCreaturesAddon();
>>>>>>> 233297c5
        void SelectLevel();
        void LoadEquipment(int8 id = 1, bool force = false);

        ObjectGuid::LowType GetSpawnId() const { return m_spawnId; }

        void Update(uint32 time) override;                         // overwrited Unit::Update
        void GetRespawnPosition(float &x, float &y, float &z, float* ori = nullptr, float* dist =nullptr) const;

        void SetCorpseDelay(uint32 delay) { m_corpseDelay = delay; }
        uint32 GetCorpseDelay() const { return m_corpseDelay; }
        bool IsRacialLeader() const { return GetCreatureTemplate()->RacialLeader; }
        bool IsCivilian() const { return (GetCreatureTemplate()->flags_extra & CREATURE_FLAG_EXTRA_CIVILIAN) != 0; }
        bool IsTrigger() const { return (GetCreatureTemplate()->flags_extra & CREATURE_FLAG_EXTRA_TRIGGER) != 0; }
        bool IsGuard() const { return (GetCreatureTemplate()->flags_extra & CREATURE_FLAG_EXTRA_GUARD) != 0; }
        bool CanWalk() const { return (GetCreatureTemplate()->InhabitType & INHABIT_GROUND) != 0; }
        bool CanSwim() const { return (GetCreatureTemplate()->InhabitType & INHABIT_WATER) != 0 || IsPet(); }
        bool CanFly()  const override { return (GetCreatureTemplate()->InhabitType & INHABIT_AIR) != 0; }

        void SetReactState(ReactStates st) { m_reactState = st; }
        ReactStates GetReactState() const { return m_reactState; }
        bool HasReactState(ReactStates state) const { return (m_reactState == state); }
        void InitializeReactState();

        /// @todo Rename these properly
        bool isCanInteractWithBattleMaster(Player* player, bool msg) const;
        bool isCanTrainingAndResetTalentsOf(Player* player) const;
        bool CanCreatureAttack(Unit const* victim, bool force = true) const;
        bool IsImmunedToSpell(SpellInfo const* spellInfo) const override;                     // override Unit::IsImmunedToSpell
        bool IsImmunedToSpellEffect(SpellInfo const* spellInfo, uint32 index) const override; // override Unit::IsImmunedToSpellEffect
        bool isElite() const;
        bool isWorldBoss() const;

        bool IsDungeonBoss() const;

        uint8 getLevelForTarget(WorldObject const* target) const override; // overwrite Unit::getLevelForTarget for boss level support

        bool IsInEvadeMode() const { return HasUnitState(UNIT_STATE_EVADE); }

        bool AIM_Initialize(CreatureAI* ai = NULL);
        void Motion_Initialize();

        CreatureAI* AI() const { return (CreatureAI*)i_AI; }

        SpellSchoolMask GetMeleeDamageSchoolMask() const override { return m_meleeDamageSchoolMask; }
        void SetMeleeDamageSchool(SpellSchools school) { m_meleeDamageSchoolMask = SpellSchoolMask(1 << school); }

        bool HasSpell(uint32 spellID) const override;

        bool UpdateEntry(uint32 entry, CreatureData const* data = nullptr);

        void UpdateMovementFlags();

        bool UpdateStats(Stats stat) override;
        bool UpdateAllStats() override;
        void UpdateResistances(uint32 school) override;
        void UpdateArmor() override;
        void UpdateMaxHealth() override;
        void UpdateMaxPower(Powers power) override;
        void UpdateAttackPowerAndDamage(bool ranged = false) override;
        void CalculateMinMaxDamage(WeaponAttackType attType, bool normalized, bool addTotalPct, float& minDamage, float& maxDamage) override;

        void SetCanDualWield(bool value) override;
        int8 GetOriginalEquipmentId() const { return m_originalEquipmentId; }
        uint8 GetCurrentEquipmentId() const { return m_equipmentId; }
        void SetCurrentEquipmentId(uint8 id) { m_equipmentId = id; }

        float GetSpellDamageMod(int32 Rank) const;

        VendorItemData const* GetVendorItems() const;
        uint32 GetVendorItemCurrentCount(VendorItem const* vItem);
        uint32 UpdateVendorItemCurrentCount(VendorItem const* vItem, uint32 used_count);

        TrainerSpellData const* GetTrainerSpells() const;

        CreatureTemplate const* GetCreatureTemplate() const { return m_creatureInfo; }
        CreatureData const* GetCreatureData() const { return m_creatureData; }
        CreatureAddon const* GetCreatureAddon() const;

        std::string GetAIName() const;
        std::string GetScriptName() const;
        uint32 GetScriptId() const;

        // override WorldObject function for proper name localization
        std::string const& GetNameForLocaleIdx(LocaleConstant locale_idx) const override;

        void setDeathState(DeathState s) override;                   // override virtual Unit::setDeathState

        bool LoadFromDB(ObjectGuid::LowType spawnId, Map* map) { return LoadCreatureFromDB(spawnId, map, false); }
        bool LoadCreatureFromDB(ObjectGuid::LowType spawnId, Map* map, bool addToMap = true);
        void SaveToDB();
                                                            // overriden in Pet
        virtual void SaveToDB(uint32 mapid, uint8 spawnMask, uint32 phaseMask);
        virtual void DeleteFromDB();                        // overriden in Pet

        Loot loot;
        void StartPickPocketRefillTimer();
        void ResetPickPocketRefillTimer() { _pickpocketLootRestore = 0; }
        bool CanGeneratePickPocketLoot() const { return _pickpocketLootRestore <= time(NULL); }
        void SetSkinner(ObjectGuid guid) { _skinner = guid; }
        ObjectGuid GetSkinner() const { return _skinner; } // Returns the player who skinned this creature
        Player* GetLootRecipient() const;
        Group* GetLootRecipientGroup() const;
        bool hasLootRecipient() const { return !m_lootRecipient.IsEmpty() || m_lootRecipientGroup; }
        bool isTappedBy(Player const* player) const;                          // return true if the creature is tapped by the player or a member of his party.

        void SetLootRecipient (Unit* unit);
        void AllLootRemovedFromCorpse();

        uint16 GetLootMode() const { return m_LootMode; }
        bool HasLootMode(uint16 lootMode) { return (m_LootMode & lootMode) != 0; }
        void SetLootMode(uint16 lootMode) { m_LootMode = lootMode; }
        void AddLootMode(uint16 lootMode) { m_LootMode |= lootMode; }
        void RemoveLootMode(uint16 lootMode) { m_LootMode &= ~lootMode; }
        void ResetLootMode() { m_LootMode = LOOT_MODE_DEFAULT; }

        SpellInfo const* reachWithSpellAttack(Unit* victim);
        SpellInfo const* reachWithSpellCure(Unit* victim);

        uint32 m_spells[CREATURE_MAX_SPELLS];

        bool CanStartAttack(Unit const* u, bool force) const;
        float GetAttackDistance(Unit const* player) const;
        float GetAggroRange(Unit const* target) const;

        void SendAIReaction(AiReaction reactionType);

        Unit* SelectNearestTarget(float dist = 0, bool playerOnly = false) const;
        Unit* SelectNearestTargetInAttackDistance(float dist = 0) const;
        Player* SelectNearestPlayer(float distance = 0) const;
        Unit* SelectNearestHostileUnitInAggroRange(bool useLOS = false) const;

        void DoFleeToGetAssistance();
        void CallForHelp(float fRadius);
        void CallAssistance();
        void SetNoCallAssistance(bool val) { m_AlreadyCallAssistance = val; }
        void SetNoSearchAssistance(bool val) { m_AlreadySearchedAssistance = val; }
        bool HasSearchedAssistance() const { return m_AlreadySearchedAssistance; }
        bool CanAssistTo(const Unit* u, const Unit* enemy, bool checkfaction = true) const;
        bool _IsTargetAcceptable(const Unit* target) const;

        MovementGeneratorType GetDefaultMovementType() const { return m_defaultMovementType; }
        void SetDefaultMovementType(MovementGeneratorType mgt) { m_defaultMovementType = mgt; }

        void RemoveCorpse(bool setSpawnTime = true);

        void DespawnOrUnsummon(uint32 msTimeToDespawn = 0);

        time_t const& GetRespawnTime() const { return m_respawnTime; }
        time_t GetRespawnTimeEx() const;
        void SetRespawnTime(uint32 respawn) { m_respawnTime = respawn ? time(NULL) + respawn : 0; }
        void Respawn(bool force = false);
        void SaveRespawnTime() override;

        uint32 GetRespawnDelay() const { return m_respawnDelay; }
        void SetRespawnDelay(uint32 delay) { m_respawnDelay = delay; }

        float GetRespawnRadius() const { return m_respawnradius; }
        void SetRespawnRadius(float dist) { m_respawnradius = dist; }

        uint32 GetCombatPulseDelay() const { return m_combatPulseDelay; }
        void SetCombatPulseDelay(uint32 delay) // (secs) interval at which the creature pulses the entire zone into combat (only works in dungeons)
        {
            m_combatPulseDelay = delay;
            if (m_combatPulseTime == 0 || m_combatPulseTime > delay)
                m_combatPulseTime = delay;
        }

        uint32 m_groupLootTimer;                            // (msecs)timer used for group loot
        ObjectGuid::LowType lootingGroupLowGUID;                         // used to find group which is looting corpse

        void SendZoneUnderAttackMessage(Player* attacker);

        void SetInCombatWithZone();

        bool hasQuest(uint32 quest_id) const override;
        bool hasInvolvedQuest(uint32 quest_id)  const override;

        bool isRegeneratingHealth() { return m_regenHealth; }
        void setRegeneratingHealth(bool regenHealth) { m_regenHealth = regenHealth; }
        virtual uint8 GetPetAutoSpellSize() const { return MAX_SPELL_CHARM; }
        virtual uint32 GetPetAutoSpellOnPos(uint8 pos) const;

        void SetPosition(float x, float y, float z, float o);
        void SetPosition(const Position &pos) { SetPosition(pos.GetPositionX(), pos.GetPositionY(), pos.GetPositionZ(), pos.GetOrientation()); }

        void SetHomePosition(float x, float y, float z, float o) { m_homePosition.Relocate(x, y, z, o); }
        void SetHomePosition(const Position &pos) { m_homePosition.Relocate(pos); }
        void GetHomePosition(float& x, float& y, float& z, float& ori) const { m_homePosition.GetPosition(x, y, z, ori); }
        Position const& GetHomePosition() const { return m_homePosition; }

        void SetTransportHomePosition(float x, float y, float z, float o) { m_transportHomePosition.Relocate(x, y, z, o); }
        void SetTransportHomePosition(const Position &pos) { m_transportHomePosition.Relocate(pos); }
        void GetTransportHomePosition(float& x, float& y, float& z, float& ori) const { m_transportHomePosition.GetPosition(x, y, z, ori); }
        Position const& GetTransportHomePosition() const { return m_transportHomePosition; }

        uint32 GetWaypointPath() const { return m_path_id; }
        void LoadPath(uint32 pathid) { m_path_id = pathid; }

        uint32 GetCurrentWaypointID() const { return m_waypointID; }
        void UpdateWaypointID(uint32 wpID) { m_waypointID = wpID; }

        void SearchFormation();
        CreatureGroup* GetFormation() { return m_formation; }
        void SetFormation(CreatureGroup* formation) { m_formation = formation; }

        Unit* SelectVictim();

        void SetDisableReputationGain(bool disable) { DisableReputationGain = disable; }
        bool IsReputationGainDisabled() const { return DisableReputationGain; }
        bool IsDamageEnoughForLootingAndReward() const { return m_PlayerDamageReq == 0; }
        void LowerPlayerDamageReq(uint32 unDamage);
        void ResetPlayerDamageReq() { m_PlayerDamageReq = GetHealth() / 2; }
        uint32 m_PlayerDamageReq;

        uint32 GetOriginalEntry() const { return m_originalEntry; }
        void SetOriginalEntry(uint32 entry) { m_originalEntry = entry; }

        static float _GetDamageMod(int32 Rank);

        float m_SightDistance, m_CombatDistance;

        bool m_isTempWorldObject; //true when possessed

        // Handling caster facing during spellcast
        void SetTarget(ObjectGuid guid) override;
        bool FocusTarget(Spell const* focusSpell, WorldObject const* target);
        bool IsFocusing(Spell const* focusSpell = nullptr, bool withDelay = false);
        void ReleaseFocus(Spell const* focusSpell = nullptr, bool withDelay = true);

        CreatureTextRepeatIds GetTextRepeatGroup(uint8 textGroup);
        void SetTextRepeatId(uint8 textGroup, uint8 id);
        void ClearTextRepeatGroup(uint8 textGroup);

    protected:
        bool CreateFromProto(ObjectGuid::LowType guidlow, uint32 entry, CreatureData const* data = nullptr, uint32 vehId = 0);
        bool InitEntry(uint32 entry, CreatureData const* data = nullptr);

        // vendor items
        VendorItemCounts m_vendorItemCounts;

        static float _GetHealthMod(int32 Rank);

        ObjectGuid m_lootRecipient;
        uint32 m_lootRecipientGroup;
        ObjectGuid _skinner;

        /// Timers
        time_t _pickpocketLootRestore;
        time_t m_corpseRemoveTime;                          // (msecs)timer for death or corpse disappearance
        time_t m_respawnTime;                               // (secs) time of next respawn
        uint32 m_respawnDelay;                              // (secs) delay between corpse disappearance and respawning
        uint32 m_corpseDelay;                               // (secs) delay between death and corpse disappearance
        float m_respawnradius;
        uint32 m_boundaryCheckTime;                         // (msecs) remaining time for next evade boundary check
        uint32 m_combatPulseTime;                           // (msecs) remaining time for next zone-in-combat pulse
        uint32 m_combatPulseDelay;                          // (secs) how often the creature puts the entire zone in combat (only works in dungeons)

        ReactStates m_reactState;                           // for AI, not charmInfo
        void RegenerateMana();
        void RegenerateHealth();
        void Regenerate(Powers power);
        MovementGeneratorType m_defaultMovementType;
        ObjectGuid::LowType m_spawnId;                               ///< For new or temporary creatures is 0 for saved it is lowguid
        uint8 m_equipmentId;
        int8 m_originalEquipmentId; // can be -1

        bool m_AlreadyCallAssistance;
        bool m_AlreadySearchedAssistance;
        bool m_regenHealth;
        bool m_AI_locked;

        SpellSchoolMask m_meleeDamageSchoolMask;
        uint32 m_originalEntry;

        Position m_homePosition;
        Position m_transportHomePosition;

        bool DisableReputationGain;

        CreatureTemplate const* m_creatureInfo;                 // Can differ from sObjectMgr->GetCreatureTemplate(GetEntry()) in difficulty mode > 0
        CreatureData const* m_creatureData;

        uint16 m_LootMode;                                  // Bitmask (default: LOOT_MODE_DEFAULT) that determines what loot will be lootable

        bool IsInvisibleDueToDespawn() const override;
        bool CanAlwaysSee(WorldObject const* obj) const override;

    private:
        void ForcedDespawn(uint32 timeMSToDespawn = 0);
        bool CheckNoGrayAggroConfig(uint32 playerLevel, uint32 creatureLevel) const; // No aggro from gray creatures

        //WaypointMovementGenerator vars
        uint32 m_waypointID;
        uint32 m_path_id;

        //Formation var
        CreatureGroup* m_formation;
        bool TriggerJustRespawned;

        Spell const* _focusSpell;   ///> Locks the target during spell cast for proper facing
        uint32 _focusDelay;

        CreatureTextRepeatGroup m_textRepeat;
};

class AssistDelayEvent : public BasicEvent
{
    public:
        AssistDelayEvent(ObjectGuid victim, Unit& owner) : BasicEvent(), m_victim(victim), m_owner(owner) { }

        bool Execute(uint64 e_time, uint32 p_time) override;
        void AddAssistant(ObjectGuid guid) { m_assistants.push_back(guid); }
    private:
        AssistDelayEvent();

        ObjectGuid        m_victim;
        GuidList          m_assistants;
        Unit&             m_owner;
};

class ForcedDespawnDelayEvent : public BasicEvent
{
    public:
        ForcedDespawnDelayEvent(Creature& owner) : BasicEvent(), m_owner(owner) { }
        bool Execute(uint64 e_time, uint32 p_time) override;

    private:
        Creature& m_owner;
};

#endif<|MERGE_RESOLUTION|>--- conflicted
+++ resolved
@@ -83,12 +83,8 @@
     uint32  Modelid3;
     uint32  Modelid4;
     std::string  Name;
-<<<<<<< HEAD
     std::string FemaleName;
-    std::string  SubName;
-=======
     std::string  Title;
->>>>>>> 233297c5
     std::string  IconName;
     uint32  GossipMenuId;
     uint8   minlevel;
@@ -228,12 +224,8 @@
 struct CreatureLocale
 {
     StringVector Name;
-<<<<<<< HEAD
     StringVector FemaleName;
-    StringVector SubName;
-=======
     StringVector Title;
->>>>>>> 233297c5
 };
 
 struct GossipMenuItemsLocale
@@ -336,10 +328,7 @@
 };
 
 typedef std::unordered_map<ObjectGuid::LowType, CreatureAddon> CreatureAddonContainer;
-<<<<<<< HEAD
-=======
 typedef std::unordered_map<uint32, CreatureAddon> CreatureAddonTemplateContainer;
->>>>>>> 233297c5
 
 // Vendors
 struct VendorItem
@@ -454,11 +443,7 @@
         void DisappearAndDie();
 
         bool Create(ObjectGuid::LowType guidlow, Map* map, uint32 phaseMask, uint32 entry, float x, float y, float z, float ang, CreatureData const* data = nullptr, uint32 vehId = 0);
-<<<<<<< HEAD
-        bool LoadCreaturesAddon(bool reload = false);
-=======
         bool LoadCreaturesAddon();
->>>>>>> 233297c5
         void SelectLevel();
         void LoadEquipment(int8 id = 1, bool force = false);
 
