--- conflicted
+++ resolved
@@ -202,11 +202,7 @@
         if (!BaseMana)
             return 0;
 
-<<<<<<< HEAD
-        return uint32((BaseMana * info->ModMana * info->ModManaExtra) + 0.5f);
-=======
-        return uint32(ceil(BaseMana * info->ModMana));
->>>>>>> 3f6296b6
+        return uint32(ceil(BaseMana * info->ModMana * info->ModManaExtra));
     }
 
     uint32 GenerateArmor(CreatureTemplate const* info) const
