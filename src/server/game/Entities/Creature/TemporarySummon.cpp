/*
 * Copyright (C) 2008-2014 TrinityCore <http://www.trinitycore.org/>
 * Copyright (C) 2005-2009 MaNGOS <http://getmangos.com/>
 *
 * This program is free software; you can redistribute it and/or modify it
 * under the terms of the GNU General Public License as published by the
 * Free Software Foundation; either version 2 of the License, or (at your
 * option) any later version.
 *
 * This program is distributed in the hope that it will be useful, but WITHOUT
 * ANY WARRANTY; without even the implied warranty of MERCHANTABILITY or
 * FITNESS FOR A PARTICULAR PURPOSE. See the GNU General Public License for
 * more details.
 *
 * You should have received a copy of the GNU General Public License along
 * with this program. If not, see <http://www.gnu.org/licenses/>.
 */

#include "Log.h"
#include "ObjectAccessor.h"
#include "CreatureAI.h"
#include "ObjectMgr.h"
#include "TemporarySummon.h"
#include "Pet.h"
#include "Player.h"

TempSummon::TempSummon(SummonPropertiesEntry const* properties, Unit* owner, bool isWorldObject) :
Creature(isWorldObject), m_Properties(properties), m_type(TEMPSUMMON_MANUAL_DESPAWN),
m_timer(0), m_lifetime(0)
{
    if (owner)
        m_summonerGUID = owner->GetGUID();

    m_unitTypeMask |= UNIT_MASK_SUMMON;
}

Unit* TempSummon::GetSummoner() const
{
    return m_summonerGUID ? ObjectAccessor::GetUnit(*this, m_summonerGUID) : NULL;
}

Creature* TempSummon::GetSummonerCreatureBase() const
{
    return m_summonerGUID ? ObjectAccessor::GetCreature(*this, m_summonerGUID) : NULL;
}

void TempSummon::Update(uint32 diff)
{
    Creature::Update(diff);

    if (m_deathState == DEAD)
    {
        UnSummon();
        return;
    }
    switch (m_type)
    {
        case TEMPSUMMON_MANUAL_DESPAWN:
            break;
        case TEMPSUMMON_TIMED_DESPAWN:
        {
            if (m_timer <= diff)
            {
                UnSummon();
                return;
            }

            m_timer -= diff;
            break;
        }
        case TEMPSUMMON_TIMED_DESPAWN_OUT_OF_COMBAT:
        {
            if (!IsInCombat())
            {
                if (m_timer <= diff)
                {
                    UnSummon();
                    return;
                }

                m_timer -= diff;
            }
            else if (m_timer != m_lifetime)
                m_timer = m_lifetime;

            break;
        }

        case TEMPSUMMON_CORPSE_TIMED_DESPAWN:
        {
            if (m_deathState == CORPSE)
            {
                if (m_timer <= diff)
                {
                    UnSummon();
                    return;
                }

                m_timer -= diff;
            }
            break;
        }
        case TEMPSUMMON_CORPSE_DESPAWN:
        {
            // if m_deathState is DEAD, CORPSE was skipped
            if (m_deathState == CORPSE || m_deathState == DEAD)
            {
                UnSummon();
                return;
            }

            break;
        }
        case TEMPSUMMON_DEAD_DESPAWN:
        {
            if (m_deathState == DEAD)
            {
                UnSummon();
                return;
            }
            break;
        }
        case TEMPSUMMON_TIMED_OR_CORPSE_DESPAWN:
        {
            // if m_deathState is DEAD, CORPSE was skipped
            if (m_deathState == CORPSE || m_deathState == DEAD)
            {
                UnSummon();
                return;
            }

            if (!IsInCombat())
            {
                if (m_timer <= diff)
                {
                    UnSummon();
                    return;
                }
                else
                    m_timer -= diff;
            }
            else if (m_timer != m_lifetime)
                m_timer = m_lifetime;
            break;
        }
        case TEMPSUMMON_TIMED_OR_DEAD_DESPAWN:
        {
            // if m_deathState is DEAD, CORPSE was skipped
            if (m_deathState == DEAD)
            {
                UnSummon();
                return;
            }

            if (!IsInCombat() && IsAlive())
            {
                if (m_timer <= diff)
                {
                    UnSummon();
                    return;
                }
                else
                    m_timer -= diff;
            }
            else if (m_timer != m_lifetime)
                m_timer = m_lifetime;
            break;
        }
        default:
            UnSummon();
            TC_LOG_ERROR("entities.unit", "Temporary summoned creature (entry: %u) have unknown type %u of ", GetEntry(), m_type);
            break;
    }
}

void TempSummon::InitStats(uint32 duration)
{
    ASSERT(!IsPet());

    m_timer = duration;
    m_lifetime = duration;

    if (m_type == TEMPSUMMON_MANUAL_DESPAWN)
        m_type = (duration == 0) ? TEMPSUMMON_DEAD_DESPAWN : TEMPSUMMON_TIMED_DESPAWN;

    Unit* owner = GetSummoner();

    if (owner && IsTrigger() && m_spells[0])
    {
        setFaction(owner->getFaction());
        SetLevel(owner->getLevel());
        if (owner->GetTypeId() == TYPEID_PLAYER)
            m_ControlledByPlayer = true;
    }

    if (!m_Properties)
        return;

    if (owner)
    {
        int32 slot = m_Properties->Slot;
        if (slot > 0)
        {
            if (owner->m_SummonSlot[slot] && owner->m_SummonSlot[slot] != GetGUID())
            {
                Creature* oldSummon = GetMap()->GetCreature(owner->m_SummonSlot[slot]);
                if (oldSummon && oldSummon->IsSummon())
                    oldSummon->ToTempSummon()->UnSummon();
            }
            owner->m_SummonSlot[slot] = GetGUID();
        }
    }

    if (m_Properties->Faction)
        setFaction(m_Properties->Faction);
    else if (IsVehicle() && owner) // properties should be vehicle
        setFaction(owner->getFaction());
}

void TempSummon::InitSummon()
{
    Unit* owner = GetSummoner();
    if (owner)
    {
        if (owner->GetTypeId() == TYPEID_UNIT && owner->ToCreature()->IsAIEnabled)
            owner->ToCreature()->AI()->JustSummoned(this);
        if (IsAIEnabled)
            AI()->IsSummonedBy(owner);
    }
}

void TempSummon::SetTempSummonType(TempSummonType type)
{
    m_type = type;
}

void TempSummon::UnSummon(uint32 msTime)
{
    if (msTime)
    {
        ForcedUnsummonDelayEvent* pEvent = new ForcedUnsummonDelayEvent(*this);

        m_Events.AddEvent(pEvent, m_Events.CalculateTime(msTime));
        return;
    }

    //ASSERT(!IsPet());
    if (IsPet())
    {
        ((Pet*)this)->Remove(PET_SAVE_NOT_IN_SLOT);
        ASSERT(!IsInWorld());
        return;
    }

    Unit* owner = GetSummoner();
    if (owner && owner->GetTypeId() == TYPEID_UNIT && owner->ToCreature()->IsAIEnabled)
        owner->ToCreature()->AI()->SummonedCreatureDespawn(this);

    AddObjectToRemoveList();
}

bool ForcedUnsummonDelayEvent::Execute(uint64 /*e_time*/, uint32 /*p_time*/)
{
    m_owner.UnSummon();
    return true;
}

void TempSummon::RemoveFromWorld()
{
    if (!IsInWorld())
        return;

    if (m_Properties)
    {
        int32 slot = m_Properties->Slot;
        if (slot > 0)
            if (Unit* owner = GetSummoner())
                if (owner->m_SummonSlot[slot] == GetGUID())
<<<<<<< HEAD
                    owner->m_SummonSlot[slot] = 0;
    }
=======
                    owner->m_SummonSlot[slot].Clear();
>>>>>>> 050d56ac

    //if (GetOwnerGUID())
    //    TC_LOG_ERROR("entities.unit", "Unit %u has owner guid when removed from world", GetEntry());

    Creature::RemoveFromWorld();
}

Minion::Minion(SummonPropertiesEntry const* properties, Unit* owner, bool isWorldObject)
    : TempSummon(properties, owner, isWorldObject), m_owner(owner)
{
    ASSERT(m_owner);
    m_unitTypeMask |= UNIT_MASK_MINION;
    m_followAngle = PET_FOLLOW_ANGLE;
    /// @todo: Find correct way
    InitCharmInfo();
}

void Minion::InitStats(uint32 duration)
{
    TempSummon::InitStats(duration);

    SetReactState(REACT_PASSIVE);

    SetCreatorGUID(GetOwner()->GetGUID());
    setFaction(GetOwner()->getFaction());

    GetOwner()->SetMinion(this, true);
}

void Minion::RemoveFromWorld()
{
    if (!IsInWorld())
        return;

    GetOwner()->SetMinion(this, false);
    TempSummon::RemoveFromWorld();
}

bool Minion::IsGuardianPet() const
{
    return IsPet() || (m_Properties && m_Properties->Category == SUMMON_CATEGORY_PET);
}

Guardian::Guardian(SummonPropertiesEntry const* properties, Unit* owner, bool isWorldObject) : Minion(properties, owner, isWorldObject)
, m_bonusSpellDamage(0)
{
    memset(m_statFromOwner, 0, sizeof(float)*MAX_STATS);
    m_unitTypeMask |= UNIT_MASK_GUARDIAN;
    if (properties && properties->Type == SUMMON_TYPE_PET)
    {
        m_unitTypeMask |= UNIT_MASK_CONTROLABLE_GUARDIAN;
        InitCharmInfo();
    }
}

void Guardian::InitStats(uint32 duration)
{
    Minion::InitStats(duration);

    InitStatsForLevel(GetOwner()->getLevel());

    if (GetOwner()->GetTypeId() == TYPEID_PLAYER && HasUnitTypeMask(UNIT_MASK_CONTROLABLE_GUARDIAN))
        m_charmInfo->InitCharmCreateSpells();

    SetReactState(REACT_AGGRESSIVE);
}

void Guardian::InitSummon()
{
    TempSummon::InitSummon();

    if (GetOwner()->GetTypeId() == TYPEID_PLAYER
            && GetOwner()->GetMinionGUID() == GetGUID()
            && !GetOwner()->GetCharmGUID())
    {
        GetOwner()->ToPlayer()->CharmSpellInitialize();
    }
}

Puppet::Puppet(SummonPropertiesEntry const* properties, Unit* owner)
    : Minion(properties, owner, false) //maybe true?
{
    ASSERT(m_owner->GetTypeId() == TYPEID_PLAYER);
    m_unitTypeMask |= UNIT_MASK_PUPPET;
}

void Puppet::InitStats(uint32 duration)
{
    Minion::InitStats(duration);
    SetLevel(GetOwner()->getLevel());
    SetReactState(REACT_PASSIVE);
}

void Puppet::InitSummon()
{
    Minion::InitSummon();
    if (!SetCharmedBy(GetOwner(), CHARM_TYPE_POSSESS))
        ASSERT(false);
}

void Puppet::Update(uint32 time)
{
    Minion::Update(time);
    //check if caster is channelling?
    if (IsInWorld())
    {
        if (!IsAlive())
        {
            UnSummon();
            /// @todo why long distance .die does not remove it
        }
    }
}

void Puppet::RemoveFromWorld()
{
    if (!IsInWorld())
        return;

    RemoveCharmedBy(NULL);
    Minion::RemoveFromWorld();
}<|MERGE_RESOLUTION|>--- conflicted
+++ resolved
@@ -276,12 +276,8 @@
         if (slot > 0)
             if (Unit* owner = GetSummoner())
                 if (owner->m_SummonSlot[slot] == GetGUID())
-<<<<<<< HEAD
-                    owner->m_SummonSlot[slot] = 0;
-    }
-=======
                     owner->m_SummonSlot[slot].Clear();
->>>>>>> 050d56ac
+    }
 
     //if (GetOwnerGUID())
     //    TC_LOG_ERROR("entities.unit", "Unit %u has owner guid when removed from world", GetEntry());
