/*
 * Copyright (C) 2008-2015 TrinityCore <http://www.trinitycore.org/>
 * Copyright (C) 2005-2009 MaNGOS <http://getmangos.com/>
 *
 * This program is free software; you can redistribute it and/or modify it
 * under the terms of the GNU General Public License as published by the
 * Free Software Foundation; either version 2 of the License, or (at your
 * option) any later version.
 *
 * This program is distributed in the hope that it will be useful, but WITHOUT
 * ANY WARRANTY; without even the implied warranty of MERCHANTABILITY or
 * FITNESS FOR A PARTICULAR PURPOSE. See the GNU General Public License for
 * more details.
 *
 * You should have received a copy of the GNU General Public License along
 * with this program. If not, see <http://www.gnu.org/licenses/>.
 */

#ifndef TRINITYCORE_GAMEOBJECT_H
#define TRINITYCORE_GAMEOBJECT_H

#include "Common.h"
#include "SharedDefines.h"
#include "Unit.h"
#include "Object.h"
#include "LootMgr.h"
#include "DatabaseEnv.h"

class GameObjectAI;
class Group;
class Transport;

#define MAX_GAMEOBJECT_QUEST_ITEMS 6

// from `gameobject_template`
struct GameObjectTemplate
{
    uint32  entry;
    uint32  type;
    uint32  displayId;
    std::string name;
    std::string IconName;
    std::string castBarCaption;
    std::string unk1;
    uint32  faction;
    uint32  flags;
    float   size;
<<<<<<< HEAD
    uint32  questItems[MAX_GAMEOBJECT_QUEST_ITEMS];
    int32   unkInt32;
=======
>>>>>>> 5bbd7cff
    union                                                   // different GO types have different data field
    {
        //0 GAMEOBJECT_TYPE_DOOR
        struct
        {
            uint32 startOpen;                               //0 used client side to determine GO_ACTIVATED means open/closed
            uint32 lockId;                                  //1 -> Lock.dbc
            uint32 autoCloseTime;                           //2 secs till autoclose = autoCloseTime / 0x10000
            uint32 noDamageImmune;                          //3 break opening whenever you recieve damage?
            uint32 openTextID;                              //4 can be used to replace castBarCaption?
            uint32 closeTextID;                             //5
            uint32 ignoredByPathing;                        //6
        } door;
        //1 GAMEOBJECT_TYPE_BUTTON
        struct
        {
            uint32 startOpen;                               //0
            uint32 lockId;                                  //1 -> Lock.dbc
            uint32 autoCloseTime;                           //2 secs till autoclose = autoCloseTime / 0x10000
            uint32 linkedTrap;                              //3
            uint32 noDamageImmune;                          //4 isBattlegroundObject
            uint32 large;                                   //5
            uint32 openTextID;                              //6 can be used to replace castBarCaption?
            uint32 closeTextID;                             //7
            uint32 losOK;                                   //8
        } button;
        //2 GAMEOBJECT_TYPE_QUESTGIVER
        struct
        {
            uint32 lockId;                                  //0 -> Lock.dbc
            uint32 questList;                               //1
            uint32 pageMaterial;                            //2
            uint32 gossipID;                                //3
            uint32 customAnim;                              //4
            uint32 noDamageImmune;                          //5
            uint32 openTextID;                              //6 can be used to replace castBarCaption?
            uint32 losOK;                                   //7
            uint32 allowMounted;                            //8 Is usable while on mount/vehicle. (0/1)
            uint32 large;                                   //9
        } questgiver;
        //3 GAMEOBJECT_TYPE_CHEST
        struct
        {
            uint32 lockId;                                  //0 -> Lock.dbc
            uint32 lootId;                                  //1
            uint32 chestRestockTime;                        //2
            uint32 consumable;                              //3
            uint32 minSuccessOpens;                         //4 Deprecated, pre 3.0 was used for mining nodes but since WotLK all mining nodes are usable once and grant all loot with a single use
            uint32 maxSuccessOpens;                         //5 Deprecated, pre 3.0 was used for mining nodes but since WotLK all mining nodes are usable once and grant all loot with a single use
            uint32 eventId;                                 //6 lootedEvent
            uint32 linkedTrapId;                            //7
            uint32 questId;                                 //8 not used currently but store quest required for GO activation for player
            uint32 level;                                   //9
            uint32 losOK;                                   //10
            uint32 leaveLoot;                               //11
            uint32 notInCombat;                             //12
            uint32 logLoot;                                 //13
            uint32 openTextID;                              //14 can be used to replace castBarCaption?
            uint32 groupLootRules;                          //15
            uint32 floatingTooltip;                         //16
        } chest;
        //4 GAMEOBJECT_TYPE_BINDER - empty
        //5 GAMEOBJECT_TYPE_GENERIC
        struct
        {
            uint32 floatingTooltip;                         //0
            uint32 highlight;                               //1
            uint32 serverOnly;                              //2
            uint32 large;                                   //3
            uint32 floatOnWater;                            //4
            int32 questID;                                  //5
        } _generic;
        //6 GAMEOBJECT_TYPE_TRAP
        struct
        {
            uint32 lockId;                                  //0 -> Lock.dbc
            uint32 level;                                   //1
            uint32 diameter;                                //2 diameter for trap activation
            uint32 spellId;                                 //3
            uint32 type;                                    //4 0 trap with no despawn after cast. 1 trap despawns after cast. 2 bomb casts on spawn.
            uint32 cooldown;                                //5 time in secs
            int32 autoCloseTime;                            //6
            uint32 startDelay;                              //7
            uint32 serverOnly;                              //8
            uint32 stealthed;                               //9
            uint32 large;                                   //10
            uint32 invisible;                               //11
            uint32 openTextID;                              //12 can be used to replace castBarCaption?
            uint32 closeTextID;                             //13
            uint32 ignoreTotems;                            //14
        } trap;
        //7 GAMEOBJECT_TYPE_CHAIR
        struct
        {
            uint32 slots;                                   //0
            uint32 height;                                  //1
            uint32 onlyCreatorUse;                          //2
            uint32 triggeredEvent;                          //3
        } chair;
        //8 GAMEOBJECT_TYPE_SPELL_FOCUS
        struct
        {
            uint32 focusId;                                 //0
            uint32 dist;                                    //1
            uint32 linkedTrapId;                            //2
            uint32 serverOnly;                              //3
            uint32 questID;                                 //4
            uint32 large;                                   //5
            uint32 floatingTooltip;                         //6
        } spellFocus;
        //9 GAMEOBJECT_TYPE_TEXT
        struct
        {
            uint32 pageID;                                  //0
            uint32 language;                                //1
            uint32 pageMaterial;                            //2
            uint32 allowMounted;                            //3 Is usable while on mount/vehicle. (0/1)
        } text;
        //10 GAMEOBJECT_TYPE_GOOBER
        struct
        {
            uint32 lockId;                                  //0 -> Lock.dbc
            int32 questId;                                  //1
            uint32 eventId;                                 //2
            uint32 autoCloseTime;                           //3
            uint32 customAnim;                              //4
            uint32 consumable;                              //5
            uint32 cooldown;                                //6
            uint32 pageId;                                  //7
            uint32 language;                                //8
            uint32 pageMaterial;                            //9
            uint32 spellId;                                 //10
            uint32 noDamageImmune;                          //11
            uint32 linkedTrapId;                            //12
            uint32 large;                                   //13
            uint32 openTextID;                              //14 can be used to replace castBarCaption?
            uint32 closeTextID;                             //15
            uint32 losOK;                                   //16 isBattlegroundObject
            uint32 allowMounted;                            //17 Is usable while on mount/vehicle. (0/1)
            uint32 floatingTooltip;                         //18
            uint32 gossipID;                                //19
            uint32 WorldStateSetsState;                     //20
        } goober;
        //11 GAMEOBJECT_TYPE_TRANSPORT
        struct
        {
            int32 stopFrame1;                               //0
            uint32 startOpen;                               //1
            uint32 autoCloseTime;                           //2 secs till autoclose = autoCloseTime / 0x10000
            uint32 pause1EventID;                           //3
            uint32 pause2EventID;                           //4
            uint32 mapId;                                   //5
            int32 stopFrame2;                               //6
            uint32 unknown;
            int32 stopFrame3;                               //8
            uint32 unknown2;
            int32 stopFrame4;                               //10
        } transport;
        //12 GAMEOBJECT_TYPE_AREADAMAGE
        struct
        {
            uint32 lockId;                                  //0
            uint32 radius;                                  //1
            uint32 damageMin;                               //2
            uint32 damageMax;                               //3
            uint32 damageSchool;                            //4
            uint32 autoCloseTime;                           //5 secs till autoclose = autoCloseTime / 0x10000
            uint32 openTextID;                              //6
            uint32 closeTextID;                             //7
        } areadamage;
        //13 GAMEOBJECT_TYPE_CAMERA
        struct
        {
            uint32 lockId;                                  //0 -> Lock.dbc
            uint32 cinematicId;                             //1
            uint32 eventID;                                 //2
            uint32 openTextID;                              //3 can be used to replace castBarCaption?
        } camera;
        //14 GAMEOBJECT_TYPE_MAPOBJECT - empty
        //15 GAMEOBJECT_TYPE_MO_TRANSPORT
        struct
        {
            uint32 taxiPathId;                              //0
            uint32 moveSpeed;                               //1
            uint32 accelRate;                               //2
            uint32 startEventID;                            //3
            uint32 stopEventID;                             //4
            uint32 transportPhysics;                        //5
            uint32 mapID;                                   //6
            uint32 worldState1;                             //7
            uint32 canBeStopped;                            //8
        } moTransport;
        //16 GAMEOBJECT_TYPE_DUELFLAG - empty
        //17 GAMEOBJECT_TYPE_FISHINGNODE - empty
        //18 GAMEOBJECT_TYPE_SUMMONING_RITUAL
        struct
        {
            uint32 reqParticipants;                         //0
            uint32 spellId;                                 //1
            uint32 animSpell;                               //2
            uint32 ritualPersistent;                        //3
            uint32 casterTargetSpell;                       //4
            uint32 casterTargetSpellTargets;                //5
            uint32 castersGrouped;                          //6
            uint32 ritualNoTargetCheck;                     //7
        } summoningRitual;
        //19 GAMEOBJECT_TYPE_MAILBOX - empty
        //20 GAMEOBJECT_TYPE_DONOTUSE - empty
        //21 GAMEOBJECT_TYPE_GUARDPOST
        struct
        {
            uint32 creatureID;                              //0
            uint32 charges;                                 //1
        } guardpost;
        //22 GAMEOBJECT_TYPE_SPELLCASTER
        struct
        {
            uint32 spellId;                                 //0
            uint32 charges;                                 //1
            uint32 partyOnly;                               //2
            uint32 allowMounted;                            //3 Is usable while on mount/vehicle. (0/1)
            uint32 large;                                   //4
        } spellcaster;
        //23 GAMEOBJECT_TYPE_MEETINGSTONE
        struct
        {
            uint32 minLevel;                                //0
            uint32 maxLevel;                                //1
            uint32 areaID;                                  //2
        } meetingstone;
        //24 GAMEOBJECT_TYPE_FLAGSTAND
        struct
        {
            uint32 lockId;                                  //0
            uint32 pickupSpell;                             //1
            uint32 radius;                                  //2
            uint32 returnAura;                              //3
            uint32 returnSpell;                             //4
            uint32 noDamageImmune;                          //5
            uint32 openTextID;                              //6
            uint32 losOK;                                   //7
        } flagstand;
        //25 GAMEOBJECT_TYPE_FISHINGHOLE
        struct
        {
            uint32 radius;                                  //0 how close bobber must land for sending loot
            uint32 lootId;                                  //1
            uint32 minSuccessOpens;                         //2
            uint32 maxSuccessOpens;                         //3
            uint32 lockId;                                  //4 -> Lock.dbc; possibly 1628 for all?
        } fishinghole;
        //26 GAMEOBJECT_TYPE_FLAGDROP
        struct
        {
            uint32 lockId;                                  //0
            uint32 eventID;                                 //1
            uint32 pickupSpell;                             //2
            uint32 noDamageImmune;                          //3
            uint32 openTextID;                              //4
        } flagdrop;
        //27 GAMEOBJECT_TYPE_MINI_GAME
        struct
        {
            uint32 gameType;                                //0
        } miniGame;
        //29 GAMEOBJECT_TYPE_CAPTURE_POINT
        struct
        {
            uint32 radius;                                  //0
            uint32 spell;                                   //1
            uint32 worldState1;                             //2
            uint32 worldstate2;                             //3
            uint32 winEventID1;                             //4
            uint32 winEventID2;                             //5
            uint32 contestedEventID1;                       //6
            uint32 contestedEventID2;                       //7
            uint32 progressEventID1;                        //8
            uint32 progressEventID2;                        //9
            uint32 neutralEventID1;                         //10
            uint32 neutralEventID2;                         //11
            uint32 neutralPercent;                          //12
            uint32 worldstate3;                             //13
            uint32 minSuperiority;                          //14
            uint32 maxSuperiority;                          //15
            uint32 minTime;                                 //16
            uint32 maxTime;                                 //17
            uint32 large;                                   //18
            uint32 highlight;                               //19
            uint32 startingValue;                           //20
            uint32 unidirectional;                          //21
        } capturePoint;
        //30 GAMEOBJECT_TYPE_AURA_GENERATOR
        struct
        {
            uint32 startOpen;                               //0
            uint32 radius;                                  //1
            uint32 auraID1;                                 //2
            uint32 conditionID1;                            //3
            uint32 auraID2;                                 //4
            uint32 conditionID2;                            //5
            uint32 serverOnly;                              //6
        } auraGenerator;
        //31 GAMEOBJECT_TYPE_DUNGEON_DIFFICULTY
        struct
        {
            uint32 mapID;                                   //0
            uint32 difficulty;                              //1
        } dungeonDifficulty;
        //32 GAMEOBJECT_TYPE_BARBER_CHAIR
        struct
        {
            uint32 chairheight;                             //0
            uint32 heightOffset;                            //1
        } barberChair;
        //33 GAMEOBJECT_TYPE_DESTRUCTIBLE_BUILDING
        struct
        {
            uint32 intactNumHits;                           //0
            uint32 creditProxyCreature;                     //1
            uint32 state1Name;                              //2
            uint32 intactEvent;                             //3
            uint32 damagedDisplayId;                        //4
            uint32 damagedNumHits;                          //5
            uint32 empty3;                                  //6
            uint32 empty4;                                  //7
            uint32 empty5;                                  //8
            uint32 damagedEvent;                            //9
            uint32 destroyedDisplayId;                      //10
            uint32 empty7;                                  //11
            uint32 empty8;                                  //12
            uint32 empty9;                                  //13
            uint32 destroyedEvent;                          //14
            uint32 empty10;                                 //15
            uint32 debuildingTimeSecs;                      //16
            uint32 empty11;                                 //17
            uint32 destructibleData;                        //18
            uint32 rebuildingEvent;                         //19
            uint32 empty12;                                 //20
            uint32 empty13;                                 //21
            uint32 damageEvent;                             //22
            uint32 empty14;                                 //23
        } building;
        //34 GAMEOBJECT_TYPE_GUILDBANK - empty
        //35 GAMEOBJECT_TYPE_TRAPDOOR
        struct
        {
            uint32 whenToPause;                             // 0
            uint32 startOpen;                               // 1
            uint32 autoClose;                               // 2
        } trapDoor;

        // not use for specific field access (only for output with loop by all filed), also this determinate max union size
        struct
        {
            uint32 data[MAX_GAMEOBJECT_DATA];
        } raw;
    };

    std::string AIName;
    uint32 ScriptId;

    // helpers
    bool IsDespawnAtAction() const
    {
        switch (type)
        {
            case GAMEOBJECT_TYPE_CHEST:  return chest.consumable != 0;
            case GAMEOBJECT_TYPE_GOOBER: return goober.consumable != 0;
            default: return false;
        }
    }

    bool IsUsableMounted() const
    {
        switch (type)
        {
            case GAMEOBJECT_TYPE_QUESTGIVER: return questgiver.allowMounted != 0;
            case GAMEOBJECT_TYPE_TEXT: return text.allowMounted != 0;
            case GAMEOBJECT_TYPE_GOOBER: return goober.allowMounted != 0;
            case GAMEOBJECT_TYPE_SPELLCASTER: return spellcaster.allowMounted != 0;
            default: return false;
        }
    }

    uint32 GetLockId() const
    {
        switch (type)
        {
            case GAMEOBJECT_TYPE_DOOR:       return door.lockId;
            case GAMEOBJECT_TYPE_BUTTON:     return button.lockId;
            case GAMEOBJECT_TYPE_QUESTGIVER: return questgiver.lockId;
            case GAMEOBJECT_TYPE_CHEST:      return chest.lockId;
            case GAMEOBJECT_TYPE_TRAP:       return trap.lockId;
            case GAMEOBJECT_TYPE_GOOBER:     return goober.lockId;
            case GAMEOBJECT_TYPE_AREADAMAGE: return areadamage.lockId;
            case GAMEOBJECT_TYPE_CAMERA:     return camera.lockId;
            case GAMEOBJECT_TYPE_FLAGSTAND:  return flagstand.lockId;
            case GAMEOBJECT_TYPE_FISHINGHOLE:return fishinghole.lockId;
            case GAMEOBJECT_TYPE_FLAGDROP:   return flagdrop.lockId;
            default: return 0;
        }
    }

    bool GetDespawnPossibility() const                      // despawn at targeting of cast?
    {
        switch (type)
        {
            case GAMEOBJECT_TYPE_DOOR:       return door.noDamageImmune != 0;
            case GAMEOBJECT_TYPE_BUTTON:     return button.noDamageImmune != 0;
            case GAMEOBJECT_TYPE_QUESTGIVER: return questgiver.noDamageImmune != 0;
            case GAMEOBJECT_TYPE_GOOBER:     return goober.noDamageImmune != 0;
            case GAMEOBJECT_TYPE_FLAGSTAND:  return flagstand.noDamageImmune != 0;
            case GAMEOBJECT_TYPE_FLAGDROP:   return flagdrop.noDamageImmune != 0;
            default: return true;
        }
    }

    uint32 GetCharges() const                               // despawn at uses amount
    {
        switch (type)
        {
            //case GAMEOBJECT_TYPE_TRAP:        return trap.charges;
            case GAMEOBJECT_TYPE_GUARDPOST:   return guardpost.charges;
            case GAMEOBJECT_TYPE_SPELLCASTER: return spellcaster.charges;
            default: return 0;
        }
    }

    uint32 GetLinkedGameObjectEntry() const
    {
        switch (type)
        {
            case GAMEOBJECT_TYPE_CHEST:       return chest.linkedTrapId;
            case GAMEOBJECT_TYPE_SPELL_FOCUS: return spellFocus.linkedTrapId;
            case GAMEOBJECT_TYPE_GOOBER:      return goober.linkedTrapId;
            default: return 0;
        }
    }

    uint32 GetAutoCloseTime() const
    {
        uint32 autoCloseTime = 0;
        switch (type)
        {
            case GAMEOBJECT_TYPE_DOOR:          autoCloseTime = door.autoCloseTime; break;
            case GAMEOBJECT_TYPE_BUTTON:        autoCloseTime = button.autoCloseTime; break;
            case GAMEOBJECT_TYPE_TRAP:          autoCloseTime = trap.autoCloseTime; break;
            case GAMEOBJECT_TYPE_GOOBER:        autoCloseTime = goober.autoCloseTime; break;
            case GAMEOBJECT_TYPE_TRANSPORT:     autoCloseTime = transport.autoCloseTime; break;
            case GAMEOBJECT_TYPE_AREADAMAGE:    autoCloseTime = areadamage.autoCloseTime; break;
            default: break;
        }
        return autoCloseTime / IN_MILLISECONDS;              // prior to 3.0.3, conversion was / 0x10000;
    }

    uint32 GetLootId() const
    {
        switch (type)
        {
            case GAMEOBJECT_TYPE_CHEST:       return chest.lootId;
            case GAMEOBJECT_TYPE_FISHINGHOLE: return fishinghole.lootId;
            default: return 0;
        }
    }

    uint32 GetGossipMenuId() const
    {
        switch (type)
        {
            case GAMEOBJECT_TYPE_QUESTGIVER:    return questgiver.gossipID;
            case GAMEOBJECT_TYPE_GOOBER:        return goober.gossipID;
            default: return 0;
        }
    }

    uint32 GetEventScriptId() const
    {
        switch (type)
        {
            case GAMEOBJECT_TYPE_GOOBER:        return goober.eventId;
            case GAMEOBJECT_TYPE_CHEST:         return chest.eventId;
            case GAMEOBJECT_TYPE_CAMERA:        return camera.eventID;
            default: return 0;
        }
    }

    uint32 GetCooldown() const                              // Cooldown preventing goober and traps to cast spell
    {
        switch (type)
        {
            case GAMEOBJECT_TYPE_TRAP:        return trap.cooldown;
            case GAMEOBJECT_TYPE_GOOBER:      return goober.cooldown;
            default: return 0;
        }
    }
};

// Benchmarked: Faster than std::map (insert/find)
typedef std::unordered_map<uint32, GameObjectTemplate> GameObjectTemplateContainer;

class OPvPCapturePoint;
struct TransportAnimation;

union GameObjectValue
{
    //11 GAMEOBJECT_TYPE_TRANSPORT
    struct
    {
        uint32 PathProgress;
        TransportAnimation const* AnimationInfo;
        uint32 CurrentSeg;
        std::vector<uint32>* StopFrames;
        uint32 StateUpdateTimer;
    } Transport;
    //25 GAMEOBJECT_TYPE_FISHINGHOLE
    struct
    {
        uint32 MaxOpens;
    } FishingHole;
    //29 GAMEOBJECT_TYPE_CAPTURE_POINT
    struct
    {
        OPvPCapturePoint *OPvPObj;
    } CapturePoint;
    //33 GAMEOBJECT_TYPE_DESTRUCTIBLE_BUILDING
    struct
    {
        uint32 Health;
        uint32 MaxHealth;
    } Building;
};

struct GameObjectLocale
{
    StringVector Name;
    StringVector CastBarCaption;
};

// `gameobject_addon` table
struct GameObjectAddon
{
    InvisibilityType invisibilityType;
    uint32 InvisibilityValue;
};

typedef std::unordered_map<ObjectGuid::LowType, GameObjectAddon> GameObjectAddonContainer;

// client side GO show states
enum GOState
{
    GO_STATE_ACTIVE             = 0,                        // show in world as used and not reset (closed door open)
    GO_STATE_READY              = 1,                        // show in world as ready (closed door close)
    GO_STATE_ACTIVE_ALTERNATIVE = 2,                        // show in world as used in alt way and not reset (closed door open by cannon fire)
    GO_STATE_TRANSPORT_ACTIVE   = 24,
    GO_STATE_TRANSPORT_STOPPED  = 25
};

#define MAX_GO_STATE              3
#define MAX_GO_STATE_TRANSPORT_STOP_FRAMES 9

// from `gameobject`
struct GameObjectData
{
    explicit GameObjectData() : id(0), mapid(0), phaseMask(0), posX(0.0f), posY(0.0f), posZ(0.0f), orientation(0.0f),
                                rotation0(0.0f), rotation1(0.0f), rotation2(0.0f), rotation3(0.0f), spawntimesecs(0),
                                animprogress(0), go_state(GO_STATE_ACTIVE), spawnMask(0), artKit(0), phaseid(0), phaseGroup(0), dbData(true) { }
    uint32 id;                                              // entry in gamobject_template
    uint16 mapid;
    uint32 phaseMask;
    float posX;
    float posY;
    float posZ;
    float orientation;
    float rotation0;
    float rotation1;
    float rotation2;
    float rotation3;
    int32  spawntimesecs;
    uint32 animprogress;
    GOState go_state;
    uint8 spawnMask;
    uint8 artKit;
    uint32 phaseid;
    uint32 phaseGroup;
    bool dbData;
};

typedef std::vector<uint32> GameObjectQuestItemList;
typedef std::unordered_map<uint32, GameObjectQuestItemList> GameObjectQuestItemMap;

// For containers:  [GO_NOT_READY]->GO_READY (close)->GO_ACTIVATED (open) ->GO_JUST_DEACTIVATED->GO_READY        -> ...
// For bobber:      GO_NOT_READY  ->GO_READY (close)->GO_ACTIVATED (open) ->GO_JUST_DEACTIVATED-><deleted>
// For door(closed):[GO_NOT_READY]->GO_READY (close)->GO_ACTIVATED (open) ->GO_JUST_DEACTIVATED->GO_READY(close) -> ...
// For door(open):  [GO_NOT_READY]->GO_READY (open) ->GO_ACTIVATED (close)->GO_JUST_DEACTIVATED->GO_READY(open)  -> ...
enum LootState
{
    GO_NOT_READY = 0,
    GO_READY,                                               // can be ready but despawned, and then not possible activate until spawn
    GO_ACTIVATED,
    GO_JUST_DEACTIVATED
};

class Unit;
class GameObjectModel;

// 5 sec for bobber catch
#define FISHING_BOBBER_READY_TIME 5

class GameObject : public WorldObject, public GridObject<GameObject>, public MapObject
{
    public:
        explicit GameObject();
        ~GameObject();

        void BuildValuesUpdate(uint8 updatetype, ByteBuffer* data, Player* target) const override;

        void AddToWorld() override;
        void RemoveFromWorld() override;
        void CleanupsBeforeDelete(bool finalCleanup = true) override;

        bool Create(uint32 guidlow, uint32 name_id, Map* map, uint32 phaseMask, float x, float y, float z, float ang, float rotation0, float rotation1, float rotation2, float rotation3, uint32 animprogress, GOState go_state, uint32 artKit = 0);
        void Update(uint32 p_time) override;
        GameObjectTemplate const* GetGOInfo() const { return m_goInfo; }
        GameObjectData const* GetGOData() const { return m_goData; }
        GameObjectValue const* GetGOValue() const { return &m_goValue; }

        bool IsTransport() const;
        bool IsDynTransport() const;
        bool IsDestructibleBuilding() const;

        uint32 GetDBTableGUIDLow() const { return m_DBTableGuid; }

        void UpdateRotationFields(float rotation2 = 0.0f, float rotation3 = 0.0f);

        // overwrite WorldObject function for proper name localization
        std::string const& GetNameForLocaleIdx(LocaleConstant locale_idx) const override;

        void SaveToDB();
        void SaveToDB(uint32 mapid, uint8 spawnMask, uint32 phaseMask);
        bool LoadFromDB(uint32 guid, Map* map) { return LoadGameObjectFromDB(guid, map, false); }
        bool LoadGameObjectFromDB(uint32 guid, Map* map, bool addToMap = true);
        void DeleteFromDB();

        void SetOwnerGUID(ObjectGuid owner)
        {
            // Owner already found and different than expected owner - remove object from old owner
            if (owner && GetOwnerGUID() && GetOwnerGUID() != owner)
            {
                ASSERT(false);
            }
            m_spawnedByDefault = false;                     // all object with owner is despawned after delay
            SetGuidValue(OBJECT_FIELD_CREATED_BY, owner);
        }
        ObjectGuid GetOwnerGUID() const { return GetGuidValue(OBJECT_FIELD_CREATED_BY); }
        Unit* GetOwner() const;

        void SetSpellId(uint32 id)
        {
            m_spawnedByDefault = false;                     // all summoned object is despawned after delay
            m_spellId = id;
        }
        uint32 GetSpellId() const { return m_spellId;}

        time_t GetRespawnTime() const { return m_respawnTime; }
        time_t GetRespawnTimeEx() const
        {
            time_t now = time(NULL);
            if (m_respawnTime > now)
                return m_respawnTime;
            else
                return now;
        }

        void SetRespawnTime(int32 respawn)
        {
            m_respawnTime = respawn > 0 ? time(NULL) + respawn : 0;
            m_respawnDelayTime = respawn > 0 ? respawn : 0;
        }
        void Respawn();
        bool isSpawned() const
        {
            return m_respawnDelayTime == 0 ||
                (m_respawnTime > 0 && !m_spawnedByDefault) ||
                (m_respawnTime == 0 && m_spawnedByDefault);
        }
        bool isSpawnedByDefault() const { return m_spawnedByDefault; }
        void SetSpawnedByDefault(bool b) { m_spawnedByDefault = b; }
        uint32 GetRespawnDelay() const { return m_respawnDelayTime; }
        void Refresh();
        void Delete();
        void getFishLoot(Loot* loot, Player* loot_owner);
        void getFishLootJunk(Loot* loot, Player* loot_owner);
        GameobjectTypes GetGoType() const { return GameobjectTypes(GetByteValue(GAMEOBJECT_BYTES_1, 1)); }
        void SetGoType(GameobjectTypes type) { SetByteValue(GAMEOBJECT_BYTES_1, 1, type); }
        GOState GetGoState() const { return GOState(GetByteValue(GAMEOBJECT_BYTES_1, 0)); }
        void SetGoState(GOState state);
        virtual uint32 GetTransportPeriod() const;
        void SetTransportState(GOState state, uint32 stopFrame = 0);
        uint8 GetGoArtKit() const { return GetByteValue(GAMEOBJECT_BYTES_1, 2); }
        void SetGoArtKit(uint8 artkit);
        uint8 GetGoAnimProgress() const { return GetByteValue(GAMEOBJECT_BYTES_1, 3); }
        void SetGoAnimProgress(uint8 animprogress) { SetByteValue(GAMEOBJECT_BYTES_1, 3, animprogress); }
        static void SetGoArtKit(uint8 artkit, GameObject* go, uint32 lowguid = 0);

<<<<<<< HEAD
        bool SetInPhase(uint32 id, bool update, bool apply);
=======
        void SetPhaseMask(uint32 newPhaseMask, bool update) override;
>>>>>>> 5bbd7cff
        void EnableCollision(bool enable);

        void Use(Unit* user);

        LootState getLootState() const { return m_lootState; }
        // Note: unit is only used when s = GO_ACTIVATED
        void SetLootState(LootState s, Unit* unit = NULL);

        uint16 GetLootMode() { return m_LootMode; }
        bool HasLootMode(uint16 lootMode) { return (m_LootMode & lootMode) != 0; }
        void SetLootMode(uint16 lootMode) { m_LootMode = lootMode; }
        void AddLootMode(uint16 lootMode) { m_LootMode |= lootMode; }
        void RemoveLootMode(uint16 lootMode) { m_LootMode &= ~lootMode; }
        void ResetLootMode() { m_LootMode = LOOT_MODE_DEFAULT; }

        void AddToSkillupList(uint32 PlayerGuidLow) { m_SkillupList.push_back(PlayerGuidLow); }
        bool IsInSkillupList(uint32 PlayerGuidLow) const
        {
            for (std::list<uint32>::const_iterator i = m_SkillupList.begin(); i != m_SkillupList.end(); ++i)
                if (*i == PlayerGuidLow)
                    return true;

            return false;
        }
        void ClearSkillupList() { m_SkillupList.clear(); }

        void AddUniqueUse(Player* player);
        void AddUse() { ++m_usetimes; }

        uint32 GetUseCount() const { return m_usetimes; }
        uint32 GetUniqueUseCount() const { return m_unique_users.size(); }

        void SaveRespawnTime() override;

        Loot        loot;

        Player* GetLootRecipient() const;
        Group* GetLootRecipientGroup() const;
        void SetLootRecipient(Unit* unit);
        bool IsLootAllowedFor(Player const* player) const;
        bool HasLootRecipient() const { return !m_lootRecipient.IsEmpty() || m_lootRecipientGroup; }
        uint32 m_groupLootTimer;                            // (msecs)timer used for group loot
        uint32 lootingGroupLowGUID;                         // used to find group which is looting

        bool hasQuest(uint32 quest_id) const override;
        bool hasInvolvedQuest(uint32 quest_id) const override;
        bool ActivateToQuest(Player* target) const;
        void UseDoorOrButton(uint32 time_to_restore = 0, bool alternative = false, Unit* user = NULL);
                                                            // 0 = use `gameobject`.`spawntimesecs`
        void ResetDoorOrButton();

        void TriggeringLinkedGameObject(uint32 trapEntry, Unit* target);

        bool IsNeverVisible() const override;

        bool IsAlwaysVisibleFor(WorldObject const* seer) const override;
        bool IsInvisibleDueToDespawn() const override;

        uint8 getLevelForTarget(WorldObject const* target) const override
        {
            if (Unit* owner = GetOwner())
                return owner->getLevelForTarget(target);

            return 1;
        }

        GameObject* LookupFishingHoleAround(float range);

        void CastSpell(Unit* target, uint32 spell, bool triggered = true);
        void SendCustomAnim(uint32 anim);
        bool IsInRange(float x, float y, float z, float radius) const;

        void ModifyHealth(int32 change, Unit* attackerOrHealer = NULL, uint32 spellId = 0);
        // sets GameObject type 33 destruction flags and optionally default health for that state
        void SetDestructibleState(GameObjectDestructibleState state, Player* eventInvoker = NULL, bool setHealth = false);
        GameObjectDestructibleState GetDestructibleState() const
        {
            if (HasFlag(GAMEOBJECT_FLAGS, GO_FLAG_DESTROYED))
                return GO_DESTRUCTIBLE_DESTROYED;
            if (HasFlag(GAMEOBJECT_FLAGS, GO_FLAG_DAMAGED))
                return GO_DESTRUCTIBLE_DAMAGED;
            return GO_DESTRUCTIBLE_INTACT;
        }

        void EventInform(uint32 eventId, WorldObject* invoker = NULL);

        uint64 GetRotation() const { return m_rotation; }
        virtual uint32 GetScriptId() const { return GetGOInfo()->ScriptId; }
        GameObjectAI* AI() const { return m_AI; }

        std::string GetAIName() const;
        void SetDisplayId(uint32 displayid);
        uint32 GetDisplayId() const { return GetUInt32Value(GAMEOBJECT_DISPLAYID); }

        uint32 GetFaction() const { return GetUInt32Value(GAMEOBJECT_FACTION); }
        void SetFaction(uint32 faction) { SetUInt32Value(GAMEOBJECT_FACTION, faction); }

        GameObjectModel* m_model;
        void GetRespawnPosition(float &x, float &y, float &z, float* ori = NULL) const;

        Transport* ToTransport() { if (GetGOInfo()->type == GAMEOBJECT_TYPE_MO_TRANSPORT) return reinterpret_cast<Transport*>(this); else return NULL; }
        Transport const* ToTransport() const { if (GetGOInfo()->type == GAMEOBJECT_TYPE_MO_TRANSPORT) return reinterpret_cast<Transport const*>(this); else return NULL; }

        float GetStationaryX() const override { if (GetGOInfo()->type != GAMEOBJECT_TYPE_MO_TRANSPORT) return m_stationaryPosition.GetPositionX(); return GetPositionX(); }
        float GetStationaryY() const override { if (GetGOInfo()->type != GAMEOBJECT_TYPE_MO_TRANSPORT) return m_stationaryPosition.GetPositionY(); return GetPositionY(); }
        float GetStationaryZ() const override { if (GetGOInfo()->type != GAMEOBJECT_TYPE_MO_TRANSPORT) return m_stationaryPosition.GetPositionZ(); return GetPositionZ(); }
        float GetStationaryO() const override { if (GetGOInfo()->type != GAMEOBJECT_TYPE_MO_TRANSPORT) return m_stationaryPosition.GetOrientation(); return GetOrientation(); }

        float GetInteractionDistance() const;

        void UpdateModelPosition();

    protected:
        bool AIM_Initialize();
        void UpdateModel();                                 // updates model in case displayId were changed
        uint32      m_spellId;
        time_t      m_respawnTime;                          // (secs) time of next respawn (or despawn if GO have owner()),
        uint32      m_respawnDelayTime;                     // (secs) if 0 then current GO state no dependent from timer
        LootState   m_lootState;
        ObjectGuid  m_lootStateUnitGUID;                    // GUID of the unit passed with SetLootState(LootState, Unit*)
        bool        m_spawnedByDefault;
        time_t      m_cooldownTime;                         // used as internal reaction delay time store (not state change reaction).
                                                            // For traps this: spell casting cooldown, for doors/buttons: reset time.
        std::list<uint32> m_SkillupList;

        ObjectGuid m_ritualOwnerGUID;                       // used for GAMEOBJECT_TYPE_SUMMONING_RITUAL where GO is not summoned (no owner)
        GuidSet m_unique_users;
        uint32 m_usetimes;

        typedef std::map<uint32, ObjectGuid> ChairSlotAndUser;
        ChairSlotAndUser ChairListSlots;

        uint32 m_DBTableGuid;                               ///< For new or temporary gameobjects is 0 for saved it is lowguid
        GameObjectTemplate const* m_goInfo;
        GameObjectData const* m_goData;
        GameObjectValue m_goValue;

        uint64 m_rotation;
        Position m_stationaryPosition;

        ObjectGuid m_lootRecipient;
        uint32 m_lootRecipientGroup;
        uint16 m_LootMode;                                  // bitmask, default LOOT_MODE_DEFAULT, determines what loot will be lootable
    private:
        void RemoveFromOwner();
        void SwitchDoorOrButton(bool activate, bool alternative = false);

        //! Object distance/size - overridden from Object::_IsWithinDist. Needs to take in account proper GO size.
        bool _IsWithinDist(WorldObject const* obj, float dist2compare, bool /*is3D*/) const override
        {
            //! Following check does check 3d distance
            return IsInRange(obj->GetPositionX(), obj->GetPositionY(), obj->GetPositionZ(), dist2compare);
        }

        GameObjectAI* m_AI;
};
#endif<|MERGE_RESOLUTION|>--- conflicted
+++ resolved
@@ -45,11 +45,7 @@
     uint32  faction;
     uint32  flags;
     float   size;
-<<<<<<< HEAD
-    uint32  questItems[MAX_GAMEOBJECT_QUEST_ITEMS];
     int32   unkInt32;
-=======
->>>>>>> 5bbd7cff
     union                                                   // different GO types have different data field
     {
         //0 GAMEOBJECT_TYPE_DOOR
@@ -754,11 +750,7 @@
         void SetGoAnimProgress(uint8 animprogress) { SetByteValue(GAMEOBJECT_BYTES_1, 3, animprogress); }
         static void SetGoArtKit(uint8 artkit, GameObject* go, uint32 lowguid = 0);
 
-<<<<<<< HEAD
         bool SetInPhase(uint32 id, bool update, bool apply);
-=======
-        void SetPhaseMask(uint32 newPhaseMask, bool update) override;
->>>>>>> 5bbd7cff
         void EnableCollision(bool enable);
 
         void Use(Unit* user);
