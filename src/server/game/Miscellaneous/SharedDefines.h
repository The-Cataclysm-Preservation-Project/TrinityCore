--- conflicted
+++ resolved
@@ -35,7 +35,6 @@
 // used in script definitions
 #define EFFECT_FIRST_FOUND 254
 #define EFFECT_ALL 255
-
 
 // loot modes for creatures and gameobjects, bitmask!
 enum LootModes
@@ -2835,7 +2834,7 @@
     CREATURE_TYPEFLAGS_2_UNK5           = 0x00000010,
     CREATURE_TYPEFLAGS_2_UNK6           = 0x00000020,
     CREATURE_TYPEFLAGS_2_UNK7           = 0x00000040,
-    CREATURE_TYPEFLAGS_2_UNK8           = 0x00000080,
+    CREATURE_TYPEFLAGS_2_UNK8           = 0x00000080
 };
 
 enum CreatureEliteType
@@ -2885,7 +2884,7 @@
     HOLIDAY_RATED_BG_25_VS_25        = 443,
     HOLIDAY_ANNIVERSARY_7_YEARS      = 467,
     HOLIDAY_DARKMOON_FAIRE_TEROKKAR  = 479,
-    HOLIDAY_ANNIVERSARY_8_YEARS      = 484,
+    HOLIDAY_ANNIVERSARY_8_YEARS      = 484
 };
 
 // values based at QuestInfo.dbc
@@ -3150,7 +3149,7 @@
     SKILL_PET_SHALE_SPIDER         = 817,
     SKILL_PET_BEETLE               = 818,
     SKILL_ALL_GUILD_PERKS          = 821,
-    SKILL_PET_HYDRA                = 824,
+    SKILL_PET_HYDRA                = 824
 };
 
 #define MAX_SKILL_TYPE               825
@@ -3325,7 +3324,7 @@
     CHAT_MSG_ACHIEVEMENT            = 0x30,
     CHAT_MSG_GUILD_ACHIEVEMENT      = 0x31,
     CHAT_MSG_ARENA_POINTS           = 0x32,
-    CHAT_MSG_PARTY_LEADER           = 0x33,
+    CHAT_MSG_PARTY_LEADER           = 0x33
 };
 
 #define MAX_CHAT_MSG_TYPE 0x34
@@ -3343,14 +3342,14 @@
 // Values from ItemPetFood (power of (value-1) used for compare with CreatureFamilyEntry.petDietMask
 enum PetDiet
 {
-    PET_DIET_MEAT       = 1,
-    PET_DIET_FISH       = 2,
-    PET_DIET_CHEESE     = 3,
-    PET_DIET_BREAD      = 4,
-    PET_DIET_FUNGAS     = 5,
-    PET_DIET_FRUIT      = 6,
-    PET_DIET_RAW_MEAT   = 7,
-    PET_DIET_RAW_FISH   = 8
+    PET_DIET_MEAT     = 1,
+    PET_DIET_FISH     = 2,
+    PET_DIET_CHEESE   = 3,
+    PET_DIET_BREAD    = 4,
+    PET_DIET_FUNGAS   = 5,
+    PET_DIET_FRUIT    = 6,
+    PET_DIET_RAW_MEAT = 7,
+    PET_DIET_RAW_FISH = 8
 };
 
 #define MAX_PET_DIET 9
@@ -3527,7 +3526,6 @@
     CHAR_DELETE_FAILED_LOCKED_FOR_TRANSFER                 = 73,
     CHAR_DELETE_FAILED_GUILD_LEADER                        = 74,
     CHAR_DELETE_FAILED_ARENA_CAPTAIN                       = 75,
-<<<<<<< HEAD
     CHAR_DELETE_FAILED_HAS_HEIRLOOM_OR_MAIL                = 76,
 
     CHAR_LOGIN_IN_PROGRESS                                 = 77,
@@ -3560,38 +3558,6 @@
     CHAR_NAME_RUSSIAN_CONSECUTIVE_SILENT_CHARACTERS        = 103,
     CHAR_NAME_RUSSIAN_SILENT_CHARACTER_AT_BEGINNING_OR_END = 104,
     CHAR_NAME_DECLENSION_DOESNT_MATCH_BASE_NAME            = 105,
-=======
-
-    CHAR_LOGIN_IN_PROGRESS                                 = 76,
-    CHAR_LOGIN_SUCCESS                                     = 77,
-    CHAR_LOGIN_NO_WORLD                                    = 78,
-    CHAR_LOGIN_DUPLICATE_CHARACTER                         = 79,
-    CHAR_LOGIN_NO_INSTANCES                                = 80,
-    CHAR_LOGIN_FAILED                                      = 81,
-    CHAR_LOGIN_DISABLED                                    = 82,
-    CHAR_LOGIN_NO_CHARACTER                                = 83,
-    CHAR_LOGIN_LOCKED_FOR_TRANSFER                         = 84,
-    CHAR_LOGIN_LOCKED_BY_BILLING                           = 85,
-    CHAR_LOGIN_LOCKED_BY_MOBILE_AH                         = 86,
-
-    CHAR_NAME_SUCCESS                                      = 87,
-    CHAR_NAME_FAILURE                                      = 88,
-    CHAR_NAME_NO_NAME                                      = 89,
-    CHAR_NAME_TOO_SHORT                                    = 90,
-    CHAR_NAME_TOO_LONG                                     = 91,
-    CHAR_NAME_INVALID_CHARACTER                            = 92,
-    CHAR_NAME_MIXED_LANGUAGES                              = 93,
-    CHAR_NAME_PROFANE                                      = 94,
-    CHAR_NAME_RESERVED                                     = 95,
-    CHAR_NAME_INVALID_APOSTROPHE                           = 96,
-    CHAR_NAME_MULTIPLE_APOSTROPHES                         = 97,
-    CHAR_NAME_THREE_CONSECUTIVE                            = 98,
-    CHAR_NAME_INVALID_SPACE                                = 99,
-    CHAR_NAME_CONSECUTIVE_SPACES                           = 100,
-    CHAR_NAME_RUSSIAN_CONSECUTIVE_SILENT_CHARACTERS        = 101,
-    CHAR_NAME_RUSSIAN_SILENT_CHARACTER_AT_BEGINNING_OR_END = 102,
-    CHAR_NAME_DECLENSION_DOESNT_MATCH_BASE_NAME            = 103
->>>>>>> 8cd408ae
 };
 
 /// Ban function modes
