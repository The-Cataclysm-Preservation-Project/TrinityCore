--- conflicted
+++ resolved
@@ -3772,21 +3772,20 @@
 // indexes of BattlemasterList.dbc
 enum BattlegroundTypeId
 {
-    BATTLEGROUND_TYPE_NONE      = 0, // None
-    BATTLEGROUND_AV             = 1, // Alterac Valley
-    BATTLEGROUND_WS             = 2, // Warsong Gulch
-    BATTLEGROUND_AB             = 3, // Arathi Basin
-    BATTLEGROUND_NA             = 4, // Nagrand Arena
-    BATTLEGROUND_BE             = 5, // Blade's Edge Arena
-    BATTLEGROUND_AA             = 6, // All Arenas
-    BATTLEGROUND_EY             = 7, // Eye of the Storm
-    BATTLEGROUND_RL             = 8, // Ruins of Lordaernon
-    BATTLEGROUND_SA             = 9, // Strand of the Ancients
-    BATTLEGROUND_DS             = 10, // Dalaran Sewers
-    BATTLEGROUND_RV             = 11, // Ring of Valor
-    BATTLEGROUND_IC             = 30, // Isle of Conquest
-<<<<<<< HEAD
-    BATTLEGROUND_RB             = 32, // Random Battleground
+    BATTLEGROUND_TYPE_NONE      = 0,   // None
+    BATTLEGROUND_AV             = 1,   // Alterac Valley
+    BATTLEGROUND_WS             = 2,   // Warsong Gulch
+    BATTLEGROUND_AB             = 3,   // Arathi Basin
+    BATTLEGROUND_NA             = 4,   // Nagrand Arena
+    BATTLEGROUND_BE             = 5,   // Blade's Edge Arena
+    BATTLEGROUND_AA             = 6,   // All Arenas
+    BATTLEGROUND_EY             = 7,   // Eye of the Storm
+    BATTLEGROUND_RL             = 8,   // Ruins of Lordaernon
+    BATTLEGROUND_SA             = 9,   // Strand of the Ancients
+    BATTLEGROUND_DS             = 10,  // Dalaran Sewers
+    BATTLEGROUND_RV             = 11,  // Ring of Valor
+    BATTLEGROUND_IC             = 30,  // Isle of Conquest
+    BATTLEGROUND_RB             = 32,  // Random Battleground
     BATTLEGROUND_RATED_10_VS_10 = 100, // Rated BG 10 vs 10
     BATTLEGROUND_RATED_15_VS_15 = 101, // Rated BG 15 vs 15
     BATTLEGROUND_RATED_25_VS_25 = 102, // Rated BG 25 vs 25
@@ -3795,9 +3794,6 @@
     // 441 = "Icecrown Citadel"
     // 443 = "The Ruby Sanctum"
     // 656 = "Rated Eye of the Storm"
-=======
-    BATTLEGROUND_RB             = 32  // Random Battleground
->>>>>>> 29610b25
 };
 
 #define MAX_BATTLEGROUND_TYPE_ID 121
