/*
 * Copyright (C) 2008-2016 TrinityCore <http://www.trinitycore.org/>
 * Copyright (C) 2005-2009 MaNGOS <http://getmangos.com/>
 *
 * This program is free software; you can redistribute it and/or modify it
 * under the terms of the GNU General Public License as published by the
 * Free Software Foundation; either version 2 of the License, or (at your
 * option) any later version.
 *
 * This program is distributed in the hope that it will be useful, but WITHOUT
 * ANY WARRANTY; without even the implied warranty of MERCHANTABILITY or
 * FITNESS FOR A PARTICULAR PURPOSE. See the GNU General Public License for
 * more details.
 *
 * You should have received a copy of the GNU General Public License along
 * with this program. If not, see <http://www.gnu.org/licenses/>.
 */

#include "Common.h"
#include "Opcodes.h"
#include "WorldPacket.h"
#include "WorldSession.h"
#include "Player.h"
#include "World.h"
#include "ObjectMgr.h"
#include "GroupMgr.h"
#include "Group.h"
#include "Formulas.h"
#include "ObjectAccessor.h"
#include "Battleground.h"
#include "BattlegroundMgr.h"
#include "MapManager.h"
#include "InstanceSaveMgr.h"
#include "Util.h"
#include "LFGMgr.h"
#include "UpdateFieldFlags.h"

Roll::Roll(ObjectGuid _guid, LootItem const& li) : itemGUID(_guid), itemid(li.itemid),
itemRandomPropId(li.randomPropertyId), itemRandomSuffix(li.randomSuffix), itemCount(li.count),
totalPlayersRolling(0), totalNeed(0), totalGreed(0), totalPass(0), itemSlot(0),
rollVoteMask(ROLL_ALL_TYPE_NO_DISENCHANT) { }

Roll::~Roll() { }

void Roll::setLoot(Loot* pLoot)
{
    link(pLoot, this);
}

Loot* Roll::getLoot()
{
    return getTarget();
}

Group::Group() : m_leaderGuid(), m_leaderName(""), m_groupType(GROUPTYPE_NORMAL),
m_dungeonDifficulty(DUNGEON_DIFFICULTY_NORMAL), m_raidDifficulty(RAID_DIFFICULTY_10MAN_NORMAL),
m_bgGroup(NULL), m_bfGroup(NULL), m_lootMethod(FREE_FOR_ALL), m_lootThreshold(ITEM_QUALITY_UNCOMMON), m_looterGuid(),
m_masterLooterGuid(), m_subGroupsCounts(NULL), m_guid(), m_counter(0), m_maxEnchantingLevel(0), m_dbStoreId(0)
{
    for (uint8 i = 0; i < TARGETICONCOUNT; ++i)
        m_targetIcons[i].Clear();
}

Group::~Group()
{
    if (m_bgGroup)
    {
        TC_LOG_DEBUG("bg.battleground", "Group::~Group: battleground group being deleted.");
        if (m_bgGroup->GetBgRaid(ALLIANCE) == this) m_bgGroup->SetBgRaid(ALLIANCE, NULL);
        else if (m_bgGroup->GetBgRaid(HORDE) == this) m_bgGroup->SetBgRaid(HORDE, NULL);
        else TC_LOG_ERROR("misc", "Group::~Group: battleground group is not linked to the correct battleground.");
    }
    Rolls::iterator itr;
    while (!RollId.empty())
    {
        itr = RollId.begin();
        Roll *r = *itr;
        RollId.erase(itr);
        delete(r);
    }

    // this may unload some instance saves
    for (uint8 i = 0; i < MAX_DIFFICULTY; ++i)
        for (BoundInstancesMap::iterator itr2 = m_boundInstances[i].begin(); itr2 != m_boundInstances[i].end(); ++itr2)
            itr2->second.save->RemoveGroup(this);

    // Sub group counters clean up
    delete[] m_subGroupsCounts;
}

bool Group::Create(Player* leader)
{
    ObjectGuid leaderGuid = leader->GetGUID();
    ObjectGuid::LowType lowguid = sGroupMgr->GenerateGroupId();

    m_guid = ObjectGuid(HighGuid::Group, lowguid);
    m_leaderGuid = leaderGuid;
    m_leaderName = leader->GetName();
    leader->SetFlag(PLAYER_FLAGS, PLAYER_FLAGS_GROUP_LEADER);

    if (isBGGroup() || isBFGroup())
        m_groupType = GROUPTYPE_BGRAID;

    if (m_groupType & GROUPTYPE_RAID)
        _initRaidSubGroupsCounter();

    if (!isLFGGroup())
        m_lootMethod = GROUP_LOOT;

    m_lootThreshold = ITEM_QUALITY_UNCOMMON;
    m_looterGuid = leaderGuid;
    m_masterLooterGuid.Clear();

    m_dungeonDifficulty = DUNGEON_DIFFICULTY_NORMAL;
    m_raidDifficulty = RAID_DIFFICULTY_10MAN_NORMAL;

    if (!isBGGroup() && !isBFGroup())
    {
        m_dungeonDifficulty = leader->GetDungeonDifficulty();
        m_raidDifficulty = leader->GetRaidDifficulty();

        m_dbStoreId = sGroupMgr->GenerateNewGroupDbStoreId();

        sGroupMgr->RegisterGroupDbStoreId(m_dbStoreId, this);

        // Store group in database
        PreparedStatement* stmt = CharacterDatabase.GetPreparedStatement(CHAR_INS_GROUP);

        uint8 index = 0;

        stmt->setUInt32(index++, m_dbStoreId);
        stmt->setUInt32(index++, m_leaderGuid.GetCounter());
        stmt->setUInt8(index++, uint8(m_lootMethod));
        stmt->setUInt32(index++, m_looterGuid.GetCounter());
        stmt->setUInt8(index++, uint8(m_lootThreshold));
        stmt->setUInt64(index++, m_targetIcons[0].GetRawValue());
        stmt->setUInt64(index++, m_targetIcons[1].GetRawValue());
        stmt->setUInt64(index++, m_targetIcons[2].GetRawValue());
        stmt->setUInt64(index++, m_targetIcons[3].GetRawValue());
        stmt->setUInt64(index++, m_targetIcons[4].GetRawValue());
        stmt->setUInt64(index++, m_targetIcons[5].GetRawValue());
        stmt->setUInt64(index++, m_targetIcons[6].GetRawValue());
        stmt->setUInt64(index++, m_targetIcons[7].GetRawValue());
        stmt->setUInt8(index++, uint8(m_groupType));
        stmt->setUInt32(index++, uint8(m_dungeonDifficulty));
        stmt->setUInt32(index++, uint8(m_raidDifficulty));
        stmt->setUInt32(index++, m_masterLooterGuid.GetCounter());

        CharacterDatabase.Execute(stmt);

        Group::ConvertLeaderInstancesToGroup(leader, this, false);

        ASSERT(AddMember(leader)); // If the leader can't be added to a new group because it appears full, something is clearly wrong.
    }
    else if (!AddMember(leader))
        return false;

    return true;
}

void Group::LoadGroupFromDB(Field* fields)
{
    m_dbStoreId = fields[16].GetUInt32();
    m_guid = ObjectGuid(HighGuid::Group, sGroupMgr->GenerateGroupId());
    m_leaderGuid = ObjectGuid(HighGuid::Player, fields[0].GetUInt32());

    // group leader not exist
    if (!sObjectMgr->GetPlayerNameByGUID(m_leaderGuid, m_leaderName))
        return;

    m_lootMethod = LootMethod(fields[1].GetUInt8());
    m_looterGuid = ObjectGuid(HighGuid::Player, fields[2].GetUInt32());
    m_lootThreshold = ItemQualities(fields[3].GetUInt8());

    for (uint8 i = 0; i < TARGETICONCOUNT; ++i)
        m_targetIcons[i].Set(fields[4 + i].GetUInt64());

    m_groupType  = GroupType(fields[12].GetUInt8());
    if (m_groupType & GROUPTYPE_RAID)
        _initRaidSubGroupsCounter();

    uint32 diff = fields[13].GetUInt8();
    if (diff >= MAX_DUNGEON_DIFFICULTY)
        m_dungeonDifficulty = DUNGEON_DIFFICULTY_NORMAL;
    else
        m_dungeonDifficulty = Difficulty(diff);

    uint32 r_diff = fields[14].GetUInt8();
    if (r_diff >= MAX_RAID_DIFFICULTY)
       m_raidDifficulty = RAID_DIFFICULTY_10MAN_NORMAL;
    else
       m_raidDifficulty = Difficulty(r_diff);

    m_masterLooterGuid = ObjectGuid(HighGuid::Player, fields[15].GetUInt32());

    if (m_groupType & GROUPTYPE_LFG)
        sLFGMgr->_LoadFromDB(fields, GetGUID());
}

void Group::LoadMemberFromDB(ObjectGuid::LowType guidLow, uint8 memberFlags, uint8 subgroup, uint8 roles)
{
    MemberSlot member;
    member.guid = ObjectGuid(HighGuid::Player, guidLow);

    // skip non-existed member
    if (!sObjectMgr->GetPlayerNameByGUID(member.guid, member.name))
    {
        PreparedStatement* stmt = CharacterDatabase.GetPreparedStatement(CHAR_DEL_GROUP_MEMBER);
        stmt->setUInt32(0, guidLow);
        CharacterDatabase.Execute(stmt);
        return;
    }

    member.group = subgroup;
    member.flags = memberFlags;
    member.roles = roles;

    m_memberSlots.push_back(member);

    SubGroupCounterIncrease(subgroup);

    sLFGMgr->SetupGroupMember(member.guid, GetGUID());
}

void Group::ConvertToLFG()
{
    m_groupType = GroupType(m_groupType | GROUPTYPE_LFG | GROUPTYPE_LFG_RESTRICTED);
    m_lootMethod = NEED_BEFORE_GREED;
    if (!isBGGroup() && !isBFGroup())
    {
        PreparedStatement* stmt = CharacterDatabase.GetPreparedStatement(CHAR_UPD_GROUP_TYPE);

        stmt->setUInt8(0, uint8(m_groupType));
        stmt->setUInt32(1, m_dbStoreId);

        CharacterDatabase.Execute(stmt);
    }

    SendUpdate();
}

void Group::ConvertToRaid()
{
    m_groupType = GroupType(m_groupType | GROUPTYPE_RAID);

    _initRaidSubGroupsCounter();

    if (!isBGGroup() && !isBFGroup())
    {
        PreparedStatement* stmt = CharacterDatabase.GetPreparedStatement(CHAR_UPD_GROUP_TYPE);

        stmt->setUInt8(0, uint8(m_groupType));
        stmt->setUInt32(1, m_dbStoreId);

        CharacterDatabase.Execute(stmt);
    }

    SendUpdate();

    // update quest related GO states (quest activity dependent from raid membership)
    for (member_citerator citr = m_memberSlots.begin(); citr != m_memberSlots.end(); ++citr)
        if (Player* player = ObjectAccessor::FindPlayer(citr->guid))
            player->UpdateForQuestWorldObjects();
}

void Group::ConvertToGroup()
{
    if (m_memberSlots.size() > 5)
        return; // What message error should we send?

    m_groupType = GroupType(GROUPTYPE_NORMAL);

    if (m_subGroupsCounts)
    {
        delete[] m_subGroupsCounts;
        m_subGroupsCounts = NULL;
    }

    if (!isBGGroup() && !isBFGroup())
    {
        PreparedStatement* stmt = CharacterDatabase.GetPreparedStatement(CHAR_UPD_GROUP_TYPE);

        stmt->setUInt8(0, uint8(m_groupType));
        stmt->setUInt32(1, m_dbStoreId);

        CharacterDatabase.Execute(stmt);
    }

    SendUpdate();

    // update quest related GO states (quest activity dependent from raid membership)
    for (member_citerator citr = m_memberSlots.begin(); citr != m_memberSlots.end(); ++citr)
        if (Player* player = ObjectAccessor::FindPlayer(citr->guid))
            player->UpdateForQuestWorldObjects();
}

bool Group::AddInvite(Player* player)
{
    if (!player || player->GetGroupInvite())
        return false;
    Group* group = player->GetGroup();
    if (group && (group->isBGGroup() || group->isBFGroup()))
        group = player->GetOriginalGroup();
    if (group)
        return false;

    RemoveInvite(player);

    m_invitees.insert(player);

    player->SetGroupInvite(this);

    sScriptMgr->OnGroupInviteMember(this, player->GetGUID());

    return true;
}

bool Group::AddLeaderInvite(Player* player)
{
    if (!AddInvite(player))
        return false;

    m_leaderGuid = player->GetGUID();
    m_leaderName = player->GetName();
    return true;
}

void Group::RemoveInvite(Player* player)
{
    if (player)
    {
        m_invitees.erase(player);
        player->SetGroupInvite(NULL);
    }
}

void Group::RemoveAllInvites()
{
    for (InvitesList::iterator itr=m_invitees.begin(); itr != m_invitees.end(); ++itr)
        if (*itr)
            (*itr)->SetGroupInvite(NULL);

    m_invitees.clear();
}

Player* Group::GetInvited(ObjectGuid guid) const
{
    for (InvitesList::const_iterator itr = m_invitees.begin(); itr != m_invitees.end(); ++itr)
    {
        if ((*itr) && (*itr)->GetGUID() == guid)
            return (*itr);
    }
    return NULL;
}

Player* Group::GetInvited(const std::string& name) const
{
    for (InvitesList::const_iterator itr = m_invitees.begin(); itr != m_invitees.end(); ++itr)
    {
        if ((*itr) && (*itr)->GetName() == name)
            return (*itr);
    }
    return NULL;
}

bool Group::AddMember(Player* player)
{
    // Get first not-full group
    uint8 subGroup = 0;
    if (m_subGroupsCounts)
    {
        bool groupFound = false;
        for (; subGroup < MAX_RAID_SUBGROUPS; ++subGroup)
        {
            if (m_subGroupsCounts[subGroup] < MAXGROUPSIZE)
            {
                groupFound = true;
                break;
            }
        }
        // We are raid group and no one slot is free
        if (!groupFound)
            return false;
    }

    MemberSlot member;
    member.guid      = player->GetGUID();
    member.name      = player->GetName();
    member.group     = subGroup;
    member.flags     = 0;
    member.roles     = 0;
    m_memberSlots.push_back(member);

    SubGroupCounterIncrease(subGroup);

    player->SetGroupInvite(NULL);
    if (player->GetGroup())
    {
        if (isBGGroup() || isBFGroup()) // if player is in group and he is being added to BG raid group, then call SetBattlegroundRaid()
            player->SetBattlegroundOrBattlefieldRaid(this, subGroup);
        else //if player is in bg raid and we are adding him to normal group, then call SetOriginalGroup()
            player->SetOriginalGroup(this, subGroup);
    }
    else //if player is not in group, then call set group
        player->SetGroup(this, subGroup);

    // if the same group invites the player back, cancel the homebind timer
    player->m_InstanceValid = player->CheckInstanceValidity(false);

    if (!isRaidGroup())                                      // reset targetIcons for non-raid-groups
    {
        for (uint8 i = 0; i < TARGETICONCOUNT; ++i)
            m_targetIcons[i].Clear();
    }

    // insert into the table if we're not a battleground group
    if (!isBGGroup() && !isBFGroup())
    {
        PreparedStatement* stmt = CharacterDatabase.GetPreparedStatement(CHAR_INS_GROUP_MEMBER);

        stmt->setUInt32(0, m_dbStoreId);
        stmt->setUInt32(1, member.guid.GetCounter());
        stmt->setUInt8(2, member.flags);
        stmt->setUInt8(3, member.group);
        stmt->setUInt8(4, member.roles);

        CharacterDatabase.Execute(stmt);
    }

    SendUpdate();
    sScriptMgr->OnGroupAddMember(this, player->GetGUID());

    if (!IsLeader(player->GetGUID()) && !isBGGroup() && !isBFGroup())
    {
        // reset the new member's instances, unless he is currently in one of them
        // including raid/heroic instances that they are not permanently bound to!
        player->ResetInstances(INSTANCE_RESET_GROUP_JOIN, false);
        player->ResetInstances(INSTANCE_RESET_GROUP_JOIN, true);

        if (player->getLevel() >= LEVELREQUIREMENT_HEROIC)
        {
            if (player->GetDungeonDifficulty() != GetDungeonDifficulty())
            {
                player->SetDungeonDifficulty(GetDungeonDifficulty());
                player->SendDungeonDifficulty(true);
            }
            if (player->GetRaidDifficulty() != GetRaidDifficulty())
            {
                player->SetRaidDifficulty(GetRaidDifficulty());
                player->SendRaidDifficulty(true);
            }
        }
    }
    player->SetGroupUpdateFlag(GROUP_UPDATE_FULL);
    UpdatePlayerOutOfRange(player);

    // quest related GO state dependent from raid membership
    if (isRaidGroup())
        player->UpdateForQuestWorldObjects();

    {
        // Broadcast new player group member fields to rest of the group
        player->SetFieldNotifyFlag(UF_FLAG_PARTY_MEMBER);

        UpdateData groupData(player->GetMapId());
        WorldPacket groupDataPacket;

        // Broadcast group members' fields to player
        for (GroupReference* itr = GetFirstMember(); itr != NULL; itr = itr->next())
        {
            if (itr->GetSource() == player)
                continue;

            if (Player* existingMember = itr->GetSource())
            {
                if (player->HaveAtClient(existingMember))
                {
                    existingMember->SetFieldNotifyFlag(UF_FLAG_PARTY_MEMBER);
                    existingMember->BuildValuesUpdateBlockForPlayer(&groupData, player);
                    existingMember->RemoveFieldNotifyFlag(UF_FLAG_PARTY_MEMBER);
                }

                if (existingMember->HaveAtClient(player))
                {
                    UpdateData newData(player->GetMapId());
                    WorldPacket newDataPacket;
                    player->BuildValuesUpdateBlockForPlayer(&newData, existingMember);
                    if (newData.HasData())
                    {
                        newData.BuildPacket(&newDataPacket);
                        existingMember->SendDirectMessage(&newDataPacket);
                    }
                }
            }
        }

        if (groupData.HasData())
        {
            groupData.BuildPacket(&groupDataPacket);
            player->SendDirectMessage(&groupDataPacket);
        }

        player->RemoveFieldNotifyFlag(UF_FLAG_PARTY_MEMBER);
    }

    if (m_maxEnchantingLevel < player->GetSkillValue(SKILL_ENCHANTING))
        m_maxEnchantingLevel = player->GetSkillValue(SKILL_ENCHANTING);

    return true;
}

bool Group::RemoveMember(ObjectGuid guid, const RemoveMethod& method /*= GROUP_REMOVEMETHOD_DEFAULT*/, ObjectGuid kicker /*= 0*/, const char* reason /*= NULL*/)
{
    BroadcastGroupUpdate();

    sScriptMgr->OnGroupRemoveMember(this, guid, method, kicker, reason);

    // LFG group vote kick handled in scripts
    if (isLFGGroup() && method == GROUP_REMOVEMETHOD_KICK)
        return !m_memberSlots.empty();

    // remove member and change leader (if need) only if strong more 2 members _before_ member remove (BG/BF allow 1 member group)
    if (GetMembersCount() > ((isBGGroup() || isLFGGroup() || isBFGroup()) ? 1u : 2u))
    {
        Player* player = ObjectAccessor::FindConnectedPlayer(guid);
        if (player)
        {
            // Battleground group handling
            if (isBGGroup() || isBFGroup())
                player->RemoveFromBattlegroundOrBattlefieldRaid();
            else
            // Regular group
            {
                if (player->GetOriginalGroup() == this)
                    player->SetOriginalGroup(NULL);
                else
                    player->SetGroup(NULL);

                // quest related GO state dependent from raid membership
                player->UpdateForQuestWorldObjects();
            }

            WorldPacket data;

            if (method == GROUP_REMOVEMETHOD_KICK || method == GROUP_REMOVEMETHOD_KICK_LFG)
            {
                data.Initialize(SMSG_GROUP_UNINVITE, 0);
                player->GetSession()->SendPacket(&data);
            }

            // Do we really need to send this opcode?
            data.Initialize(SMSG_GROUP_LIST, 1+1+1+1+8+4+4+8);
            data << uint8(0x10) << uint8(0) << uint8(0) << uint8(0);
            data << uint64(m_guid) << uint32(m_counter) << uint32(0) << uint64(0);
            player->GetSession()->SendPacket(&data);

            _homebindIfInstance(player);
        }

        // Remove player from group in DB
        if (!isBGGroup() && !isBFGroup())
        {
            PreparedStatement* stmt = CharacterDatabase.GetPreparedStatement(CHAR_DEL_GROUP_MEMBER);
            stmt->setUInt32(0, guid.GetCounter());
            CharacterDatabase.Execute(stmt);
            DelinkMember(guid);
        }

        // Reevaluate group enchanter if the leaving player had enchanting skill or the player is offline
        if (!player || player->GetSkillValue(SKILL_ENCHANTING))
            ResetMaxEnchantingLevel();

        // Remove player from loot rolls
        for (Rolls::iterator it = RollId.begin(); it != RollId.end(); ++it)
        {
            Roll* roll = *it;
            Roll::PlayerVote::iterator itr2 = roll->playerVote.find(guid);
            if (itr2 == roll->playerVote.end())
                continue;

            if (itr2->second == GREED || itr2->second == DISENCHANT)
                --roll->totalGreed;
            else if (itr2->second == NEED)
                --roll->totalNeed;
            else if (itr2->second == PASS)
                --roll->totalPass;

            if (itr2->second != NOT_VALID)
                --roll->totalPlayersRolling;

            roll->playerVote.erase(itr2);

            CountRollVote(guid, roll->itemGUID, MAX_ROLL_TYPE);
        }

        // Update subgroups
        member_witerator slot = _getMemberWSlot(guid);
        if (slot != m_memberSlots.end())
        {
            SubGroupCounterDecrease(slot->group);
            m_memberSlots.erase(slot);
        }

        // Pick new leader if necessary
        if (m_leaderGuid == guid)
        {
            for (member_witerator itr = m_memberSlots.begin(); itr != m_memberSlots.end(); ++itr)
            {
                if (ObjectAccessor::FindConnectedPlayer(itr->guid))
                {
                    ChangeLeader(itr->guid);
                    break;
                }
            }
        }

        SendUpdate();

        if (isLFGGroup() && GetMembersCount() == 1)
        {
            Player* leader = ObjectAccessor::FindConnectedPlayer(GetLeaderGUID());
            uint32 mapId = sLFGMgr->GetDungeonMapId(GetGUID());
            if (!mapId || !leader || (leader->IsAlive() && leader->GetMapId() != mapId))
            {
                Disband();
                return false;
            }
        }

        if (m_memberMgr.getSize() < ((isLFGGroup() || isBGGroup()) ? 1u : 2u))
            Disband();

        return true;
    }
    // If group size before player removal <= 2 then disband it
    else
    {
        Disband();
        return false;
    }
}

void Group::ChangeLeader(ObjectGuid newLeaderGuid)
{
    member_witerator slot = _getMemberWSlot(newLeaderGuid);

    if (slot == m_memberSlots.end())
        return;

    Player* newLeader = ObjectAccessor::FindConnectedPlayer(slot->guid);

    // Don't allow switching leader to offline players
    if (!newLeader)
        return;

    sScriptMgr->OnGroupChangeLeader(this, newLeaderGuid, m_leaderGuid);

    if (!isBGGroup() && !isBFGroup())
    {
        SQLTransaction trans = CharacterDatabase.BeginTransaction();

        // Remove the groups permanent instance bindings
        for (uint8 i = 0; i < MAX_DIFFICULTY; ++i)
        {
            for (BoundInstancesMap::iterator itr = m_boundInstances[i].begin(); itr != m_boundInstances[i].end();)
            {
                // Do not unbind saves of instances that already had map created (a newLeader entered)
                // forcing a new instance with another leader requires group disbanding (confirmed on retail)
                if (itr->second.perm && !sMapMgr->FindMap(itr->first, itr->second.save->GetInstanceId()))
                {
                    PreparedStatement* stmt = CharacterDatabase.GetPreparedStatement(CHAR_DEL_GROUP_INSTANCE_PERM_BINDING);
                    stmt->setUInt32(0, m_dbStoreId);
                    stmt->setUInt32(1, itr->second.save->GetInstanceId());
                    trans->Append(stmt);

                    itr->second.save->RemoveGroup(this);
                    m_boundInstances[i].erase(itr++);
                }
                else
                    ++itr;
            }
        }

        // Copy the permanent binds from the new leader to the group
        Group::ConvertLeaderInstancesToGroup(newLeader, this, true);

        // Update the group leader
        PreparedStatement* stmt = CharacterDatabase.GetPreparedStatement(CHAR_UPD_GROUP_LEADER);

        stmt->setUInt32(0, newLeader->GetGUID().GetCounter());
        stmt->setUInt32(1, m_dbStoreId);

        trans->Append(stmt);

        CharacterDatabase.CommitTransaction(trans);
    }

    if (Player* oldLeader = ObjectAccessor::FindConnectedPlayer(m_leaderGuid))
        oldLeader->RemoveFlag(PLAYER_FLAGS, PLAYER_FLAGS_GROUP_LEADER);

    newLeader->SetFlag(PLAYER_FLAGS, PLAYER_FLAGS_GROUP_LEADER);
    m_leaderGuid = newLeader->GetGUID();
    m_leaderName = newLeader->GetName();
    ToggleGroupMemberFlag(slot, MEMBER_FLAG_ASSISTANT, false);

    WorldPacket data(SMSG_GROUP_SET_LEADER, m_leaderName.size()+1);
    data << slot->name;
    BroadcastPacket(&data, true);
}

/// convert the player's binds to the group
void Group::ConvertLeaderInstancesToGroup(Player* player, Group* group, bool switchLeader)
{
    // copy all binds to the group, when changing leader it's assumed the character
    // will not have any solo binds
    for (uint8 i = 0; i < MAX_DIFFICULTY; ++i)
    {
        for (Player::BoundInstancesMap::iterator itr = player->m_boundInstances[i].begin(); itr != player->m_boundInstances[i].end();)
        {
            if (!switchLeader || !group->GetBoundInstance(itr->second.save->GetDifficulty(), itr->first))
                group->BindToInstance(itr->second.save, itr->second.perm, false);

            // permanent binds are not removed
            if (switchLeader && !itr->second.perm)
            {
                // increments itr in call
                player->UnbindInstance(itr, Difficulty(i), false);
            }
            else
                ++itr;
        }
    }

    /* if group leader is in a non-raid dungeon map and nobody is actually bound to this map then the group can "take over" the instance *
    * (example: two-player group disbanded by disconnect where the player reconnects within 60 seconds and the group is reformed)       */
    if (Map* playerMap = player->GetMap())
        if (!switchLeader && playerMap->IsNonRaidDungeon())
            if (InstanceSave* save = sInstanceSaveMgr->GetInstanceSave(playerMap->GetInstanceId()))
                if (save->GetGroupCount() == 0 && save->GetPlayerCount() == 0)
                {
                    TC_LOG_DEBUG("maps", "Group::ConvertLeaderInstancesToGroup: Group for player %s is taking over unbound instance map %d with Id %d", player->GetName().c_str(), playerMap->GetId(), playerMap->GetInstanceId());
                    // if nobody is saved to this, then the save wasn't permanent
                    group->BindToInstance(save, false, false);
                }
}

void Group::Disband(bool hideDestroy /* = false */)
{
    sScriptMgr->OnGroupDisband(this);

    Player* player;
    for (member_citerator citr = m_memberSlots.begin(); citr != m_memberSlots.end(); ++citr)
    {
        player = ObjectAccessor::FindConnectedPlayer(citr->guid);
        if (!player)
            continue;

        //we cannot call _removeMember because it would invalidate member iterator
        //if we are removing player from battleground raid
        if (isBGGroup() || isBFGroup())
            player->RemoveFromBattlegroundOrBattlefieldRaid();
        else
        {
            //we can remove player who is in battleground from his original group
            if (player->GetOriginalGroup() == this)
                player->SetOriginalGroup(NULL);
            else
                player->SetGroup(NULL);
        }

        // quest related GO state dependent from raid membership
        if (isRaidGroup())
            player->UpdateForQuestWorldObjects();

        if (!player->GetSession())
            continue;

        WorldPacket data;
        if (!hideDestroy)
        {
            data.Initialize(SMSG_GROUP_DESTROYED, 0);
            player->GetSession()->SendPacket(&data);
        }

        //we already removed player from group and in player->GetGroup() is his original group, send update
        if (Group* group = player->GetGroup())
        {
            group->SendUpdate();
        }
        else
        {
            data.Initialize(SMSG_GROUP_LIST, 1+1+1+1+8+4+4+8);
            data << uint8(0x10) << uint8(0) << uint8(0) << uint8(0);
            data << uint64(m_guid) << uint32(m_counter) << uint32(0) << uint64(0);
            player->GetSession()->SendPacket(&data);
        }

        _homebindIfInstance(player);
    }
    RollId.clear();
    m_memberSlots.clear();

    RemoveAllInvites();

    if (!isBGGroup() && !isBFGroup())
    {
        SQLTransaction trans = CharacterDatabase.BeginTransaction();

        PreparedStatement* stmt = CharacterDatabase.GetPreparedStatement(CHAR_DEL_GROUP);
        stmt->setUInt32(0, m_dbStoreId);
        trans->Append(stmt);

        stmt = CharacterDatabase.GetPreparedStatement(CHAR_DEL_GROUP_MEMBER_ALL);
        stmt->setUInt32(0, m_dbStoreId);
        trans->Append(stmt);

        CharacterDatabase.CommitTransaction(trans);

        ResetInstances(INSTANCE_RESET_GROUP_DISBAND, false, NULL);
        ResetInstances(INSTANCE_RESET_GROUP_DISBAND, true, NULL);

        stmt = CharacterDatabase.GetPreparedStatement(CHAR_DEL_LFG_DATA);
        stmt->setUInt32(0, m_dbStoreId);
        CharacterDatabase.Execute(stmt);

        sGroupMgr->FreeGroupDbStoreId(this);
    }

    sGroupMgr->RemoveGroup(this);
    delete this;
}

/*********************************************************/
/***                   LOOT SYSTEM                     ***/
/*********************************************************/

void Group::SendLootStartRoll(uint32 countDown, uint32 mapid, const Roll &r)
{
    WorldPacket data(SMSG_LOOT_START_ROLL, (8+4+4+4+4+4+4+1));
    data << uint64(r.itemGUID);                             // guid of rolled item
    data << uint32(mapid);                                  // 3.3.3 mapid
    data << uint32(r.itemSlot);                             // itemslot
    data << uint32(r.itemid);                               // the itemEntryId for the item that shall be rolled for
    data << uint32(r.itemRandomSuffix);                     // randomSuffix
    data << uint32(r.itemRandomPropId);                     // item random property ID
    data << uint32(r.itemCount);                            // items in stack
    data << uint32(countDown);                              // the countdown time to choose "need" or "greed"
    data << uint8(r.rollVoteMask);                          // roll type mask
    data << uint8(r.totalPlayersRolling);                   // maybe the number of players rolling for it???

    for (Roll::PlayerVote::const_iterator itr=r.playerVote.begin(); itr != r.playerVote.end(); ++itr)
    {
        Player* p = ObjectAccessor::FindConnectedPlayer(itr->first);
        if (!p || !p->GetSession())
            continue;

        if (itr->second == NOT_EMITED_YET)
            p->GetSession()->SendPacket(&data);
    }
}

void Group::SendLootStartRollToPlayer(uint32 countDown, uint32 mapId, Player* p, bool canNeed, Roll const& r)
{
    if (!p || !p->GetSession())
        return;

    WorldPacket data(SMSG_LOOT_START_ROLL, (8 + 4 + 4 + 4 + 4 + 4 + 4 + 1));
    data << uint64(r.itemGUID);                             // guid of rolled item
    data << uint32(mapId);                                  // 3.3.3 mapid
    data << uint32(r.itemSlot);                             // itemslot
    data << uint32(r.itemid);                               // the itemEntryId for the item that shall be rolled for
    data << uint32(r.itemRandomSuffix);                     // randomSuffix
    data << uint32(r.itemRandomPropId);                     // item random property ID
    data << uint32(r.itemCount);                            // items in stack
    data << uint32(countDown);                              // the countdown time to choose "need" or "greed"
    uint8 voteMask = r.rollVoteMask;
    if (!canNeed)
        voteMask &= ~ROLL_FLAG_TYPE_NEED;
    data << uint8(voteMask);                                // roll type mask
    data << uint8(r.totalPlayersRolling);                   // maybe the number of players rolling for it???

    p->GetSession()->SendPacket(&data);
}

void Group::SendLootRoll(ObjectGuid sourceGuid, ObjectGuid targetGuid, uint8 rollNumber, uint8 rollType, Roll const& roll)
{
    WorldPacket data(SMSG_LOOT_ROLL, (8+4+8+4+4+4+1+1+1));
    data << uint64(sourceGuid);                             // guid of the item rolled
    data << uint32(roll.itemSlot);                          // slot
    data << uint64(targetGuid);
    data << uint32(roll.itemid);                            // the itemEntryId for the item that shall be rolled for
    data << uint32(roll.itemRandomSuffix);                  // randomSuffix
    data << uint32(roll.itemRandomPropId);                  // Item random property ID
    data << uint32(rollNumber);                             // 0: "Need for: [item name]" > 127: "you passed on: [item name]"      Roll number
    data << uint8(rollType);                                // 0: "Need for: [item name]" 0: "You have selected need for [item name] 1: need roll 2: greed roll
    data << uint8(0);                                       // 1: "You automatically passed on: %s because you cannot loot that item." - Possibly used in need befor greed

    for (Roll::PlayerVote::const_iterator itr = roll.playerVote.begin(); itr != roll.playerVote.end(); ++itr)
    {
        Player* p = ObjectAccessor::FindConnectedPlayer(itr->first);
        if (!p || !p->GetSession())
            continue;

        if (itr->second != NOT_VALID)
            p->GetSession()->SendPacket(&data);
    }
}

void Group::SendLootRollWon(ObjectGuid sourceGuid, ObjectGuid targetGuid, uint8 rollNumber, uint8 rollType, Roll const& roll)
{
    WorldPacket data(SMSG_LOOT_ROLL_WON, (8+4+4+4+4+8+1+1));
    data << uint64(sourceGuid);                             // guid of the item rolled
    data << uint32(roll.itemSlot);                          // slot
    data << uint32(roll.itemid);                            // the itemEntryId for the item that shall be rolled for
    data << uint32(roll.itemRandomSuffix);                  // randomSuffix
    data << uint32(roll.itemRandomPropId);                  // Item random property
    data << uint64(targetGuid);                             // guid of the player who won.
    data << uint32(rollNumber);                             // rollnumber realted to SMSG_LOOT_ROLL
    data << uint8(rollType);                                // rollType related to SMSG_LOOT_ROLL

    for (Roll::PlayerVote::const_iterator itr = roll.playerVote.begin(); itr != roll.playerVote.end(); ++itr)
    {
        Player* p = ObjectAccessor::FindConnectedPlayer(itr->first);
        if (!p || !p->GetSession())
            continue;

        if (itr->second != NOT_VALID)
            p->GetSession()->SendPacket(&data);
    }
}

void Group::SendLootAllPassed(Roll const& roll)
{
    WorldPacket data(SMSG_LOOT_ALL_PASSED, (8+4+4+4+4));
    data << uint64(roll.itemGUID);                             // Guid of the item rolled
    data << uint32(roll.itemSlot);                             // Item loot slot
    data << uint32(roll.itemid);                               // The itemEntryId for the item that shall be rolled for
    data << uint32(roll.itemRandomPropId);                     // Item random property ID
    data << uint32(roll.itemRandomSuffix);                     // Item random suffix ID

    for (Roll::PlayerVote::const_iterator itr = roll.playerVote.begin(); itr != roll.playerVote.end(); ++itr)
    {
        Player* player = ObjectAccessor::FindConnectedPlayer(itr->first);
        if (!player || !player->GetSession())
            continue;

        if (itr->second != NOT_VALID)
            player->GetSession()->SendPacket(&data);
    }
}

// notify group members which player is the allowed looter for the given creature
void Group::SendLooter(Creature* creature, Player* groupLooter)
{
    ASSERT(creature);

    WorldPacket data(SMSG_LOOT_LIST, (8+8));
    data << uint64(creature->GetGUID());

    if (GetLootMethod() == MASTER_LOOT && creature->loot.hasOverThresholdItem())
        data << GetMasterLooterGuid().WriteAsPacked();
    else
        data << uint8(0);

    if (groupLooter)
        data << groupLooter->GetPackGUID();
    else
        data << uint8(0);

    BroadcastPacket(&data, false);
}

void Group::GroupLoot(Loot* loot, WorldObject* pLootedObject)
{
    std::vector<LootItem>::iterator i;
    ItemTemplate const* item;
    uint8 itemSlot = 0;

    for (i = loot->items.begin(); i != loot->items.end(); ++i, ++itemSlot)
    {
        if (i->freeforall)
            continue;

        item = sObjectMgr->GetItemTemplate(i->itemid);
        if (!item)
        {
            //TC_LOG_DEBUG("misc", "Group::GroupLoot: missing item prototype for item with id: %d", i->itemid);
            continue;
        }

        //roll for over-threshold item if it's one-player loot
        if (item->Quality >= uint32(m_lootThreshold))
        {
<<<<<<< HEAD
            ObjectGuid newitemGUID = ObjectGuid(HighGuid::Item, sObjectMgr->GetGenerator<HighGuid::Item>().Generate());
=======
            ObjectGuid newitemGUID = ObjectGuid::Create<HighGuid::Item>(sObjectMgr->GetGenerator<HighGuid::Item>().Generate());

>>>>>>> 233297c5
            Roll* r = new Roll(newitemGUID, *i);

            //a vector is filled with only near party members
            for (GroupReference* itr = GetFirstMember(); itr != NULL; itr = itr->next())
            {
                Player* member = itr->GetSource();
                if (!member || !member->GetSession())
                    continue;
                if (i->AllowedForPlayer(member))
                {
                    if (member->IsAtGroupRewardDistance(pLootedObject))
                    {
                        r->totalPlayersRolling++;

                        if (member->GetPassOnGroupLoot())
                        {
                            r->playerVote[member->GetGUID()] = PASS;
                            r->totalPass++;
                            // can't broadcast the pass now. need to wait until all rolling players are known.
                        }
                        else
                            r->playerVote[member->GetGUID()] = NOT_EMITED_YET;
                    }
                }
            }

            if (r->totalPlayersRolling > 0)
            {
                r->setLoot(loot);
                r->itemSlot = itemSlot;
                if (item->DisenchantID && m_maxEnchantingLevel >= item->RequiredDisenchantSkill)
                    r->rollVoteMask |= ROLL_FLAG_TYPE_DISENCHANT;

                loot->items[itemSlot].is_blocked = true;

                // If there is any "auto pass", broadcast the pass now.
                if (r->totalPass)
                {
                    for (Roll::PlayerVote::const_iterator itr=r->playerVote.begin(); itr != r->playerVote.end(); ++itr)
                    {
                        Player* p = ObjectAccessor::FindConnectedPlayer(itr->first);
                        if (!p || !p->GetSession())
                            continue;

                        if (itr->second == PASS)
                            SendLootRoll(newitemGUID, p->GetGUID(), 128, ROLL_PASS, *r);
                    }
                }

                SendLootStartRoll(60000, pLootedObject->GetMapId(), *r);

                RollId.push_back(r);

                if (Creature* creature = pLootedObject->ToCreature())
                {
                    creature->m_groupLootTimer = 60000;
                    creature->lootingGroupLowGUID = GetLowGUID();
                }
                else if (GameObject* go = pLootedObject->ToGameObject())
                {
                    go->m_groupLootTimer = 60000;
                    go->lootingGroupLowGUID = GetLowGUID();
                }
            }
            else
                delete r;
        }
        else
            i->is_underthreshold = true;
    }

    for (i = loot->quest_items.begin(); i != loot->quest_items.end(); ++i, ++itemSlot)
    {
        if (!i->follow_loot_rules)
            continue;

        item = sObjectMgr->GetItemTemplate(i->itemid);
        if (!item)
        {
            //TC_LOG_DEBUG("misc", "Group::GroupLoot: missing item prototype for item with id: %d", i->itemid);
            continue;
        }

<<<<<<< HEAD
        ObjectGuid newitemGUID = ObjectGuid(HighGuid::Item, sObjectMgr->GetGenerator<HighGuid::Item>().Generate());
=======
        ObjectGuid newitemGUID = ObjectGuid::Create<HighGuid::Item>(sObjectMgr->GetGenerator<HighGuid::Item>().Generate());

>>>>>>> 233297c5
        Roll* r = new Roll(newitemGUID, *i);

        //a vector is filled with only near party members
        for (GroupReference* itr = GetFirstMember(); itr != NULL; itr = itr->next())
        {
            Player* member = itr->GetSource();
            if (!member || !member->GetSession())
                continue;

            if (i->AllowedForPlayer(member))
            {
                if (member->IsAtGroupRewardDistance(pLootedObject))
                {
                    r->totalPlayersRolling++;
                    r->playerVote[member->GetGUID()] = NOT_EMITED_YET;
                }
            }
        }

        if (r->totalPlayersRolling > 0)
        {
            r->setLoot(loot);
            r->itemSlot = itemSlot;

            loot->quest_items[itemSlot - loot->items.size()].is_blocked = true;

            SendLootStartRoll(60000, pLootedObject->GetMapId(), *r);

            RollId.push_back(r);

            if (Creature* creature = pLootedObject->ToCreature())
            {
                creature->m_groupLootTimer = 60000;
                creature->lootingGroupLowGUID = GetLowGUID();
            }
            else if (GameObject* go = pLootedObject->ToGameObject())
            {
                go->m_groupLootTimer = 60000;
                go->lootingGroupLowGUID = GetLowGUID();
            }
        }
        else
            delete r;
    }
}

void Group::NeedBeforeGreed(Loot* loot, WorldObject* lootedObject)
{
    ItemTemplate const* item;
    uint8 itemSlot = 0;
    for (std::vector<LootItem>::iterator i = loot->items.begin(); i != loot->items.end(); ++i, ++itemSlot)
    {
        if (i->freeforall)
            continue;

        item = sObjectMgr->GetItemTemplate(i->itemid);

        //roll for over-threshold item if it's one-player loot
        if (item->Quality >= uint32(m_lootThreshold))
        {
<<<<<<< HEAD
            ObjectGuid newitemGUID = ObjectGuid(HighGuid::Item, sObjectMgr->GetGenerator<HighGuid::Item>().Generate());
=======
            ObjectGuid newitemGUID = ObjectGuid::Create<HighGuid::Item>(sObjectMgr->GetGenerator<HighGuid::Item>().Generate());

>>>>>>> 233297c5
            Roll* r = new Roll(newitemGUID, *i);

            for (GroupReference* itr = GetFirstMember(); itr != NULL; itr = itr->next())
            {
                Player* playerToRoll = itr->GetSource();
                if (!playerToRoll || !playerToRoll->GetSession())
                    continue;

                bool allowedForPlayer = i->AllowedForPlayer(playerToRoll);
                if (allowedForPlayer && playerToRoll->IsAtGroupRewardDistance(lootedObject))
                {
                    r->totalPlayersRolling++;
                    if (playerToRoll->GetPassOnGroupLoot())
                    {
                        r->playerVote[playerToRoll->GetGUID()] = PASS;
                        r->totalPass++;
                        // can't broadcast the pass now. need to wait until all rolling players are known.
                    }
                    else
                        r->playerVote[playerToRoll->GetGUID()] = NOT_EMITED_YET;
                }
            }

            if (r->totalPlayersRolling > 0)
            {
                r->setLoot(loot);
                r->itemSlot = itemSlot;
                if (item->DisenchantID && m_maxEnchantingLevel >= item->RequiredDisenchantSkill)
                    r->rollVoteMask |= ROLL_FLAG_TYPE_DISENCHANT;

                if (item->Flags2 & ITEM_FLAGS_EXTRA_NEED_ROLL_DISABLED)
                    r->rollVoteMask &= ~ROLL_FLAG_TYPE_NEED;

                loot->items[itemSlot].is_blocked = true;

                //Broadcast Pass and Send Rollstart
                for (Roll::PlayerVote::const_iterator itr = r->playerVote.begin(); itr != r->playerVote.end(); ++itr)
                {
                    Player* p = ObjectAccessor::FindConnectedPlayer(itr->first);
                    if (!p || !p->GetSession())
                        continue;

                    if (itr->second == PASS)
                        SendLootRoll(newitemGUID, p->GetGUID(), 128, ROLL_PASS, *r);
                    else
                        SendLootStartRollToPlayer(60000, lootedObject->GetMapId(), p, p->CanRollForItemInLFG(item, lootedObject) == EQUIP_ERR_OK, *r);
                }

                RollId.push_back(r);

                if (Creature* creature = lootedObject->ToCreature())
                {
                    creature->m_groupLootTimer = 60000;
                    creature->lootingGroupLowGUID = GetLowGUID();
                }
                else if (GameObject* go = lootedObject->ToGameObject())
                {
                    go->m_groupLootTimer = 60000;
                    go->lootingGroupLowGUID = GetLowGUID();
                }
            }
            else
                delete r;
        }
        else
            i->is_underthreshold = true;
    }

    for (std::vector<LootItem>::iterator i = loot->quest_items.begin(); i != loot->quest_items.end(); ++i, ++itemSlot)
    {
        if (!i->follow_loot_rules)
            continue;

        item = sObjectMgr->GetItemTemplate(i->itemid);
<<<<<<< HEAD
        ObjectGuid newitemGUID = ObjectGuid(HighGuid::Item, sObjectMgr->GetGenerator<HighGuid::Item>().Generate());
=======
        ObjectGuid newitemGUID = ObjectGuid::Create<HighGuid::Item>(sObjectMgr->GetGenerator<HighGuid::Item>().Generate());

>>>>>>> 233297c5
        Roll* r = new Roll(newitemGUID, *i);

        for (GroupReference* itr = GetFirstMember(); itr != NULL; itr = itr->next())
        {
            Player* playerToRoll = itr->GetSource();
            if (!playerToRoll || !playerToRoll->GetSession())
                continue;

            bool allowedForPlayer = i->AllowedForPlayer(playerToRoll);
            if (allowedForPlayer && playerToRoll->IsAtGroupRewardDistance(lootedObject))
            {
                r->totalPlayersRolling++;
                r->playerVote[playerToRoll->GetGUID()] = NOT_EMITED_YET;
            }
        }

        if (r->totalPlayersRolling > 0)
        {
            r->setLoot(loot);
            r->itemSlot = itemSlot;

            loot->quest_items[itemSlot - loot->items.size()].is_blocked = true;

            //Broadcast Pass and Send Rollstart
            for (Roll::PlayerVote::const_iterator itr = r->playerVote.begin(); itr != r->playerVote.end(); ++itr)
            {
                Player* p = ObjectAccessor::FindConnectedPlayer(itr->first);
                if (!p || !p->GetSession())
                    continue;

                if (itr->second == PASS)
                    SendLootRoll(newitemGUID, p->GetGUID(), 128, ROLL_PASS, *r);
                else
                    SendLootStartRollToPlayer(60000, lootedObject->GetMapId(), p, p->CanRollForItemInLFG(item, lootedObject) == EQUIP_ERR_OK, *r);
            }

            RollId.push_back(r);

            if (Creature* creature = lootedObject->ToCreature())
            {
                creature->m_groupLootTimer = 60000;
                creature->lootingGroupLowGUID = GetLowGUID();
            }
            else if (GameObject* go = lootedObject->ToGameObject())
            {
                go->m_groupLootTimer = 60000;
                go->lootingGroupLowGUID = GetLowGUID();
            }
        }
        else
            delete r;
    }
}

void Group::MasterLoot(Loot* loot, WorldObject* pLootedObject)
{
    TC_LOG_DEBUG("network", "Group::MasterLoot (SMSG_LOOT_MASTER_LIST)");

    for (std::vector<LootItem>::iterator i = loot->items.begin(); i != loot->items.end(); ++i)
    {
        if (i->freeforall)
            continue;

        i->is_blocked = !i->is_underthreshold;
    }

    for (std::vector<LootItem>::iterator i = loot->quest_items.begin(); i != loot->quest_items.end(); ++i)
    {
        if (!i->follow_loot_rules)
            continue;

        i->is_blocked = !i->is_underthreshold;
    }

    uint32 real_count = 0;

    WorldPacket data(SMSG_LOOT_MASTER_LIST, 1 + GetMembersCount() * 8);
    data << uint8(GetMembersCount());

    for (GroupReference* itr = GetFirstMember(); itr != NULL; itr = itr->next())
    {
        Player* looter = itr->GetSource();
        if (!looter->IsInWorld())
            continue;

        if (looter->IsAtGroupRewardDistance(pLootedObject))
        {
            data << uint64(looter->GetGUID());
            ++real_count;
        }
    }

    data.put<uint8>(0, real_count);

    for (GroupReference* itr = GetFirstMember(); itr != NULL; itr = itr->next())
    {
        Player* looter = itr->GetSource();
        if (looter->IsAtGroupRewardDistance(pLootedObject))
            looter->GetSession()->SendPacket(&data);
    }
}

void Group::CountRollVote(ObjectGuid playerGUID, ObjectGuid Guid, uint8 Choice)
{
    Rolls::iterator rollI = GetRoll(Guid);
    if (rollI == RollId.end())
        return;
    Roll* roll = *rollI;

    Roll::PlayerVote::iterator itr = roll->playerVote.find(playerGUID);
    // this condition means that player joins to the party after roll begins
    if (itr == roll->playerVote.end())
        return;

    if (roll->getLoot())
        if (roll->getLoot()->items.empty())
            return;

    switch (Choice)
    {
        case ROLL_PASS:                                     // Player choose pass
            SendLootRoll(ObjectGuid::Empty, playerGUID, 128, ROLL_PASS, *roll);
            ++roll->totalPass;
            itr->second = PASS;
            break;
        case ROLL_NEED:                                     // player choose Need
            SendLootRoll(ObjectGuid::Empty, playerGUID, 0, 0, *roll);
            ++roll->totalNeed;
            itr->second = NEED;
            break;
        case ROLL_GREED:                                    // player choose Greed
            SendLootRoll(ObjectGuid::Empty, playerGUID, 128, ROLL_GREED, *roll);
            ++roll->totalGreed;
            itr->second = GREED;
            break;
        case ROLL_DISENCHANT:                               // player choose Disenchant
            SendLootRoll(ObjectGuid::Empty, playerGUID, 128, ROLL_DISENCHANT, *roll);
            ++roll->totalGreed;
            itr->second = DISENCHANT;
            break;
    }

    if (roll->totalPass + roll->totalNeed + roll->totalGreed >= roll->totalPlayersRolling)
        CountTheRoll(rollI);
}

//called when roll timer expires
void Group::EndRoll(Loot* pLoot)
{
    for (Rolls::iterator itr = RollId.begin(); itr != RollId.end();)
    {
        if ((*itr)->getLoot() == pLoot) {
            CountTheRoll(itr);           //i don't have to edit player votes, who didn't vote ... he will pass
            itr = RollId.begin();
        }
        else
            ++itr;
    }
}

void Group::CountTheRoll(Rolls::iterator rollI)
{
    Roll* roll = *rollI;
    if (!roll->isValid())                                   // is loot already deleted ?
    {
        RollId.erase(rollI);
        delete roll;
        return;
    }

    //end of the roll
    if (roll->totalNeed > 0)
    {
        if (!roll->playerVote.empty())
        {
            uint8 maxresul = 0;
            ObjectGuid maxguid = (*roll->playerVote.begin()).first;
            Player* player;

            for (Roll::PlayerVote::const_iterator itr=roll->playerVote.begin(); itr != roll->playerVote.end(); ++itr)
            {
                if (itr->second != NEED)
                    continue;

                uint8 randomN = urand(1, 100);
                SendLootRoll(ObjectGuid::Empty, itr->first, randomN, ROLL_NEED, *roll);
                if (maxresul < randomN)
                {
                    maxguid  = itr->first;
                    maxresul = randomN;
                }
            }
            SendLootRollWon(ObjectGuid::Empty, maxguid, maxresul, ROLL_NEED, *roll);
            player = ObjectAccessor::FindConnectedPlayer(maxguid);

            if (player && player->GetSession())
            {
                player->UpdateAchievementCriteria(ACHIEVEMENT_CRITERIA_TYPE_ROLL_NEED_ON_LOOT, roll->itemid, maxresul);

                ItemPosCountVec dest;
                LootItem* item = &(roll->itemSlot >= roll->getLoot()->items.size() ? roll->getLoot()->quest_items[roll->itemSlot - roll->getLoot()->items.size()] : roll->getLoot()->items[roll->itemSlot]);
                InventoryResult msg = player->CanStoreNewItem(NULL_BAG, NULL_SLOT, dest, roll->itemid, item->count);
                if (msg == EQUIP_ERR_OK)
                {
                    item->is_looted = true;
                    roll->getLoot()->NotifyItemRemoved(roll->itemSlot);
                    roll->getLoot()->unlootedCount--;
                    player->StoreNewItem(dest, roll->itemid, true, item->randomPropertyId, item->GetAllowedLooters());
                }
                else
                {
                    item->is_blocked = false;
                    player->SendEquipError(msg, NULL, NULL, roll->itemid);
                }
            }
        }
    }
    else if (roll->totalGreed > 0)
    {
        if (!roll->playerVote.empty())
        {
            uint8 maxresul = 0;
            ObjectGuid maxguid = (*roll->playerVote.begin()).first;
            Player* player;
            RollVote rollvote = NOT_VALID;

            Roll::PlayerVote::iterator itr;
            for (itr = roll->playerVote.begin(); itr != roll->playerVote.end(); ++itr)
            {
                if (itr->second != GREED && itr->second != DISENCHANT)
                    continue;

                uint8 randomN = urand(1, 100);
                SendLootRoll(ObjectGuid::Empty, itr->first, randomN, itr->second, *roll);
                if (maxresul < randomN)
                {
                    maxguid  = itr->first;
                    maxresul = randomN;
                    rollvote = itr->second;
                }
            }
            SendLootRollWon(ObjectGuid::Empty, maxguid, maxresul, rollvote, *roll);
            player = ObjectAccessor::FindConnectedPlayer(maxguid);

            if (player && player->GetSession())
            {
                player->UpdateAchievementCriteria(ACHIEVEMENT_CRITERIA_TYPE_ROLL_GREED_ON_LOOT, roll->itemid, maxresul);

                LootItem* item = &(roll->itemSlot >= roll->getLoot()->items.size() ? roll->getLoot()->quest_items[roll->itemSlot - roll->getLoot()->items.size()] : roll->getLoot()->items[roll->itemSlot]);

                if (rollvote == GREED)
                {
                    ItemPosCountVec dest;
                    InventoryResult msg = player->CanStoreNewItem(NULL_BAG, NULL_SLOT, dest, roll->itemid, item->count);
                    if (msg == EQUIP_ERR_OK)
                    {
                        item->is_looted = true;
                        roll->getLoot()->NotifyItemRemoved(roll->itemSlot);
                        roll->getLoot()->unlootedCount--;
                        player->StoreNewItem(dest, roll->itemid, true, item->randomPropertyId, item->GetAllowedLooters());
                    }
                    else
                    {
                        item->is_blocked = false;
                        player->SendEquipError(msg, NULL, NULL, roll->itemid);
                    }
                }
                else if (rollvote == DISENCHANT)
                {
                    item->is_looted = true;
                    roll->getLoot()->NotifyItemRemoved(roll->itemSlot);
                    roll->getLoot()->unlootedCount--;
                    ItemTemplate const* pProto = sObjectMgr->GetItemTemplate(roll->itemid);
                    player->UpdateAchievementCriteria(ACHIEVEMENT_CRITERIA_TYPE_CAST_SPELL, 13262); // Disenchant

                    ItemPosCountVec dest;
                    InventoryResult msg = player->CanStoreNewItem(NULL_BAG, NULL_SLOT, dest, roll->itemid, item->count);
                    if (msg == EQUIP_ERR_OK)
                        player->AutoStoreLoot(pProto->DisenchantID, LootTemplates_Disenchant, true);
                    else // If the player's inventory is full, send the disenchant result in a mail.
                    {
                        Loot loot;
                        loot.FillLoot(pProto->DisenchantID, LootTemplates_Disenchant, player, true);

                        uint32 max_slot = loot.GetMaxSlotInLootFor(player);
                        for (uint32 i = 0; i < max_slot; ++i)
                        {
                            LootItem* lootItem = loot.LootItemInSlot(i, player);
                            player->SendEquipError(msg, NULL, NULL, lootItem->itemid);
                            player->SendItemRetrievalMail(lootItem->itemid, lootItem->count);
                        }
                    }
                }
            }
        }
    }
    else
    {
        SendLootAllPassed(*roll);

        // remove is_blocked so that the item is lootable by all players
        LootItem* item = &(roll->itemSlot >= roll->getLoot()->items.size() ? roll->getLoot()->quest_items[roll->itemSlot - roll->getLoot()->items.size()] : roll->getLoot()->items[roll->itemSlot]);
        if (item)
            item->is_blocked = false;
    }

    RollId.erase(rollI);
    delete roll;
}

void Group::SetTargetIcon(uint8 id, ObjectGuid whoGuid, ObjectGuid targetGuid)
{
    if (id >= TARGETICONCOUNT)
        return;

    // clean other icons
    if (targetGuid)
        for (int i=0; i<TARGETICONCOUNT; ++i)
            if (m_targetIcons[i] == targetGuid)
                SetTargetIcon(i, ObjectGuid::Empty, ObjectGuid::Empty);

    m_targetIcons[id] = targetGuid;

    WorldPacket data(MSG_RAID_TARGET_UPDATE, (1+8+1+8));
    data << uint8(0);                                       // set targets
    data << uint64(whoGuid);
    data << uint8(id);
    data << uint64(targetGuid);
    BroadcastPacket(&data, true);
}

void Group::SendTargetIconList(WorldSession* session)
{
    if (!session)
        return;

    WorldPacket data(MSG_RAID_TARGET_UPDATE, (1+TARGETICONCOUNT*9));
    data << uint8(1);                                       // list targets

    for (uint8 i = 0; i < TARGETICONCOUNT; ++i)
    {
        if (m_targetIcons[i].IsEmpty())
            continue;

        data << uint8(i);
        data << uint64(m_targetIcons[i]);
    }

    session->SendPacket(&data);
}

void Group::SendUpdate()
{
    for (member_witerator witr = m_memberSlots.begin(); witr != m_memberSlots.end(); ++witr)
        SendUpdateToPlayer(witr->guid, &(*witr));
}

void Group::SendUpdateToPlayer(ObjectGuid playerGUID, MemberSlot* slot)
{
    Player* player = ObjectAccessor::FindConnectedPlayer(playerGUID);

    if (!player || !player->GetSession() || player->GetGroup() != this)
        return;

    // if MemberSlot wasn't provided
    if (!slot)
    {
        member_witerator witr = _getMemberWSlot(playerGUID);

        if (witr == m_memberSlots.end()) // if there is no MemberSlot for such a player
            return;

        slot = &(*witr);
    }

    WorldPacket data(SMSG_GROUP_LIST, (1+1+1+1+1+4+8+4+4+(GetMembersCount()-1)*(13+8+1+1+1+1)+8+1+8+1+1+1+1));
    data << uint8(m_groupType);                         // group type (flags in 3.3)
    data << uint8(slot->group);
    data << uint8(slot->flags);
    data << uint8(slot->roles);
    if (isLFGGroup())
    {
        data << uint8(sLFGMgr->GetState(m_guid) == lfg::LFG_STATE_FINISHED_DUNGEON ? 2 : 0); // FIXME - Dungeon save status? 2 = done
        data << uint32(sLFGMgr->GetDungeon(m_guid));
        data << uint8(0); // 4.x new
    }

    data << uint64(m_guid);
    data << uint32(m_counter++);                        // 3.3, value increases every time this packet gets sent
    data << uint32(GetMembersCount()-1);
    for (member_citerator citr = m_memberSlots.begin(); citr != m_memberSlots.end(); ++citr)
    {
        if (slot->guid == citr->guid)
            continue;

        Player* member = ObjectAccessor::FindConnectedPlayer(citr->guid);

        uint8 onlineState = (member && !member->GetSession()->PlayerLogout()) ? MEMBER_STATUS_ONLINE : MEMBER_STATUS_OFFLINE;
        onlineState = onlineState | ((isBGGroup() || isBFGroup()) ? MEMBER_STATUS_PVP : 0);

        data << citr->name;
        data << uint64(citr->guid);                     // guid
        data << uint8(onlineState);                     // online-state
        data << uint8(citr->group);                     // groupid
        data << uint8(citr->flags);                     // See enum GroupMemberFlags
        data << uint8(citr->roles);                     // Lfg Roles
    }

    data << uint64(m_leaderGuid);                       // leader guid

    if (GetMembersCount() - 1)
    {
        data << uint8(m_lootMethod);                    // loot method

        if (m_lootMethod == MASTER_LOOT)
            data << uint64(m_masterLooterGuid);         // master looter guid
        else
            data << uint64(0);

        data << uint8(m_lootThreshold);                 // loot threshold
        data << uint8(m_dungeonDifficulty);             // Dungeon Difficulty
        data << uint8(m_raidDifficulty);                // Raid Difficulty
    }

    player->GetSession()->SendPacket(&data);
}

void Group::UpdatePlayerOutOfRange(Player* player)
{
    if (!player || !player->IsInWorld())
        return;

    WorldPacket data;
    player->GetSession()->BuildPartyMemberStatsChangedPacket(player, &data);

    Player* member;
    for (GroupReference* itr = GetFirstMember(); itr != NULL; itr = itr->next())
    {
        member = itr->GetSource();
        if (member && member != player && (!member->IsInMap(player) || !member->IsWithinDist(player, member->GetSightRange(), false)))
            member->GetSession()->SendPacket(&data);
    }
}

void Group::BroadcastAddonMessagePacket(WorldPacket* packet, const std::string& prefix, bool ignorePlayersInBGRaid, int group, uint64 ignore)
{
    for (GroupReference* itr = GetFirstMember(); itr != NULL; itr = itr->next())
    {
        Player* player = itr->GetSource();
        if (!player || (ignore != 0 && player->GetGUID() == ignore) || (ignorePlayersInBGRaid && player->GetGroup() != this))
            continue;

        if (WorldSession* session = player->GetSession())
            if (session && (group == -1 || itr->getSubGroup() == group))
                if (session->IsAddonRegistered(prefix))
                    session->SendPacket(packet);
    }
}

void Group::BroadcastPacket(WorldPacket* packet, bool ignorePlayersInBGRaid, int group, ObjectGuid ignoredPlayer)
{
    for (GroupReference* itr = GetFirstMember(); itr != NULL; itr = itr->next())
    {
        Player* player = itr->GetSource();
        if (!player || (!ignoredPlayer.IsEmpty() && player->GetGUID() == ignoredPlayer) || (ignorePlayersInBGRaid && player->GetGroup() != this))
            continue;

        if (player->GetSession() && (group == -1 || itr->getSubGroup() == group))
            player->GetSession()->SendPacket(packet);
    }
}

void Group::BroadcastReadyCheck(WorldPacket* packet)
{
    for (GroupReference* itr = GetFirstMember(); itr != NULL; itr = itr->next())
    {
        Player* player = itr->GetSource();
        if (player && player->GetSession())
            if (IsLeader(player->GetGUID()) || IsAssistant(player->GetGUID()))
                player->GetSession()->SendPacket(packet);
    }
}

void Group::OfflineReadyCheck()
{
    for (member_citerator citr = m_memberSlots.begin(); citr != m_memberSlots.end(); ++citr)
    {
        Player* player = ObjectAccessor::FindConnectedPlayer(citr->guid);
        if (!player || !player->GetSession())
        {
            WorldPacket data(MSG_RAID_READY_CHECK_CONFIRM, 9);
            data << uint64(citr->guid);
            data << uint8(0);
            BroadcastReadyCheck(&data);
        }
    }
}

bool Group::_setMembersGroup(ObjectGuid guid, uint8 group)
{
    member_witerator slot = _getMemberWSlot(guid);
    if (slot == m_memberSlots.end())
        return false;

    slot->group = group;

    SubGroupCounterIncrease(group);

    if (!isBGGroup() && !isBFGroup())
    {
        PreparedStatement* stmt = CharacterDatabase.GetPreparedStatement(CHAR_UPD_GROUP_MEMBER_SUBGROUP);

        stmt->setUInt8(0, group);
        stmt->setUInt32(1, guid.GetCounter());

        CharacterDatabase.Execute(stmt);
    }

    return true;
}

bool Group::SameSubGroup(Player const* member1, Player const* member2) const
{
    if (!member1 || !member2)
        return false;

    if (member1->GetGroup() != this || member2->GetGroup() != this)
        return false;
    else
        return member1->GetSubGroup() == member2->GetSubGroup();
}

// Allows setting sub groups both for online or offline members
void Group::ChangeMembersGroup(ObjectGuid guid, uint8 group)
{
    // Only raid groups have sub groups
    if (!isRaidGroup())
        return;

    // Check if player is really in the raid
    member_witerator slot = _getMemberWSlot(guid);
    if (slot == m_memberSlots.end())
        return;

    // Abort if the player is already in the target sub group
    uint8 prevSubGroup = GetMemberGroup(guid);
    if (prevSubGroup == group)
        return;

    // Update the player slot with the new sub group setting
    slot->group = group;

    // Increase the counter of the new sub group..
    SubGroupCounterIncrease(group);

    // ..and decrease the counter of the previous one
    SubGroupCounterDecrease(prevSubGroup);

    // Preserve new sub group in database for non-raid groups
    if (!isBGGroup() && !isBFGroup())
    {
        PreparedStatement* stmt = CharacterDatabase.GetPreparedStatement(CHAR_UPD_GROUP_MEMBER_SUBGROUP);

        stmt->setUInt8(0, group);
        stmt->setUInt32(1, guid.GetCounter());

        CharacterDatabase.Execute(stmt);
    }

    // In case the moved player is online, update the player object with the new sub group references
    if (Player* player = ObjectAccessor::FindConnectedPlayer(guid))
    {
        if (player->GetGroup() == this)
            player->GetGroupRef().setSubGroup(group);
        else
        {
            // If player is in BG raid, it is possible that he is also in normal raid - and that normal raid is stored in m_originalGroup reference
            prevSubGroup = player->GetOriginalSubGroup();
            player->GetOriginalGroupRef().setSubGroup(group);
        }
    }

    // Broadcast the changes to the group
    SendUpdate();
}

// Retrieve the next Round-Roubin player for the group
//
// No update done if loot method is FFA.
//
// If the RR player is not yet set for the group, the first group member becomes the round-robin player.
// If the RR player is set, the next player in group becomes the round-robin player.
//
// If ifneed is true,
//      the current RR player is checked to be near the looted object.
//      if yes, no update done.
//      if not, he loses his turn.
void Group::UpdateLooterGuid(WorldObject* pLootedObject, bool ifneed)
{
    // round robin style looting applies for all low
    // quality items in each loot method except free for all
    if (GetLootMethod() == FREE_FOR_ALL)
        return;

    ObjectGuid oldLooterGUID = GetLooterGuid();
    member_citerator guid_itr = _getMemberCSlot(oldLooterGUID);
    if (guid_itr != m_memberSlots.end())
    {
        if (ifneed)
        {
            // not update if only update if need and ok
            Player* looter = ObjectAccessor::FindPlayer(guid_itr->guid);
            if (looter && looter->IsAtGroupRewardDistance(pLootedObject))
                return;
        }
        ++guid_itr;
    }

    // search next after current
    Player* pNewLooter = NULL;
    for (member_citerator itr = guid_itr; itr != m_memberSlots.end(); ++itr)
    {
        if (Player* player = ObjectAccessor::FindPlayer(itr->guid))
            if (player->IsAtGroupRewardDistance(pLootedObject))
            {
                pNewLooter = player;
                break;
            }
    }

    if (!pNewLooter)
    {
        // search from start
        for (member_citerator itr = m_memberSlots.begin(); itr != guid_itr; ++itr)
        {
            if (Player* player = ObjectAccessor::FindPlayer(itr->guid))
                if (player->IsAtGroupRewardDistance(pLootedObject))
                {
                    pNewLooter = player;
                    break;
                }
        }
    }

    if (pNewLooter)
    {
        if (oldLooterGUID != pNewLooter->GetGUID())
        {
            SetLooterGuid(pNewLooter->GetGUID());
            SendUpdate();
        }
    }
    else
    {
        SetLooterGuid(ObjectGuid::Empty);
        SendUpdate();
    }
}

GroupJoinBattlegroundResult Group::CanJoinBattlegroundQueue(Battleground const* bgOrTemplate, BattlegroundQueueTypeId bgQueueTypeId, uint32 MinPlayerCount, uint32 /*MaxPlayerCount*/, bool isRated, uint32 arenaSlot)
{
    // check if this group is LFG group
    if (isLFGGroup())
        return ERR_LFG_CANT_USE_BATTLEGROUND;

    BattlemasterListEntry const* bgEntry = sBattlemasterListStore.LookupEntry(bgOrTemplate->GetTypeID());
    if (!bgEntry)
        return ERR_BATTLEGROUND_JOIN_FAILED;            // shouldn't happen

    // check for min / max count
    uint32 memberscount = GetMembersCount();

    if (memberscount > bgEntry->maxGroupSize)                // no MinPlayerCount for battlegrounds
        return ERR_BATTLEGROUND_NONE;                        // ERR_GROUP_JOIN_BATTLEGROUND_TOO_MANY handled on client side

    // get a player as reference, to compare other players' stats to (arena team id, queue id based on level, etc.)
    Player* reference = ASSERT_NOTNULL(GetFirstMember())->GetSource();
    // no reference found, can't join this way
    if (!reference)
        return ERR_BATTLEGROUND_JOIN_FAILED;

    PvPDifficultyEntry const* bracketEntry = GetBattlegroundBracketByLevel(bgOrTemplate->GetMapId(), reference->getLevel());
    if (!bracketEntry)
        return ERR_BATTLEGROUND_JOIN_FAILED;

    uint32 arenaTeamId = reference->GetArenaTeamId(arenaSlot);
    uint32 team = reference->GetTeam();

    BattlegroundQueueTypeId bgQueueTypeIdRandom = BattlegroundMgr::BGQueueTypeId(BATTLEGROUND_RB, 0);

    // check every member of the group to be able to join
    memberscount = 0;
    for (GroupReference* itr = GetFirstMember(); itr != NULL; itr = itr->next(), ++memberscount)
    {
        Player* member = itr->GetSource();
        // offline member? don't let join
        if (!member)
            return ERR_BATTLEGROUND_JOIN_FAILED;
        // don't allow cross-faction join as group
        if (member->GetTeam() != team)
            return ERR_BATTLEGROUND_JOIN_TIMED_OUT;
        // not in the same battleground level braket, don't let join
        PvPDifficultyEntry const* memberBracketEntry = GetBattlegroundBracketByLevel(bracketEntry->mapId, member->getLevel());
        if (memberBracketEntry != bracketEntry)
            return ERR_BATTLEGROUND_JOIN_RANGE_INDEX;
        // don't let join rated matches if the arena team id doesn't match
        if (isRated && member->GetArenaTeamId(arenaSlot) != arenaTeamId)
            return ERR_BATTLEGROUND_JOIN_FAILED;
        // don't let join if someone from the group is already in that bg queue
        if (member->InBattlegroundQueueForBattlegroundQueueType(bgQueueTypeId))
            return ERR_BATTLEGROUND_JOIN_FAILED;            // not blizz-like
        // don't let join if someone from the group is in bg queue random
        if (member->InBattlegroundQueueForBattlegroundQueueType(bgQueueTypeIdRandom))
            return ERR_IN_RANDOM_BG;
        // don't let join to bg queue random if someone from the group is already in bg queue
        if (bgOrTemplate->GetTypeID() == BATTLEGROUND_RB && member->InBattlegroundQueue())
            return ERR_IN_NON_RANDOM_BG;
        // check for deserter debuff in case not arena queue
        if (bgOrTemplate->GetTypeID() != BATTLEGROUND_AA && !member->CanJoinToBattleground(bgOrTemplate))
            return ERR_GROUP_JOIN_BATTLEGROUND_DESERTERS;
        // check if member can join any more battleground queues
        if (!member->HasFreeBattlegroundQueueId())
            return ERR_BATTLEGROUND_TOO_MANY_QUEUES;        // not blizz-like
        // check if someone in party is using dungeon system
        if (member->isUsingLfg())
            return ERR_LFG_CANT_USE_BATTLEGROUND;
        // check Freeze debuff
        if (member->HasAura(9454))
            return ERR_BATTLEGROUND_JOIN_FAILED;
    }

    // only check for MinPlayerCount since MinPlayerCount == MaxPlayerCount for arenas...
    if (bgOrTemplate->isArena() && memberscount != MinPlayerCount)
        return ERR_ARENA_TEAM_PARTY_SIZE;

    return ERR_BATTLEGROUND_NONE;
}

//===================================================
//============== Roll ===============================
//===================================================

void Roll::targetObjectBuildLink()
{
    // called from link()
    getTarget()->addLootValidatorRef(this);
}

void Group::SetDungeonDifficulty(Difficulty difficulty)
{
    m_dungeonDifficulty = difficulty;
    if (!isBGGroup() && !isBFGroup())
    {
        PreparedStatement* stmt = CharacterDatabase.GetPreparedStatement(CHAR_UPD_GROUP_DIFFICULTY);

        stmt->setUInt8(0, uint8(m_dungeonDifficulty));
        stmt->setUInt32(1, m_dbStoreId);

        CharacterDatabase.Execute(stmt);
    }

    for (GroupReference* itr = GetFirstMember(); itr != NULL; itr = itr->next())
    {
        Player* player = itr->GetSource();
        if (!player->GetSession())
            continue;

        player->SetDungeonDifficulty(difficulty);
        player->SendDungeonDifficulty(true);
    }
}

void Group::SetRaidDifficulty(Difficulty difficulty)
{
    m_raidDifficulty = difficulty;
    if (!isBGGroup() && !isBFGroup())
    {
        PreparedStatement* stmt = CharacterDatabase.GetPreparedStatement(CHAR_UPD_GROUP_RAID_DIFFICULTY);

        stmt->setUInt8(0, uint8(m_raidDifficulty));
        stmt->setUInt32(1, m_dbStoreId);

        CharacterDatabase.Execute(stmt);
    }

    for (GroupReference* itr = GetFirstMember(); itr != NULL; itr = itr->next())
    {
        Player* player = itr->GetSource();
        if (!player->GetSession())
            continue;

        player->SetRaidDifficulty(difficulty);
        player->SendRaidDifficulty(true);
    }
}

bool Group::InCombatToInstance(uint32 instanceId)
{
    for (GroupReference* itr = GetFirstMember(); itr != NULL; itr = itr->next())
    {
        Player* player = itr->GetSource();
        if (player && !player->getAttackers().empty() && player->GetInstanceId() == instanceId && (player->GetMap()->IsRaidOrHeroicDungeon()))
            for (std::set<Unit*>::const_iterator i = player->getAttackers().begin(); i != player->getAttackers().end(); ++i)
                if ((*i) && (*i)->GetTypeId() == TYPEID_UNIT && (*i)->ToCreature()->GetCreatureTemplate()->flags_extra & CREATURE_FLAG_EXTRA_INSTANCE_BIND)
                    return true;
    }
    return false;
}

void Group::ResetInstances(uint8 method, bool isRaid, Player* SendMsgTo)
{
    if (isBGGroup() || isBFGroup())
        return;

    // method can be INSTANCE_RESET_ALL, INSTANCE_RESET_CHANGE_DIFFICULTY, INSTANCE_RESET_GROUP_DISBAND

    // we assume that when the difficulty changes, all instances that can be reset will be
    Difficulty diff = GetDifficulty(isRaid);

    for (BoundInstancesMap::iterator itr = m_boundInstances[diff].begin(); itr != m_boundInstances[diff].end();)
    {
        InstanceSave* instanceSave = itr->second.save;
        const MapEntry* entry = sMapStore.LookupEntry(itr->first);
        if (!entry || entry->IsRaid() != isRaid || (!instanceSave->CanReset() && method != INSTANCE_RESET_GROUP_DISBAND))
        {
            ++itr;
            continue;
        }

        if (method == INSTANCE_RESET_ALL)
        {
            // the "reset all instances" method can only reset normal maps
            if (entry->map_type == MAP_RAID || diff == DUNGEON_DIFFICULTY_HEROIC)
            {
                ++itr;
                continue;
            }
        }

        bool isEmpty = true;
        // if the map is loaded, reset it
        Map* map = sMapMgr->FindMap(instanceSave->GetMapId(), instanceSave->GetInstanceId());
        if (map && map->IsDungeon() && !(method == INSTANCE_RESET_GROUP_DISBAND && !instanceSave->CanReset()))
        {
            if (instanceSave->CanReset())
                isEmpty = ((InstanceMap*)map)->Reset(method);
            else
                isEmpty = !map->HavePlayers();
        }

        if (SendMsgTo)
        {
            if (!isEmpty)
                SendMsgTo->SendResetInstanceFailed(0, instanceSave->GetMapId());
            else if (sWorld->getBoolConfig(CONFIG_INSTANCES_RESET_ANNOUNCE))
            {
                if (Group* group = SendMsgTo->GetGroup())
                {
                    for (GroupReference* groupRef = group->GetFirstMember(); groupRef != NULL; groupRef = groupRef->next())
                        if (Player* player = groupRef->GetSource())
                            player->SendResetInstanceSuccess(instanceSave->GetMapId());
                }

                else
                    SendMsgTo->SendResetInstanceSuccess(instanceSave->GetMapId());
            }
            else
                SendMsgTo->SendResetInstanceSuccess(instanceSave->GetMapId());
        }

        if (isEmpty || method == INSTANCE_RESET_GROUP_DISBAND || method == INSTANCE_RESET_CHANGE_DIFFICULTY)
        {
            // do not reset the instance, just unbind if others are permanently bound to it
            if (isEmpty && instanceSave->CanReset())
                instanceSave->DeleteFromDB();
            else
            {
                PreparedStatement* stmt = CharacterDatabase.GetPreparedStatement(CHAR_DEL_GROUP_INSTANCE_BY_INSTANCE);

                stmt->setUInt32(0, instanceSave->GetInstanceId());

                CharacterDatabase.Execute(stmt);
            }


            // i don't know for sure if hash_map iterators
            m_boundInstances[diff].erase(itr);
            itr = m_boundInstances[diff].begin();
            // this unloads the instance save unless online players are bound to it
            // (eg. permanent binds or GM solo binds)
            instanceSave->RemoveGroup(this);
        }
        else
            ++itr;
    }
}

InstanceGroupBind* Group::GetBoundInstance(Player* player)
{
    uint32 mapid = player->GetMapId();
    MapEntry const* mapEntry = sMapStore.LookupEntry(mapid);
    return GetBoundInstance(mapEntry);
}

InstanceGroupBind* Group::GetBoundInstance(Map* aMap)
{
    // Currently spawn numbering not different from map difficulty
    Difficulty difficulty = GetDifficulty(aMap->IsRaid());
    return GetBoundInstance(difficulty, aMap->GetId());
}

InstanceGroupBind* Group::GetBoundInstance(MapEntry const* mapEntry)
{
    if (!mapEntry || !mapEntry->IsDungeon())
        return NULL;

    Difficulty difficulty = GetDifficulty(mapEntry->IsRaid());
    return GetBoundInstance(difficulty, mapEntry->MapID);
}

InstanceGroupBind* Group::GetBoundInstance(Difficulty difficulty, uint32 mapId)
{
    // some instances only have one difficulty
    GetDownscaledMapDifficultyData(mapId, difficulty);

    BoundInstancesMap::iterator itr = m_boundInstances[difficulty].find(mapId);
    if (itr != m_boundInstances[difficulty].end())
        return &itr->second;
    else
        return NULL;
}

InstanceGroupBind* Group::BindToInstance(InstanceSave* save, bool permanent, bool load)
{
    if (!save || isBGGroup() || isBFGroup())
        return NULL;

    InstanceGroupBind& bind = m_boundInstances[save->GetDifficulty()][save->GetMapId()];
    if (!load && (!bind.save || permanent != bind.perm || save != bind.save))
    {
        PreparedStatement* stmt = CharacterDatabase.GetPreparedStatement(CHAR_REP_GROUP_INSTANCE);

        stmt->setUInt32(0, m_dbStoreId);
        stmt->setUInt32(1, save->GetInstanceId());
        stmt->setBool(2, permanent);

        CharacterDatabase.Execute(stmt);
    }

    if (bind.save != save)
    {
        if (bind.save)
            bind.save->RemoveGroup(this);
        save->AddGroup(this);
    }

    bind.save = save;
    bind.perm = permanent;
    if (!load)
        TC_LOG_DEBUG("maps", "Group::BindToInstance: %s, storage id: %u is now bound to map %d, instance %d, difficulty %d",
            GetGUID().ToString().c_str(), m_dbStoreId, save->GetMapId(), save->GetInstanceId(), save->GetDifficulty());

    return &bind;
}

void Group::UnbindInstance(uint32 mapid, uint8 difficulty, bool unload)
{
    BoundInstancesMap::iterator itr = m_boundInstances[difficulty].find(mapid);
    if (itr != m_boundInstances[difficulty].end())
    {
        if (!unload)
        {
            PreparedStatement* stmt = CharacterDatabase.GetPreparedStatement(CHAR_DEL_GROUP_INSTANCE_BY_GUID);

            stmt->setUInt32(0, m_dbStoreId);
            stmt->setUInt32(1, itr->second.save->GetInstanceId());

            CharacterDatabase.Execute(stmt);
        }

        itr->second.save->RemoveGroup(this);                // save can become invalid
        m_boundInstances[difficulty].erase(itr);
    }
}

void Group::_homebindIfInstance(Player* player)
{
    if (player && !player->IsGameMaster() && sMapStore.LookupEntry(player->GetMapId())->IsDungeon())
        player->m_InstanceValid = false;
}

void Group::BroadcastGroupUpdate(void)
{
    // FG: HACK: force flags update on group leave - for values update hack
    // -- not very efficient but safe
    for (member_citerator citr = m_memberSlots.begin(); citr != m_memberSlots.end(); ++citr)
    {
        Player* pp = ObjectAccessor::FindPlayer(citr->guid);
        if (pp)
        {
            pp->ForceValuesUpdateAtIndex(UNIT_FIELD_BYTES_2);
            pp->ForceValuesUpdateAtIndex(UNIT_FIELD_FACTIONTEMPLATE);
            TC_LOG_DEBUG("misc", "-- Forced group value update for '%s'", pp->GetName().c_str());
        }
    }
}

void Group::ResetMaxEnchantingLevel()
{
    m_maxEnchantingLevel = 0;
    Player* member = NULL;
    for (member_citerator citr = m_memberSlots.begin(); citr != m_memberSlots.end(); ++citr)
    {
        member = ObjectAccessor::FindPlayer(citr->guid);
        if (member && m_maxEnchantingLevel < member->GetSkillValue(SKILL_ENCHANTING))
            m_maxEnchantingLevel = member->GetSkillValue(SKILL_ENCHANTING);
    }
}

void Group::SetLootMethod(LootMethod method)
{
    m_lootMethod = method;
}

void Group::SetLooterGuid(ObjectGuid guid)
{
    m_looterGuid = guid;
}

void Group::SetMasterLooterGuid(ObjectGuid guid)
{
    m_masterLooterGuid = guid;
}

void Group::SetLootThreshold(ItemQualities threshold)
{
    m_lootThreshold = threshold;
}

void Group::SetLfgRoles(ObjectGuid guid, uint8 roles)
{
    member_witerator slot = _getMemberWSlot(guid);
    if (slot == m_memberSlots.end())
        return;

    slot->roles = roles;
    SendUpdate();
}

bool Group::IsFull() const
{
    return isRaidGroup() ? (m_memberSlots.size() >= MAXRAIDSIZE) : (m_memberSlots.size() >= MAXGROUPSIZE);
}

bool Group::isLFGGroup() const
{
    return (m_groupType & GROUPTYPE_LFG) != 0;
}

bool Group::isRaidGroup() const
{
    return (m_groupType & GROUPTYPE_RAID) != 0;
}

bool Group::isBGGroup() const
{
    return m_bgGroup != NULL;
}

bool Group::isBFGroup() const
{
    return m_bfGroup != NULL;
}

bool Group::IsCreated() const
{
    return GetMembersCount() > 0;
}

ObjectGuid Group::GetLeaderGUID() const
{
    return m_leaderGuid;
}

ObjectGuid Group::GetGUID() const
{
    return m_guid;
}

ObjectGuid::LowType Group::GetLowGUID() const
{
    return m_guid.GetCounter();
}

char const* Group::GetLeaderName() const
{
    return m_leaderName.c_str();
}

LootMethod Group::GetLootMethod() const
{
    return m_lootMethod;
}

ObjectGuid Group::GetLooterGuid() const
{
    return m_looterGuid;
}

ObjectGuid Group::GetMasterLooterGuid() const
{
    return m_masterLooterGuid;
}

ItemQualities Group::GetLootThreshold() const
{
    return m_lootThreshold;
}

bool Group::IsMember(ObjectGuid guid) const
{
    return _getMemberCSlot(guid) != m_memberSlots.end();
}

bool Group::IsLeader(ObjectGuid guid) const
{
    return (GetLeaderGUID() == guid);
}

ObjectGuid Group::GetMemberGUID(const std::string& name)
{
    for (member_citerator itr = m_memberSlots.begin(); itr != m_memberSlots.end(); ++itr)
        if (itr->name == name)
            return itr->guid;
    return ObjectGuid::Empty;
}

bool Group::IsAssistant(ObjectGuid guid) const
{
    member_citerator mslot = _getMemberCSlot(guid);
    if (mslot == m_memberSlots.end())
        return false;
    return mslot->flags & MEMBER_FLAG_ASSISTANT;
}

bool Group::SameSubGroup(ObjectGuid guid1, ObjectGuid guid2) const
{
    member_citerator mslot2 = _getMemberCSlot(guid2);
    if (mslot2 == m_memberSlots.end())
       return false;
    return SameSubGroup(guid1, &*mslot2);
}

bool Group::SameSubGroup(ObjectGuid guid1, MemberSlot const* slot2) const
{
    member_citerator mslot1 = _getMemberCSlot(guid1);
    if (mslot1 == m_memberSlots.end() || !slot2)
        return false;
    return (mslot1->group == slot2->group);
}

bool Group::HasFreeSlotSubGroup(uint8 subgroup) const
{
    return (m_subGroupsCounts && m_subGroupsCounts[subgroup] < MAXGROUPSIZE);
}


uint8 Group::GetMemberGroup(ObjectGuid guid) const
{
    member_citerator mslot = _getMemberCSlot(guid);
    if (mslot == m_memberSlots.end())
       return (MAX_RAID_SUBGROUPS+1);
    return mslot->group;
}

void Group::SetBattlegroundGroup(Battleground* bg)
{
    m_bgGroup = bg;
}

void Group::SetBattlefieldGroup(Battlefield *bg)
{
    m_bfGroup = bg;
}

void Group::SetGroupMemberFlag(ObjectGuid guid, bool apply, GroupMemberFlags flag)
{
    // Assistants, main assistants and main tanks are only available in raid groups
    if (!isRaidGroup())
       return;

    // Check if player is really in the raid
    member_witerator slot = _getMemberWSlot(guid);
    if (slot == m_memberSlots.end())
        return;

    // Do flag specific actions, e.g ensure uniqueness
    switch (flag) {
        case MEMBER_FLAG_MAINASSIST:
            RemoveUniqueGroupMemberFlag(MEMBER_FLAG_MAINASSIST);         // Remove main assist flag from current if any.
            break;
        case MEMBER_FLAG_MAINTANK:
            RemoveUniqueGroupMemberFlag(MEMBER_FLAG_MAINTANK);           // Remove main tank flag from current if any.
            break;
        case MEMBER_FLAG_ASSISTANT:
            break;
        default:
            return;                                                      // This should never happen
    }

    // Switch the actual flag
    ToggleGroupMemberFlag(slot, flag, apply);

    // Preserve the new setting in the db
    PreparedStatement* stmt = CharacterDatabase.GetPreparedStatement(CHAR_UPD_GROUP_MEMBER_FLAG);

    stmt->setUInt8(0, slot->flags);
    stmt->setUInt32(1, guid.GetCounter());

    CharacterDatabase.Execute(stmt);

    // Broadcast the changes to the group
    SendUpdate();
}

Difficulty Group::GetDifficulty(bool isRaid) const
{
    return isRaid ? m_raidDifficulty : m_dungeonDifficulty;
}

Difficulty Group::GetDungeonDifficulty() const
{
    return m_dungeonDifficulty;
}

Difficulty Group::GetRaidDifficulty() const
{
    return m_raidDifficulty;
}

bool Group::isRollLootActive() const
{
    return !RollId.empty();
}

Group::Rolls::iterator Group::GetRoll(ObjectGuid Guid)
{
    Rolls::iterator iter;
    for (iter=RollId.begin(); iter != RollId.end(); ++iter)
        if ((*iter)->itemGUID == Guid && (*iter)->isValid())
            return iter;
    return RollId.end();
}

void Group::LinkMember(GroupReference* pRef)
{
    m_memberMgr.insertFirst(pRef);
}

void Group::DelinkMember(ObjectGuid guid)
{
    GroupReference* ref = m_memberMgr.getFirst();
    while (ref)
    {
        GroupReference* nextRef = ref->next();
        if (ref->GetSource()->GetGUID() == guid)
        {
            ref->unlink();
            break;
        }
        ref = nextRef;
    }
}

Group::BoundInstancesMap& Group::GetBoundInstances(Difficulty difficulty)
{
    return m_boundInstances[difficulty];
}

void Group::_initRaidSubGroupsCounter()
{
    // Sub group counters initialization
    if (!m_subGroupsCounts)
        m_subGroupsCounts = new uint8[MAX_RAID_SUBGROUPS];

    memset((void*)m_subGroupsCounts, 0, (MAX_RAID_SUBGROUPS)*sizeof(uint8));

    for (member_citerator itr = m_memberSlots.begin(); itr != m_memberSlots.end(); ++itr)
        ++m_subGroupsCounts[itr->group];
}

Group::member_citerator Group::_getMemberCSlot(ObjectGuid Guid) const
{
    for (member_citerator itr = m_memberSlots.begin(); itr != m_memberSlots.end(); ++itr)
        if (itr->guid == Guid)
            return itr;
    return m_memberSlots.end();
}

Group::member_witerator Group::_getMemberWSlot(ObjectGuid Guid)
{
    for (member_witerator itr = m_memberSlots.begin(); itr != m_memberSlots.end(); ++itr)
        if (itr->guid == Guid)
            return itr;
    return m_memberSlots.end();
}

void Group::SubGroupCounterIncrease(uint8 subgroup)
{
    if (m_subGroupsCounts)
        ++m_subGroupsCounts[subgroup];
}

void Group::SubGroupCounterDecrease(uint8 subgroup)
{
    if (m_subGroupsCounts)
        --m_subGroupsCounts[subgroup];
}

void Group::RemoveUniqueGroupMemberFlag(GroupMemberFlags flag)
{
    for (member_witerator itr = m_memberSlots.begin(); itr != m_memberSlots.end(); ++itr)
        if (itr->flags & flag)
            itr->flags &= ~flag;
}

void Group::ToggleGroupMemberFlag(member_witerator slot, uint8 flag, bool apply)
{
    if (apply)
        slot->flags |= flag;
    else
        slot->flags &= ~flag;
}
<|MERGE_RESOLUTION|>--- conflicted
+++ resolved
@@ -991,12 +991,8 @@
         //roll for over-threshold item if it's one-player loot
         if (item->Quality >= uint32(m_lootThreshold))
         {
-<<<<<<< HEAD
-            ObjectGuid newitemGUID = ObjectGuid(HighGuid::Item, sObjectMgr->GetGenerator<HighGuid::Item>().Generate());
-=======
             ObjectGuid newitemGUID = ObjectGuid::Create<HighGuid::Item>(sObjectMgr->GetGenerator<HighGuid::Item>().Generate());
 
->>>>>>> 233297c5
             Roll* r = new Roll(newitemGUID, *i);
 
             //a vector is filled with only near party members
@@ -1080,12 +1076,8 @@
             continue;
         }
 
-<<<<<<< HEAD
-        ObjectGuid newitemGUID = ObjectGuid(HighGuid::Item, sObjectMgr->GetGenerator<HighGuid::Item>().Generate());
-=======
         ObjectGuid newitemGUID = ObjectGuid::Create<HighGuid::Item>(sObjectMgr->GetGenerator<HighGuid::Item>().Generate());
 
->>>>>>> 233297c5
         Roll* r = new Roll(newitemGUID, *i);
 
         //a vector is filled with only near party members
@@ -1146,12 +1138,8 @@
         //roll for over-threshold item if it's one-player loot
         if (item->Quality >= uint32(m_lootThreshold))
         {
-<<<<<<< HEAD
-            ObjectGuid newitemGUID = ObjectGuid(HighGuid::Item, sObjectMgr->GetGenerator<HighGuid::Item>().Generate());
-=======
             ObjectGuid newitemGUID = ObjectGuid::Create<HighGuid::Item>(sObjectMgr->GetGenerator<HighGuid::Item>().Generate());
 
->>>>>>> 233297c5
             Roll* r = new Roll(newitemGUID, *i);
 
             for (GroupReference* itr = GetFirstMember(); itr != NULL; itr = itr->next())
@@ -1226,12 +1214,8 @@
             continue;
 
         item = sObjectMgr->GetItemTemplate(i->itemid);
-<<<<<<< HEAD
-        ObjectGuid newitemGUID = ObjectGuid(HighGuid::Item, sObjectMgr->GetGenerator<HighGuid::Item>().Generate());
-=======
         ObjectGuid newitemGUID = ObjectGuid::Create<HighGuid::Item>(sObjectMgr->GetGenerator<HighGuid::Item>().Generate());
 
->>>>>>> 233297c5
         Roll* r = new Roll(newitemGUID, *i);
 
         for (GroupReference* itr = GetFirstMember(); itr != NULL; itr = itr->next())
