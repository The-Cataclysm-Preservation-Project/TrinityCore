/*
 * Copyright (C) 2008-2016 TrinityCore <http://www.trinitycore.org/>
 * Copyright (C) 2005-2009 MaNGOS <http://getmangos.com/>
 *
 * This program is free software; you can redistribute it and/or modify it
 * under the terms of the GNU General Public License as published by the
 * Free Software Foundation; either version 2 of the License, or (at your
 * option) any later version.
 *
 * This program is distributed in the hope that it will be useful, but WITHOUT
 * ANY WARRANTY; without even the implied warranty of MERCHANTABILITY or
 * FITNESS FOR A PARTICULAR PURPOSE. See the GNU General Public License for
 * more details.
 *
 * You should have received a copy of the GNU General Public License along
 * with this program. If not, see <http://www.gnu.org/licenses/>.
 */

#include "Creature.h"
#include "CreatureAI.h"
#include "DatabaseEnv.h"
#include "GameObject.h"
#include "Group.h"
#include "InstanceScript.h"
#include "LFGMgr.h"
#include "Log.h"
#include "Map.h"
#include "Player.h"
#include "Pet.h"
#include "WorldSession.h"
#include "Opcodes.h"

void InstanceScript::SaveToDB()
{
    std::string data = GetSaveData();
    if (data.empty())
        return;

    PreparedStatement* stmt = CharacterDatabase.GetPreparedStatement(CHAR_UPD_INSTANCE_DATA);
    stmt->setUInt32(0, GetCompletedEncounterMask());
    stmt->setString(1, data);
    stmt->setUInt32(2, instance->GetInstanceId());
    CharacterDatabase.Execute(stmt);
}

bool InstanceScript::IsEncounterInProgress() const
{
    for (std::vector<BossInfo>::const_iterator itr = bosses.begin(); itr != bosses.end(); ++itr)
        if (itr->state == IN_PROGRESS)
            return true;

    return false;
}

void InstanceScript::OnCreatureCreate(Creature* creature)
{
    AddObject(creature, true);
    AddMinion(creature, true);
}

void InstanceScript::OnCreatureRemove(Creature* creature)
{
    AddObject(creature, false);
    AddMinion(creature, false);
}

void InstanceScript::OnGameObjectCreate(GameObject* go)
{
    AddObject(go, true);
    AddDoor(go, true);
}

void InstanceScript::OnGameObjectRemove(GameObject* go)
{
    AddObject(go, false);
    AddDoor(go, false);
}

ObjectGuid InstanceScript::GetObjectGuid(uint32 type) const
{
    ObjectGuidMap::const_iterator i = _objectGuids.find(type);
    if (i != _objectGuids.end())
        return i->second;
    return ObjectGuid::Empty;
}

ObjectGuid InstanceScript::GetGuidData(uint32 type) const
{
    return GetObjectGuid(type);
}

void InstanceScript::SetHeaders(std::string const& dataHeaders)
{
    for (char header : dataHeaders)
        if (isalpha(header))
            headers.push_back(header);
}

void InstanceScript::LoadBossBoundaries(const BossBoundaryData& data)
{
    for (BossBoundaryEntry entry : data)
        if (entry.bossId < bosses.size())
            bosses[entry.bossId].boundary.insert(entry.boundary);
}

void InstanceScript::LoadMinionData(const MinionData* data)
{
    while (data->entry)
    {
        if (data->bossId < bosses.size())
            minions.insert(std::make_pair(data->entry, MinionInfo(&bosses[data->bossId])));

        ++data;
    }
    TC_LOG_DEBUG("scripts", "InstanceScript::LoadMinionData: " UI64FMTD " minions loaded.", uint64(minions.size()));
}

void InstanceScript::LoadDoorData(const DoorData* data)
{
    while (data->entry)
    {
        if (data->bossId < bosses.size())
            doors.insert(std::make_pair(data->entry, DoorInfo(&bosses[data->bossId], data->type)));

        ++data;
    }
    TC_LOG_DEBUG("scripts", "InstanceScript::LoadDoorData: " UI64FMTD " doors loaded.", uint64(doors.size()));
}

void InstanceScript::LoadObjectData(ObjectData const* creatureData, ObjectData const* gameObjectData)
{
    if (creatureData)
        LoadObjectData(creatureData, _creatureInfo);

    if (gameObjectData)
        LoadObjectData(gameObjectData, _gameObjectInfo);

    TC_LOG_DEBUG("scripts", "InstanceScript::LoadObjectData: " SZFMTD " objects loaded.", _creatureInfo.size() + _gameObjectInfo.size());
}

void InstanceScript::LoadObjectData(ObjectData const* data, ObjectInfoMap& objectInfo)
{
    while (data->entry)
    {
        ASSERT(objectInfo.find(data->entry) == objectInfo.end());
        objectInfo[data->entry] = data->type;
        ++data;
    }
}

void InstanceScript::UpdateMinionState(Creature* minion, EncounterState state)
{
    switch (state)
    {
        case NOT_STARTED:
            if (!minion->IsAlive())
                minion->Respawn();
            else if (minion->IsInCombat())
                minion->AI()->EnterEvadeMode();
            break;
        case IN_PROGRESS:
            if (!minion->IsAlive())
                minion->Respawn();
            else if (!minion->GetVictim())
                minion->AI()->DoZoneInCombat();
            break;
        default:
            break;
    }
}

void InstanceScript::UpdateDoorState(GameObject* door)
{
    DoorInfoMapBounds range = doors.equal_range(door->GetEntry());
    if (range.first == range.second)
        return;

    bool open = true;
    for (; range.first != range.second && open; ++range.first)
    {
        DoorInfo const& info = range.first->second;
        switch (info.type)
        {
            case DOOR_TYPE_ROOM:
                open = (info.bossInfo->state != IN_PROGRESS);
                break;
            case DOOR_TYPE_PASSAGE:
                open = (info.bossInfo->state == DONE);
                break;
            case DOOR_TYPE_SPAWN_HOLE:
                open = (info.bossInfo->state == IN_PROGRESS);
                break;
            default:
                break;
        }
    }

    door->SetGoState(open ? GO_STATE_ACTIVE : GO_STATE_READY);
}

BossInfo* InstanceScript::GetBossInfo(uint32 id)
{
    ASSERT(id < bosses.size());
    return &bosses[id];
}

void InstanceScript::AddObject(Creature* obj, bool add)
{
    ObjectInfoMap::const_iterator j = _creatureInfo.find(obj->GetEntry());
    if (j != _creatureInfo.end())
        AddObject(obj, j->second, add);
}

void InstanceScript::AddObject(GameObject* obj, bool add)
{
    ObjectInfoMap::const_iterator j = _gameObjectInfo.find(obj->GetEntry());
    if (j != _gameObjectInfo.end())
        AddObject(obj, j->second, add);
}

void InstanceScript::AddObject(WorldObject* obj, uint32 type, bool add)
{
    if (add)
        _objectGuids[type] = obj->GetGUID();
    else
    {
        ObjectGuidMap::iterator i = _objectGuids.find(type);
        if (i != _objectGuids.end() && i->second == obj->GetGUID())
            _objectGuids.erase(i);
    }
}

void InstanceScript::AddDoor(GameObject* door, bool add)
{
    DoorInfoMapBounds range = doors.equal_range(door->GetEntry());
    if (range.first == range.second)
        return;

    for (; range.first != range.second; ++range.first)
    {
        DoorInfo const& data = range.first->second;

        if (add)
        {
            data.bossInfo->door[data.type].insert(door->GetGUID());
        }
        else
            data.bossInfo->door[data.type].erase(door->GetGUID());
    }

    if (add)
        UpdateDoorState(door);
}

void InstanceScript::AddMinion(Creature* minion, bool add)
{
    MinionInfoMap::iterator itr = minions.find(minion->GetEntry());
    if (itr == minions.end())
        return;

    if (add)
        itr->second.bossInfo->minion.insert(minion->GetGUID());
    else
        itr->second.bossInfo->minion.erase(minion->GetGUID());
}

bool InstanceScript::SetBossState(uint32 id, EncounterState state)
{
    if (id < bosses.size())
    {
        BossInfo* bossInfo = &bosses[id];
        if (bossInfo->state == TO_BE_DECIDED) // loading
        {
            bossInfo->state = state;
            //TC_LOG_ERROR("misc", "Inialize boss %u state as %u.", id, (uint32)state);
            return false;
        }
        else
        {
            if (bossInfo->state == state)
                return false;

            if (state == DONE)
                for (GuidSet::iterator i = bossInfo->minion.begin(); i != bossInfo->minion.end(); ++i)
                    if (Creature* minion = instance->GetCreature(*i))
                        if (minion->isWorldBoss() && minion->IsAlive())
                            return false;

            bossInfo->state = state;
            SaveToDB();
        }

        for (uint32 type = 0; type < MAX_DOOR_TYPES; ++type)
            for (GuidSet::iterator i = bossInfo->door[type].begin(); i != bossInfo->door[type].end(); ++i)
                if (GameObject* door = instance->GetGameObject(*i))
                    UpdateDoorState(door);

        for (GuidSet::iterator i = bossInfo->minion.begin(); i != bossInfo->minion.end(); ++i)
            if (Creature* minion = instance->GetCreature(*i))
                UpdateMinionState(minion, state);

        return true;
    }
    return false;
}

bool InstanceScript::_SkipCheckRequiredBosses(Player const* player /*= nullptr*/) const
{
    return player && player->GetSession()->HasPermission(rbac::RBAC_PERM_SKIP_CHECK_INSTANCE_REQUIRED_BOSSES);
}

void InstanceScript::Load(char const* data)
{
    if (!data)
    {
        OUT_LOAD_INST_DATA_FAIL;
        return;
    }

    OUT_LOAD_INST_DATA(data);

    std::istringstream loadStream(data);

    if (ReadSaveDataHeaders(loadStream))
    {
        ReadSaveDataBossStates(loadStream);
        ReadSaveDataMore(loadStream);
    }
    else
        OUT_LOAD_INST_DATA_FAIL;

    OUT_LOAD_INST_DATA_COMPLETE;
}

bool InstanceScript::ReadSaveDataHeaders(std::istringstream& data)
{
    for (char header : headers)
    {
        char buff;
        data >> buff;

        if (header != buff)
            return false;
    }

    return true;
}

void InstanceScript::ReadSaveDataBossStates(std::istringstream& data)
{
    uint32 bossId = 0;
    for (std::vector<BossInfo>::iterator i = bosses.begin(); i != bosses.end(); ++i, ++bossId)
    {
        uint32 buff;
        data >> buff;
        if (buff == IN_PROGRESS || buff == SPECIAL)
            buff = NOT_STARTED;

        if (buff < TO_BE_DECIDED)
            SetBossState(bossId, EncounterState(buff));
    }
}

std::string InstanceScript::GetSaveData()
{
    OUT_SAVE_INST_DATA;

    std::ostringstream saveStream;

    WriteSaveDataHeaders(saveStream);
    WriteSaveDataBossStates(saveStream);
    WriteSaveDataMore(saveStream);

    OUT_SAVE_INST_DATA_COMPLETE;

    return saveStream.str();
}

void InstanceScript::WriteSaveDataHeaders(std::ostringstream& data)
{
    for (char header : headers)
        data << header << ' ';
}

void InstanceScript::WriteSaveDataBossStates(std::ostringstream& data)
{
    for (BossInfo const& bossInfo : bosses)
        data << uint32(bossInfo.state) << ' ';
}

void InstanceScript::HandleGameObject(ObjectGuid guid, bool open, GameObject* go /*= nullptr*/)
{
    if (!go)
        go = instance->GetGameObject(guid);
    if (go)
        go->SetGoState(open ? GO_STATE_ACTIVE : GO_STATE_READY);
    else
        TC_LOG_DEBUG("scripts", "InstanceScript: HandleGameObject failed");
}

void InstanceScript::DoUseDoorOrButton(ObjectGuid guid, uint32 withRestoreTime /*= 0*/, bool useAlternativeState /*= false*/)
{
    if (!guid)
        return;

    if (GameObject* go = instance->GetGameObject(guid))
    {
        if (go->GetGoType() == GAMEOBJECT_TYPE_DOOR || go->GetGoType() == GAMEOBJECT_TYPE_BUTTON)
        {
            if (go->getLootState() == GO_READY)
                go->UseDoorOrButton(withRestoreTime, useAlternativeState);
            else if (go->getLootState() == GO_ACTIVATED)
                go->ResetDoorOrButton();
        }
        else
            TC_LOG_ERROR("scripts", "InstanceScript: DoUseDoorOrButton can't use gameobject entry %u, because type is %u.", go->GetEntry(), go->GetGoType());
    }
    else
        TC_LOG_DEBUG("scripts", "InstanceScript: DoUseDoorOrButton failed");
}

void InstanceScript::DoCloseDoorOrButton(ObjectGuid guid)
{
    if (!guid)
        return;

    if (GameObject* go = instance->GetGameObject(guid))
    {
        if (go->GetGoType() == GAMEOBJECT_TYPE_DOOR || go->GetGoType() == GAMEOBJECT_TYPE_BUTTON)
        {
            if (go->getLootState() == GO_ACTIVATED)
                go->ResetDoorOrButton();
        }
        else
            TC_LOG_ERROR("scripts", "InstanceScript: DoCloseDoorOrButton can't use gameobject entry %u, because type is %u.", go->GetEntry(), go->GetGoType());
    }
    else
        TC_LOG_DEBUG("scripts", "InstanceScript: DoCloseDoorOrButton failed");
}

void InstanceScript::DoRespawnGameObject(ObjectGuid guid, uint32 timeToDespawn /*= MINUTE*/)
{
    if (GameObject* go = instance->GetGameObject(guid))
    {
        switch (go->GetGoType())
        {
            case GAMEOBJECT_TYPE_DOOR:
            case GAMEOBJECT_TYPE_BUTTON:
            case GAMEOBJECT_TYPE_TRAP:
            case GAMEOBJECT_TYPE_FISHINGNODE:
                // not expect any of these should ever be handled
                TC_LOG_ERROR("scripts", "InstanceScript: DoRespawnGameObject can't respawn gameobject entry %u, because type is %u.", go->GetEntry(), go->GetGoType());
                return;
            default:
                break;
        }

        if (go->isSpawned())
            return;

        go->SetRespawnTime(timeToDespawn);
    }
    else
        TC_LOG_DEBUG("scripts", "InstanceScript: DoRespawnGameObject failed");
}

void InstanceScript::DoUpdateWorldState(uint32 uiStateId, uint32 uiStateData)
{
    Map::PlayerList const& lPlayers = instance->GetPlayers();

    if (!lPlayers.isEmpty())
    {
        for (Map::PlayerList::const_iterator itr = lPlayers.begin(); itr != lPlayers.end(); ++itr)
            if (Player* player = itr->GetSource())
                player->SendUpdateWorldState(uiStateId, uiStateData);
    }
    else
        TC_LOG_DEBUG("scripts", "DoUpdateWorldState attempt send data but no players in map.");
}

// Send Notify to all players in instance
void InstanceScript::DoSendNotifyToInstance(char const* format, ...)
{
    InstanceMap::PlayerList const& players = instance->GetPlayers();

    if (!players.isEmpty())
    {
        va_list ap;
        va_start(ap, format);
        char buff[1024];
        vsnprintf(buff, 1024, format, ap);
        va_end(ap);
        for (Map::PlayerList::const_iterator i = players.begin(); i != players.end(); ++i)
            if (Player* player = i->GetSource())
                if (WorldSession* session = player->GetSession())
                    session->SendNotification("%s", buff);
    }
}

// Update Achievement Criteria for all players in instance
void InstanceScript::DoUpdateAchievementCriteria(AchievementCriteriaTypes type, uint32 miscValue1 /*= 0*/, uint32 miscValue2 /*= 0*/, Unit* unit /*= NULL*/)
{
    Map::PlayerList const &PlayerList = instance->GetPlayers();

    if (!PlayerList.isEmpty())
        for (Map::PlayerList::const_iterator i = PlayerList.begin(); i != PlayerList.end(); ++i)
            if (Player* player = i->GetSource())
                player->UpdateAchievementCriteria(type, miscValue1, miscValue2, 0, unit);
}

// Start timed achievement for all players in instance
void InstanceScript::DoStartTimedAchievement(AchievementCriteriaTimedTypes type, uint32 entry)
{
    Map::PlayerList const &PlayerList = instance->GetPlayers();

    if (!PlayerList.isEmpty())
        for (Map::PlayerList::const_iterator i = PlayerList.begin(); i != PlayerList.end(); ++i)
            if (Player* player = i->GetSource())
                player->StartTimedAchievement(type, entry);
}

// Stop timed achievement for all players in instance
void InstanceScript::DoStopTimedAchievement(AchievementCriteriaTimedTypes type, uint32 entry)
{
    Map::PlayerList const &PlayerList = instance->GetPlayers();

    if (!PlayerList.isEmpty())
        for (Map::PlayerList::const_iterator i = PlayerList.begin(); i != PlayerList.end(); ++i)
            if (Player* player = i->GetSource())
                player->RemoveTimedAchievement(type, entry);
}

// Remove Auras due to Spell on all players in instance
void InstanceScript::DoRemoveAurasDueToSpellOnPlayers(uint32 spell)
{
    Map::PlayerList const& PlayerList = instance->GetPlayers();
    if (!PlayerList.isEmpty())
    {
        for (Map::PlayerList::const_iterator itr = PlayerList.begin(); itr != PlayerList.end(); ++itr)
        {
            if (Player* player = itr->GetSource())
            {
                player->RemoveAurasDueToSpell(spell);
                if (Pet* pet = player->GetPet())
                    pet->RemoveAurasDueToSpell(spell);
            }
        }
    }
}

// Cast spell on all players in instance
void InstanceScript::DoCastSpellOnPlayers(uint32 spell)
{
    Map::PlayerList const &PlayerList = instance->GetPlayers();

    if (!PlayerList.isEmpty())
        for (Map::PlayerList::const_iterator i = PlayerList.begin(); i != PlayerList.end(); ++i)
            if (Player* player = i->GetSource())
                player->CastSpell(player, spell, true);
}

bool InstanceScript::CheckAchievementCriteriaMeet(uint32 criteria_id, Player const* /*source*/, Unit const* /*target*/ /*= NULL*/, uint32 /*miscvalue1*/ /*= 0*/)
{
    TC_LOG_ERROR("misc", "Achievement system call InstanceScript::CheckAchievementCriteriaMeet but instance script for map %u not have implementation for achievement criteria %u",
        instance->GetId(), criteria_id);
    return false;
}

void InstanceScript::SendEncounterUnit(uint32 type, Unit* unit /*= NULL*/, uint8 param1 /*= 0*/, uint8 param2 /*= 0*/)
{
    // size of this packet is at most 15 (usually less)
    WorldPacket data(SMSG_UPDATE_INSTANCE_ENCOUNTER_UNIT, 15);
    data << uint32(type);

    switch (type)
    {
        case ENCOUNTER_FRAME_ENGAGE:
        case ENCOUNTER_FRAME_DISENGAGE:
        case ENCOUNTER_FRAME_UPDATE_PRIORITY:
            if (!unit)
                return;
            data << unit->GetPackGUID();
            data << uint8(param1);
            break;
        case ENCOUNTER_FRAME_ADD_TIMER:
        case ENCOUNTER_FRAME_ENABLE_OBJECTIVE:
        case ENCOUNTER_FRAME_DISABLE_OBJECTIVE:
        case ENCOUNTER_FRAME_SET_COMBAT_RES_LIMIT:
            data << uint8(param1);
            break;
        case ENCOUNTER_FRAME_UPDATE_OBJECTIVE:
            data << uint8(param1);
            data << uint8(param2);
            break;
        case ENCOUNTER_FRAME_UNK7:
        case ENCOUNTER_FRAME_ADD_COMBAT_RES_LIMIT:
        case ENCOUNTER_FRAME_RESET_COMBAT_RES_LIMIT:
        default:
            break;
    }

    instance->SendToPlayers(&data);
}

void InstanceScript::UpdateEncounterState(EncounterCreditType type, uint32 creditEntry, Unit* /*source*/)
{
    DungeonEncounterList const* encounters = sObjectMgr->GetDungeonEncounterList(instance->GetId(), instance->GetDifficulty());
    if (!encounters)
        return;

    uint32 dungeonId = 0;

    for (DungeonEncounterList::const_iterator itr = encounters->begin(); itr != encounters->end(); ++itr)
    {
        DungeonEncounter const* encounter = *itr;
        if (encounter->creditType == type && encounter->creditEntry == creditEntry)
        {
            completedEncounters |= 1 << encounter->dbcEntry->encounterIndex;
            if (encounter->lastEncounterDungeon)
            {
                dungeonId = encounter->lastEncounterDungeon;
                TC_LOG_DEBUG("lfg", "UpdateEncounterState: Instance %s (instanceId %u) completed encounter %s. Credit Dungeon: %u", instance->GetMapName(), instance->GetInstanceId(), encounter->dbcEntry->encounterName, dungeonId);
                break;
            }
        }
    }

    if (dungeonId)
    {
        Map::PlayerList const& players = instance->GetPlayers();
        for (Map::PlayerList::const_iterator i = players.begin(); i != players.end(); ++i)
        {
            if (Player* player = i->GetSource())
                if (Group* grp = player->GetGroup())
                    if (grp->isLFGGroup())
                    {
                        sLFGMgr->FinishDungeon(grp->GetGUID(), dungeonId);
                        return;
                    }
        }
    }
}

<<<<<<< HEAD
void InstanceScript::UpdatePhasing()
{
    Map::PlayerList const& players = instance->GetPlayers();
    for (Map::PlayerList::const_iterator itr = players.begin(); itr != players.end(); ++itr)
        if (Player* player = itr->GetSource())
            player->SendUpdatePhasing();
=======
std::string InstanceScript::GetBossStateName(uint8 state)
{
    // See enum EncounterState in InstanceScript.h
    switch (state)
    {
        case NOT_STARTED:
            return "NOT_STARTED";
        case IN_PROGRESS:
            return "IN_PROGRESS";
        case FAIL:
            return "FAIL";
        case DONE:
            return "DONE";
        case SPECIAL:
            return "SPECIAL";
        case TO_BE_DECIDED:
            return "TO_BE_DECIDED";
        default:
            return "INVALID";
    }
>>>>>>> 233297c5
}<|MERGE_RESOLUTION|>--- conflicted
+++ resolved
@@ -641,14 +641,6 @@
     }
 }
 
-<<<<<<< HEAD
-void InstanceScript::UpdatePhasing()
-{
-    Map::PlayerList const& players = instance->GetPlayers();
-    for (Map::PlayerList::const_iterator itr = players.begin(); itr != players.end(); ++itr)
-        if (Player* player = itr->GetSource())
-            player->SendUpdatePhasing();
-=======
 std::string InstanceScript::GetBossStateName(uint8 state)
 {
     // See enum EncounterState in InstanceScript.h
@@ -669,5 +661,12 @@
         default:
             return "INVALID";
     }
->>>>>>> 233297c5
+}
+
+void InstanceScript::UpdatePhasing()
+{
+    Map::PlayerList const& players = instance->GetPlayers();
+    for (Map::PlayerList::const_iterator itr = players.begin(); itr != players.end(); ++itr)
+        if (Player* player = itr->GetSource())
+            player->SendUpdatePhasing();
 }