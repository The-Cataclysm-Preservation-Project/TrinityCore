--- conflicted
+++ resolved
@@ -1845,12 +1845,6 @@
 template<>
 void AchievementMgr<Player>::CompletedAchievement(AchievementEntry const* achievement, Player* referencePlayer)
 {
-<<<<<<< HEAD
-    sLog->outInfo(LOG_FILTER_ACHIEVEMENTSYS, "AchievementMgr::CompletedAchievement(%u). Player: %s (%u)",
-        achievement->ID, GetOwner()->GetName().c_str(), GetOwner()->GetGUIDLow());
-
-=======
->>>>>>> 7dd0cd44
     // disable for gamemasters with GM-mode enabled
     if (GetOwner()->isGameMaster())
         return;
@@ -1858,7 +1852,6 @@
     if (achievement->flags & ACHIEVEMENT_FLAG_COUNTER || HasAchieved(achievement->ID))
         return;
 
-<<<<<<< HEAD
     if (achievement->flags & ACHIEVEMENT_FLAG_SHOW_IN_GUILD_NEWS)
         if (Guild* guild = referencePlayer->GetGuild())
             guild->AddGuildNews(GUILD_NEWS_PLAYER_ACHIEVEMENT, referencePlayer->GetGUID(), achievement->flags & ACHIEVEMENT_FLAG_SHOW_IN_GUILD_HEADER, achievement->ID);
@@ -1866,12 +1859,9 @@
     if (!GetOwner()->GetSession()->PlayerLoading())
         SendAchievementEarned(achievement);
 
-=======
     sLog->outInfo(LOG_FILTER_ACHIEVEMENTSYS, "AchievementMgr::CompletedAchievement(%u). Player: %s (%u)",
-        achievement->ID, m_player->GetName().c_str(), m_player->GetGUIDLow());
-
-    SendAchievementEarned(achievement);
->>>>>>> 7dd0cd44
+        achievement->ID, GetOwner()->GetName().c_str(), GetOwner()->GetGUIDLow());
+
     CompletedAchievementData& ca = m_completedAchievements[achievement->ID];
     ca.date = time(NULL);
     ca.changed = true;
