--- conflicted
+++ resolved
@@ -303,16 +303,6 @@
             if (!target || target->GetTypeId() != TYPEID_PLAYER)
                 return false;
             return !target->HealthAbovePct(health.percent);
-<<<<<<< HEAD
-=======
-        case ACHIEVEMENT_CRITERIA_DATA_TYPE_T_PLAYER_DEAD:
-            if (target && !target->IsAlive())
-                if (const Player* player = target->ToPlayer())
-                    if (player->GetDeathTimer() != 0)
-                        // flag set == must be same team, not set == different team
-                        return (player->GetTeam() == source->GetTeam()) == (player_dead.own_team_flag != 0);
-            return false;
->>>>>>> 1c9a3d56
         case ACHIEVEMENT_CRITERIA_DATA_TYPE_S_AURA:
             return source->HasAuraEffect(aura.spell_id, aura.effect_idx);
         case ACHIEVEMENT_CRITERIA_DATA_TYPE_T_AURA:
@@ -475,11 +465,7 @@
     TC_LOG_DEBUG(LOG_FILTER_ACHIEVEMENTSYS, "ResetAchievementCriteria(%u, " UI64FMTD ", " UI64FMTD ")", type, miscValue1, miscValue2);
 
     // disable for gamemasters with GM-mode enabled
-<<<<<<< HEAD
-    if (GetOwner()->isGameMaster())
-=======
-    if (m_player->IsGameMaster())
->>>>>>> 1c9a3d56
+    if (GetOwner()->IsGameMaster())
         return;
 
     AchievementCriteriaEntryList const& achievementCriteriaList = sAchievementMgr->GetAchievementCriteriaByType(type);
@@ -1113,14 +1099,10 @@
     }
 
     // disable for gamemasters with GM-mode enabled
-<<<<<<< HEAD
-    if (referencePlayer->isGameMaster())
+    if (referencePlayer->IsGameMaster())
     {
         TC_LOG_DEBUG(LOG_FILTER_ACHIEVEMENTSYS, "UpdateAchievementCriteria: [Player %s GM mode on] %s, %s (%u), " UI64FMTD ", " UI64FMTD ", " UI64FMTD
             , referencePlayer->GetName().c_str(), GetLogNameForGuid(GetOwner()->GetGUID()), AchievementGlobalMgr::GetCriteriaTypeString(type), type, miscValue1, miscValue2, miscValue3);
-=======
-    if (m_player->IsGameMaster())
->>>>>>> 1c9a3d56
         return;
     }
 
@@ -1873,7 +1855,7 @@
 void AchievementMgr<Player>::CompletedAchievement(AchievementEntry const* achievement, Player* referencePlayer)
 {
     // disable for gamemasters with GM-mode enabled
-    if (GetOwner()->isGameMaster())
+    if (GetOwner()->IsGameMaster())
         return;
 
     if (achievement->flags & ACHIEVEMENT_FLAG_COUNTER || HasAchieved(achievement->ID))
@@ -1979,7 +1961,7 @@
 
         if (Group const* group = referencePlayer->GetGroup())
             for (GroupReference const* ref = group->GetFirstMember(); ref != NULL; ref = ref->next())
-                if (Player const* groupMember = ref->getSource())
+                if (Player const* groupMember = ref->GetSource())
                     if (groupMember->GetGuildId() == GetOwner()->GetId())
                         ca.guids.insert(groupMember->GetGUID());
     }
@@ -2547,7 +2529,6 @@
                     return false;
             break;
         }
-<<<<<<< HEAD
         case ACHIEVEMENT_CRITERIA_TYPE_BE_SPELL_TARGET:
         case ACHIEVEMENT_CRITERIA_TYPE_BE_SPELL_TARGET2:
             if (!miscValue1 || miscValue1 != achievementCriteria->be_spell_target.spellID)
@@ -2561,56 +2542,6 @@
         case ACHIEVEMENT_CRITERIA_TYPE_LEARN_SPELL:
             if (miscValue1 && miscValue1 != achievementCriteria->learn_spell.spellID)
                 return false;
-=======
-    }
-}
-
-void AchievementMgr::RemoveTimedAchievement(AchievementCriteriaTimedTypes type, uint32 entry)
-{
-    AchievementCriteriaEntryList const& achievementCriteriaList = sAchievementMgr->GetTimedAchievementCriteriaByType(type);
-    for (AchievementCriteriaEntryList::const_iterator i = achievementCriteriaList.begin(); i!=achievementCriteriaList.end(); ++i)
-    {
-        if ((*i)->timerStartEvent != entry)
-            continue;
-
-        TimedAchievementMap::iterator timedIter = m_timedAchievements.find((*i)->ID);
-        // We don't have timer for this achievement
-        if (timedIter == m_timedAchievements.end())
-            continue;
-
-        // remove progress
-        RemoveCriteriaProgress(*i);
-
-        // Remove the timer
-        m_timedAchievements.erase(timedIter);
-    }
-}
-
-void AchievementMgr::CompletedAchievement(AchievementEntry const* achievement)
-{
-    // disable for gamemasters with GM-mode enabled
-    if (m_player->IsGameMaster())
-        return;
-
-    if (achievement->flags & ACHIEVEMENT_FLAG_COUNTER || HasAchieved(achievement->ID))
-        return;
-
-    TC_LOG_INFO(LOG_FILTER_ACHIEVEMENTSYS, "AchievementMgr::CompletedAchievement(%u). Player: %s (%u)",
-        achievement->ID, m_player->GetName().c_str(), m_player->GetGUIDLow());
-
-    SendAchievementEarned(achievement);
-    CompletedAchievementData& ca = m_completedAchievements[achievement->ID];
-    ca.date = time(NULL);
-    ca.changed = true;
-
-    // don't insert for ACHIEVEMENT_FLAG_REALM_FIRST_KILL since otherwise only the first group member would reach that achievement
-    /// @todo where do set this instead?
-    if (!(achievement->flags & ACHIEVEMENT_FLAG_REALM_FIRST_KILL))
-        sAchievementMgr->SetRealmCompleted(achievement);
-
-    UpdateAchievementCriteria(ACHIEVEMENT_CRITERIA_TYPE_COMPLETE_ACHIEVEMENT);
-    UpdateAchievementCriteria(ACHIEVEMENT_CRITERIA_TYPE_EARN_ACHIEVEMENT_POINTS, achievement->points);
->>>>>>> 1c9a3d56
 
             if (!referencePlayer->HasSpell(achievementCriteria->learn_spell.spellID))
                 return false;
@@ -2792,7 +2723,7 @@
                     return false;
                 break;
             case ACHIEVEMENT_CRITERIA_ADDITIONAL_CONDITION_TARGET_MUST_BE_DEAD: // 6
-                if (!unit || unit->isAlive())
+                if (!unit || unit->IsAlive())
                     return false;
                 break;
             case ACHIEVEMENT_CRITERIA_ADDITIONAL_CONDITION_TARGET_MUST_BE_ENEMY: // 7
