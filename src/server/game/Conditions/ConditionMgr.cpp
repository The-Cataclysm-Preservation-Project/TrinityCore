/*
 * Copyright (C) 2008-2013 TrinityCore <http://www.trinitycore.org/>
 * Copyright (C) 2005-2009 MaNGOS <http://getmangos.com/>
 *
 * This program is free software; you can redistribute it and/or modify it
 * under the terms of the GNU General Public License as published by the
 * Free Software Foundation; either version 2 of the License, or (at your
 * option) any later version.
 *
 * This program is distributed in the hope that it will be useful, but WITHOUT
 * ANY WARRANTY; without even the implied warranty of MERCHANTABILITY or
 * FITNESS FOR A PARTICULAR PURPOSE. See the GNU General Public License for
 * more details.
 *
 * You should have received a copy of the GNU General Public License along
 * with this program. If not, see <http://www.gnu.org/licenses/>.
 */

#include "ConditionMgr.h"
#include "AchievementMgr.h"
#include "GameEventMgr.h"
#include "InstanceScript.h"
#include "ObjectMgr.h"
#include "Player.h"
#include "ReputationMgr.h"
#include "ScriptedCreature.h"
#include "ScriptMgr.h"
#include "SpellAuras.h"
#include "SpellMgr.h"
#include "Spell.h"

// Checks if object meets the condition
// Can have CONDITION_SOURCE_TYPE_NONE && !mReferenceId if called from a special event (ie: SmartAI)
bool Condition::Meets(ConditionSourceInfo& sourceInfo)
{
    ASSERT(ConditionTarget < MAX_CONDITION_TARGETS);
    WorldObject* object = sourceInfo.mConditionTargets[ConditionTarget];
    // object not present, return false
    if (!object)
    {
        TC_LOG_DEBUG("condition", "Condition object not found for condition (Entry: %u Type: %u Group: %u)", SourceEntry, SourceType, SourceGroup);
        return false;
    }
    bool condMeets = false;
    switch (ConditionType)
    {
        case CONDITION_NONE:
            condMeets = true;                                    // empty condition, always met
            break;
        case CONDITION_AURA:
        {
            if (Unit* unit = object->ToUnit())
                condMeets = unit->HasAuraEffect(ConditionValue1, ConditionValue2);
            break;
        }
        case CONDITION_ITEM:
        {
            if (Player* player = object->ToPlayer())
            {
                // don't allow 0 items (it's checked during table load)
                ASSERT(ConditionValue2);
                bool checkBank = ConditionValue3 ? true : false;
                condMeets = player->HasItemCount(ConditionValue1, ConditionValue2, checkBank);
            }
            break;
        }
        case CONDITION_ITEM_EQUIPPED:
        {
            if (Player* player = object->ToPlayer())
                condMeets = player->HasItemOrGemWithIdEquipped(ConditionValue1, 1);
            break;
        }
        case CONDITION_ZONEID:
            condMeets = object->GetZoneId() == ConditionValue1;
            break;
        case CONDITION_REPUTATION_RANK:
        {
            if (Player* player = object->ToPlayer())
            {
                if (FactionEntry const* faction = sFactionStore.LookupEntry(ConditionValue1))
                    condMeets = (ConditionValue2 & (1 << player->GetReputationMgr().GetRank(faction)));
            }
            break;
        }
        case CONDITION_ACHIEVEMENT:
        {
            if (Player* player = object->ToPlayer())
                condMeets = player->HasAchieved(ConditionValue1);
            break;
        }
        case CONDITION_TEAM:
        {
            if (Player* player = object->ToPlayer())
                condMeets = player->GetTeam() == ConditionValue1;
            break;
        }
        case CONDITION_CLASS:
        {
            if (Unit* unit = object->ToUnit())
                condMeets = unit->getClassMask() & ConditionValue1;
            break;
        }
        case CONDITION_RACE:
        {
            if (Unit* unit = object->ToUnit())
                condMeets = unit->getRaceMask() & ConditionValue1;
            break;
        }
        case CONDITION_GENDER:
        {
            if (Player* player = object->ToPlayer())
                condMeets = player->getGender() == ConditionValue1;
            break;
        }
        case CONDITION_SKILL:
        {
            if (Player* player = object->ToPlayer())
                condMeets = player->HasSkill(ConditionValue1) && player->GetBaseSkillValue(ConditionValue1) >= ConditionValue2;
            break;
        }
        case CONDITION_QUESTREWARDED:
        {
            if (Player* player = object->ToPlayer())
                condMeets = player->GetQuestRewardStatus(ConditionValue1);
            break;
        }
        case CONDITION_QUESTTAKEN:
        {
            if (Player* player = object->ToPlayer())
            {
                QuestStatus status = player->GetQuestStatus(ConditionValue1);
                condMeets = (status == QUEST_STATUS_INCOMPLETE);
            }
            break;
        }
        case CONDITION_QUEST_COMPLETE:
        {
            if (Player* player = object->ToPlayer())
            {
                QuestStatus status = player->GetQuestStatus(ConditionValue1);
                condMeets = (status == QUEST_STATUS_COMPLETE && !player->GetQuestRewardStatus(ConditionValue1));
            }
            break;
        }
        case CONDITION_QUEST_NONE:
        {
            if (Player* player = object->ToPlayer())
            {
                QuestStatus status = player->GetQuestStatus(ConditionValue1);
                condMeets = (status == QUEST_STATUS_NONE);
            }
            break;
        }
        case CONDITION_ACTIVE_EVENT:
            condMeets = sGameEventMgr->IsActiveEvent(ConditionValue1);
            break;
        case CONDITION_INSTANCE_INFO:
        {
            Map* map = object->GetMap();
            if (map && map->IsDungeon())
            {
                if (InstanceScript const* instance = ((InstanceMap*)map)->GetInstanceScript())
                {
                    switch (ConditionValue3)
                    {
                        case INSTANCE_INFO_DATA:
                            condMeets = instance->GetData(ConditionValue1) == ConditionValue2;
                            break;
                        case INSTANCE_INFO_DATA64:
                            condMeets = instance->GetData64(ConditionValue1) == ConditionValue2;
                            break;
                        case INSTANCE_INFO_BOSS_STATE:
                            condMeets = instance->GetBossState(ConditionValue1) == EncounterState(ConditionValue2);
                            break;
                    }
                }
            }
            break;
        }
        case CONDITION_MAPID:
            condMeets = object->GetMapId() == ConditionValue1;
            break;
        case CONDITION_AREAID:
            condMeets = object->GetAreaId() == ConditionValue1;
            break;
        case CONDITION_SPELL:
        {
            if (Player* player = object->ToPlayer())
                condMeets = player->HasSpell(ConditionValue1);
            break;
        }
        case CONDITION_LEVEL:
        {
            if (Unit* unit = object->ToUnit())
                condMeets = CompareValues(static_cast<ComparisionType>(ConditionValue2), static_cast<uint32>(unit->getLevel()), ConditionValue1);
            break;
        }
        case CONDITION_DRUNKENSTATE:
        {
            if (Player* player = object->ToPlayer())
                condMeets = (uint32)Player::GetDrunkenstateByValue(player->GetDrunkValue()) >= ConditionValue1;
            break;
        }
        case CONDITION_NEAR_CREATURE:
        {
            condMeets = GetClosestCreatureWithEntry(object, ConditionValue1, (float)ConditionValue2) ? true : false;
            break;
        }
        case CONDITION_NEAR_GAMEOBJECT:
        {
            condMeets = GetClosestGameObjectWithEntry(object, ConditionValue1, (float)ConditionValue2) ? true : false;
            break;
        }
        case CONDITION_OBJECT_ENTRY:
        {
            if (uint32(object->GetTypeId()) == ConditionValue1)
                condMeets = (!ConditionValue2) || (object->GetEntry() == ConditionValue2);
            break;
        }
        case CONDITION_TYPE_MASK:
        {
            condMeets = object->isType(ConditionValue1);
            break;
        }
        case CONDITION_RELATION_TO:
        {
            if (WorldObject* toObject = sourceInfo.mConditionTargets[ConditionValue1])
            {
                Unit* toUnit = toObject->ToUnit();
                Unit* unit = object->ToUnit();
                if (toUnit && unit)
                {
                    switch (ConditionValue2)
                    {
                        case RELATION_SELF:
                            condMeets = unit == toUnit;
                            break;
                        case RELATION_IN_PARTY:
                            condMeets = unit->IsInPartyWith(toUnit);
                            break;
                        case RELATION_IN_RAID_OR_PARTY:
                            condMeets = unit->IsInRaidWith(toUnit);
                            break;
                        case RELATION_OWNED_BY:
                            condMeets = unit->GetOwnerGUID() == toUnit->GetGUID();
                            break;
                        case RELATION_PASSENGER_OF:
                            condMeets = unit->IsOnVehicle(toUnit);
                            break;
                        case RELATION_CREATED_BY:
                            condMeets = unit->GetCreatorGUID() == toUnit->GetGUID();
                            break;
                    }
                }
            }
            break;
        }
        case CONDITION_REACTION_TO:
        {
            if (WorldObject* toObject = sourceInfo.mConditionTargets[ConditionValue1])
            {
                Unit* toUnit = toObject->ToUnit();
                Unit* unit = object->ToUnit();
                if (toUnit && unit)
                    condMeets = (1 << unit->GetReactionTo(toUnit)) & ConditionValue2;
            }
            break;
        }
        case CONDITION_DISTANCE_TO:
        {
            if (WorldObject* toObject = sourceInfo.mConditionTargets[ConditionValue1])
                condMeets = CompareValues(static_cast<ComparisionType>(ConditionValue3), object->GetDistance(toObject), static_cast<float>(ConditionValue2));
            break;
        }
        case CONDITION_ALIVE:
        {
            if (Unit* unit = object->ToUnit())
                condMeets = unit->IsAlive();
            break;
        }
        case CONDITION_HP_VAL:
        {
            if (Unit* unit = object->ToUnit())
                condMeets = CompareValues(static_cast<ComparisionType>(ConditionValue2), unit->GetHealth(), static_cast<uint32>(ConditionValue1));
            break;
        }
        case CONDITION_HP_PCT:
        {
            if (Unit* unit = object->ToUnit())
                condMeets = CompareValues(static_cast<ComparisionType>(ConditionValue2), unit->GetHealthPct(), static_cast<float>(ConditionValue1));
            break;
        }
        case CONDITION_WORLD_STATE:
        {
            condMeets = ConditionValue2 == sWorld->getWorldState(ConditionValue1);
            break;
        }
        case CONDITION_PHASEMASK:
        {
            condMeets = object->GetPhaseMask() & ConditionValue1;
            break;
        }
        case CONDITION_TITLE:
        {
            if (Player* player = object->ToPlayer())
                condMeets = player->HasTitle(ConditionValue1);
            break;
        }
        case CONDITION_SPAWNMASK:
        {
            condMeets = ((1 << object->GetMap()->GetSpawnMode()) & ConditionValue1);
            break;
        }
        case CONDITION_UNIT_STATE:
        {
            if (Unit* unit = object->ToUnit())
                condMeets = unit->HasUnitState(ConditionValue1);
            break;
        }
        case CONDITION_CREATURE_TYPE:
        {
            if (Creature* creature = object->ToCreature())
                condMeets = creature->GetCreatureTemplate()->type == ConditionValue1;
            break;
        }
        default:
            condMeets = false;
            break;
    }

    if (NegativeCondition)
        condMeets = !condMeets;

    if (!condMeets)
        sourceInfo.mLastFailedCondition = this;

    bool script = sScriptMgr->OnConditionCheck(this, sourceInfo); // Returns true by default.
    return condMeets && script;
}

uint32 Condition::GetSearcherTypeMaskForCondition()
{
    // build mask of types for which condition can return true
    // this is used for speeding up gridsearches
    if (NegativeCondition)
        return (GRID_MAP_TYPE_MASK_ALL);
    uint32 mask = 0;
    switch (ConditionType)
    {
        case CONDITION_NONE:
            mask |= GRID_MAP_TYPE_MASK_ALL;
            break;
        case CONDITION_AURA:
            mask |= GRID_MAP_TYPE_MASK_CREATURE | GRID_MAP_TYPE_MASK_PLAYER;
            break;
        case CONDITION_ITEM:
            mask |= GRID_MAP_TYPE_MASK_PLAYER;
            break;
        case CONDITION_ITEM_EQUIPPED:
            mask |= GRID_MAP_TYPE_MASK_PLAYER;
            break;
        case CONDITION_ZONEID:
            mask |= GRID_MAP_TYPE_MASK_ALL;
            break;
        case CONDITION_REPUTATION_RANK:
            mask |= GRID_MAP_TYPE_MASK_PLAYER;
            break;
        case CONDITION_ACHIEVEMENT:
            mask |= GRID_MAP_TYPE_MASK_PLAYER;
            break;
        case CONDITION_TEAM:
            mask |= GRID_MAP_TYPE_MASK_PLAYER;
            break;
        case CONDITION_CLASS:
            mask |= GRID_MAP_TYPE_MASK_CREATURE | GRID_MAP_TYPE_MASK_PLAYER;
            break;
        case CONDITION_RACE:
            mask |= GRID_MAP_TYPE_MASK_CREATURE | GRID_MAP_TYPE_MASK_PLAYER;
            break;
        case CONDITION_SKILL:
            mask |= GRID_MAP_TYPE_MASK_PLAYER;
            break;
        case CONDITION_QUESTREWARDED:
            mask |= GRID_MAP_TYPE_MASK_PLAYER;
            break;
        case CONDITION_QUESTTAKEN:
            mask |= GRID_MAP_TYPE_MASK_PLAYER;
            break;
        case CONDITION_QUEST_COMPLETE:
            mask |= GRID_MAP_TYPE_MASK_PLAYER;
            break;
        case CONDITION_QUEST_NONE:
            mask |= GRID_MAP_TYPE_MASK_PLAYER;
            break;
        case CONDITION_ACTIVE_EVENT:
            mask |= GRID_MAP_TYPE_MASK_ALL;
            break;
        case CONDITION_INSTANCE_INFO:
            mask |= GRID_MAP_TYPE_MASK_ALL;
            break;
        case CONDITION_MAPID:
            mask |= GRID_MAP_TYPE_MASK_ALL;
            break;
        case CONDITION_AREAID:
            mask |= GRID_MAP_TYPE_MASK_ALL;
            break;
        case CONDITION_SPELL:
            mask |= GRID_MAP_TYPE_MASK_PLAYER;
            break;
        case CONDITION_LEVEL:
            mask |= GRID_MAP_TYPE_MASK_CREATURE | GRID_MAP_TYPE_MASK_PLAYER;
            break;
        case CONDITION_DRUNKENSTATE:
            mask |= GRID_MAP_TYPE_MASK_PLAYER;
            break;
        case CONDITION_NEAR_CREATURE:
            mask |= GRID_MAP_TYPE_MASK_ALL;
            break;
        case CONDITION_NEAR_GAMEOBJECT:
            mask |= GRID_MAP_TYPE_MASK_ALL;
            break;
        case CONDITION_OBJECT_ENTRY:
            switch (ConditionValue1)
            {
                case TYPEID_UNIT:
                    mask |= GRID_MAP_TYPE_MASK_CREATURE;
                    break;
                case TYPEID_PLAYER:
                    mask |= GRID_MAP_TYPE_MASK_PLAYER;
                    break;
                case TYPEID_GAMEOBJECT:
                    mask |= GRID_MAP_TYPE_MASK_GAMEOBJECT;
                    break;
                case TYPEID_CORPSE:
                    mask |= GRID_MAP_TYPE_MASK_CORPSE;
                    break;
                case TYPEID_AREATRIGGER:
                    mask |= GRID_MAP_TYPE_MASK_AREATRIGGER;
                    break;
                default:
                    break;
            }
            break;
        case CONDITION_TYPE_MASK:
            if (ConditionValue1 & TYPEMASK_UNIT)
                mask |= GRID_MAP_TYPE_MASK_CREATURE | GRID_MAP_TYPE_MASK_PLAYER;
            if (ConditionValue1 & TYPEMASK_PLAYER)
                mask |= GRID_MAP_TYPE_MASK_PLAYER;
            if (ConditionValue1 & TYPEMASK_GAMEOBJECT)
                mask |= GRID_MAP_TYPE_MASK_GAMEOBJECT;
            if (ConditionValue1 & TYPEMASK_CORPSE)
                mask |= GRID_MAP_TYPE_MASK_CORPSE;
            if (ConditionValue1 & TYPEMASK_AREATRIGGER)
                mask |= GRID_MAP_TYPE_MASK_AREATRIGGER;
            break;
        case CONDITION_RELATION_TO:
            mask |= GRID_MAP_TYPE_MASK_CREATURE | GRID_MAP_TYPE_MASK_PLAYER;
            break;
        case CONDITION_REACTION_TO:
            mask |= GRID_MAP_TYPE_MASK_CREATURE | GRID_MAP_TYPE_MASK_PLAYER;
            break;
        case CONDITION_DISTANCE_TO:
            mask |= GRID_MAP_TYPE_MASK_ALL;
            break;
        case CONDITION_ALIVE:
            mask |= GRID_MAP_TYPE_MASK_CREATURE | GRID_MAP_TYPE_MASK_PLAYER;
            break;
        case CONDITION_HP_VAL:
            mask |= GRID_MAP_TYPE_MASK_CREATURE | GRID_MAP_TYPE_MASK_PLAYER;
            break;
        case CONDITION_HP_PCT:
            mask |= GRID_MAP_TYPE_MASK_CREATURE | GRID_MAP_TYPE_MASK_PLAYER;
            break;
        case CONDITION_WORLD_STATE:
            mask |= GRID_MAP_TYPE_MASK_ALL;
            break;
        case CONDITION_PHASEMASK:
            mask |= GRID_MAP_TYPE_MASK_ALL;
            break;
        case CONDITION_TITLE:
            mask |= GRID_MAP_TYPE_MASK_PLAYER;
            break;
        case CONDITION_SPAWNMASK:
            mask |= GRID_MAP_TYPE_MASK_ALL;
            break;
        case CONDITION_GENDER:
            mask |= GRID_MAP_TYPE_MASK_PLAYER;
            break;
        case CONDITION_UNIT_STATE:
            mask |= GRID_MAP_TYPE_MASK_CREATURE | GRID_MAP_TYPE_MASK_PLAYER;
            break;
        case CONDITION_CREATURE_TYPE:
            mask |= GRID_MAP_TYPE_MASK_CREATURE;
            break;
        default:
            ASSERT(false && "Condition::GetSearcherTypeMaskForCondition - missing condition handling!");
            break;
    }
    return mask;
}

uint32 Condition::GetMaxAvailableConditionTargets()
{
    // returns number of targets which are available for given source type
    switch (SourceType)
    {
        case CONDITION_SOURCE_TYPE_SPELL:
        case CONDITION_SOURCE_TYPE_SPELL_IMPLICIT_TARGET:
        case CONDITION_SOURCE_TYPE_CREATURE_TEMPLATE_VEHICLE:
        case CONDITION_SOURCE_TYPE_VEHICLE_SPELL:
        case CONDITION_SOURCE_TYPE_SPELL_CLICK_EVENT:
        case CONDITION_SOURCE_TYPE_GOSSIP_MENU:
        case CONDITION_SOURCE_TYPE_GOSSIP_MENU_OPTION:
        case CONDITION_SOURCE_TYPE_SMART_EVENT:
        case CONDITION_SOURCE_TYPE_NPC_VENDOR:
        case CONDITION_SOURCE_TYPE_SPELL_PROC:
            return 2;
        default:
            return 1;
    }
}

ConditionMgr::ConditionMgr() { }

ConditionMgr::~ConditionMgr()
{
    Clean();
}

ConditionList ConditionMgr::GetConditionReferences(uint32 refId)
{
    ConditionList conditions;
    ConditionReferenceContainer::const_iterator ref = ConditionReferenceStore.find(refId);
    if (ref != ConditionReferenceStore.end())
        conditions = (*ref).second;
    return conditions;
}

uint32 ConditionMgr::GetSearcherTypeMaskForConditionList(ConditionList const& conditions)
{
    if (conditions.empty())
        return GRID_MAP_TYPE_MASK_ALL;
    //     groupId, typeMask
    std::map<uint32, uint32> ElseGroupStore;
    for (ConditionList::const_iterator i = conditions.begin(); i != conditions.end(); ++i)
    {
        // no point of having not loaded conditions in list
        ASSERT((*i)->isLoaded() && "ConditionMgr::GetSearcherTypeMaskForConditionList - not yet loaded condition found in list");
        std::map<uint32, uint32>::const_iterator itr = ElseGroupStore.find((*i)->ElseGroup);
        // group not filled yet, fill with widest mask possible
        if (itr == ElseGroupStore.end())
            ElseGroupStore[(*i)->ElseGroup] = GRID_MAP_TYPE_MASK_ALL;
        // no point of checking anymore, empty mask
        else if (!(*itr).second)
            continue;

        if ((*i)->ReferenceId) // handle reference
        {
            ConditionReferenceContainer::const_iterator ref = ConditionReferenceStore.find((*i)->ReferenceId);
            ASSERT(ref != ConditionReferenceStore.end() && "ConditionMgr::GetSearcherTypeMaskForConditionList - incorrect reference");
            ElseGroupStore[(*i)->ElseGroup] &= GetSearcherTypeMaskForConditionList((*ref).second);
        }
        else // handle normal condition
        {
            // object will match conditions in one ElseGroupStore only when it matches all of them
            // so, let's find a smallest possible mask which satisfies all conditions
            ElseGroupStore[(*i)->ElseGroup] &= (*i)->GetSearcherTypeMaskForCondition();
        }
    }
    // object will match condition when one of the checks in ElseGroupStore is matching
    // so, let's include all possible masks
    uint32 mask = 0;
    for (std::map<uint32, uint32>::const_iterator i = ElseGroupStore.begin(); i != ElseGroupStore.end(); ++i)
        mask |= i->second;

    return mask;
}

bool ConditionMgr::IsObjectMeetToConditionList(ConditionSourceInfo& sourceInfo, ConditionList const& conditions)
{
    //     groupId, groupCheckPassed
    std::map<uint32, bool> ElseGroupStore;
    for (ConditionList::const_iterator i = conditions.begin(); i != conditions.end(); ++i)
    {
        TC_LOG_DEBUG("condition", "ConditionMgr::IsPlayerMeetToConditionList condType: %u val1: %u", (*i)->ConditionType, (*i)->ConditionValue1);
        if ((*i)->isLoaded())
        {
            //! Find ElseGroup in ElseGroupStore
            std::map<uint32, bool>::const_iterator itr = ElseGroupStore.find((*i)->ElseGroup);
            //! If not found, add an entry in the store and set to true (placeholder)
            if (itr == ElseGroupStore.end())
                ElseGroupStore[(*i)->ElseGroup] = true;
            else if (!(*itr).second)
                continue;

            if ((*i)->ReferenceId)//handle reference
            {
                ConditionReferenceContainer::const_iterator ref = ConditionReferenceStore.find((*i)->ReferenceId);
                if (ref != ConditionReferenceStore.end())
                {
                    if (!IsObjectMeetToConditionList(sourceInfo, (*ref).second))
                        ElseGroupStore[(*i)->ElseGroup] = false;
                }
                else
                {
                    TC_LOG_DEBUG("condition", "IsPlayerMeetToConditionList: Reference template -%u not found",
                        (*i)->ReferenceId);//checked at loading, should never happen
                }

            }
            else //handle normal condition
            {
                if (!(*i)->Meets(sourceInfo))
                    ElseGroupStore[(*i)->ElseGroup] = false;
            }
        }
    }
    for (std::map<uint32, bool>::const_iterator i = ElseGroupStore.begin(); i != ElseGroupStore.end(); ++i)
        if (i->second)
            return true;

    return false;
}

bool ConditionMgr::IsObjectMeetToConditions(WorldObject* object, ConditionList const& conditions)
{
    ConditionSourceInfo srcInfo = ConditionSourceInfo(object);
    return IsObjectMeetToConditions(srcInfo, conditions);
}

bool ConditionMgr::IsObjectMeetToConditions(WorldObject* object1, WorldObject* object2, ConditionList const& conditions)
{
    ConditionSourceInfo srcInfo = ConditionSourceInfo(object1, object2);
    return IsObjectMeetToConditions(srcInfo, conditions);
}

bool ConditionMgr::IsObjectMeetToConditions(ConditionSourceInfo& sourceInfo, ConditionList const& conditions)
{
    if (conditions.empty())
        return true;

    TC_LOG_DEBUG("condition", "ConditionMgr::IsObjectMeetToConditions");
    return IsObjectMeetToConditionList(sourceInfo, conditions);
}

bool ConditionMgr::CanHaveSourceGroupSet(ConditionSourceType sourceType) const
{
    return (sourceType == CONDITION_SOURCE_TYPE_CREATURE_LOOT_TEMPLATE ||
            sourceType == CONDITION_SOURCE_TYPE_DISENCHANT_LOOT_TEMPLATE ||
            sourceType == CONDITION_SOURCE_TYPE_FISHING_LOOT_TEMPLATE ||
            sourceType == CONDITION_SOURCE_TYPE_GAMEOBJECT_LOOT_TEMPLATE ||
            sourceType == CONDITION_SOURCE_TYPE_ITEM_LOOT_TEMPLATE ||
            sourceType == CONDITION_SOURCE_TYPE_MAIL_LOOT_TEMPLATE ||
            sourceType == CONDITION_SOURCE_TYPE_MILLING_LOOT_TEMPLATE ||
            sourceType == CONDITION_SOURCE_TYPE_PICKPOCKETING_LOOT_TEMPLATE ||
            sourceType == CONDITION_SOURCE_TYPE_PROSPECTING_LOOT_TEMPLATE ||
            sourceType == CONDITION_SOURCE_TYPE_REFERENCE_LOOT_TEMPLATE ||
            sourceType == CONDITION_SOURCE_TYPE_SKINNING_LOOT_TEMPLATE ||
            sourceType == CONDITION_SOURCE_TYPE_SPELL_LOOT_TEMPLATE ||
            sourceType == CONDITION_SOURCE_TYPE_GOSSIP_MENU ||
            sourceType == CONDITION_SOURCE_TYPE_GOSSIP_MENU_OPTION ||
            sourceType == CONDITION_SOURCE_TYPE_VEHICLE_SPELL ||
            sourceType == CONDITION_SOURCE_TYPE_SPELL_IMPLICIT_TARGET ||
            sourceType == CONDITION_SOURCE_TYPE_SPELL_CLICK_EVENT ||
            sourceType == CONDITION_SOURCE_TYPE_SMART_EVENT ||
            sourceType == CONDITION_SOURCE_TYPE_PHASE_DEFINITION ||
            sourceType == CONDITION_SOURCE_TYPE_NPC_VENDOR);
}

bool ConditionMgr::CanHaveSourceIdSet(ConditionSourceType sourceType) const
{
    return (sourceType == CONDITION_SOURCE_TYPE_SMART_EVENT);
}

ConditionList ConditionMgr::GetConditionsForNotGroupedEntry(ConditionSourceType sourceType, uint32 entry)
{
    ConditionList spellCond;
    if (sourceType > CONDITION_SOURCE_TYPE_NONE && sourceType < CONDITION_SOURCE_TYPE_MAX)
    {
        ConditionContainer::const_iterator itr = ConditionStore.find(sourceType);
        if (itr != ConditionStore.end())
        {
            ConditionTypeContainer::const_iterator i = (*itr).second.find(entry);
            if (i != (*itr).second.end())
            {
                spellCond = (*i).second;
                TC_LOG_DEBUG("condition", "GetConditionsForNotGroupedEntry: found conditions for type %u and entry %u", uint32(sourceType), entry);
            }
        }
    }
    return spellCond;
}

ConditionList ConditionMgr::GetConditionsForSpellClickEvent(uint32 creatureId, uint32 spellId)
{
    ConditionList cond;
    CreatureSpellConditionContainer::const_iterator itr = SpellClickEventConditionStore.find(creatureId);
    if (itr != SpellClickEventConditionStore.end())
    {
        ConditionTypeContainer::const_iterator i = (*itr).second.find(spellId);
        if (i != (*itr).second.end())
        {
            cond = (*i).second;
            TC_LOG_DEBUG("condition", "GetConditionsForSpellClickEvent: found conditions for Vehicle entry %u spell %u", creatureId, spellId);
        }
    }
    return cond;
}

ConditionList ConditionMgr::GetConditionsForVehicleSpell(uint32 creatureId, uint32 spellId)
{
    ConditionList cond;
    CreatureSpellConditionContainer::const_iterator itr = VehicleSpellConditionStore.find(creatureId);
    if (itr != VehicleSpellConditionStore.end())
    {
        ConditionTypeContainer::const_iterator i = (*itr).second.find(spellId);
        if (i != (*itr).second.end())
        {
            cond = (*i).second;
            TC_LOG_DEBUG("condition", "GetConditionsForVehicleSpell: found conditions for Vehicle entry %u spell %u", creatureId, spellId);
        }
    }
    return cond;
}

ConditionList ConditionMgr::GetConditionsForSmartEvent(int32 entryOrGuid, uint32 eventId, uint32 sourceType)
{
    ConditionList cond;
    SmartEventConditionContainer::const_iterator itr = SmartEventConditionStore.find(std::make_pair(entryOrGuid, sourceType));
    if (itr != SmartEventConditionStore.end())
    {
        ConditionTypeContainer::const_iterator i = (*itr).second.find(eventId + 1);
        if (i != (*itr).second.end())
        {
            cond = (*i).second;
            TC_LOG_DEBUG("condition", "GetConditionsForSmartEvent: found conditions for Smart Event entry or guid %d event_id %u", entryOrGuid, eventId);
        }
    }
    return cond;
}

ConditionList const* ConditionMgr::GetConditionsForPhaseDefinition(uint32 zone, uint32 entry)
{
    PhaseDefinitionConditionContainer::const_iterator itr = PhaseDefinitionsConditionStore.find(zone);
    if (itr != PhaseDefinitionsConditionStore.end())
    {
        ConditionTypeContainer::const_iterator i = itr->second.find(entry);
        if (i != itr->second.end())
        {
            TC_LOG_DEBUG(LOG_FILTER_CONDITIONSYS, "GetConditionsForPhaseDefinition: found conditions for zone %u entry %u", zone, entry);
            return &i->second;
        }
    }

    return NULL;
}

ConditionList ConditionMgr::GetConditionsForNpcVendorEvent(uint32 creatureId, uint32 itemId)
{
    ConditionList cond;
    NpcVendorConditionContainer::const_iterator itr = NpcVendorConditionContainerStore.find(creatureId);
    if (itr != NpcVendorConditionContainerStore.end())
    {
        ConditionTypeContainer::const_iterator i = (*itr).second.find(itemId);
        if (i != (*itr).second.end())
        {
            cond = (*i).second;
            TC_LOG_DEBUG("condition", "GetConditionsForNpcVendorEvent: found conditions for creature entry %u item %u", creatureId, itemId);
        }
    }
    return cond;
}

void ConditionMgr::LoadConditions(bool isReload)
{
    uint32 oldMSTime = getMSTime();

    Clean();

    //must clear all custom handled cases (groupped types) before reload
    if (isReload)
    {
        TC_LOG_INFO("misc", "Reseting Loot Conditions...");
        LootTemplates_Creature.ResetConditions();
        LootTemplates_Fishing.ResetConditions();
        LootTemplates_Gameobject.ResetConditions();
        LootTemplates_Item.ResetConditions();
        LootTemplates_Mail.ResetConditions();
        LootTemplates_Milling.ResetConditions();
        LootTemplates_Pickpocketing.ResetConditions();
        LootTemplates_Reference.ResetConditions();
        LootTemplates_Skinning.ResetConditions();
        LootTemplates_Disenchant.ResetConditions();
        LootTemplates_Prospecting.ResetConditions();
        LootTemplates_Spell.ResetConditions();

        TC_LOG_INFO("misc", "Re-Loading `gossip_menu` Table for Conditions!");
        sObjectMgr->LoadGossipMenu();

        TC_LOG_INFO("misc", "Re-Loading `gossip_menu_option` Table for Conditions!");
        sObjectMgr->LoadGossipMenuItems();
        sSpellMgr->UnloadSpellInfoImplicitTargetConditionLists();
    }

    QueryResult result = WorldDatabase.Query("SELECT SourceTypeOrReferenceId, SourceGroup, SourceEntry, SourceId, ElseGroup, ConditionTypeOrReference, ConditionTarget, "
                                             " ConditionValue1, ConditionValue2, ConditionValue3, NegativeCondition, ErrorType, ErrorTextId, ScriptName FROM conditions");

    if (!result)
    {
        TC_LOG_ERROR("server.loading", ">> Loaded 0 conditions. DB table `conditions` is empty!");
        return;
    }

    uint32 count = 0;

    do
    {
        Field* fields = result->Fetch();

        Condition* cond = new Condition();
        int32 iSourceTypeOrReferenceId  = fields[0].GetInt32();
        cond->SourceGroup               = fields[1].GetUInt32();
        cond->SourceEntry               = fields[2].GetInt32();
        cond->SourceId                  = fields[3].GetInt32();
        cond->ElseGroup                 = fields[4].GetUInt32();
        int32 iConditionTypeOrReference = fields[5].GetInt32();
        cond->ConditionTarget           = fields[6].GetUInt8();
        cond->ConditionValue1           = fields[7].GetUInt32();
        cond->ConditionValue2           = fields[8].GetUInt32();
        cond->ConditionValue3           = fields[9].GetUInt32();
        cond->NegativeCondition         = fields[10].GetUInt8();
        cond->ErrorType                 = fields[11].GetUInt32();
        cond->ErrorTextId               = fields[12].GetUInt32();
        cond->ScriptId                  = sObjectMgr->GetScriptId(fields[13].GetCString());

        if (iConditionTypeOrReference >= 0)
            cond->ConditionType = ConditionTypes(iConditionTypeOrReference);

        if (iSourceTypeOrReferenceId >= 0)
            cond->SourceType = ConditionSourceType(iSourceTypeOrReferenceId);

        if (iConditionTypeOrReference < 0)//it has a reference
        {
            if (iConditionTypeOrReference == iSourceTypeOrReferenceId)//self referencing, skip
            {
                TC_LOG_ERROR("sql.sql", "Condition reference %i is referencing self, skipped", iSourceTypeOrReferenceId);
                delete cond;
                continue;
            }
            cond->ReferenceId = uint32(abs(iConditionTypeOrReference));

            const char* rowType = "reference template";
            if (iSourceTypeOrReferenceId >= 0)
                rowType = "reference";
            //check for useless data
            if (cond->ConditionTarget)
                TC_LOG_ERROR("sql.sql", "Condition %s %i has useless data in ConditionTarget (%u)!", rowType, iSourceTypeOrReferenceId, cond->ConditionTarget);
            if (cond->ConditionValue1)
                TC_LOG_ERROR("sql.sql", "Condition %s %i has useless data in value1 (%u)!", rowType, iSourceTypeOrReferenceId, cond->ConditionValue1);
            if (cond->ConditionValue2)
                TC_LOG_ERROR("sql.sql", "Condition %s %i has useless data in value2 (%u)!", rowType, iSourceTypeOrReferenceId, cond->ConditionValue2);
            if (cond->ConditionValue3)
                TC_LOG_ERROR("sql.sql", "Condition %s %i has useless data in value3 (%u)!", rowType, iSourceTypeOrReferenceId, cond->ConditionValue3);
            if (cond->NegativeCondition)
                TC_LOG_ERROR("sql.sql", "Condition %s %i has useless data in NegativeCondition (%u)!", rowType, iSourceTypeOrReferenceId, cond->NegativeCondition);
            if (cond->SourceGroup && iSourceTypeOrReferenceId < 0)
                TC_LOG_ERROR("sql.sql", "Condition %s %i has useless data in SourceGroup (%u)!", rowType, iSourceTypeOrReferenceId, cond->SourceGroup);
            if (cond->SourceEntry && iSourceTypeOrReferenceId < 0)
                TC_LOG_ERROR("sql.sql", "Condition %s %i has useless data in SourceEntry (%u)!", rowType, iSourceTypeOrReferenceId, cond->SourceEntry);
        }
        else if (!isConditionTypeValid(cond))//doesn't have reference, validate ConditionType
        {
            delete cond;
            continue;
        }

        if (iSourceTypeOrReferenceId < 0)//it is a reference template
        {
            uint32 uRefId = abs(iSourceTypeOrReferenceId);
            if (ConditionReferenceStore.find(uRefId) == ConditionReferenceStore.end())//make sure we have a list for our conditions, based on reference id
            {
                ConditionList mCondList;
                ConditionReferenceStore[uRefId] = mCondList;
            }
            ConditionReferenceStore[uRefId].push_back(cond);//add to reference storage
            count++;
            continue;
        }//end of reference templates

        //if not a reference and SourceType is invalid, skip
        if (iConditionTypeOrReference >= 0 && !isSourceTypeValid(cond))
        {
            delete cond;
            continue;
        }

        //Grouping is only allowed for some types (loot templates, gossip menus, gossip items)
        if (cond->SourceGroup && !CanHaveSourceGroupSet(cond->SourceType))
        {
            TC_LOG_ERROR("sql.sql", "Condition type %u has not allowed value of SourceGroup = %u!", uint32(cond->SourceType), cond->SourceGroup);
            delete cond;
            continue;
        }
        if (cond->SourceId && !CanHaveSourceIdSet(cond->SourceType))
        {
            TC_LOG_ERROR("sql.sql", "Condition type %u has not allowed value of SourceId = %u!", uint32(cond->SourceType), cond->SourceId);
            delete cond;
            continue;
        }

        if (cond->ErrorType && cond->SourceType != CONDITION_SOURCE_TYPE_SPELL)
        {
            TC_LOG_ERROR("sql.sql", "Condition type %u entry %i can't have ErrorType (%u), set to 0!", uint32(cond->SourceType), cond->SourceEntry, cond->ErrorType);
            cond->ErrorType = 0;
        }

        if (cond->ErrorTextId && !cond->ErrorType)
        {
            TC_LOG_ERROR("sql.sql", "Condition type %u entry %i has any ErrorType, ErrorTextId (%u) is set, set to 0!", uint32(cond->SourceType), cond->SourceEntry, cond->ErrorTextId);
            cond->ErrorTextId = 0;
        }

        if (cond->SourceGroup)
        {
            bool valid = false;
            // handle grouped conditions
            switch (cond->SourceType)
            {
                case CONDITION_SOURCE_TYPE_CREATURE_LOOT_TEMPLATE:
                    valid = addToLootTemplate(cond, LootTemplates_Creature.GetLootForConditionFill(cond->SourceGroup));
                    break;
                case CONDITION_SOURCE_TYPE_DISENCHANT_LOOT_TEMPLATE:
                    valid = addToLootTemplate(cond, LootTemplates_Disenchant.GetLootForConditionFill(cond->SourceGroup));
                    break;
                case CONDITION_SOURCE_TYPE_FISHING_LOOT_TEMPLATE:
                    valid = addToLootTemplate(cond, LootTemplates_Fishing.GetLootForConditionFill(cond->SourceGroup));
                    break;
                case CONDITION_SOURCE_TYPE_GAMEOBJECT_LOOT_TEMPLATE:
                    valid = addToLootTemplate(cond, LootTemplates_Gameobject.GetLootForConditionFill(cond->SourceGroup));
                    break;
                case CONDITION_SOURCE_TYPE_ITEM_LOOT_TEMPLATE:
                    valid = addToLootTemplate(cond, LootTemplates_Item.GetLootForConditionFill(cond->SourceGroup));
                    break;
                case CONDITION_SOURCE_TYPE_MAIL_LOOT_TEMPLATE:
                    valid = addToLootTemplate(cond, LootTemplates_Mail.GetLootForConditionFill(cond->SourceGroup));
                    break;
                case CONDITION_SOURCE_TYPE_MILLING_LOOT_TEMPLATE:
                    valid = addToLootTemplate(cond, LootTemplates_Milling.GetLootForConditionFill(cond->SourceGroup));
                    break;
                case CONDITION_SOURCE_TYPE_PICKPOCKETING_LOOT_TEMPLATE:
                    valid = addToLootTemplate(cond, LootTemplates_Pickpocketing.GetLootForConditionFill(cond->SourceGroup));
                    break;
                case CONDITION_SOURCE_TYPE_PROSPECTING_LOOT_TEMPLATE:
                    valid = addToLootTemplate(cond, LootTemplates_Prospecting.GetLootForConditionFill(cond->SourceGroup));
                    break;
                case CONDITION_SOURCE_TYPE_REFERENCE_LOOT_TEMPLATE:
                    valid = addToLootTemplate(cond, LootTemplates_Reference.GetLootForConditionFill(cond->SourceGroup));
                    break;
                case CONDITION_SOURCE_TYPE_SKINNING_LOOT_TEMPLATE:
                    valid = addToLootTemplate(cond, LootTemplates_Skinning.GetLootForConditionFill(cond->SourceGroup));
                    break;
                case CONDITION_SOURCE_TYPE_SPELL_LOOT_TEMPLATE:
                    valid = addToLootTemplate(cond, LootTemplates_Spell.GetLootForConditionFill(cond->SourceGroup));
                    break;
                case CONDITION_SOURCE_TYPE_GOSSIP_MENU:
                    valid = addToGossipMenus(cond);
                    break;
                case CONDITION_SOURCE_TYPE_GOSSIP_MENU_OPTION:
                    valid = addToGossipMenuItems(cond);
                    break;
                case CONDITION_SOURCE_TYPE_SPELL_CLICK_EVENT:
                {
                    SpellClickEventConditionStore[cond->SourceGroup][cond->SourceEntry].push_back(cond);
                    valid = true;
                    ++count;
                    continue;   // do not add to m_AllocatedMemory to avoid double deleting
                }
                case CONDITION_SOURCE_TYPE_SPELL_IMPLICIT_TARGET:
                    valid = addToSpellImplicitTargetConditions(cond);
                    break;
                case CONDITION_SOURCE_TYPE_VEHICLE_SPELL:
                {
                    VehicleSpellConditionStore[cond->SourceGroup][cond->SourceEntry].push_back(cond);
                    valid = true;
                    ++count;
                    continue;   // do not add to m_AllocatedMemory to avoid double deleting
                }
                case CONDITION_SOURCE_TYPE_SMART_EVENT:
                {
                    //! TODO: PAIR_32 ?
                    std::pair<int32, uint32> key = std::make_pair(cond->SourceEntry, cond->SourceId);
                    SmartEventConditionStore[key][cond->SourceGroup].push_back(cond);
                    valid = true;
                    ++count;
                    continue;
                }
                case CONDITION_SOURCE_TYPE_PHASE_DEFINITION:
                {
                    PhaseDefinitionsConditionStore[cond->SourceGroup][cond->SourceEntry].push_back(cond);
                    valid = true;
                    ++count;
                    continue;
                }
                case CONDITION_SOURCE_TYPE_NPC_VENDOR:
                {
                    NpcVendorConditionContainerStore[cond->SourceGroup][cond->SourceEntry].push_back(cond);
                    valid = true;
                    ++count;
                    continue;
                }
                default:
                    break;
            }

            if (!valid)
            {
                TC_LOG_ERROR("sql.sql", "Not handled grouped condition, SourceGroup %u", cond->SourceGroup);
                delete cond;
            }
            else
            {
                AllocatedMemoryStore.push_back(cond);
                ++count;
            }
            continue;
        }

        //handle not grouped conditions
        //make sure we have a storage list for our SourceType
        if (ConditionStore.find(cond->SourceType) == ConditionStore.end())
        {
            ConditionTypeContainer mTypeMap;
            ConditionStore[cond->SourceType] = mTypeMap;//add new empty list for SourceType
        }

        //make sure we have a condition list for our SourceType's entry
        if (ConditionStore[cond->SourceType].find(cond->SourceEntry) == ConditionStore[cond->SourceType].end())
        {
            ConditionList mCondList;
            ConditionStore[cond->SourceType][cond->SourceEntry] = mCondList;
        }

        //add new Condition to storage based on Type/Entry
        ConditionStore[cond->SourceType][cond->SourceEntry].push_back(cond);
        ++count;
    }
    while (result->NextRow());

    TC_LOG_INFO("server.loading", ">> Loaded %u conditions in %u ms", count, GetMSTimeDiffToNow(oldMSTime));

}

bool ConditionMgr::addToLootTemplate(Condition* cond, LootTemplate* loot)
{
    if (!loot)
    {
        TC_LOG_ERROR("sql.sql", "ConditionMgr: LootTemplate %u not found", cond->SourceGroup);
        return false;
    }

    if (loot->addConditionItem(cond))
        return true;

    TC_LOG_ERROR("sql.sql", "ConditionMgr: Item %u not found in LootTemplate %u", cond->SourceEntry, cond->SourceGroup);
    return false;
}

bool ConditionMgr::addToGossipMenus(Condition* cond)
{
    GossipMenusMapBoundsNonConst pMenuBounds = sObjectMgr->GetGossipMenusMapBoundsNonConst(cond->SourceGroup);

    if (pMenuBounds.first != pMenuBounds.second)
    {
        for (GossipMenusContainer::iterator itr = pMenuBounds.first; itr != pMenuBounds.second; ++itr)
        {
            if ((*itr).second.entry == cond->SourceGroup && (*itr).second.text_id == uint32(cond->SourceEntry))
            {
                (*itr).second.conditions.push_back(cond);
                return true;
            }
        }
    }

    TC_LOG_ERROR("sql.sql", "addToGossipMenus: GossipMenu %u not found", cond->SourceGroup);
    return false;
}

bool ConditionMgr::addToGossipMenuItems(Condition* cond)
{
    GossipMenuItemsMapBoundsNonConst pMenuItemBounds = sObjectMgr->GetGossipMenuItemsMapBoundsNonConst(cond->SourceGroup);
    if (pMenuItemBounds.first != pMenuItemBounds.second)
    {
        for (GossipMenuItemsContainer::iterator itr = pMenuItemBounds.first; itr != pMenuItemBounds.second; ++itr)
        {
            if ((*itr).second.MenuId == cond->SourceGroup && (*itr).second.OptionIndex == uint32(cond->SourceEntry))
            {
                (*itr).second.Conditions.push_back(cond);
                return true;
            }
        }
    }

    TC_LOG_ERROR("sql.sql", "addToGossipMenuItems: GossipMenuId %u Item %u not found", cond->SourceGroup, cond->SourceEntry);
    return false;
}

bool ConditionMgr::addToSpellImplicitTargetConditions(Condition* cond)
{
    uint32 conditionEffMask = cond->SourceGroup;
    SpellInfo* spellInfo = const_cast<SpellInfo*>(sSpellMgr->GetSpellInfo(cond->SourceEntry));
    ASSERT(spellInfo);
    std::list<uint32> sharedMasks;
    for (uint8 i = 0; i < MAX_SPELL_EFFECTS; ++i)
    {
        // check if effect is already a part of some shared mask
        bool found = false;
        for (std::list<uint32>::iterator itr = sharedMasks.begin(); itr != sharedMasks.end(); ++itr)
        {
            if ((1<<i) & *itr)
            {
                found = true;
                break;
            }
        }
        if (found)
            continue;

        // build new shared mask with found effect
        uint32 sharedMask = (1<<i);
        ConditionList* cmp = spellInfo->Effects[i].ImplicitTargetConditions;
        for (uint8 effIndex = i+1; effIndex < MAX_SPELL_EFFECTS; ++effIndex)
        {
            if (spellInfo->Effects[effIndex].ImplicitTargetConditions == cmp)
                sharedMask |= 1<<effIndex;
        }
        sharedMasks.push_back(sharedMask);
    }

    for (std::list<uint32>::iterator itr = sharedMasks.begin(); itr != sharedMasks.end(); ++itr)
    {
        // some effect indexes should have same data
        if (uint32 commonMask = *itr & conditionEffMask)
        {
            uint8 firstEffIndex = 0;
            for (; firstEffIndex < MAX_SPELL_EFFECTS; ++firstEffIndex)
                if ((1<<firstEffIndex) & *itr)
                    break;

            if (firstEffIndex >= MAX_SPELL_EFFECTS)
                return false;

            // get shared data
            ConditionList* sharedList = spellInfo->Effects[firstEffIndex].ImplicitTargetConditions;

            // there's already data entry for that sharedMask
            if (sharedList)
            {
                // we have overlapping masks in db
                if (conditionEffMask != *itr)
                {
                    TC_LOG_ERROR("sql.sql", "SourceEntry %u in `condition` table, has incorrect SourceGroup %u (spell effectMask) set - "
                        "effect masks are overlapping (all SourceGroup values having given bit set must be equal) - ignoring.", cond->SourceEntry, cond->SourceGroup);
                    return false;
                }
            }
            // no data for shared mask, we can create new submask
            else
            {
                // add new list, create new shared mask
                sharedList = new ConditionList();
                bool assigned = false;
                for (uint8 i = firstEffIndex; i < MAX_SPELL_EFFECTS; ++i)
                {
                    if ((1<<i) & commonMask)
                    {
                        spellInfo->Effects[i].ImplicitTargetConditions = sharedList;
                        assigned = true;
                    }
                }

                if (!assigned)
                    delete sharedList;
            }
            sharedList->push_back(cond);
            break;
        }
    }
    return true;
}

bool ConditionMgr::isSourceTypeValid(Condition* cond)
{
    if (cond->SourceType == CONDITION_SOURCE_TYPE_NONE || cond->SourceType >= CONDITION_SOURCE_TYPE_MAX)
    {
        TC_LOG_ERROR("sql.sql", "Invalid ConditionSourceType %u in `condition` table, ignoring.", uint32(cond->SourceType));
        return false;
    }

    switch (cond->SourceType)
    {
        case CONDITION_SOURCE_TYPE_CREATURE_LOOT_TEMPLATE:
        {
            if (!LootTemplates_Creature.HaveLootFor(cond->SourceGroup))
            {
                TC_LOG_ERROR("sql.sql", "SourceGroup %u in `condition` table, does not exist in `creature_loot_template`, ignoring.", cond->SourceGroup);
                return false;
            }

            LootTemplate* loot = LootTemplates_Creature.GetLootForConditionFill(cond->SourceGroup);
            ItemTemplate const* pItemProto = sObjectMgr->GetItemTemplate(cond->SourceEntry);
            if (!pItemProto && !loot->isReference(cond->SourceEntry))
            {
                TC_LOG_ERROR("sql.sql", "SourceType %u, SourceEntry %u in `condition` table, does not exist in `item_template`, ignoring.", cond->SourceType, cond->SourceEntry);
                return false;
            }
            break;
        }
        case CONDITION_SOURCE_TYPE_DISENCHANT_LOOT_TEMPLATE:
        {
            if (!LootTemplates_Disenchant.HaveLootFor(cond->SourceGroup))
            {
                TC_LOG_ERROR("sql.sql", "SourceGroup %u in `condition` table, does not exist in `disenchant_loot_template`, ignoring.", cond->SourceGroup);
                return false;
            }

            LootTemplate* loot = LootTemplates_Disenchant.GetLootForConditionFill(cond->SourceGroup);
            ItemTemplate const* pItemProto = sObjectMgr->GetItemTemplate(cond->SourceEntry);
            if (!pItemProto && !loot->isReference(cond->SourceEntry))
            {
                TC_LOG_ERROR("sql.sql", "SourceType %u, SourceEntry %u in `condition` table, does not exist in `item_template`, ignoring.", cond->SourceType, cond->SourceEntry);
                return false;
            }
            break;
        }
        case CONDITION_SOURCE_TYPE_FISHING_LOOT_TEMPLATE:
        {
            if (!LootTemplates_Fishing.HaveLootFor(cond->SourceGroup))
            {
                TC_LOG_ERROR("sql.sql", "SourceGroup %u in `condition` table, does not exist in `fishing_loot_template`, ignoring.", cond->SourceGroup);
                return false;
            }

            LootTemplate* loot = LootTemplates_Fishing.GetLootForConditionFill(cond->SourceGroup);
            ItemTemplate const* pItemProto = sObjectMgr->GetItemTemplate(cond->SourceEntry);
            if (!pItemProto && !loot->isReference(cond->SourceEntry))
            {
                TC_LOG_ERROR("sql.sql", "SourceType %u, SourceEntry %u in `condition` table, does not exist in `item_template`, ignoring.", cond->SourceType, cond->SourceEntry);
                return false;
            }
            break;
        }
        case CONDITION_SOURCE_TYPE_GAMEOBJECT_LOOT_TEMPLATE:
        {
            if (!LootTemplates_Gameobject.HaveLootFor(cond->SourceGroup))
            {
                TC_LOG_ERROR("sql.sql", "SourceGroup %u in `condition` table, does not exist in `gameobject_loot_template`, ignoring.", cond->SourceGroup);
                return false;
            }

            LootTemplate* loot = LootTemplates_Gameobject.GetLootForConditionFill(cond->SourceGroup);
            ItemTemplate const* pItemProto = sObjectMgr->GetItemTemplate(cond->SourceEntry);
            if (!pItemProto && !loot->isReference(cond->SourceEntry))
            {
                TC_LOG_ERROR("sql.sql", "SourceType %u, SourceEntry %u in `condition` table, does not exist in `item_template`, ignoring.", cond->SourceType, cond->SourceEntry);
                return false;
            }
            break;
        }
        case CONDITION_SOURCE_TYPE_ITEM_LOOT_TEMPLATE:
        {
            if (!LootTemplates_Item.HaveLootFor(cond->SourceGroup))
            {
                TC_LOG_ERROR("sql.sql", "SourceGroup %u in `condition` table, does not exist in `item_loot_template`, ignoring.", cond->SourceGroup);
                return false;
            }

            LootTemplate* loot = LootTemplates_Item.GetLootForConditionFill(cond->SourceGroup);
            ItemTemplate const* pItemProto = sObjectMgr->GetItemTemplate(cond->SourceEntry);
            if (!pItemProto && !loot->isReference(cond->SourceEntry))
            {
                TC_LOG_ERROR("sql.sql", "SourceType %u, SourceEntry %u in `condition` table, does not exist in `item_template`, ignoring.", cond->SourceType, cond->SourceEntry);
                return false;
            }
            break;
        }
        case CONDITION_SOURCE_TYPE_MAIL_LOOT_TEMPLATE:
        {
            if (!LootTemplates_Mail.HaveLootFor(cond->SourceGroup))
            {
                TC_LOG_ERROR("sql.sql", "SourceGroup %u in `condition` table, does not exist in `mail_loot_template`, ignoring.", cond->SourceGroup);
                return false;
            }

            LootTemplate* loot = LootTemplates_Mail.GetLootForConditionFill(cond->SourceGroup);
            ItemTemplate const* pItemProto = sObjectMgr->GetItemTemplate(cond->SourceEntry);
            if (!pItemProto && !loot->isReference(cond->SourceEntry))
            {
                TC_LOG_ERROR("sql.sql", "SourceType %u, SourceEntry %u in `condition` table, does not exist in `item_template`, ignoring.", cond->SourceType, cond->SourceEntry);
                return false;
            }
            break;
        }
        case CONDITION_SOURCE_TYPE_MILLING_LOOT_TEMPLATE:
        {
            if (!LootTemplates_Milling.HaveLootFor(cond->SourceGroup))
            {
                TC_LOG_ERROR("sql.sql", "SourceGroup %u in `condition` table, does not exist in `milling_loot_template`, ignoring.", cond->SourceGroup);
                return false;
            }

            LootTemplate* loot = LootTemplates_Milling.GetLootForConditionFill(cond->SourceGroup);
            ItemTemplate const* pItemProto = sObjectMgr->GetItemTemplate(cond->SourceEntry);
            if (!pItemProto && !loot->isReference(cond->SourceEntry))
            {
                TC_LOG_ERROR("sql.sql", "SourceType %u, SourceEntry %u in `condition` table, does not exist in `item_template`, ignoring.", cond->SourceType, cond->SourceEntry);
                return false;
            }
            break;
        }
        case CONDITION_SOURCE_TYPE_PICKPOCKETING_LOOT_TEMPLATE:
        {
            if (!LootTemplates_Pickpocketing.HaveLootFor(cond->SourceGroup))
            {
                TC_LOG_ERROR("sql.sql", "SourceGroup %u in `condition` table, does not exist in `pickpocketing_loot_template`, ignoring.", cond->SourceGroup);
                return false;
            }

            LootTemplate* loot = LootTemplates_Pickpocketing.GetLootForConditionFill(cond->SourceGroup);
            ItemTemplate const* pItemProto = sObjectMgr->GetItemTemplate(cond->SourceEntry);
            if (!pItemProto && !loot->isReference(cond->SourceEntry))
            {
                TC_LOG_ERROR("sql.sql", "SourceType %u, SourceEntry %u in `condition` table, does not exist in `item_template`, ignoring.", cond->SourceType, cond->SourceEntry);
                return false;
            }
            break;
        }
        case CONDITION_SOURCE_TYPE_PROSPECTING_LOOT_TEMPLATE:
        {
            if (!LootTemplates_Prospecting.HaveLootFor(cond->SourceGroup))
            {
                TC_LOG_ERROR("sql.sql", "SourceGroup %u in `condition` table, does not exist in `prospecting_loot_template`, ignoring.", cond->SourceGroup);
                return false;
            }

            LootTemplate* loot = LootTemplates_Prospecting.GetLootForConditionFill(cond->SourceGroup);
            ItemTemplate const* pItemProto = sObjectMgr->GetItemTemplate(cond->SourceEntry);
            if (!pItemProto && !loot->isReference(cond->SourceEntry))
            {
                TC_LOG_ERROR("sql.sql", "SourceType %u, SourceEntry %u in `condition` table, does not exist in `item_template`, ignoring.", cond->SourceType, cond->SourceEntry);
                return false;
            }
            break;
        }
        case CONDITION_SOURCE_TYPE_REFERENCE_LOOT_TEMPLATE:
        {
            if (!LootTemplates_Reference.HaveLootFor(cond->SourceGroup))
            {
                TC_LOG_ERROR("sql.sql", "SourceGroup %u in `condition` table, does not exist in `reference_loot_template`, ignoring.", cond->SourceGroup);
                return false;
            }

            LootTemplate* loot = LootTemplates_Reference.GetLootForConditionFill(cond->SourceGroup);
            ItemTemplate const* pItemProto = sObjectMgr->GetItemTemplate(cond->SourceEntry);
            if (!pItemProto && !loot->isReference(cond->SourceEntry))
            {
                TC_LOG_ERROR("sql.sql", "SourceType %u, SourceEntry %u in `condition` table, does not exist in `item_template`, ignoring.", cond->SourceType, cond->SourceEntry);
                return false;
            }
            break;
        }
        case CONDITION_SOURCE_TYPE_SKINNING_LOOT_TEMPLATE:
        {
            if (!LootTemplates_Skinning.HaveLootFor(cond->SourceGroup))
            {
                TC_LOG_ERROR("sql.sql", "SourceGroup %u in `condition` table, does not exist in `skinning_loot_template`, ignoring.", cond->SourceGroup);
                return false;
            }

            LootTemplate* loot = LootTemplates_Skinning.GetLootForConditionFill(cond->SourceGroup);
            ItemTemplate const* pItemProto = sObjectMgr->GetItemTemplate(cond->SourceEntry);
            if (!pItemProto && !loot->isReference(cond->SourceEntry))
            {
                TC_LOG_ERROR("sql.sql", "SourceType %u, SourceEntry %u in `condition` table, does not exist in `item_template`, ignoring.", cond->SourceType, cond->SourceEntry);
                return false;
            }
            break;
        }
        case CONDITION_SOURCE_TYPE_SPELL_LOOT_TEMPLATE:
        {
            if (!LootTemplates_Spell.HaveLootFor(cond->SourceGroup))
            {
                TC_LOG_ERROR("sql.sql", "SourceGroup %u in `condition` table, does not exist in `spell_loot_template`, ignoring.", cond->SourceGroup);
                return false;
            }

            LootTemplate* loot = LootTemplates_Spell.GetLootForConditionFill(cond->SourceGroup);
            ItemTemplate const* pItemProto = sObjectMgr->GetItemTemplate(cond->SourceEntry);
            if (!pItemProto && !loot->isReference(cond->SourceEntry))
            {
                TC_LOG_ERROR("sql.sql", "SourceType %u, SourceEntry %u in `condition` table, does not exist in `item_template`, ignoring.", cond->SourceType, cond->SourceEntry);
                return false;
            }
            break;
        }
        case CONDITION_SOURCE_TYPE_SPELL_IMPLICIT_TARGET:
        {
            SpellInfo const* spellInfo = sSpellMgr->GetSpellInfo(cond->SourceEntry);
            if (!spellInfo)
            {
                TC_LOG_ERROR("sql.sql", "SourceEntry %u in `condition` table, does not exist in `spell.dbc`, ignoring.", cond->SourceEntry);
                return false;
            }

            if ((cond->SourceGroup > MAX_EFFECT_MASK) || !cond->SourceGroup)
            {
                TC_LOG_ERROR("sql.sql", "SourceEntry %u in `condition` table, has incorrect SourceGroup %u (spell effectMask) set, ignoring.", cond->SourceEntry, cond->SourceGroup);
                return false;
            }

            uint32 origGroup = cond->SourceGroup;

            for (uint8 i = 0; i < MAX_SPELL_EFFECTS; ++i)
            {
                if (!((1<<i) & cond->SourceGroup))
                    continue;

                switch (spellInfo->Effects[i].TargetA.GetSelectionCategory())
                {
                    case TARGET_SELECT_CATEGORY_NEARBY:
                    case TARGET_SELECT_CATEGORY_CONE:
                    case TARGET_SELECT_CATEGORY_AREA:
                        continue;
                    default:
                        break;
                }

                switch (spellInfo->Effects[i].TargetB.GetSelectionCategory())
                {
                    case TARGET_SELECT_CATEGORY_NEARBY:
                    case TARGET_SELECT_CATEGORY_CONE:
                    case TARGET_SELECT_CATEGORY_AREA:
                        continue;
                    default:
                        break;
                }

                TC_LOG_ERROR("sql.sql", "SourceEntry %u SourceGroup %u in `condition` table - spell %u does not have implicit targets of types: _AREA_, _CONE_, _NEARBY_ for effect %u, SourceGroup needs correction, ignoring.", cond->SourceEntry, origGroup, cond->SourceEntry, uint32(i));
                cond->SourceGroup &= ~(1<<i);
            }
            // all effects were removed, no need to add the condition at all
            if (!cond->SourceGroup)
                return false;
            break;
        }
        case CONDITION_SOURCE_TYPE_CREATURE_TEMPLATE_VEHICLE:
        {
            if (!sObjectMgr->GetCreatureTemplate(cond->SourceEntry))
            {
                TC_LOG_ERROR("sql.sql", "SourceEntry %u in `condition` table, does not exist in `creature_template`, ignoring.", cond->SourceEntry);
                return false;
            }
            break;
        }
        case CONDITION_SOURCE_TYPE_SPELL:
        case CONDITION_SOURCE_TYPE_SPELL_PROC:
        {
            SpellInfo const* spellProto = sSpellMgr->GetSpellInfo(cond->SourceEntry);
            if (!spellProto)
            {
                TC_LOG_ERROR("sql.sql", "SourceEntry %u in `condition` table, does not exist in `spell.dbc`, ignoring.", cond->SourceEntry);
                return false;
            }
            break;
        }
        case CONDITION_SOURCE_TYPE_QUEST_ACCEPT:
            if (!sObjectMgr->GetQuestTemplate(cond->SourceEntry))
            {
                TC_LOG_ERROR("sql.sql", "CONDITION_SOURCE_TYPE_QUEST_ACCEPT specifies non-existing quest (%u), skipped", cond->SourceEntry);
                return false;
            }
            break;
        case CONDITION_SOURCE_TYPE_QUEST_SHOW_MARK:
            if (!sObjectMgr->GetQuestTemplate(cond->SourceEntry))
            {
                TC_LOG_ERROR("sql.sql", "CONDITION_SOURCE_TYPE_QUEST_SHOW_MARK specifies non-existing quest (%u), skipped", cond->SourceEntry);
                return false;
            }
            break;
        case CONDITION_SOURCE_TYPE_VEHICLE_SPELL:
            if (!sObjectMgr->GetCreatureTemplate(cond->SourceGroup))
            {
                TC_LOG_ERROR("sql.sql", "SourceEntry %u in `condition` table, does not exist in `creature_template`, ignoring.", cond->SourceGroup);
                return false;
            }

            if (!sSpellMgr->GetSpellInfo(cond->SourceEntry))
            {
                TC_LOG_ERROR("sql.sql", "SourceEntry %u in `condition` table, does not exist in `spell.dbc`, ignoring.", cond->SourceEntry);
                return false;
            }
            break;
        case CONDITION_SOURCE_TYPE_SPELL_CLICK_EVENT:
            if (!sObjectMgr->GetCreatureTemplate(cond->SourceGroup))
            {
                TC_LOG_ERROR("sql.sql", "SourceEntry %u in `condition` table, does not exist in `creature_template`, ignoring.", cond->SourceGroup);
                return false;
            }

            if (!sSpellMgr->GetSpellInfo(cond->SourceEntry))
            {
                TC_LOG_ERROR("sql.sql", "SourceEntry %u in `condition` table, does not exist in `spell.dbc`, ignoring.", cond->SourceEntry);
                return false;
            }
            break;
        case CONDITION_SOURCE_TYPE_PHASE_DEFINITION:
            if (!PhaseMgr::IsConditionTypeSupported(cond->ConditionType))
            {
                TC_LOG_ERROR(LOG_FILTER_SQL, "Condition source type `CONDITION_SOURCE_TYPE_PHASE_DEFINITION` does not support condition type %u, ignoring.", cond->ConditionType);
                return false;
            }
            break;
        case CONDITION_SOURCE_TYPE_NPC_VENDOR:
        {
            if (!sObjectMgr->GetCreatureTemplate(cond->SourceGroup))
            {
                TC_LOG_ERROR("sql.sql", "SourceEntry %u in `condition` table, does not exist in `creature_template`, ignoring.", cond->SourceGroup);
                return false;
            }
            ItemTemplate const* itemTemplate = sObjectMgr->GetItemTemplate(cond->SourceEntry);
            if (!itemTemplate)
            {
                TC_LOG_ERROR("sql.sql", "SourceEntry %u in `condition` table, does not exist in `item_template`, ignoring.", cond->SourceEntry);
                return false;
            }
            break;
        }
<<<<<<< HEAD
=======
        case CONDITION_SOURCE_TYPE_PHASE_DEFINITION:
        {
            TC_LOG_ERROR("sql.sql", "CONDITION_SOURCE_TYPE_PHASE_DEFINITION:: is only for 4.3.4 branch, skipped");
            return false;
        }
>>>>>>> 94e2b933
        case CONDITION_SOURCE_TYPE_GOSSIP_MENU:
        case CONDITION_SOURCE_TYPE_GOSSIP_MENU_OPTION:
        case CONDITION_SOURCE_TYPE_SMART_EVENT:
        case CONDITION_SOURCE_TYPE_NONE:
        default:
            break;
    }

    return true;
}

bool ConditionMgr::isConditionTypeValid(Condition* cond)
{
    if (cond->ConditionType == CONDITION_NONE || cond->ConditionType >= CONDITION_MAX)
    {
        TC_LOG_ERROR("sql.sql", "Invalid ConditionType %u at SourceEntry %u in `condition` table, ignoring.", uint32(cond->ConditionType), cond->SourceEntry);
        return false;
    }

    if (cond->ConditionTarget >= cond->GetMaxAvailableConditionTargets())
    {
        TC_LOG_ERROR("sql.sql", "SourceType %u, SourceEntry %u, SourceGroup %u in `condition` table, has incorrect ConditionTarget set, ignoring.", cond->SourceType, cond->SourceEntry, cond->SourceGroup);
        return false;
    }

    switch (cond->ConditionType)
    {
        case CONDITION_AURA:
        {
            if (!sSpellMgr->GetSpellInfo(cond->ConditionValue1))
            {
                TC_LOG_ERROR("sql.sql", "Aura condition has non existing spell (Id: %d), skipped", cond->ConditionValue1);
                return false;
            }

            if (cond->ConditionValue2 > EFFECT_2)
            {
                TC_LOG_ERROR("sql.sql", "Aura condition has non existing effect index (%u) (must be 0..2), skipped", cond->ConditionValue2);
                return false;
            }
            if (cond->ConditionValue3)
                TC_LOG_ERROR("sql.sql", "Aura condition has useless data in value3 (%u)!", cond->ConditionValue3);
            break;
        }
        case CONDITION_ITEM:
        {
            ItemTemplate const* proto = sObjectMgr->GetItemTemplate(cond->ConditionValue1);
            if (!proto)
            {
                TC_LOG_ERROR("sql.sql", "Item condition has non existing item (%u), skipped", cond->ConditionValue1);
                return false;
            }

            if (!cond->ConditionValue2)
            {
                TC_LOG_ERROR("sql.sql", "Item condition has 0 set for item count in value2 (%u), skipped", cond->ConditionValue2);
                return false;
            }
            break;
        }
        case CONDITION_ITEM_EQUIPPED:
        {
            ItemTemplate const* proto = sObjectMgr->GetItemTemplate(cond->ConditionValue1);
            if (!proto)
            {
                TC_LOG_ERROR("sql.sql", "ItemEquipped condition has non existing item (%u), skipped", cond->ConditionValue1);
                return false;
            }

            if (cond->ConditionValue2)
                TC_LOG_ERROR("sql.sql", "ItemEquipped condition has useless data in value2 (%u)!", cond->ConditionValue2);
            if (cond->ConditionValue3)
                TC_LOG_ERROR("sql.sql", "ItemEquipped condition has useless data in value3 (%u)!", cond->ConditionValue3);
            break;
        }
        case CONDITION_ZONEID:
        {
            AreaTableEntry const* areaEntry = GetAreaEntryByAreaID(cond->ConditionValue1);
            if (!areaEntry)
            {
                TC_LOG_ERROR("sql.sql", "ZoneID condition has non existing area (%u), skipped", cond->ConditionValue1);
                return false;
            }

            if (areaEntry->zone != 0)
            {
                TC_LOG_ERROR("sql.sql", "ZoneID condition requires to be in area (%u) which is a subzone but zone expected, skipped", cond->ConditionValue1);
                return false;
            }

            if (cond->ConditionValue2)
                TC_LOG_ERROR("sql.sql", "ZoneID condition has useless data in value2 (%u)!", cond->ConditionValue2);
            if (cond->ConditionValue3)
                TC_LOG_ERROR("sql.sql", "ZoneID condition has useless data in value3 (%u)!", cond->ConditionValue3);
            break;
        }
        case CONDITION_REPUTATION_RANK:
        {
            FactionEntry const* factionEntry = sFactionStore.LookupEntry(cond->ConditionValue1);
            if (!factionEntry)
            {
                TC_LOG_ERROR("sql.sql", "Reputation condition has non existing faction (%u), skipped", cond->ConditionValue1);
                return false;
            }
            if (cond->ConditionValue3)
                TC_LOG_ERROR("sql.sql", "Reputation condition has useless data in value3 (%u)!", cond->ConditionValue3);
            break;
        }
        case CONDITION_TEAM:
        {
            if (cond->ConditionValue1 != ALLIANCE && cond->ConditionValue1 != HORDE)
            {
                TC_LOG_ERROR("sql.sql", "Team condition specifies unknown team (%u), skipped", cond->ConditionValue1);
                return false;
            }

            if (cond->ConditionValue2)
                TC_LOG_ERROR("sql.sql", "Team condition has useless data in value2 (%u)!", cond->ConditionValue2);
            if (cond->ConditionValue3)
                TC_LOG_ERROR("sql.sql", "Team condition has useless data in value3 (%u)!", cond->ConditionValue3);
            break;
        }
        case CONDITION_SKILL:
        {
            SkillLineEntry const* pSkill = sSkillLineStore.LookupEntry(cond->ConditionValue1);
            if (!pSkill)
            {
                TC_LOG_ERROR("sql.sql", "Skill condition specifies non-existing skill (%u), skipped", cond->ConditionValue1);
                return false;
            }

            if (cond->ConditionValue2 < 1 || cond->ConditionValue2 > sWorld->GetConfigMaxSkillValue())
            {
                TC_LOG_ERROR("sql.sql", "Skill condition specifies skill (%u) with invalid value (%u), skipped", cond->ConditionValue1, cond->ConditionValue2);
                return false;
            }
            if (cond->ConditionValue3)
                TC_LOG_ERROR("sql.sql", "Skill condition has useless data in value3 (%u)!", cond->ConditionValue3);
            break;
        }
        case CONDITION_QUESTREWARDED:
        case CONDITION_QUESTTAKEN:
        case CONDITION_QUEST_NONE:
        case CONDITION_QUEST_COMPLETE:
        {
            if (!sObjectMgr->GetQuestTemplate(cond->ConditionValue1))
            {
                TC_LOG_ERROR("sql.sql", "Quest condition (Type: %u) points to non-existing quest (%u) for Source Entry %u. SourceGroup: %u, SourceTypeOrReferenceId: %u",
                    cond->ConditionType, cond->ConditionValue1, cond->SourceEntry, cond->SourceGroup, cond->SourceType);
                return false;
            }

            if (cond->ConditionValue2 > 1)
                TC_LOG_ERROR("sql.sql", "Quest condition has useless data in value2 (%u)!", cond->ConditionValue2);
            if (cond->ConditionValue3)
                TC_LOG_ERROR("sql.sql", "Quest condition has useless data in value3 (%u)!", cond->ConditionValue3);
            break;
        }
        case CONDITION_ACTIVE_EVENT:
        {
            GameEventMgr::GameEventDataMap const& events = sGameEventMgr->GetEventMap();
            if (cond->ConditionValue1 >=events.size() || !events[cond->ConditionValue1].isValid())
            {
                TC_LOG_ERROR("sql.sql", "ActiveEvent condition has non existing event id (%u), skipped", cond->ConditionValue1);
                return false;
            }

            if (cond->ConditionValue2)
                TC_LOG_ERROR("sql.sql", "ActiveEvent condition has useless data in value2 (%u)!", cond->ConditionValue2);
            if (cond->ConditionValue3)
                TC_LOG_ERROR("sql.sql", "ActiveEvent condition has useless data in value3 (%u)!", cond->ConditionValue3);
            break;
        }
        case CONDITION_ACHIEVEMENT:
        {
            AchievementEntry const* achievement = sAchievementMgr->GetAchievement(cond->ConditionValue1);
            if (!achievement)
            {
                TC_LOG_ERROR("sql.sql", "Achivement condition has non existing achivement id (%u), skipped", cond->ConditionValue1);
                return false;
            }

            if (cond->ConditionValue2)
                TC_LOG_ERROR("sql.sql", "Achivement condition has useless data in value2 (%u)!", cond->ConditionValue2);
            if (cond->ConditionValue3)
                TC_LOG_ERROR("sql.sql", "Achivement condition has useless data in value3 (%u)!", cond->ConditionValue3);
            break;
        }
        case CONDITION_CLASS:
        {
            if (!(cond->ConditionValue1 & CLASSMASK_ALL_PLAYABLE))
            {
                TC_LOG_ERROR("sql.sql", "Class condition has non existing classmask (%u), skipped", cond->ConditionValue1 & ~CLASSMASK_ALL_PLAYABLE);
                return false;
            }

            if (cond->ConditionValue2)
                TC_LOG_ERROR("sql.sql", "Class condition has useless data in value2 (%u)!", cond->ConditionValue2);
            if (cond->ConditionValue3)
                TC_LOG_ERROR("sql.sql", "Class condition has useless data in value3 (%u)!", cond->ConditionValue3);
            break;
        }
        case CONDITION_RACE:
        {
            if (!(cond->ConditionValue1 & RACEMASK_ALL_PLAYABLE))
            {
                TC_LOG_ERROR("sql.sql", "Race condition has non existing racemask (%u), skipped", cond->ConditionValue1 & ~RACEMASK_ALL_PLAYABLE);
                return false;
            }

            if (cond->ConditionValue2)
                TC_LOG_ERROR("sql.sql", "Race condition has useless data in value2 (%u)!", cond->ConditionValue2);
            if (cond->ConditionValue3)
                TC_LOG_ERROR("sql.sql", "Race condition has useless data in value3 (%u)!", cond->ConditionValue3);
            break;
        }
        case CONDITION_GENDER:
        {
            if (!Player::IsValidGender(uint8(cond->ConditionValue1)))
            {
                TC_LOG_ERROR("sql.sql", "Gender condition has invalid gender (%u), skipped", cond->ConditionValue1);
                return false;
            }

            if (cond->ConditionValue2)
                TC_LOG_ERROR("sql.sql", "Gender condition has useless data in value2 (%u)!", cond->ConditionValue2);
            if (cond->ConditionValue3)
                TC_LOG_ERROR("sql.sql", "Gender condition has useless data in value3 (%u)!", cond->ConditionValue3);
            break;
        }
        case CONDITION_MAPID:
        {
            MapEntry const* me = sMapStore.LookupEntry(cond->ConditionValue1);
            if (!me)
            {
                TC_LOG_ERROR("sql.sql", "Map condition has non existing map (%u), skipped", cond->ConditionValue1);
                return false;
            }

            if (cond->ConditionValue2)
                TC_LOG_ERROR("sql.sql", "Map condition has useless data in value2 (%u)!", cond->ConditionValue2);
            if (cond->ConditionValue3)
                TC_LOG_ERROR("sql.sql", "Map condition has useless data in value3 (%u)!", cond->ConditionValue3);
            break;
        }
        case CONDITION_SPELL:
        {
            if (!sSpellMgr->GetSpellInfo(cond->ConditionValue1))
            {
                TC_LOG_ERROR("sql.sql", "Spell condition has non existing spell (Id: %d), skipped", cond->ConditionValue1);
                return false;
            }

            if (cond->ConditionValue2)
                TC_LOG_ERROR("sql.sql", "Spell condition has useless data in value2 (%u)!", cond->ConditionValue2);
            if (cond->ConditionValue3)
                TC_LOG_ERROR("sql.sql", "Spell condition has useless data in value3 (%u)!", cond->ConditionValue3);
            break;
        }
        case CONDITION_LEVEL:
        {
            if (cond->ConditionValue2 >= COMP_TYPE_MAX)
            {
                TC_LOG_ERROR("sql.sql", "Level condition has invalid ComparisionType (%u), skipped", cond->ConditionValue2);
                return false;
            }
            if (cond->ConditionValue3)
                TC_LOG_ERROR("sql.sql", "Level condition has useless data in value3 (%u)!", cond->ConditionValue3);
            break;
        }
        case CONDITION_DRUNKENSTATE:
        {
            if (cond->ConditionValue1 > DRUNKEN_SMASHED)
            {
                TC_LOG_ERROR("sql.sql", "DrunkState condition has invalid state (%u), skipped", cond->ConditionValue1);
                return false;
            }
            if (cond->ConditionValue2)
            {
                TC_LOG_ERROR("sql.sql", "DrunkState condition has useless data in value2 (%u)!", cond->ConditionValue2);
                return false;
            }
            if (cond->ConditionValue3)
                TC_LOG_ERROR("sql.sql", "DrunkState condition has useless data in value3 (%u)!", cond->ConditionValue3);
            break;
        }
        case CONDITION_NEAR_CREATURE:
        {
            if (!sObjectMgr->GetCreatureTemplate(cond->ConditionValue1))
            {
                TC_LOG_ERROR("sql.sql", "NearCreature condition has non existing creature template entry (%u), skipped", cond->ConditionValue1);
                return false;
            }
            if (cond->ConditionValue3)
                TC_LOG_ERROR("sql.sql", "NearCreature condition has useless data in value3 (%u)!", cond->ConditionValue3);
            break;
        }
        case CONDITION_NEAR_GAMEOBJECT:
        {
            if (!sObjectMgr->GetGameObjectTemplate(cond->ConditionValue1))
            {
                TC_LOG_ERROR("sql.sql", "NearGameObject condition has non existing gameobject template entry (%u), skipped", cond->ConditionValue1);
                return false;
            }
            if (cond->ConditionValue3)
                TC_LOG_ERROR("sql.sql", "NearGameObject condition has useless data in value3 (%u)!", cond->ConditionValue3);
            break;
        }
        case CONDITION_OBJECT_ENTRY:
        {
            switch (cond->ConditionValue1)
            {
                case TYPEID_UNIT:
                    if (cond->ConditionValue2 && !sObjectMgr->GetCreatureTemplate(cond->ConditionValue2))
                    {
                        TC_LOG_ERROR("sql.sql", "ObjectEntry condition has non existing creature template entry  (%u), skipped", cond->ConditionValue2);
                        return false;
                    }
                    break;
                case TYPEID_GAMEOBJECT:
                    if (cond->ConditionValue2 && !sObjectMgr->GetGameObjectTemplate(cond->ConditionValue2))
                    {
                        TC_LOG_ERROR("sql.sql", "ObjectEntry condition has non existing game object template entry  (%u), skipped", cond->ConditionValue2);
                        return false;
                    }
                    break;
                case TYPEID_PLAYER:
                case TYPEID_CORPSE:
                    if (cond->ConditionValue2)
                        TC_LOG_ERROR("sql.sql", "ObjectEntry condition has useless data in value2 (%u)!", cond->ConditionValue2);
                    break;
                default:
                    TC_LOG_ERROR("sql.sql", "ObjectEntry condition has wrong typeid set (%u), skipped", cond->ConditionValue1);
                    return false;
            }
            if (cond->ConditionValue3)
                TC_LOG_ERROR("sql.sql", "ObjectEntry condition has useless data in value3 (%u)!", cond->ConditionValue3);
            break;
        }
        case CONDITION_TYPE_MASK:
        {
            if (!cond->ConditionValue1 || (cond->ConditionValue1 & ~(TYPEMASK_UNIT | TYPEMASK_PLAYER | TYPEMASK_GAMEOBJECT | TYPEMASK_CORPSE)))
            {
                TC_LOG_ERROR("sql.sql", "TypeMask condition has invalid typemask set (%u), skipped", cond->ConditionValue2);
                return false;
            }
            if (cond->ConditionValue2)
                TC_LOG_ERROR("sql.sql", "TypeMask condition has useless data in value2 (%u)!", cond->ConditionValue2);
            if (cond->ConditionValue3)
                TC_LOG_ERROR("sql.sql", "TypeMask condition has useless data in value3 (%u)!", cond->ConditionValue3);
            break;
        }
        case CONDITION_RELATION_TO:
        {
            if (cond->ConditionValue1 >= cond->GetMaxAvailableConditionTargets())
            {
                TC_LOG_ERROR("sql.sql", "RelationTo condition has invalid ConditionValue1(ConditionTarget selection) (%u), skipped", cond->ConditionValue1);
                return false;
            }
            if (cond->ConditionValue1 == cond->ConditionTarget)
            {
                TC_LOG_ERROR("sql.sql", "RelationTo condition has ConditionValue1(ConditionTarget selection) set to self (%u), skipped", cond->ConditionValue1);
                return false;
            }
            if (cond->ConditionValue2 >= RELATION_MAX)
            {
                TC_LOG_ERROR("sql.sql", "RelationTo condition has invalid ConditionValue2(RelationType) (%u), skipped", cond->ConditionValue2);
                return false;
            }
            if (cond->ConditionValue3)
                TC_LOG_ERROR("sql.sql", "RelationTo condition has useless data in value3 (%u)!", cond->ConditionValue3);
            break;
        }
        case CONDITION_REACTION_TO:
        {
            if (cond->ConditionValue1 >= cond->GetMaxAvailableConditionTargets())
            {
                TC_LOG_ERROR("sql.sql", "ReactionTo condition has invalid ConditionValue1(ConditionTarget selection) (%u), skipped", cond->ConditionValue1);
                return false;
            }
            if (cond->ConditionValue1 == cond->ConditionTarget)
            {
                TC_LOG_ERROR("sql.sql", "ReactionTo condition has ConditionValue1(ConditionTarget selection) set to self (%u), skipped", cond->ConditionValue1);
                return false;
            }
            if (!cond->ConditionValue2)
            {
                TC_LOG_ERROR("sql.sql", "mConditionValue2 condition has invalid ConditionValue2(rankMask) (%u), skipped", cond->ConditionValue2);
                return false;
            }
            break;
        }
        case CONDITION_DISTANCE_TO:
        {
            if (cond->ConditionValue1 >= cond->GetMaxAvailableConditionTargets())
            {
                TC_LOG_ERROR("sql.sql", "DistanceTo condition has invalid ConditionValue1(ConditionTarget selection) (%u), skipped", cond->ConditionValue1);
                return false;
            }
            if (cond->ConditionValue1 == cond->ConditionTarget)
            {
                TC_LOG_ERROR("sql.sql", "DistanceTo condition has ConditionValue1(ConditionTarget selection) set to self (%u), skipped", cond->ConditionValue1);
                return false;
            }
            if (cond->ConditionValue3 >= COMP_TYPE_MAX)
            {
                TC_LOG_ERROR("sql.sql", "DistanceTo condition has invalid ComparisionType (%u), skipped", cond->ConditionValue3);
                return false;
            }
            break;
        }
        case CONDITION_ALIVE:
        {
            if (cond->ConditionValue1)
                TC_LOG_ERROR("sql.sql", "Alive condition has useless data in value1 (%u)!", cond->ConditionValue1);
            if (cond->ConditionValue2)
                TC_LOG_ERROR("sql.sql", "Alive condition has useless data in value2 (%u)!", cond->ConditionValue2);
            if (cond->ConditionValue3)
                TC_LOG_ERROR("sql.sql", "Alive condition has useless data in value3 (%u)!", cond->ConditionValue3);
            break;
        }
        case CONDITION_HP_VAL:
        {
            if (cond->ConditionValue2 >= COMP_TYPE_MAX)
            {
                TC_LOG_ERROR("sql.sql", "HpVal condition has invalid ComparisionType (%u), skipped", cond->ConditionValue2);
                return false;
            }
            if (cond->ConditionValue3)
                TC_LOG_ERROR("sql.sql", "HpVal condition has useless data in value3 (%u)!", cond->ConditionValue3);
            break;
        }
        case CONDITION_HP_PCT:
        {
            if (cond->ConditionValue1 > 100)
            {
                TC_LOG_ERROR("sql.sql", "HpPct condition has too big percent value (%u), skipped", cond->ConditionValue1);
                return false;
            }
            if (cond->ConditionValue2 >= COMP_TYPE_MAX)
            {
                TC_LOG_ERROR("sql.sql", "HpPct condition has invalid ComparisionType (%u), skipped", cond->ConditionValue2);
                return false;
            }
            if (cond->ConditionValue3)
                TC_LOG_ERROR("sql.sql", "HpPct condition has useless data in value3 (%u)!", cond->ConditionValue3);
            break;
        }
        case CONDITION_AREAID:
        case CONDITION_INSTANCE_INFO:
            break;
        case CONDITION_WORLD_STATE:
        {
            if (!sWorld->getWorldState(cond->ConditionValue1))
            {
                TC_LOG_ERROR("sql.sql", "World state condition has non existing world state in value1 (%u), skipped", cond->ConditionValue1);
                return false;
            }
            if (cond->ConditionValue3)
                TC_LOG_ERROR("sql.sql", "World state condition has useless data in value3 (%u)!", cond->ConditionValue3);
            break;
        }
        case CONDITION_PHASEMASK:
        {
            if (cond->ConditionValue2)
                TC_LOG_ERROR("sql.sql", "Phasemask condition has useless data in value2 (%u)!", cond->ConditionValue2);
            if (cond->ConditionValue3)
                TC_LOG_ERROR("sql.sql", "Phasemask condition has useless data in value3 (%u)!", cond->ConditionValue3);
            break;
        }
        case CONDITION_TITLE:
        {
            CharTitlesEntry const* titleEntry = sCharTitlesStore.LookupEntry(cond->ConditionValue1);
            if (!titleEntry)
            {
                TC_LOG_ERROR("sql.sql", "Title condition has non existing title in value1 (%u), skipped", cond->ConditionValue1);
                return false;
            }
            break;
        }
        case CONDITION_SPAWNMASK:
        {
            if (cond->ConditionValue1 > SPAWNMASK_RAID_ALL)
            {
                TC_LOG_ERROR("sql.sql", "SpawnMask condition has non existing SpawnMask in value1 (%u), skipped", cond->ConditionValue1);
                return false;
            }
            break;
        }
        case CONDITION_UNIT_STATE:
        {
            if (cond->ConditionValue1 > uint32(UNIT_STATE_ALL_STATE))
            {
                TC_LOG_ERROR("sql.sql", "UnitState condition has non existing UnitState in value1 (%u), skipped", cond->ConditionValue1);
                return false;
            }
            break;
        }
        case CONDITION_CREATURE_TYPE:
        {
            if (!cond->ConditionValue1 || cond->ConditionValue1 > CREATURE_TYPE_GAS_CLOUD)
            {
                TC_LOG_ERROR("sql.sql", "CreatureType condition has non existing CreatureType in value1 (%u), skipped", cond->ConditionValue1);
                return false;
            }
            break;
        }
        default:
            break;
    }
    return true;
}

void ConditionMgr::Clean()
{
    for (ConditionReferenceContainer::iterator itr = ConditionReferenceStore.begin(); itr != ConditionReferenceStore.end(); ++itr)
    {
        for (ConditionList::const_iterator it = itr->second.begin(); it != itr->second.end(); ++it)
            delete *it;
        itr->second.clear();
    }

    ConditionReferenceStore.clear();

    for (ConditionContainer::iterator itr = ConditionStore.begin(); itr != ConditionStore.end(); ++itr)
    {
        for (ConditionTypeContainer::iterator it = itr->second.begin(); it != itr->second.end(); ++it)
        {
            for (ConditionList::const_iterator i = it->second.begin(); i != it->second.end(); ++i)
                delete *i;
            it->second.clear();
        }
        itr->second.clear();
    }

    ConditionStore.clear();

    for (CreatureSpellConditionContainer::iterator itr = VehicleSpellConditionStore.begin(); itr != VehicleSpellConditionStore.end(); ++itr)
    {
        for (ConditionTypeContainer::iterator it = itr->second.begin(); it != itr->second.end(); ++it)
        {
            for (ConditionList::const_iterator i = it->second.begin(); i != it->second.end(); ++i)
                delete *i;
            it->second.clear();
        }
        itr->second.clear();
    }

    VehicleSpellConditionStore.clear();

    for (SmartEventConditionContainer::iterator itr = SmartEventConditionStore.begin(); itr != SmartEventConditionStore.end(); ++itr)
    {
        for (ConditionTypeContainer::iterator it = itr->second.begin(); it != itr->second.end(); ++it)
        {
            for (ConditionList::const_iterator i = it->second.begin(); i != it->second.end(); ++i)
                delete *i;
            it->second.clear();
        }
        itr->second.clear();
    }

    SmartEventConditionStore.clear();

    for (CreatureSpellConditionContainer::iterator itr = SpellClickEventConditionStore.begin(); itr != SpellClickEventConditionStore.end(); ++itr)
    {
        for (ConditionTypeContainer::iterator it = itr->second.begin(); it != itr->second.end(); ++it)
        {
            for (ConditionList::const_iterator i = it->second.begin(); i != it->second.end(); ++i)
                delete *i;
            it->second.clear();
        }
        itr->second.clear();
    }

    SpellClickEventConditionStore.clear();

    for (PhaseDefinitionConditionContainer::iterator itr = PhaseDefinitionsConditionStore.begin(); itr != PhaseDefinitionsConditionStore.end(); ++itr)
    {
        for (ConditionTypeContainer::iterator it = itr->second.begin(); it != itr->second.end(); ++it)
        {
            for (ConditionList::const_iterator i = it->second.begin(); i != it->second.end(); ++i)
                delete *i;
            it->second.clear();
        }
        itr->second.clear();
    }

    PhaseDefinitionsConditionStore.clear();

    for (NpcVendorConditionContainer::iterator itr = NpcVendorConditionContainerStore.begin(); itr != NpcVendorConditionContainerStore.end(); ++itr)
    {
        for (ConditionTypeContainer::iterator it = itr->second.begin(); it != itr->second.end(); ++it)
        {
            for (ConditionList::const_iterator i = it->second.begin(); i != it->second.end(); ++i)
                delete *i;
            it->second.clear();
        }
        itr->second.clear();
    }

    NpcVendorConditionContainerStore.clear();

    // this is a BIG hack, feel free to fix it if you can figure out the ConditionMgr ;)
    for (std::list<Condition*>::const_iterator itr = AllocatedMemoryStore.begin(); itr != AllocatedMemoryStore.end(); ++itr)
        delete *itr;

    AllocatedMemoryStore.clear();
}<|MERGE_RESOLUTION|>--- conflicted
+++ resolved
@@ -747,7 +747,7 @@
         ConditionTypeContainer::const_iterator i = itr->second.find(entry);
         if (i != itr->second.end())
         {
-            TC_LOG_DEBUG(LOG_FILTER_CONDITIONSYS, "GetConditionsForPhaseDefinition: found conditions for zone %u entry %u", zone, entry);
+            TC_LOG_DEBUG("condition", "GetConditionsForPhaseDefinition: found conditions for zone %u entry %u", zone, entry);
             return &i->second;
         }
     }
@@ -1515,7 +1515,7 @@
         case CONDITION_SOURCE_TYPE_PHASE_DEFINITION:
             if (!PhaseMgr::IsConditionTypeSupported(cond->ConditionType))
             {
-                TC_LOG_ERROR(LOG_FILTER_SQL, "Condition source type `CONDITION_SOURCE_TYPE_PHASE_DEFINITION` does not support condition type %u, ignoring.", cond->ConditionType);
+                TC_LOG_ERROR("sql.sql", "Condition source type `CONDITION_SOURCE_TYPE_PHASE_DEFINITION` does not support condition type %u, ignoring.", cond->ConditionType);
                 return false;
             }
             break;
@@ -1534,14 +1534,6 @@
             }
             break;
         }
-<<<<<<< HEAD
-=======
-        case CONDITION_SOURCE_TYPE_PHASE_DEFINITION:
-        {
-            TC_LOG_ERROR("sql.sql", "CONDITION_SOURCE_TYPE_PHASE_DEFINITION:: is only for 4.3.4 branch, skipped");
-            return false;
-        }
->>>>>>> 94e2b933
         case CONDITION_SOURCE_TYPE_GOSSIP_MENU:
         case CONDITION_SOURCE_TYPE_GOSSIP_MENU_OPTION:
         case CONDITION_SOURCE_TYPE_SMART_EVENT:
