--- conflicted
+++ resolved
@@ -297,11 +297,7 @@
         }
         case CONDITION_PHASEID:
         {
-<<<<<<< HEAD
             condMeets = object->IsInPhase(ConditionValue1);
-=======
-            condMeets = (object->GetPhaseMask() & ConditionValue1) != 0;
->>>>>>> 1866d8cc
             break;
         }
         case CONDITION_TITLE:
