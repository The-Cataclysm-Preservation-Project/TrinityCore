/*
 * Copyright (C) 2008-2013 TrinityCore <http://www.trinitycore.org/>
 * Copyright (C) 2005-2009 MaNGOS <http://getmangos.com/>
 *
 * This program is free software; you can redistribute it and/or modify it
 * under the terms of the GNU General Public License as published by the
 * Free Software Foundation; either version 2 of the License, or (at your
 * option) any later version.
 *
 * This program is distributed in the hope that it will be useful, but WITHOUT
 * ANY WARRANTY; without even the implied warranty of MERCHANTABILITY or
 * FITNESS FOR A PARTICULAR PURPOSE. See the GNU General Public License for
 * more details.
 *
 * You should have received a copy of the GNU General Public License along
 * with this program. If not, see <http://www.gnu.org/licenses/>.
 */

#ifndef TRINITY_CONDITIONMGR_H
#define TRINITY_CONDITIONMGR_H

#include "Define.h"
#include "Errors.h"
#include <ace/Singleton.h>
#include <list>
#include <map>

class Player;
class Unit;
class WorldObject;
class LootTemplate;
struct Condition;

enum ConditionTypes
{                                                           // value1           value2         value3
    CONDITION_NONE                  = 0,                    // 0                0              0                  always true
    CONDITION_AURA                  = 1,                    // spell_id         effindex       use target?        true if player (or target, if value3) has aura of spell_id with effect effindex
    CONDITION_ITEM                  = 2,                    // item_id          count          bank               true if has #count of item_ids (if 'bank' is set it searches in bank slots too)
    CONDITION_ITEM_EQUIPPED         = 3,                    // item_id          0              0                  true if has item_id equipped
    CONDITION_ZONEID                = 4,                    // zone_id          0              0                  true if in zone_id
    CONDITION_REPUTATION_RANK       = 5,                    // faction_id       rankMask       0                  true if has min_rank for faction_id
    CONDITION_TEAM                  = 6,                    // player_team      0,             0                  469 - Alliance, 67 - Horde)
    CONDITION_SKILL                 = 7,                    // skill_id         skill_value    0                  true if has skill_value for skill_id
    CONDITION_QUESTREWARDED         = 8,                    // quest_id         0              0                  true if quest_id was rewarded before
    CONDITION_QUESTTAKEN            = 9,                    // quest_id         0,             0                  true while quest active
    CONDITION_DRUNKENSTATE          = 10,                   // DrunkenState     0,             0                  true if player is drunk enough
    CONDITION_WORLD_STATE           = 11,                   // index            value          0                  true if world has the value for the index
    CONDITION_ACTIVE_EVENT          = 12,                   // event_id         0              0                  true if event is active
    CONDITION_INSTANCE_INFO         = 13,                   // entry            data           type               true if the instance info defined by type (enum InstanceInfo) equals data.
    CONDITION_QUEST_NONE            = 14,                   // quest_id         0              0                  true if doesn't have quest saved
    CONDITION_CLASS                 = 15,                   // class            0              0                  true if player's class is equal to class
    CONDITION_RACE                  = 16,                   // race             0              0                  true if player's race is equal to race
    CONDITION_ACHIEVEMENT           = 17,                   // achievement_id   0              0                  true if achievement is complete
    CONDITION_TITLE                 = 18,                   // title id         0              0                  true if player has title
    CONDITION_SPAWNMASK             = 19,                   // spawnMask        0              0                  true if in spawnMask
    CONDITION_GENDER                = 20,                   // gender           0              0                  true if player's gender is equal to gender
    CONDITION_UNIT_STATE            = 21,                   // unitState        0              0                  true if unit has unitState
    CONDITION_MAPID                 = 22,                   // map_id           0              0                  true if in map_id
    CONDITION_AREAID                = 23,                   // area_id          0              0                  true if in area_id
    CONDITION_CREATURE_TYPE         = 24,                   // cinfo.type       0              0                  true if creature_template.type = value1
    CONDITION_SPELL                 = 25,                   // spell_id         0              0                  true if player has learned spell
    CONDITION_PHASEMASK             = 26,                   // phasemask        0              0                  true if object is in phasemask
    CONDITION_LEVEL                 = 27,                   // level            ComparisonType 0                  true if unit's level is equal to param1 (param2 can modify the statement)
    CONDITION_QUEST_COMPLETE        = 28,                   // quest_id         0              0                  true if player has quest_id with all objectives complete, but not yet rewarded
    CONDITION_NEAR_CREATURE         = 29,                   // creature entry   distance       0                  true if there is a creature of entry in range
    CONDITION_NEAR_GAMEOBJECT       = 30,                   // gameobject entry distance       0                  true if there is a gameobject of entry in range
    CONDITION_OBJECT_ENTRY          = 31,                   // TypeID           entry          0                  true if object is type TypeID and the entry is 0 or matches entry of the object
    CONDITION_TYPE_MASK             = 32,                   // TypeMask         0              0                  true if object is type object's TypeMask matches provided TypeMask
    CONDITION_RELATION_TO           = 33,                   // ConditionTarget  RelationType   0                  true if object is in given relation with object specified by ConditionTarget
    CONDITION_REACTION_TO           = 34,                   // ConditionTarget  rankMask       0                  true if object's reaction matches rankMask object specified by ConditionTarget
    CONDITION_DISTANCE_TO           = 35,                   // ConditionTarget  distance       ComparisonType     true if object and ConditionTarget are within distance given by parameters
    CONDITION_ALIVE                 = 36,                   // 0                0              0                  true if unit is alive
    CONDITION_HP_VAL                = 37,                   // hpVal            ComparisonType 0                  true if unit's hp matches given value
    CONDITION_HP_PCT                = 38,                   // hpPct            ComparisonType 0                  true if unit's hp matches given pct
    CONDITION_MAX                   = 39                    // MAX
};

/*! Documentation on implementing a new ConditionSourceType:
    Step 1: Check for the lowest free ID. Look for CONDITION_SOURCE_TYPE_UNUSED_XX in the enum.
            Then define the new source type.

    Step 2: Determine and map the parameters for the new condition type.

    Step 3: Add a case block to ConditionMgr::isSourceTypeValid with the new condition type
            and validate the parameters.

    Step 4: If your condition can be grouped (determined in step 2), add a rule for it in
            ConditionMgr::CanHaveSourceGroupSet, following the example of the existing types.

    Step 5: Define the maximum available condition targets in ConditionMgr::GetMaxAvailableConditionTargets.

    The following steps only apply if your condition can be grouped:

    Step 6: Determine how you are going to store your conditions. You need to add a new storage container
            for it in ConditionMgr class, along with a function like:
            ConditionList GetConditionsForXXXYourNewSourceTypeXXX(parameters...)

            The above function should be placed in upper level (practical) code that actually
            checks the conditions.

    Step 7: Implement loading for your source type in ConditionMgr::LoadConditions.

    Step 8: Implement memory cleaning for your source type in ConditionMgr::Clean.
*/
enum ConditionSourceType
{
    CONDITION_SOURCE_TYPE_NONE                           = 0,
    CONDITION_SOURCE_TYPE_CREATURE_LOOT_TEMPLATE         = 1,
    CONDITION_SOURCE_TYPE_DISENCHANT_LOOT_TEMPLATE       = 2,
    CONDITION_SOURCE_TYPE_FISHING_LOOT_TEMPLATE          = 3,
    CONDITION_SOURCE_TYPE_GAMEOBJECT_LOOT_TEMPLATE       = 4,
    CONDITION_SOURCE_TYPE_ITEM_LOOT_TEMPLATE             = 5,
    CONDITION_SOURCE_TYPE_MAIL_LOOT_TEMPLATE             = 6,
    CONDITION_SOURCE_TYPE_MILLING_LOOT_TEMPLATE          = 7,
    CONDITION_SOURCE_TYPE_PICKPOCKETING_LOOT_TEMPLATE    = 8,
    CONDITION_SOURCE_TYPE_PROSPECTING_LOOT_TEMPLATE      = 9,
    CONDITION_SOURCE_TYPE_REFERENCE_LOOT_TEMPLATE        = 10,
    CONDITION_SOURCE_TYPE_SKINNING_LOOT_TEMPLATE         = 11,
    CONDITION_SOURCE_TYPE_SPELL_LOOT_TEMPLATE            = 12,
    CONDITION_SOURCE_TYPE_SPELL_IMPLICIT_TARGET          = 13,
    CONDITION_SOURCE_TYPE_GOSSIP_MENU                    = 14,
    CONDITION_SOURCE_TYPE_GOSSIP_MENU_OPTION             = 15,
    CONDITION_SOURCE_TYPE_CREATURE_TEMPLATE_VEHICLE      = 16,
    CONDITION_SOURCE_TYPE_SPELL                          = 17,
    CONDITION_SOURCE_TYPE_SPELL_CLICK_EVENT              = 18,
    CONDITION_SOURCE_TYPE_QUEST_ACCEPT                   = 19,
    CONDITION_SOURCE_TYPE_QUEST_SHOW_MARK                = 20,
    CONDITION_SOURCE_TYPE_VEHICLE_SPELL                  = 21,
    CONDITION_SOURCE_TYPE_SMART_EVENT                    = 22,
    CONDITION_SOURCE_TYPE_NPC_VENDOR                     = 23,
    CONDITION_SOURCE_TYPE_SPELL_PROC                     = 24,
<<<<<<< HEAD
    CONDITION_SOURCE_TYPE_PHASE_DEFINITION               = 25,
=======
    CONDITION_SOURCE_TYPE_PHASE_DEFINITION               = 25, // only 4.3.4
>>>>>>> be5cf42e
    CONDITION_SOURCE_TYPE_MAX                            = 26  // MAX
};

enum ComparisionType
{
    COMP_TYPE_EQ = 0,
    COMP_TYPE_HIGH,
    COMP_TYPE_LOW,
    COMP_TYPE_HIGH_EQ,
    COMP_TYPE_LOW_EQ,
    COMP_TYPE_MAX
};

enum RelationType
{
    RELATION_SELF = 0,
    RELATION_IN_PARTY,
    RELATION_IN_RAID_OR_PARTY,
    RELATION_OWNED_BY,
    RELATION_PASSENGER_OF,
    RELATION_CREATED_BY,
    RELATION_MAX
};

enum InstanceInfo
{
    INSTANCE_INFO_DATA = 0,
    INSTANCE_INFO_DATA64,
    INSTANCE_INFO_BOSS_STATE
};

enum MaxConditionTargets
{
    MAX_CONDITION_TARGETS = 3
};

struct ConditionSourceInfo
{
    WorldObject* mConditionTargets[MAX_CONDITION_TARGETS]; // an array of targets available for conditions
    Condition* mLastFailedCondition;
    ConditionSourceInfo(WorldObject* target0, WorldObject* target1 = NULL, WorldObject* target2 = NULL)
    {
        mConditionTargets[0] = target0;
        mConditionTargets[1] = target1;
        mConditionTargets[2] = target2;
        mLastFailedCondition = NULL;
    }
};

struct Condition
{
    ConditionSourceType     SourceType;        //SourceTypeOrReferenceId
    uint32                  SourceGroup;
    int32                   SourceEntry;
    uint32                  SourceId;          // So far, only used in CONDITION_SOURCE_TYPE_SMART_EVENT
    uint32                  ElseGroup;
    ConditionTypes          ConditionType;     //ConditionTypeOrReference
    uint32                  ConditionValue1;
    uint32                  ConditionValue2;
    uint32                  ConditionValue3;
    uint32                  ErrorType;
    uint32                  ErrorTextId;
    uint32                  ReferenceId;
    uint32                  ScriptId;
    uint8                   ConditionTarget;
    bool                    NegativeCondition;

    Condition()
    {
        SourceType         = CONDITION_SOURCE_TYPE_NONE;
        SourceGroup        = 0;
        SourceEntry        = 0;
        ElseGroup          = 0;
        ConditionType      = CONDITION_NONE;
        ConditionTarget    = 0;
        ConditionValue1    = 0;
        ConditionValue2    = 0;
        ConditionValue3    = 0;
        ReferenceId        = 0;
        ErrorType          = 0;
        ErrorTextId        = 0;
        ScriptId           = 0;
        NegativeCondition  = false;
    }

    bool Meets(ConditionSourceInfo& sourceInfo);
    uint32 GetSearcherTypeMaskForCondition();
    bool isLoaded() const { return ConditionType > CONDITION_NONE || ReferenceId; }
    uint32 GetMaxAvailableConditionTargets();
};

typedef std::list<Condition*> ConditionList;
typedef std::map<uint32, ConditionList> ConditionTypeContainer;
typedef std::map<ConditionSourceType, ConditionTypeContainer> ConditionContainer;
typedef std::map<uint32, ConditionTypeContainer> CreatureSpellConditionContainer;
typedef std::map<uint32, ConditionTypeContainer> NpcVendorConditionContainer;
typedef std::map<std::pair<int32, uint32 /*SAI source_type*/>, ConditionTypeContainer> SmartEventConditionContainer;
typedef std::map<int32 /*zoneId*/, ConditionTypeContainer> PhaseDefinitionConditionContainer;

typedef std::map<uint32, ConditionList> ConditionReferenceContainer;//only used for references

class ConditionMgr
{
    friend class ACE_Singleton<ConditionMgr, ACE_Null_Mutex>;

    private:
        ConditionMgr();
        ~ConditionMgr();

    public:
        void LoadConditions(bool isReload = false);
        bool isConditionTypeValid(Condition* cond);
        ConditionList GetConditionReferences(uint32 refId);

        uint32 GetSearcherTypeMaskForConditionList(ConditionList const& conditions);
        bool IsObjectMeetToConditions(WorldObject* object, ConditionList const& conditions);
        bool IsObjectMeetToConditions(WorldObject* object1, WorldObject* object2, ConditionList const& conditions);
        bool IsObjectMeetToConditions(ConditionSourceInfo& sourceInfo, ConditionList const& conditions);
        bool CanHaveSourceGroupSet(ConditionSourceType sourceType) const;
        bool CanHaveSourceIdSet(ConditionSourceType sourceType) const;
        ConditionList GetConditionsForNotGroupedEntry(ConditionSourceType sourceType, uint32 entry);
        ConditionList GetConditionsForSpellClickEvent(uint32 creatureId, uint32 spellId);
        ConditionList GetConditionsForSmartEvent(int32 entryOrGuid, uint32 eventId, uint32 sourceType);
        ConditionList GetConditionsForVehicleSpell(uint32 creatureId, uint32 spellId);
        ConditionList const* GetConditionsForPhaseDefinition(uint32 zone, uint32 entry);
        ConditionList GetConditionsForNpcVendorEvent(uint32 creatureId, uint32 itemId);

    private:
        bool isSourceTypeValid(Condition* cond);
        bool addToLootTemplate(Condition* cond, LootTemplate* loot);
        bool addToGossipMenus(Condition* cond);
        bool addToGossipMenuItems(Condition* cond);
        bool addToSpellImplicitTargetConditions(Condition* cond);
        bool IsObjectMeetToConditionList(ConditionSourceInfo& sourceInfo, ConditionList const& conditions);

        void Clean(); // free up resources
        std::list<Condition*> AllocatedMemoryStore; // some garbage collection :)

        ConditionContainer                ConditionStore;
        ConditionReferenceContainer       ConditionReferenceStore;
        CreatureSpellConditionContainer   VehicleSpellConditionStore;
        CreatureSpellConditionContainer   SpellClickEventConditionStore;
        NpcVendorConditionContainer       NpcVendorConditionContainerStore;
        SmartEventConditionContainer      SmartEventConditionStore;
        PhaseDefinitionConditionContainer PhaseDefinitionsConditionStore;
};

template <class T> bool CompareValues(ComparisionType type,  T val1, T val2)
{
    switch (type)
    {
        case COMP_TYPE_EQ:
            return val1 == val2;
        case COMP_TYPE_HIGH:
            return val1 > val2;
        case COMP_TYPE_LOW:
            return val1 < val2;
        case COMP_TYPE_HIGH_EQ:
            return val1 >= val2;
        case COMP_TYPE_LOW_EQ:
            return val1 <= val2;
        default:
            // incorrect parameter
            ASSERT(false);
            return false;
    }
}

#define sConditionMgr ACE_Singleton<ConditionMgr, ACE_Null_Mutex>::instance()

#endif<|MERGE_RESOLUTION|>--- conflicted
+++ resolved
@@ -129,11 +129,7 @@
     CONDITION_SOURCE_TYPE_SMART_EVENT                    = 22,
     CONDITION_SOURCE_TYPE_NPC_VENDOR                     = 23,
     CONDITION_SOURCE_TYPE_SPELL_PROC                     = 24,
-<<<<<<< HEAD
-    CONDITION_SOURCE_TYPE_PHASE_DEFINITION               = 25,
-=======
     CONDITION_SOURCE_TYPE_PHASE_DEFINITION               = 25, // only 4.3.4
->>>>>>> be5cf42e
     CONDITION_SOURCE_TYPE_MAX                            = 26  // MAX
 };
 
