/*
 * Copyright (C) 2008-2016 TrinityCore <http://www.trinitycore.org/>
 * Copyright (C) 2005-2009 MaNGOS <http://getmangos.com/>
 *
 * This program is free software; you can redistribute it and/or modify it
 * under the terms of the GNU General Public License as published by the
 * Free Software Foundation; either version 2 of the License, or (at your
 * option) any later version.
 *
 * This program is distributed in the hope that it will be useful, but WITHOUT
 * ANY WARRANTY; without even the implied warranty of MERCHANTABILITY or
 * FITNESS FOR A PARTICULAR PURPOSE. See the GNU General Public License for
 * more details.
 *
 * You should have received a copy of the GNU General Public License along
 * with this program. If not, see <http://www.gnu.org/licenses/>.
 */

#ifndef TRINITY_CONDITIONMGR_H
#define TRINITY_CONDITIONMGR_H

#include "Common.h"

class Creature;
class Player;
class Unit;
class WorldObject;
class LootTemplate;
struct Condition;

enum ConditionTypes
{                                                           // value1           value2         value3
    CONDITION_NONE                  = 0,                    // 0                0              0                  always true
    CONDITION_AURA                  = 1,                    // spell_id         effindex       use target?        true if player (or target, if value3) has aura of spell_id with effect effindex
    CONDITION_ITEM                  = 2,                    // item_id          count          bank               true if has #count of item_ids (if 'bank' is set it searches in bank slots too)
    CONDITION_ITEM_EQUIPPED         = 3,                    // item_id          0              0                  true if has item_id equipped
    CONDITION_ZONEID                = 4,                    // zone_id          0              0                  true if in zone_id
    CONDITION_REPUTATION_RANK       = 5,                    // faction_id       rankMask       0                  true if has min_rank for faction_id
    CONDITION_TEAM                  = 6,                    // player_team      0,             0                  469 - Alliance, 67 - Horde)
    CONDITION_SKILL                 = 7,                    // skill_id         skill_value    0                  true if has skill_value for skill_id
    CONDITION_QUESTREWARDED         = 8,                    // quest_id         0              0                  true if quest_id was rewarded before
    CONDITION_QUESTTAKEN            = 9,                    // quest_id         0,             0                  true while quest active
    CONDITION_DRUNKENSTATE          = 10,                   // DrunkenState     0,             0                  true if player is drunk enough
    CONDITION_WORLD_STATE           = 11,                   // index            value          0                  true if world has the value for the index
    CONDITION_ACTIVE_EVENT          = 12,                   // event_id         0              0                  true if event is active
    CONDITION_INSTANCE_INFO         = 13,                   // entry            data           type               true if the instance info defined by type (enum InstanceInfo) equals data.
    CONDITION_QUEST_NONE            = 14,                   // quest_id         0              0                  true if doesn't have quest saved
    CONDITION_CLASS                 = 15,                   // class            0              0                  true if player's class is equal to class
    CONDITION_RACE                  = 16,                   // race             0              0                  true if player's race is equal to race
    CONDITION_ACHIEVEMENT           = 17,                   // achievement_id   0              0                  true if achievement is complete
    CONDITION_TITLE                 = 18,                   // title id         0              0                  true if player has title
    CONDITION_SPAWNMASK             = 19,                   // spawnMask        0              0                  true if in spawnMask
    CONDITION_GENDER                = 20,                   // gender           0              0                  true if player's gender is equal to gender
    CONDITION_UNIT_STATE            = 21,                   // unitState        0              0                  true if unit has unitState
    CONDITION_MAPID                 = 22,                   // map_id           0              0                  true if in map_id
    CONDITION_AREAID                = 23,                   // area_id          0              0                  true if in area_id
    CONDITION_CREATURE_TYPE         = 24,                   // cinfo.type       0              0                  true if creature_template.type = value1
    CONDITION_SPELL                 = 25,                   // spell_id         0              0                  true if player has learned spell
    CONDITION_PHASEID               = 26,                   // phaseid          0              0                  true if object is in phaseid
    CONDITION_LEVEL                 = 27,                   // level            ComparisonType 0                  true if unit's level is equal to param1 (param2 can modify the statement)
    CONDITION_QUEST_COMPLETE        = 28,                   // quest_id         0              0                  true if player has quest_id with all objectives complete, but not yet rewarded
    CONDITION_NEAR_CREATURE         = 29,                   // creature entry   distance       dead (0/1)         true if there is a creature of entry in range
    CONDITION_NEAR_GAMEOBJECT       = 30,                   // gameobject entry distance       0                  true if there is a gameobject of entry in range
    CONDITION_OBJECT_ENTRY_GUID     = 31,                   // TypeID           entry          guid               true if object is type TypeID and the entry is 0 or matches entry of the object or matches guid of the object
    CONDITION_TYPE_MASK             = 32,                   // TypeMask         0              0                  true if object is type object's TypeMask matches provided TypeMask
    CONDITION_RELATION_TO           = 33,                   // ConditionTarget  RelationType   0                  true if object is in given relation with object specified by ConditionTarget
    CONDITION_REACTION_TO           = 34,                   // ConditionTarget  rankMask       0                  true if object's reaction matches rankMask object specified by ConditionTarget
    CONDITION_DISTANCE_TO           = 35,                   // ConditionTarget  distance       ComparisonType     true if object and ConditionTarget are within distance given by parameters
    CONDITION_ALIVE                 = 36,                   // 0                0              0                  true if unit is alive
    CONDITION_HP_VAL                = 37,                   // hpVal            ComparisonType 0                  true if unit's hp matches given value
    CONDITION_HP_PCT                = 38,                   // hpPct            ComparisonType 0                  true if unit's hp matches given pct
    CONDITION_REALM_ACHIEVEMENT     = 39,                   // achievement_id   0              0                  true if realm achievement is complete
    CONDITION_IN_WATER              = 40,                   // 0                0              0                  true if unit in water
    CONDITION_TERRAIN_SWAP          = 41,                   // terrainSwap      0              0                  true if object is in terrainswap
    CONDITION_MAX                   = 42                    // MAX
};

/*! Documentation on implementing a new ConditionSourceType:
    Step 1: Check for the lowest free ID. Look for CONDITION_SOURCE_TYPE_UNUSED_XX in the enum.
            Then define the new source type.

    Step 2: Determine and map the parameters for the new condition type.

    Step 3: Add a case block to ConditionMgr::isSourceTypeValid with the new condition type
            and validate the parameters.

    Step 4: If your condition can be grouped (determined in step 2), add a rule for it in
            ConditionMgr::CanHaveSourceGroupSet, following the example of the existing types.

    Step 5: Define the maximum available condition targets in ConditionMgr::GetMaxAvailableConditionTargets.

    The following steps only apply if your condition can be grouped:

    Step 6: Determine how you are going to store your conditions. You need to add a new storage container
            for it in ConditionMgr class, along with a function like:
            ConditionList GetConditionsForXXXYourNewSourceTypeXXX(parameters...)

            The above function should be placed in upper level (practical) code that actually
            checks the conditions.

    Step 7: Implement loading for your source type in ConditionMgr::LoadConditions.

    Step 8: Implement memory cleaning for your source type in ConditionMgr::Clean.
*/
enum ConditionSourceType
{
    CONDITION_SOURCE_TYPE_NONE                           = 0,
    CONDITION_SOURCE_TYPE_CREATURE_LOOT_TEMPLATE         = 1,
    CONDITION_SOURCE_TYPE_DISENCHANT_LOOT_TEMPLATE       = 2,
    CONDITION_SOURCE_TYPE_FISHING_LOOT_TEMPLATE          = 3,
    CONDITION_SOURCE_TYPE_GAMEOBJECT_LOOT_TEMPLATE       = 4,
    CONDITION_SOURCE_TYPE_ITEM_LOOT_TEMPLATE             = 5,
    CONDITION_SOURCE_TYPE_MAIL_LOOT_TEMPLATE             = 6,
    CONDITION_SOURCE_TYPE_MILLING_LOOT_TEMPLATE          = 7,
    CONDITION_SOURCE_TYPE_PICKPOCKETING_LOOT_TEMPLATE    = 8,
    CONDITION_SOURCE_TYPE_PROSPECTING_LOOT_TEMPLATE      = 9,
    CONDITION_SOURCE_TYPE_REFERENCE_LOOT_TEMPLATE        = 10,
    CONDITION_SOURCE_TYPE_SKINNING_LOOT_TEMPLATE         = 11,
    CONDITION_SOURCE_TYPE_SPELL_LOOT_TEMPLATE            = 12,
    CONDITION_SOURCE_TYPE_SPELL_IMPLICIT_TARGET          = 13,
    CONDITION_SOURCE_TYPE_GOSSIP_MENU                    = 14,
    CONDITION_SOURCE_TYPE_GOSSIP_MENU_OPTION             = 15,
    CONDITION_SOURCE_TYPE_CREATURE_TEMPLATE_VEHICLE      = 16,
    CONDITION_SOURCE_TYPE_SPELL                          = 17,
    CONDITION_SOURCE_TYPE_SPELL_CLICK_EVENT              = 18,
    CONDITION_SOURCE_TYPE_QUEST_ACCEPT                   = 19,
    CONDITION_SOURCE_TYPE_QUEST_SHOW_MARK                = 20,
    CONDITION_SOURCE_TYPE_VEHICLE_SPELL                  = 21,
    CONDITION_SOURCE_TYPE_SMART_EVENT                    = 22,
    CONDITION_SOURCE_TYPE_NPC_VENDOR                     = 23,
    CONDITION_SOURCE_TYPE_SPELL_PROC                     = 24,
    CONDITION_SOURCE_TYPE_TERRAIN_SWAP                   = 25,
    CONDITION_SOURCE_TYPE_PHASE                          = 26,
    CONDITION_SOURCE_TYPE_MAX                            = 27  // MAX
};

enum RelationType
{
    RELATION_SELF = 0,
    RELATION_IN_PARTY,
    RELATION_IN_RAID_OR_PARTY,
    RELATION_OWNED_BY,
    RELATION_PASSENGER_OF,
    RELATION_CREATED_BY,
    RELATION_MAX
};

enum InstanceInfo
{
    INSTANCE_INFO_DATA = 0,
    INSTANCE_INFO_GUID_DATA,
    INSTANCE_INFO_BOSS_STATE,
    INSTANCE_INFO_DATA64
};

enum MaxConditionTargets
{
    MAX_CONDITION_TARGETS = 3
};

struct ConditionSourceInfo
{
    WorldObject* mConditionTargets[MAX_CONDITION_TARGETS]; // an array of targets available for conditions
    Condition const* mLastFailedCondition;
    ConditionSourceInfo(WorldObject* target0, WorldObject* target1 = nullptr, WorldObject* target2 = nullptr)
    {
        mConditionTargets[0] = target0;
        mConditionTargets[1] = target1;
        mConditionTargets[2] = target2;
        mLastFailedCondition = nullptr;
    }
};

struct Condition
{
    ConditionSourceType     SourceType;        //SourceTypeOrReferenceId
    uint32                  SourceGroup;
    int32                   SourceEntry;
    uint32                  SourceId;          // So far, only used in CONDITION_SOURCE_TYPE_SMART_EVENT
    uint32                  ElseGroup;
    ConditionTypes          ConditionType;     //ConditionTypeOrReference
    uint32                  ConditionValue1;
    uint32                  ConditionValue2;
    uint32                  ConditionValue3;
    uint32                  ErrorType;
    uint32                  ErrorTextId;
    uint32                  ReferenceId;
    uint32                  ScriptId;
    uint8                   ConditionTarget;
    bool                    NegativeCondition;

    Condition()
    {
        SourceType         = CONDITION_SOURCE_TYPE_NONE;
        SourceGroup        = 0;
        SourceEntry        = 0;
        SourceId           = 0;
        ElseGroup          = 0;
        ConditionType      = CONDITION_NONE;
        ConditionTarget    = 0;
        ConditionValue1    = 0;
        ConditionValue2    = 0;
        ConditionValue3    = 0;
        ReferenceId        = 0;
        ErrorType          = 0;
        ErrorTextId        = 0;
        ScriptId           = 0;
        NegativeCondition  = false;
    }

    bool Meets(ConditionSourceInfo& sourceInfo) const;
    uint32 GetSearcherTypeMaskForCondition() const;
    bool isLoaded() const { return ConditionType > CONDITION_NONE || ReferenceId; }
    uint32 GetMaxAvailableConditionTargets() const;

    std::string ToString(bool ext = false) const; /// For logging purpose
};

typedef std::vector<Condition*> ConditionContainer;
typedef std::unordered_map<uint32 /*SourceEntry*/, ConditionContainer> ConditionsByEntryMap;
typedef std::array<ConditionsByEntryMap, CONDITION_SOURCE_TYPE_MAX> ConditionEntriesByTypeArray;
typedef std::unordered_map<uint32, ConditionsByEntryMap> ConditionEntriesByCreatureIdMap;
typedef std::unordered_map<std::pair<int32, uint32 /*SAI source_type*/>, ConditionsByEntryMap> SmartEventConditionContainer;
typedef std::unordered_map<uint32, ConditionContainer> ConditionReferenceContainer;//only used for references

class ConditionMgr
{
    private:
        ConditionMgr();
        ~ConditionMgr();

    public:
        static ConditionMgr* instance()
        {
            static ConditionMgr instance;
            return &instance;
        }

        void LoadConditions(bool isReload = false);
        bool isConditionTypeValid(Condition* cond) const;

        uint32 GetSearcherTypeMaskForConditionList(ConditionContainer const& conditions) const;
        bool IsObjectMeetToConditions(WorldObject* object, ConditionContainer const& conditions) const;
        bool IsObjectMeetToConditions(WorldObject* object1, WorldObject* object2, ConditionContainer const& conditions) const;
        bool IsObjectMeetToConditions(ConditionSourceInfo& sourceInfo, ConditionContainer const& conditions) const;
        static bool CanHaveSourceGroupSet(ConditionSourceType sourceType);
        static bool CanHaveSourceIdSet(ConditionSourceType sourceType);
        bool IsObjectMeetingNotGroupedConditions(ConditionSourceType sourceType, uint32 entry, ConditionSourceInfo& sourceInfo) const;
        bool IsObjectMeetingNotGroupedConditions(ConditionSourceType sourceType, uint32 entry, WorldObject* target0, WorldObject* target1 = nullptr, WorldObject* target2 = nullptr) const;
        bool HasConditionsForNotGroupedEntry(ConditionSourceType sourceType, uint32 entry) const;
        bool IsObjectMeetingSpellClickConditions(uint32 creatureId, uint32 spellId, WorldObject* clicker, WorldObject* target) const;
        ConditionContainer const* GetConditionsForSpellClickEvent(uint32 creatureId, uint32 spellId) const;
        bool IsObjectMeetingVehicleSpellConditions(uint32 creatureId, uint32 spellId, Player* player, Unit* vehicle) const;
        bool IsObjectMeetingSmartEventConditions(int32 entryOrGuid, uint32 eventId, uint32 sourceType, Unit* unit, WorldObject* baseObject) const;
        bool IsObjectMeetingVendorItemConditions(uint32 creatureId, uint32 itemId, Player* player, Creature* vendor) const;

        struct ConditionTypeInfo
        {
            char const* Name;
            bool HasConditionValue1;
            bool HasConditionValue2;
            bool HasConditionValue3;
        };
        static char const* const StaticSourceTypeData[CONDITION_SOURCE_TYPE_MAX];
        static ConditionTypeInfo const StaticConditionTypeData[CONDITION_MAX];

    private:
        bool isSourceTypeValid(Condition* cond) const;
        bool addToLootTemplate(Condition* cond, LootTemplate* loot) const;
        bool addToGossipMenus(Condition* cond) const;
        bool addToGossipMenuItems(Condition* cond) const;
        bool addToSpellImplicitTargetConditions(Condition* cond) const;
<<<<<<< HEAD
        bool addToTerrainSwaps(Condition* cond) const;
        bool addToPhases(Condition* cond) const;
=======
>>>>>>> 233297c5
        bool IsObjectMeetToConditionList(ConditionSourceInfo& sourceInfo, ConditionContainer const& conditions) const;

        static void LogUselessConditionValue(Condition* cond, uint8 index, uint32 value);

        void Clean(); // free up resources
        std::vector<Condition*> AllocatedMemoryStore; // some garbage collection :)

        ConditionEntriesByTypeArray     ConditionStore;
        ConditionReferenceContainer     ConditionReferenceStore;
        ConditionEntriesByCreatureIdMap VehicleSpellConditionStore;
        ConditionEntriesByCreatureIdMap SpellClickEventConditionStore;
        ConditionEntriesByCreatureIdMap NpcVendorConditionContainerStore;
        SmartEventConditionContainer    SmartEventConditionStore;
};

#define sConditionMgr ConditionMgr::instance()

#endif<|MERGE_RESOLUTION|>--- conflicted
+++ resolved
@@ -270,11 +270,8 @@
         bool addToGossipMenus(Condition* cond) const;
         bool addToGossipMenuItems(Condition* cond) const;
         bool addToSpellImplicitTargetConditions(Condition* cond) const;
-<<<<<<< HEAD
         bool addToTerrainSwaps(Condition* cond) const;
         bool addToPhases(Condition* cond) const;
-=======
->>>>>>> 233297c5
         bool IsObjectMeetToConditionList(ConditionSourceInfo& sourceInfo, ConditionContainer const& conditions) const;
 
         static void LogUselessConditionValue(Condition* cond, uint8 index, uint32 value);
