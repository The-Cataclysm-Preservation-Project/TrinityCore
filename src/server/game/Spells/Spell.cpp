--- conflicted
+++ resolved
@@ -2568,26 +2568,15 @@
 
     if (Player* player = unit->ToPlayer())
     {
-<<<<<<< HEAD
-        unit->ToPlayer()->GetAchievementMgr().StartTimedAchievement(ACHIEVEMENT_TIMED_TYPE_SPELL_TARGET, m_spellInfo->Id);
-        unit->ToPlayer()->UpdateAchievementCriteria(ACHIEVEMENT_CRITERIA_TYPE_BE_SPELL_TARGET, m_spellInfo->Id, 0, m_caster);
-        unit->ToPlayer()->UpdateAchievementCriteria(ACHIEVEMENT_CRITERIA_TYPE_BE_SPELL_TARGET2, m_spellInfo->Id);
-=======
         player->StartTimedAchievement(ACHIEVEMENT_TIMED_TYPE_SPELL_TARGET, m_spellInfo->Id);
         player->UpdateAchievementCriteria(ACHIEVEMENT_CRITERIA_TYPE_BE_SPELL_TARGET, m_spellInfo->Id, 0, m_caster);
         player->UpdateAchievementCriteria(ACHIEVEMENT_CRITERIA_TYPE_BE_SPELL_TARGET2, m_spellInfo->Id);
->>>>>>> 8c5f011e
     }
 
     if (Player* player = m_caster->ToPlayer())
     {
-<<<<<<< HEAD
-        m_caster->ToPlayer()->GetAchievementMgr().StartTimedAchievement(ACHIEVEMENT_TIMED_TYPE_SPELL_CASTER, m_spellInfo->Id);
-        m_caster->ToPlayer()->UpdateAchievementCriteria(ACHIEVEMENT_CRITERIA_TYPE_CAST_SPELL2, m_spellInfo->Id, 0, unit);
-=======
         player->StartTimedAchievement(ACHIEVEMENT_TIMED_TYPE_SPELL_CASTER, m_spellInfo->Id);
         player->UpdateAchievementCriteria(ACHIEVEMENT_CRITERIA_TYPE_CAST_SPELL2, m_spellInfo->Id, 0, unit);
->>>>>>> 8c5f011e
     }
 
     if (m_caster != unit)
@@ -3248,19 +3237,11 @@
     {
         if (!(_triggeredCastFlags & TRIGGERED_IGNORE_CAST_ITEM) && m_CastItem)
         {
-<<<<<<< HEAD
-            m_caster->ToPlayer()->GetAchievementMgr().StartTimedAchievement(ACHIEVEMENT_TIMED_TYPE_ITEM, m_CastItem->GetEntry());
-            m_caster->ToPlayer()->UpdateAchievementCriteria(ACHIEVEMENT_CRITERIA_TYPE_USE_ITEM, m_CastItem->GetEntry());
-        }
-
-        m_caster->ToPlayer()->UpdateAchievementCriteria(ACHIEVEMENT_CRITERIA_TYPE_CAST_SPELL, m_spellInfo->Id);
-=======
             player->StartTimedAchievement(ACHIEVEMENT_TIMED_TYPE_ITEM, m_CastItem->GetEntry());
             player->UpdateAchievementCriteria(ACHIEVEMENT_CRITERIA_TYPE_USE_ITEM, m_CastItem->GetEntry());
         }
 
         player->UpdateAchievementCriteria(ACHIEVEMENT_CRITERIA_TYPE_CAST_SPELL, m_spellInfo->Id);
->>>>>>> 8c5f011e
     }
 
     if (!(_triggeredCastFlags & TRIGGERED_IGNORE_POWER_AND_REAGENT_COST))
