--- conflicted
+++ resolved
@@ -5896,30 +5896,11 @@
 
     if (target && target != m_caster)
     {
-<<<<<<< HEAD
         if (m_caster->GetExactDistSq(target) > maxRange)
-            return !(_triggeredCastFlags & TRIGGERED_DONT_REPORT_CAST_ERROR) ? SPELL_FAILED_OUT_OF_RANGE : SPELL_FAILED_DONT_REPORT;
+            return SPELL_FAILED_OUT_OF_RANGE;
 
         if (minRange > 0.0f && m_caster->GetExactDistSq(target) < minRange)
-            return !(_triggeredCastFlags & TRIGGERED_DONT_REPORT_CAST_ERROR) ? SPELL_FAILED_OUT_OF_RANGE : SPELL_FAILED_DONT_REPORT;
-=======
-        if (range_type == SPELL_RANGE_MELEE)
-        {
-            // Because of lag, we can not check too strictly here.
-            if (!m_caster->IsWithinMeleeRange(target, max_range))
-                return SPELL_FAILED_OUT_OF_RANGE;
-        }
-        else if (!m_caster->IsWithinCombatRange(target, max_range))
-            return SPELL_FAILED_OUT_OF_RANGE; //0x5A;
-
-        if (range_type == SPELL_RANGE_RANGED)
-        {
-            if (m_caster->IsWithinMeleeRange(target))
-                return SPELL_FAILED_TOO_CLOSE;
-        }
-        else if (min_range && m_caster->IsWithinCombatRange(target, min_range)) // skip this check if min_range = 0
-            return SPELL_FAILED_TOO_CLOSE;
->>>>>>> 4b153693
+            return SPELL_FAILED_OUT_OF_RANGE;
 
         if (m_caster->GetTypeId() == TYPEID_PLAYER &&
             (m_spellInfo->FacingCasterFlags & SPELL_FACING_FLAG_INFRONT) && !m_caster->HasInArc(static_cast<float>(M_PI), target))
