--- conflicted
+++ resolved
@@ -4865,36 +4865,9 @@
     // Check vehicle flags
     if (!(_triggeredCastFlags & TRIGGERED_IGNORE_CASTER_MOUNTED_OR_ON_VEHICLE))
     {
-<<<<<<< HEAD
-        uint16 checkMask = 0;
-        for (uint8 effIndex = EFFECT_0; effIndex < MAX_SPELL_EFFECTS; ++effIndex)
-        {
-            SpellEffectInfo const* effInfo = &m_spellInfo->Effects[effIndex];
-            if (effInfo->ApplyAuraName == SPELL_AURA_MOD_SHAPESHIFT)
-            {
-                SpellShapeshiftFormEntry const* shapeShiftEntry = sSpellShapeshiftFormStore.LookupEntry(effInfo->MiscValue);
-                if (shapeShiftEntry && (shapeShiftEntry->flags1 & 1) == 0)  // unk flag
-                    checkMask |= VEHICLE_SEAT_FLAG_UNCONTROLLED;
-                break;
-            }
-        }
-
-        if (m_spellInfo->HasAura(SPELL_AURA_MOUNTED))
-            checkMask |= VEHICLE_SEAT_FLAG_CAN_CAST_MOUNT_SPELL;
-
-        if (!checkMask)
-            checkMask = VEHICLE_SEAT_FLAG_CAN_ATTACK;
-
-        // All creatures should be able to cast as passengers freely, restriction and attribute are only for players
-        VehicleSeatEntry const* vehicleSeat = vehicle->GetSeatForPassenger(m_caster);
-        if (!(m_spellInfo->AttributesEx6 & SPELL_ATTR6_CASTABLE_WHILE_ON_VEHICLE) && !(m_spellInfo->Attributes & SPELL_ATTR0_CASTABLE_WHILE_MOUNTED)
-            && (vehicleSeat->m_flags & checkMask) != checkMask && m_caster->GetTypeId() == TYPEID_PLAYER)
-            return SPELL_FAILED_DONT_REPORT;
-=======
         SpellCastResult vehicleCheck = m_spellInfo->CheckVehicle(m_caster);
         if (vehicleCheck != SPELL_CAST_OK)
             return vehicleCheck;
->>>>>>> d3ad8a49
     }
 
     // check spell cast conditions from database
