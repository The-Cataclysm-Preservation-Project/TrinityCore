--- conflicted
+++ resolved
@@ -201,11 +201,7 @@
 private:
     Targets _target;
 public:
-<<<<<<< HEAD
-    SpellImplicitTargetInfo() : _target(Targets(0)) {}
-=======
     SpellImplicitTargetInfo() : _target(Targets(0)) { }
->>>>>>> 34fc72cf
     SpellImplicitTargetInfo(uint32 target);
 
     bool IsArea() const;
