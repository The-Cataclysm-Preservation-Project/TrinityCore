/*
 * Copyright (C) 2008-2013 TrinityCore <http://www.trinitycore.org/>
 * Copyright (C) 2005-2009 MaNGOS <http://getmangos.com/>
 *
 * This program is free software; you can redistribute it and/or modify it
 * under the terms of the GNU General Public License as published by the
 * Free Software Foundation; either version 2 of the License, or (at your
 * option) any later version.
 *
 * This program is distributed in the hope that it will be useful, but WITHOUT
 * ANY WARRANTY; without even the implied warranty of MERCHANTABILITY or
 * FITNESS FOR A PARTICULAR PURPOSE. See the GNU General Public License for
 * more details.
 *
 * You should have received a copy of the GNU General Public License along
 * with this program. If not, see <http://www.gnu.org/licenses/>.
 */

#include "Common.h"
#include "DatabaseEnv.h"
#include "WorldPacket.h"
#include "Opcodes.h"
#include "Log.h"
#include "UpdateMask.h"
#include "World.h"
#include "ObjectMgr.h"
#include "SpellMgr.h"
#include "Player.h"
#include "SkillExtraItems.h"
#include "Unit.h"
#include "Spell.h"
#include "DynamicObject.h"
#include "SpellAuras.h"
#include "SpellAuraEffects.h"
#include "Group.h"
#include "UpdateData.h"
#include "MapManager.h"
#include "ObjectAccessor.h"
#include "SharedDefines.h"
#include "Pet.h"
#include "GameObject.h"
#include "GossipDef.h"
#include "Creature.h"
#include "Totem.h"
#include "CreatureAI.h"
#include "BattlegroundMgr.h"
#include "Battleground.h"
#include "BattlegroundEY.h"
#include "BattlegroundWS.h"
#include "OutdoorPvPMgr.h"
#include "Language.h"
#include "SocialMgr.h"
#include "Util.h"
#include "VMapFactory.h"
#include "TemporarySummon.h"
#include "CellImpl.h"
#include "GridNotifiers.h"
#include "GridNotifiersImpl.h"
#include "SkillDiscovery.h"
#include "Formulas.h"
#include "Vehicle.h"
#include "ScriptMgr.h"
#include "GameObjectAI.h"
#include "AccountMgr.h"
#include "InstanceScript.h"
#include "PathGenerator.h"
#include "Guild.h"
#include "GuildMgr.h"
#include "ReputationMgr.h"
#include "AreaTrigger.h"

pEffect SpellEffects[TOTAL_SPELL_EFFECTS]=
{
    &Spell::EffectNULL,                                     //  0
    &Spell::EffectInstaKill,                                //  1 SPELL_EFFECT_INSTAKILL
    &Spell::EffectSchoolDMG,                                //  2 SPELL_EFFECT_SCHOOL_DAMAGE
    &Spell::EffectDummy,                                    //  3 SPELL_EFFECT_DUMMY
    &Spell::EffectUnused,                                   //  4 SPELL_EFFECT_PORTAL_TELEPORT          unused
    &Spell::EffectTeleportUnits,                            //  5 SPELL_EFFECT_TELEPORT_UNITS
    &Spell::EffectApplyAura,                                //  6 SPELL_EFFECT_APPLY_AURA
    &Spell::EffectEnvironmentalDMG,                         //  7 SPELL_EFFECT_ENVIRONMENTAL_DAMAGE
    &Spell::EffectPowerDrain,                               //  8 SPELL_EFFECT_POWER_DRAIN
    &Spell::EffectHealthLeech,                              //  9 SPELL_EFFECT_HEALTH_LEECH
    &Spell::EffectHeal,                                     // 10 SPELL_EFFECT_HEAL
    &Spell::EffectBind,                                     // 11 SPELL_EFFECT_BIND
    &Spell::EffectNULL,                                     // 12 SPELL_EFFECT_PORTAL
    &Spell::EffectUnused,                                   // 13 SPELL_EFFECT_RITUAL_BASE              unused
    &Spell::EffectUnused,                                   // 14 SPELL_EFFECT_RITUAL_SPECIALIZE        unused
    &Spell::EffectUnused,                                   // 15 SPELL_EFFECT_RITUAL_ACTIVATE_PORTAL   unused
    &Spell::EffectQuestComplete,                            // 16 SPELL_EFFECT_QUEST_COMPLETE
    &Spell::EffectWeaponDmg,                                // 17 SPELL_EFFECT_WEAPON_DAMAGE_NOSCHOOL
    &Spell::EffectResurrect,                                // 18 SPELL_EFFECT_RESURRECT
    &Spell::EffectAddExtraAttacks,                          // 19 SPELL_EFFECT_ADD_EXTRA_ATTACKS
    &Spell::EffectUnused,                                   // 20 SPELL_EFFECT_DODGE                    one spell: Dodge
    &Spell::EffectUnused,                                   // 21 SPELL_EFFECT_EVADE                    one spell: Evade (DND)
    &Spell::EffectParry,                                    // 22 SPELL_EFFECT_PARRY
    &Spell::EffectBlock,                                    // 23 SPELL_EFFECT_BLOCK                    one spell: Block
    &Spell::EffectCreateItem,                               // 24 SPELL_EFFECT_CREATE_ITEM
    &Spell::EffectUnused,                                   // 25 SPELL_EFFECT_WEAPON
    &Spell::EffectUnused,                                   // 26 SPELL_EFFECT_DEFENSE                  one spell: Defense
    &Spell::EffectPersistentAA,                             // 27 SPELL_EFFECT_PERSISTENT_AREA_AURA
    &Spell::EffectSummonType,                               // 28 SPELL_EFFECT_SUMMON
    &Spell::EffectLeap,                                     // 29 SPELL_EFFECT_LEAP
    &Spell::EffectEnergize,                                 // 30 SPELL_EFFECT_ENERGIZE
    &Spell::EffectWeaponDmg,                                // 31 SPELL_EFFECT_WEAPON_PERCENT_DAMAGE
    &Spell::EffectTriggerMissileSpell,                      // 32 SPELL_EFFECT_TRIGGER_MISSILE
    &Spell::EffectOpenLock,                                 // 33 SPELL_EFFECT_OPEN_LOCK
    &Spell::EffectSummonChangeItem,                         // 34 SPELL_EFFECT_SUMMON_CHANGE_ITEM
    &Spell::EffectApplyAreaAura,                            // 35 SPELL_EFFECT_APPLY_AREA_AURA_PARTY
    &Spell::EffectLearnSpell,                               // 36 SPELL_EFFECT_LEARN_SPELL
    &Spell::EffectUnused,                                   // 37 SPELL_EFFECT_SPELL_DEFENSE            one spell: SPELLDEFENSE (DND)
    &Spell::EffectDispel,                                   // 38 SPELL_EFFECT_DISPEL
    &Spell::EffectUnused,                                   // 39 SPELL_EFFECT_LANGUAGE
    &Spell::EffectDualWield,                                // 40 SPELL_EFFECT_DUAL_WIELD
    &Spell::EffectJump,                                     // 41 SPELL_EFFECT_JUMP
    &Spell::EffectJumpDest,                                 // 42 SPELL_EFFECT_JUMP_DEST
    &Spell::EffectTeleUnitsFaceCaster,                      // 43 SPELL_EFFECT_TELEPORT_UNITS_FACE_CASTER
    &Spell::EffectLearnSkill,                               // 44 SPELL_EFFECT_SKILL_STEP
    &Spell::EffectPlayMovie,                                // 45 SPELL_EFFECT_PLAY_MOVIE
    &Spell::EffectUnused,                                   // 46 SPELL_EFFECT_SPAWN clientside, unit appears as if it was just spawned
    &Spell::EffectTradeSkill,                               // 47 SPELL_EFFECT_TRADE_SKILL
    &Spell::EffectUnused,                                   // 48 SPELL_EFFECT_STEALTH                  one spell: Base Stealth
    &Spell::EffectUnused,                                   // 49 SPELL_EFFECT_DETECT                   one spell: Detect
    &Spell::EffectTransmitted,                              // 50 SPELL_EFFECT_TRANS_DOOR
    &Spell::EffectUnused,                                   // 51 SPELL_EFFECT_FORCE_CRITICAL_HIT       unused
    &Spell::EffectUnused,                                   // 52 SPELL_EFFECT_GUARANTEE_HIT            unused
    &Spell::EffectEnchantItemPerm,                          // 53 SPELL_EFFECT_ENCHANT_ITEM
    &Spell::EffectEnchantItemTmp,                           // 54 SPELL_EFFECT_ENCHANT_ITEM_TEMPORARY
    &Spell::EffectTameCreature,                             // 55 SPELL_EFFECT_TAMECREATURE
    &Spell::EffectSummonPet,                                // 56 SPELL_EFFECT_SUMMON_PET
    &Spell::EffectLearnPetSpell,                            // 57 SPELL_EFFECT_LEARN_PET_SPELL
    &Spell::EffectWeaponDmg,                                // 58 SPELL_EFFECT_WEAPON_DAMAGE
    &Spell::EffectCreateRandomItem,                         // 59 SPELL_EFFECT_CREATE_RANDOM_ITEM       create item base at spell specific loot
    &Spell::EffectProficiency,                              // 60 SPELL_EFFECT_PROFICIENCY
    &Spell::EffectSendEvent,                                // 61 SPELL_EFFECT_SEND_EVENT
    &Spell::EffectPowerBurn,                                // 62 SPELL_EFFECT_POWER_BURN
    &Spell::EffectThreat,                                   // 63 SPELL_EFFECT_THREAT
    &Spell::EffectTriggerSpell,                             // 64 SPELL_EFFECT_TRIGGER_SPELL
    &Spell::EffectApplyAreaAura,                            // 65 SPELL_EFFECT_APPLY_AREA_AURA_RAID
    &Spell::EffectRechargeManaGem,                          // 66 SPELL_EFFECT_CREATE_MANA_GEM          (possibly recharge it, misc - is item ID)
    &Spell::EffectHealMaxHealth,                            // 67 SPELL_EFFECT_HEAL_MAX_HEALTH
    &Spell::EffectInterruptCast,                            // 68 SPELL_EFFECT_INTERRUPT_CAST
    &Spell::EffectDistract,                                 // 69 SPELL_EFFECT_DISTRACT
    &Spell::EffectPull,                                     // 70 SPELL_EFFECT_PULL                     one spell: Distract Move
    &Spell::EffectPickPocket,                               // 71 SPELL_EFFECT_PICKPOCKET
    &Spell::EffectAddFarsight,                              // 72 SPELL_EFFECT_ADD_FARSIGHT
    &Spell::EffectUntrainTalents,                           // 73 SPELL_EFFECT_UNTRAIN_TALENTS
    &Spell::EffectApplyGlyph,                               // 74 SPELL_EFFECT_APPLY_GLYPH
    &Spell::EffectHealMechanical,                           // 75 SPELL_EFFECT_HEAL_MECHANICAL          one spell: Mechanical Patch Kit
    &Spell::EffectSummonObjectWild,                         // 76 SPELL_EFFECT_SUMMON_OBJECT_WILD
    &Spell::EffectScriptEffect,                             // 77 SPELL_EFFECT_SCRIPT_EFFECT
    &Spell::EffectUnused,                                   // 78 SPELL_EFFECT_ATTACK
    &Spell::EffectSanctuary,                                // 79 SPELL_EFFECT_SANCTUARY
    &Spell::EffectAddComboPoints,                           // 80 SPELL_EFFECT_ADD_COMBO_POINTS
    &Spell::EffectUnused,                                   // 81 SPELL_EFFECT_CREATE_HOUSE             one spell: Create House (TEST)
    &Spell::EffectNULL,                                     // 82 SPELL_EFFECT_BIND_SIGHT
    &Spell::EffectDuel,                                     // 83 SPELL_EFFECT_DUEL
    &Spell::EffectStuck,                                    // 84 SPELL_EFFECT_STUCK
    &Spell::EffectSummonPlayer,                             // 85 SPELL_EFFECT_SUMMON_PLAYER
    &Spell::EffectActivateObject,                           // 86 SPELL_EFFECT_ACTIVATE_OBJECT
    &Spell::EffectGameObjectDamage,                         // 87 SPELL_EFFECT_GAMEOBJECT_DAMAGE
    &Spell::EffectGameObjectRepair,                         // 88 SPELL_EFFECT_GAMEOBJECT_REPAIR
    &Spell::EffectGameObjectSetDestructionState,            // 89 SPELL_EFFECT_GAMEOBJECT_SET_DESTRUCTION_STATE
    &Spell::EffectKillCreditPersonal,                       // 90 SPELL_EFFECT_KILL_CREDIT              Kill credit but only for single person
    &Spell::EffectUnused,                                   // 91 SPELL_EFFECT_THREAT_ALL               one spell: zzOLDBrainwash
    &Spell::EffectEnchantHeldItem,                          // 92 SPELL_EFFECT_ENCHANT_HELD_ITEM
    &Spell::EffectForceDeselect,                            // 93 SPELL_EFFECT_FORCE_DESELECT
    &Spell::EffectSelfResurrect,                            // 94 SPELL_EFFECT_SELF_RESURRECT
    &Spell::EffectSkinning,                                 // 95 SPELL_EFFECT_SKINNING
    &Spell::EffectCharge,                                   // 96 SPELL_EFFECT_CHARGE
    &Spell::EffectCastButtons,                              // 97 SPELL_EFFECT_CAST_BUTTON (totem bar since 3.2.2a)
    &Spell::EffectKnockBack,                                // 98 SPELL_EFFECT_KNOCK_BACK
    &Spell::EffectDisEnchant,                               // 99 SPELL_EFFECT_DISENCHANT
    &Spell::EffectInebriate,                                //100 SPELL_EFFECT_INEBRIATE
    &Spell::EffectFeedPet,                                  //101 SPELL_EFFECT_FEED_PET
    &Spell::EffectDismissPet,                               //102 SPELL_EFFECT_DISMISS_PET
    &Spell::EffectReputation,                               //103 SPELL_EFFECT_REPUTATION
    &Spell::EffectSummonObject,                             //104 SPELL_EFFECT_SUMMON_OBJECT_SLOT1
    &Spell::EffectSummonObject,                             //105 SPELL_EFFECT_SUMMON_OBJECT_SLOT2
    &Spell::EffectSummonObject,                             //106 SPELL_EFFECT_SUMMON_OBJECT_SLOT3
    &Spell::EffectSummonObject,                             //107 SPELL_EFFECT_SUMMON_OBJECT_SLOT4
    &Spell::EffectDispelMechanic,                           //108 SPELL_EFFECT_DISPEL_MECHANIC
    &Spell::EffectSummonDeadPet,                            //109 SPELL_EFFECT_SUMMON_DEAD_PET
    &Spell::EffectDestroyAllTotems,                         //110 SPELL_EFFECT_DESTROY_ALL_TOTEMS
    &Spell::EffectDurabilityDamage,                         //111 SPELL_EFFECT_DURABILITY_DAMAGE
    &Spell::EffectUnused,                                   //112 SPELL_EFFECT_112
    &Spell::EffectResurrectNew,                             //113 SPELL_EFFECT_RESURRECT_NEW
    &Spell::EffectTaunt,                                    //114 SPELL_EFFECT_ATTACK_ME
    &Spell::EffectDurabilityDamagePCT,                      //115 SPELL_EFFECT_DURABILITY_DAMAGE_PCT
    &Spell::EffectSkinPlayerCorpse,                         //116 SPELL_EFFECT_SKIN_PLAYER_CORPSE       one spell: Remove Insignia, bg usage, required special corpse flags...
    &Spell::EffectSpiritHeal,                               //117 SPELL_EFFECT_SPIRIT_HEAL              one spell: Spirit Heal
    &Spell::EffectSkill,                                    //118 SPELL_EFFECT_SKILL                    professions and more
    &Spell::EffectApplyAreaAura,                            //119 SPELL_EFFECT_APPLY_AREA_AURA_PET
    &Spell::EffectUnused,                                   //120 SPELL_EFFECT_TELEPORT_GRAVEYARD       one spell: Graveyard Teleport Test
    &Spell::EffectWeaponDmg,                                //121 SPELL_EFFECT_NORMALIZED_WEAPON_DMG
    &Spell::EffectUnused,                                   //122 SPELL_EFFECT_122                      unused
    &Spell::EffectSendTaxi,                                 //123 SPELL_EFFECT_SEND_TAXI                taxi/flight related (misc value is taxi path id)
    &Spell::EffectPullTowards,                              //124 SPELL_EFFECT_PULL_TOWARDS
    &Spell::EffectModifyThreatPercent,                      //125 SPELL_EFFECT_MODIFY_THREAT_PERCENT
    &Spell::EffectStealBeneficialBuff,                      //126 SPELL_EFFECT_STEAL_BENEFICIAL_BUFF    spell steal effect?
    &Spell::EffectProspecting,                              //127 SPELL_EFFECT_PROSPECTING              Prospecting spell
    &Spell::EffectApplyAreaAura,                            //128 SPELL_EFFECT_APPLY_AREA_AURA_FRIEND
    &Spell::EffectApplyAreaAura,                            //129 SPELL_EFFECT_APPLY_AREA_AURA_ENEMY
    &Spell::EffectRedirectThreat,                           //130 SPELL_EFFECT_REDIRECT_THREAT
    &Spell::EffectPlaySound,                                //131 SPELL_EFFECT_PLAY_SOUND               sound id in misc value (SoundEntries.dbc)
    &Spell::EffectPlayMusic,                                //132 SPELL_EFFECT_PLAY_MUSIC               sound id in misc value (SoundEntries.dbc)
    &Spell::EffectUnlearnSpecialization,                    //133 SPELL_EFFECT_UNLEARN_SPECIALIZATION   unlearn profession specialization
    &Spell::EffectKillCredit,                               //134 SPELL_EFFECT_KILL_CREDIT              misc value is creature entry
    &Spell::EffectNULL,                                     //135 SPELL_EFFECT_CALL_PET
    &Spell::EffectHealPct,                                  //136 SPELL_EFFECT_HEAL_PCT
    &Spell::EffectEnergizePct,                              //137 SPELL_EFFECT_ENERGIZE_PCT
    &Spell::EffectLeapBack,                                 //138 SPELL_EFFECT_LEAP_BACK                Leap back
    &Spell::EffectQuestClear,                               //139 SPELL_EFFECT_CLEAR_QUEST              Reset quest status (miscValue - quest ID)
    &Spell::EffectForceCast,                                //140 SPELL_EFFECT_FORCE_CAST
    &Spell::EffectForceCast,                                //141 SPELL_EFFECT_FORCE_CAST_WITH_VALUE
    &Spell::EffectTriggerSpell,                             //142 SPELL_EFFECT_TRIGGER_SPELL_WITH_VALUE
    &Spell::EffectApplyAreaAura,                            //143 SPELL_EFFECT_APPLY_AREA_AURA_OWNER
    &Spell::EffectKnockBack,                                //144 SPELL_EFFECT_KNOCK_BACK_DEST
    &Spell::EffectPullTowards,                              //145 SPELL_EFFECT_PULL_TOWARDS_DEST                      Black Hole Effect
    &Spell::EffectActivateRune,                             //146 SPELL_EFFECT_ACTIVATE_RUNE
    &Spell::EffectQuestFail,                                //147 SPELL_EFFECT_QUEST_FAIL               quest fail
    &Spell::EffectTriggerMissileSpell,                      //148 SPELL_EFFECT_TRIGGER_MISSILE_SPELL_WITH_VALUE
    &Spell::EffectChargeDest,                               //149 SPELL_EFFECT_CHARGE_DEST
    &Spell::EffectQuestStart,                               //150 SPELL_EFFECT_QUEST_START
    &Spell::EffectTriggerRitualOfSummoning,                 //151 SPELL_EFFECT_TRIGGER_SPELL_2
    &Spell::EffectSummonRaFFriend,                          //152 SPELL_EFFECT_SUMMON_RAF_FRIEND        summon Refer-a-Friend
    &Spell::EffectCreateTamedPet,                           //153 SPELL_EFFECT_CREATE_TAMED_PET         misc value is creature entry
    &Spell::EffectDiscoverTaxi,                             //154 SPELL_EFFECT_DISCOVER_TAXI
    &Spell::EffectTitanGrip,                                //155 SPELL_EFFECT_TITAN_GRIP Allows you to equip two-handed axes, maces and swords in one hand, but you attack $49152s1% slower than normal.
    &Spell::EffectEnchantItemPrismatic,                     //156 SPELL_EFFECT_ENCHANT_ITEM_PRISMATIC
    &Spell::EffectCreateItem2,                              //157 SPELL_EFFECT_CREATE_ITEM_2            create item or create item template and replace by some randon spell loot item
    &Spell::EffectMilling,                                  //158 SPELL_EFFECT_MILLING                  milling
    &Spell::EffectRenamePet,                                //159 SPELL_EFFECT_ALLOW_RENAME_PET         allow rename pet once again
    &Spell::EffectNULL,                                     //160 SPELL_EFFECT_160                      1 spell - 45534
    &Spell::EffectSpecCount,                                //161 SPELL_EFFECT_TALENT_SPEC_COUNT        second talent spec (learn/revert)
    &Spell::EffectActivateSpec,                             //162 SPELL_EFFECT_TALENT_SPEC_SELECT       activate primary/secondary spec
    &Spell::EffectUnused,                                   //163 SPELL_EFFECT_163  unused
    &Spell::EffectRemoveAura,                               //164 SPELL_EFFECT_REMOVE_AURA
    &Spell::EffectDamageFromMaxHealthPCT,                   //165 SPELL_EFFECT_DAMAGE_FROM_MAX_HEALTH_PCT
    &Spell::EffectGiveCurrency,                             //166 SPELL_EFFECT_GIVE_CURRENCY
    &Spell::EffectNULL,                                     //167 SPELL_EFFECT_167
    &Spell::EffectNULL,                                     //168 SPELL_EFFECT_168
    &Spell::EffectNULL,                                     //169 SPELL_EFFECT_DESTROY_ITEM
    &Spell::EffectNULL,                                     //170 SPELL_EFFECT_170
    &Spell::EffectNULL,                                     //171 SPELL_EFFECT_171
    &Spell::EffectResurrectWithAura,                        //172 SPELL_EFFECT_RESURRECT_WITH_AURA
    &Spell::EffectUnlockGuildVaultTab,                      //173 SPELL_EFFECT_UNLOCK_GUILD_VAULT_TAB
    &Spell::EffectNULL,                                     //174 SPELL_EFFECT_174
    &Spell::EffectUnused,                                   //175 SPELL_EFFECT_175  unused
    &Spell::EffectNULL,                                     //176 SPELL_EFFECT_176
    &Spell::EffectNULL,                                     //177 SPELL_EFFECT_177
    &Spell::EffectUnused,                                   //178 SPELL_EFFECT_178 unused
    &Spell::EffectCreateAreaTrigger,                        //179 SPELL_EFFECT_CREATE_AREATRIGGER
    &Spell::EffectUnused,                                   //180 SPELL_EFFECT_180 unused
    &Spell::EffectUnused,                                   //181 SPELL_EFFECT_181 unused
    &Spell::EffectNULL,                                     //182 SPELL_EFFECT_182
};

void Spell::EffectNULL(SpellEffIndex /*effIndex*/)
{
    TC_LOG_DEBUG(LOG_FILTER_SPELLS_AURAS, "WORLD: Spell Effect DUMMY");
}

void Spell::EffectUnused(SpellEffIndex /*effIndex*/)
{
    // NOT USED BY ANY SPELL OR USELESS OR IMPLEMENTED IN DIFFERENT WAY IN TRINITY
}

void Spell::EffectResurrectNew(SpellEffIndex effIndex)
{
    if (effectHandleMode != SPELL_EFFECT_HANDLE_HIT_TARGET)
        return;

    if (!unitTarget || unitTarget->IsAlive())
        return;

    if (unitTarget->GetTypeId() != TYPEID_PLAYER)
        return;

    if (!unitTarget->IsInWorld())
        return;

    Player* target = unitTarget->ToPlayer();

    if (target->IsRessurectRequested())       // already have one active request
        return;

    uint32 health = damage;
    uint32 mana = m_spellInfo->Effects[effIndex].MiscValue;
    ExecuteLogEffectResurrect(effIndex, target);
    target->SetResurrectRequestData(m_caster, health, mana, 0);
    SendResurrectRequest(target);
}

void Spell::EffectInstaKill(SpellEffIndex /*effIndex*/)
{
    if (effectHandleMode != SPELL_EFFECT_HANDLE_HIT_TARGET)
        return;

    if (!unitTarget || !unitTarget->IsAlive())
        return;

    if (unitTarget->GetTypeId() == TYPEID_PLAYER)
        if (unitTarget->ToPlayer()->GetCommandStatus(CHEAT_GOD))
            return;

    if (m_caster == unitTarget)                              // prevent interrupt message
        finish();

    WorldPacket data(SMSG_SPELLINSTAKILLLOG, 8+8+4);
    data << uint64(m_caster->GetGUID());
    data << uint64(unitTarget->GetGUID());
    data << uint32(m_spellInfo->Id);
    m_caster->SendMessageToSet(&data, true);

    m_caster->DealDamage(unitTarget, unitTarget->GetHealth(), NULL, NODAMAGE, SPELL_SCHOOL_MASK_NORMAL, NULL, false);
}

void Spell::EffectEnvironmentalDMG(SpellEffIndex /*effIndex*/)
{
    if (effectHandleMode != SPELL_EFFECT_HANDLE_HIT_TARGET)
        return;

    if (!unitTarget || !unitTarget->IsAlive())
        return;

    uint32 absorb = 0;
    uint32 resist = 0;

    m_caster->CalcAbsorbResist(unitTarget, m_spellInfo->GetSchoolMask(), SPELL_DIRECT_DAMAGE, damage, &absorb, &resist, m_spellInfo);

    m_caster->SendSpellNonMeleeDamageLog(unitTarget, m_spellInfo->Id, damage, m_spellInfo->GetSchoolMask(), absorb, resist, false, 0, false);
    if (unitTarget->GetTypeId() == TYPEID_PLAYER)
        unitTarget->ToPlayer()->EnvironmentalDamage(DAMAGE_FIRE, damage);
}

void Spell::EffectSchoolDMG(SpellEffIndex effIndex)
{
    if (effectHandleMode != SPELL_EFFECT_HANDLE_LAUNCH_TARGET)
        return;

    if (unitTarget && unitTarget->IsAlive())
    {
        bool apply_direct_bonus = true;
        switch (m_spellInfo->SpellFamilyName)
        {
            case SPELLFAMILY_GENERIC:
            {
                // Meteor like spells (divided damage to targets)
                if (m_spellInfo->AttributesCu & SPELL_ATTR0_CU_SHARE_DAMAGE)
                {
                    uint32 count = 0;
                    for (std::list<TargetInfo>::iterator ihit= m_UniqueTargetInfo.begin(); ihit != m_UniqueTargetInfo.end(); ++ihit)
                        if (ihit->effectMask & (1<<effIndex))
                            ++count;

                    damage /= count;                    // divide to all targets
                }

                switch (m_spellInfo->Id)                     // better way to check unknown
                {
                    // Consumption
                    case 28865:
                        damage = (((InstanceMap*)m_caster->GetMap())->GetDifficulty() == REGULAR_DIFFICULTY ? 2750 : 4250);
                        break;
                    // percent from health with min
                    case 25599:                             // Thundercrash
                    {
                        damage = unitTarget->GetHealth() / 2;
                        if (damage < 200)
                            damage = 200;
                        break;
                    }
                    // arcane charge. must only affect demons (also undead?)
                    case 45072:
                    {
                        if (unitTarget->GetCreatureType() != CREATURE_TYPE_DEMON
                            && unitTarget->GetCreatureType() != CREATURE_TYPE_UNDEAD)
                            return;
                        break;
                    }
                    // Gargoyle Strike
                    case 51963:
                    {
                        // about +4 base spell dmg per level
                        damage = (m_caster->getLevel() - 60) * 4 + 60;
                        break;
                    }
                }
                break;
            }
            case SPELLFAMILY_WARRIOR:
            {
                // Victory Rush
                if (m_spellInfo->Id == 34428)
                    ApplyPct(damage, m_caster->GetTotalAttackPowerValue(BASE_ATTACK));
                // Shockwave
                else if (m_spellInfo->Id == 46968)
                {
                    int32 pct = m_caster->CalculateSpellDamage(unitTarget, m_spellInfo, 2);
                    if (pct > 0)
                        damage += int32(CalculatePct(m_caster->GetTotalAttackPowerValue(BASE_ATTACK), pct));
                    break;
                }
                break;
            }
            case SPELLFAMILY_WARLOCK:
            {
                // Incinerate Rank 1 & 2
                if ((m_spellInfo->SpellFamilyFlags[1] & 0x000040) && m_spellInfo->SpellIconID == 2128)
                {
                    // Incinerate does more dmg (dmg/6) if the target have Immolate debuff.
                    // Check aura state for speed but aura state set not only for Immolate spell
                    if (unitTarget->HasAuraState(AURA_STATE_CONFLAGRATE))
                    {
                        if (unitTarget->GetAuraEffect(SPELL_AURA_PERIODIC_DAMAGE, SPELLFAMILY_WARLOCK, 0x4, 0, 0))
                            damage += damage / 6;
                    }
                }
                break;
            }
            case SPELLFAMILY_PRIEST:
            {
                // Improved Mind Blast (Mind Blast in shadow form bonus)
                if (m_caster->GetShapeshiftForm() == FORM_SHADOW && (m_spellInfo->SpellFamilyFlags[0] & 0x00002000))
                {
                    Unit::AuraEffectList const& ImprMindBlast = m_caster->GetAuraEffectsByType(SPELL_AURA_ADD_FLAT_MODIFIER);
                    for (Unit::AuraEffectList::const_iterator i = ImprMindBlast.begin(); i != ImprMindBlast.end(); ++i)
                    {
                        if ((*i)->GetSpellInfo()->SpellFamilyName == SPELLFAMILY_PRIEST &&
                            ((*i)->GetSpellInfo()->SpellIconID == 95))
                        {
                            int chance = (*i)->GetSpellInfo()->Effects[EFFECT_1].CalcValue(m_caster);
                            if (roll_chance_i(chance))
                                // Mind Trauma
                                m_caster->CastSpell(unitTarget, 48301, true, 0);
                            break;
                        }
                    }
                }
                break;
            }
            case SPELLFAMILY_DRUID:
            {
                // Ferocious Bite
                if (m_caster->GetTypeId() == TYPEID_PLAYER && (m_spellInfo->SpellFamilyFlags[0] & 0x000800000) && m_spellInfo->SpellVisual[0] == 6587)
                {
                    // converts each extra point of energy ( up to 25 energy ) into additional damage
                    int32 energy = -(m_caster->ModifyPower(POWER_ENERGY, -25));
                    // 25 energy = 100% more damage
                    AddPct(damage, energy * 4);
                }
                break;
            }
            case SPELLFAMILY_ROGUE:
            {
                // Envenom
                if (m_spellInfo->SpellFamilyFlags[1] & 0x00000008)
                {
                    if (Player* player = m_caster->ToPlayer())
                    {
                        // consume from stack dozes not more that have combo-points
                        if (uint32 combo = player->GetComboPoints())
                        {
                            // Lookup for Deadly poison (only attacker applied)
                            if (AuraEffect const* aurEff = unitTarget->GetAuraEffect(SPELL_AURA_PERIODIC_DAMAGE, SPELLFAMILY_ROGUE, 0x00010000, 0, 0, m_caster->GetGUID()))
                            {
                                // count consumed deadly poison doses at target
                                bool needConsume = true;
                                uint32 spellId = aurEff->GetId();

                                uint32 doses = aurEff->GetBase()->GetStackAmount();
                                if (doses > combo)
                                    doses = combo;

                                // Master Poisoner
                                Unit::AuraEffectList const& auraList = player->GetAuraEffectsByType(SPELL_AURA_MOD_AURA_DURATION_BY_DISPEL_NOT_STACK);
                                for (Unit::AuraEffectList::const_iterator iter = auraList.begin(); iter != auraList.end(); ++iter)
                                {
                                    if ((*iter)->GetSpellInfo()->SpellFamilyName == SPELLFAMILY_ROGUE && (*iter)->GetSpellInfo()->SpellIconID == 1960)
                                    {
                                        uint32 chance = (*iter)->GetSpellInfo()->Effects[EFFECT_2].CalcValue(m_caster);

                                        if (chance && roll_chance_i(chance))
                                            needConsume = false;

                                        break;
                                    }
                                }

                                if (needConsume)
                                    for (uint32 i = 0; i < doses; ++i)
                                        unitTarget->RemoveAuraFromStack(spellId, m_caster->GetGUID());

                                damage *= doses;
                                damage += int32(player->GetTotalAttackPowerValue(BASE_ATTACK) * 0.09f * combo);
                            }

                            // Eviscerate and Envenom Bonus Damage (item set effect)
                            if (m_caster->HasAura(37169))
                                damage += combo * 40;
                        }
                    }
                }
                // Eviscerate
                else if (m_spellInfo->SpellFamilyFlags[0] & 0x00020000)
                {
                    if (Player* player = m_caster->ToPlayer())
                    {
                        if (uint32 combo = player->GetComboPoints())
                        {
                            float ap = m_caster->GetTotalAttackPowerValue(BASE_ATTACK);
                            damage += irand(int32(ap * combo * 0.03f), int32(ap * combo * 0.07f));

                            // Eviscerate and Envenom Bonus Damage (item set effect)
                            if (m_caster->HasAura(37169))
                                damage += combo*40;
                        }
                    }
                }
                break;
            }
            case SPELLFAMILY_HUNTER:
            {
                //Gore
                if (m_spellInfo->SpellIconID == 1578)
                {
                    if (m_caster->HasAura(57627))           // Charge 6 sec post-affect
                        damage *= 2;
                }
                break;
            }
            case SPELLFAMILY_DEATHKNIGHT:
            {
                // Blood Boil - bonus for diseased targets
                if (m_spellInfo->SpellFamilyFlags[0] & 0x00040000)
                {
                    if (unitTarget->GetAuraEffect(SPELL_AURA_PERIODIC_DAMAGE, SPELLFAMILY_DEATHKNIGHT, 0, 0, 0x00000002, m_caster->GetGUID()))
                    {
                        damage += m_damage / 2;
                        damage += int32(m_caster->GetTotalAttackPowerValue(BASE_ATTACK) * 0.035f);
                    }
                }
                break;
            }
            case SPELLFAMILY_MAGE:
            {
                // Deep Freeze should deal damage to permanently stun-immune targets.
                if (m_spellInfo->Id == 71757)
                    if (unitTarget->GetTypeId() != TYPEID_UNIT || !(unitTarget->IsImmunedToSpellEffect(sSpellMgr->GetSpellInfo(44572), 0)))
                        return;
                break;
            }
        }

        if (m_originalCaster && damage > 0 && apply_direct_bonus)
        {
            damage = m_originalCaster->SpellDamageBonusDone(unitTarget, m_spellInfo, (uint32)damage, SPELL_DIRECT_DAMAGE);
            damage = unitTarget->SpellDamageBonusTaken(m_originalCaster, m_spellInfo, (uint32)damage, SPELL_DIRECT_DAMAGE);
        }

        m_damage += damage;
    }
}

void Spell::EffectDummy(SpellEffIndex effIndex)
{
    if (effectHandleMode != SPELL_EFFECT_HANDLE_HIT_TARGET)
        return;

    if (!unitTarget && !gameObjTarget && !itemTarget)
        return;

    uint32 spell_id = 0;
    int32 bp = 0;
    bool triggered = true;
    SpellCastTargets targets;

    // selection by spell family
    switch (m_spellInfo->SpellFamilyName)
    {
        case SPELLFAMILY_PALADIN:
            switch (m_spellInfo->Id)
            {
                case 31789:                                 // Righteous Defense (step 1)
                {
                    // Clear targets for eff 1
                    for (std::list<TargetInfo>::iterator ihit = m_UniqueTargetInfo.begin(); ihit != m_UniqueTargetInfo.end(); ++ihit)
                        ihit->effectMask &= ~(1<<1);

                    // not empty (checked), copy
                    Unit::AttackerSet attackers = unitTarget->getAttackers();

                    // remove invalid attackers
                    for (Unit::AttackerSet::iterator aItr = attackers.begin(); aItr != attackers.end();)
                        if (!(*aItr)->IsValidAttackTarget(m_caster))
                            attackers.erase(aItr++);
                        else
                            ++aItr;

                    // selected from list 3
                    uint32 maxTargets = std::min<uint32>(3, attackers.size());
                    for (uint32 i = 0; i < maxTargets; ++i)
                    {
                        Unit* attacker = Trinity::Containers::SelectRandomContainerElement(attackers);
                        AddUnitTarget(attacker, 1 << 1);
                        attackers.erase(attacker);
                    }

                    // now let next effect cast spell at each target.
                    return;
                }
            }
            break;
        case SPELLFAMILY_DEATHKNIGHT:
            switch (m_spellInfo->Id)
            {
                case 46584: // Raise Dead
                    if (m_caster->GetTypeId() != TYPEID_PLAYER)
                        return;

                    // Do we have talent Master of Ghouls?
                    if (m_caster->HasAura(52143))
                        // summon as pet
                        bp = 52150;
                    else
                        // or guardian
                        bp = 46585;

                    if (m_targets.HasDst())
                        targets.SetDst(*m_targets.GetDstPos());
                    else
                    {
                        targets.SetDst(*m_caster);
                        // Corpse not found - take reagents (only not triggered cast can take them)
                        triggered = false;
                    }
                    // Remove cooldown - summon spellls have category
                    m_caster->ToPlayer()->RemoveSpellCooldown(m_spellInfo->Id, true);
                    spell_id = 48289;
                    break;
                // Raise dead - take reagents and trigger summon spells
                case 48289:
                    if (m_targets.HasDst())
                        targets.SetDst(*m_targets.GetDstPos());
                    spell_id = CalculateDamage(0, NULL);
                    break;
            }
            break;
    }

    //spells triggered by dummy effect should not miss
    if (spell_id)
    {
        SpellInfo const* spellInfo = sSpellMgr->GetSpellInfo(spell_id);

        if (!spellInfo)
        {
            TC_LOG_ERROR(LOG_FILTER_SPELLS_AURAS, "EffectDummy of spell %u: triggering unknown spell id %i\n", m_spellInfo->Id, spell_id);
            return;
        }

        targets.SetUnitTarget(unitTarget);
        Spell* spell = new Spell(m_caster, spellInfo, triggered ? TRIGGERED_FULL_MASK : TRIGGERED_NONE, m_originalCasterGUID, true);
        if (bp) spell->SetSpellValue(SPELLVALUE_BASE_POINT0, bp);
        spell->prepare(&targets);
    }

    // pet auras
    if (PetAura const* petSpell = sSpellMgr->GetPetAura(m_spellInfo->Id, effIndex))
    {
        m_caster->AddPetAura(petSpell);
        return;
    }

    // normal DB scripted effect
    TC_LOG_DEBUG(LOG_FILTER_SPELLS_AURAS, "Spell ScriptStart spellid %u in EffectDummy(%u)", m_spellInfo->Id, effIndex);
    m_caster->GetMap()->ScriptsStart(sSpellScripts, uint32(m_spellInfo->Id | (effIndex << 24)), m_caster, unitTarget);

    // Script based implementation. Must be used only for not good for implementation in core spell effects
    // So called only for not proccessed cases
    if (gameObjTarget)
        sScriptMgr->OnDummyEffect(m_caster, m_spellInfo->Id, effIndex, gameObjTarget);
    else if (unitTarget && unitTarget->GetTypeId() == TYPEID_UNIT)
        sScriptMgr->OnDummyEffect(m_caster, m_spellInfo->Id, effIndex, unitTarget->ToCreature());
    else if (itemTarget)
        sScriptMgr->OnDummyEffect(m_caster, m_spellInfo->Id, effIndex, itemTarget);
}

void Spell::EffectTriggerSpell(SpellEffIndex effIndex)
{
    if (effectHandleMode != SPELL_EFFECT_HANDLE_LAUNCH_TARGET
        && effectHandleMode != SPELL_EFFECT_HANDLE_LAUNCH)
        return;

    uint32 triggered_spell_id = m_spellInfo->Effects[effIndex].TriggerSpell;

    /// @todo move those to spell scripts
    if (m_spellInfo->Effects[effIndex].Effect == SPELL_EFFECT_TRIGGER_SPELL
        && effectHandleMode == SPELL_EFFECT_HANDLE_LAUNCH_TARGET)
    {
        // special cases
        switch (triggered_spell_id)
        {
            // Vanish (not exist)
            case 18461:
            {
                unitTarget->RemoveMovementImpairingAuras();
                unitTarget->RemoveAurasByType(SPELL_AURA_MOD_STALKED);

                // If this spell is given to an NPC, it must handle the rest using its own AI
                if (unitTarget->GetTypeId() != TYPEID_PLAYER)
                    return;

                // See if we already are stealthed. If so, we're done.
                if (unitTarget->HasAura(1784))
                    return;

                // Reset cooldown on stealth if needed
                if (unitTarget->ToPlayer()->HasSpellCooldown(1784))
                    unitTarget->ToPlayer()->RemoveSpellCooldown(1784);

                unitTarget->CastSpell(unitTarget, 1784, true);
                return;
            }
            // Demonic Empowerment -- succubus
            case 54437:
            {
                unitTarget->RemoveMovementImpairingAuras();
                unitTarget->RemoveAurasByType(SPELL_AURA_MOD_STALKED);
                unitTarget->RemoveAurasByType(SPELL_AURA_MOD_STUN);

                // Cast Lesser Invisibility
                unitTarget->CastSpell(unitTarget, 7870, true);
                return;
            }
            // Brittle Armor - (need add max stack of 24575 Brittle Armor)
            case 29284:
            {
                // Brittle Armor
                SpellInfo const* spell = sSpellMgr->GetSpellInfo(24575);
                if (!spell)
                    return;

                for (uint32 j = 0; j < spell->StackAmount; ++j)
                    m_caster->CastSpell(unitTarget, spell->Id, true);
                return;
            }
            // Mercurial Shield - (need add max stack of 26464 Mercurial Shield)
            case 29286:
            {
                // Mercurial Shield
                SpellInfo const* spell = sSpellMgr->GetSpellInfo(26464);
                if (!spell)
                    return;

                for (uint32 j = 0; j < spell->StackAmount; ++j)
                    m_caster->CastSpell(unitTarget, spell->Id, true);
                return;
            }
            // Cloak of Shadows
            case 35729:
            {
                uint32 dispelMask = SpellInfo::GetDispelMask(DISPEL_ALL);
                Unit::AuraApplicationMap& Auras = unitTarget->GetAppliedAuras();
                for (Unit::AuraApplicationMap::iterator iter = Auras.begin(); iter != Auras.end();)
                {
                    // remove all harmful spells on you...
                    SpellInfo const* spell = iter->second->GetBase()->GetSpellInfo();
                    if ((spell->DmgClass == SPELL_DAMAGE_CLASS_MAGIC // only affect magic spells
                        || ((spell->GetDispelMask()) & dispelMask))
                        // ignore positive and passive auras
                        && !iter->second->IsPositive() && !iter->second->GetBase()->IsPassive())
                    {
                        m_caster->RemoveAura(iter);
                    }
                    else
                        ++iter;
                }
                return;
            }
        }
    }

    // normal case
    SpellInfo const* spellInfo = sSpellMgr->GetSpellInfo(triggered_spell_id);
    if (!spellInfo)
    {
        TC_LOG_DEBUG(LOG_FILTER_SPELLS_AURAS, "Spell::EffectTriggerSpell spell %u tried to trigger unknown spell %u", m_spellInfo->Id, triggered_spell_id);
        return;
    }

    SpellCastTargets targets;
    if (effectHandleMode == SPELL_EFFECT_HANDLE_LAUNCH_TARGET)
    {
        if (!spellInfo->NeedsToBeTriggeredByCaster())
            return;
        targets.SetUnitTarget(unitTarget);
    }
    else //if (effectHandleMode == SPELL_EFFECT_HANDLE_LAUNCH)
    {
        if (spellInfo->NeedsToBeTriggeredByCaster() && (m_spellInfo->Effects[effIndex].GetProvidedTargetMask() & TARGET_FLAG_UNIT_MASK))
            return;

        if (spellInfo->GetExplicitTargetMask() & TARGET_FLAG_DEST_LOCATION)
            targets.SetDst(m_targets);

        targets.SetUnitTarget(m_caster);
    }

    CustomSpellValues values;
    // set basepoints for trigger with value effect
    if (m_spellInfo->Effects[effIndex].Effect == SPELL_EFFECT_TRIGGER_SPELL_WITH_VALUE)
    {
        values.AddSpellMod(SPELLVALUE_BASE_POINT0, damage);
        values.AddSpellMod(SPELLVALUE_BASE_POINT1, damage);
        values.AddSpellMod(SPELLVALUE_BASE_POINT2, damage);
    }

    // Remove spell cooldown (not category) if spell triggering spell with cooldown and same category
    if (m_caster->GetTypeId() == TYPEID_PLAYER && m_spellInfo->CategoryRecoveryTime && spellInfo->CategoryRecoveryTime
        && m_spellInfo->Category == spellInfo->Category)
        m_caster->ToPlayer()->RemoveSpellCooldown(spellInfo->Id);

    // original caster guid only for GO cast
    m_caster->CastSpell(targets, spellInfo, &values, TRIGGERED_FULL_MASK, NULL, NULL, m_originalCasterGUID);
}

void Spell::EffectTriggerMissileSpell(SpellEffIndex effIndex)
{
    if (effectHandleMode != SPELL_EFFECT_HANDLE_HIT_TARGET
        && effectHandleMode != SPELL_EFFECT_HANDLE_HIT)
        return;

    uint32 triggered_spell_id = m_spellInfo->Effects[effIndex].TriggerSpell;

    // normal case
    SpellInfo const* spellInfo = sSpellMgr->GetSpellInfo(triggered_spell_id);
    if (!spellInfo)
    {
        TC_LOG_DEBUG(LOG_FILTER_SPELLS_AURAS, "Spell::EffectTriggerMissileSpell spell %u tried to trigger unknown spell %u", m_spellInfo->Id, triggered_spell_id);
        return;
    }

    SpellCastTargets targets;
    if (effectHandleMode == SPELL_EFFECT_HANDLE_HIT_TARGET)
    {
        if (!spellInfo->NeedsToBeTriggeredByCaster())
            return;
        targets.SetUnitTarget(unitTarget);
    }
    else //if (effectHandleMode == SPELL_EFFECT_HANDLE_HIT)
    {
        if (spellInfo->NeedsToBeTriggeredByCaster() && (m_spellInfo->Effects[effIndex].GetProvidedTargetMask() & TARGET_FLAG_UNIT_MASK))
            return;

        if (spellInfo->GetExplicitTargetMask() & TARGET_FLAG_DEST_LOCATION)
            targets.SetDst(m_targets);

        targets.SetUnitTarget(m_caster);
    }

    CustomSpellValues values;
    // set basepoints for trigger with value effect
    if (m_spellInfo->Effects[effIndex].Effect == SPELL_EFFECT_TRIGGER_MISSILE_SPELL_WITH_VALUE)
    {
        // maybe need to set value only when basepoints == 0?
        values.AddSpellMod(SPELLVALUE_BASE_POINT0, damage);
        values.AddSpellMod(SPELLVALUE_BASE_POINT1, damage);
        values.AddSpellMod(SPELLVALUE_BASE_POINT2, damage);
    }

    // Remove spell cooldown (not category) if spell triggering spell with cooldown and same category
    if (m_caster->GetTypeId() == TYPEID_PLAYER && m_spellInfo->CategoryRecoveryTime && spellInfo->CategoryRecoveryTime
        && m_spellInfo->Category == spellInfo->Category)
        m_caster->ToPlayer()->RemoveSpellCooldown(spellInfo->Id);

    // original caster guid only for GO cast
    m_caster->CastSpell(targets, spellInfo, &values, TRIGGERED_FULL_MASK, NULL, NULL, m_originalCasterGUID);
}

void Spell::EffectForceCast(SpellEffIndex effIndex)
{
    if (effectHandleMode != SPELL_EFFECT_HANDLE_HIT_TARGET)
        return;

    if (!unitTarget)
        return;

    uint32 triggered_spell_id = m_spellInfo->Effects[effIndex].TriggerSpell;

    // normal case
    SpellInfo const* spellInfo = sSpellMgr->GetSpellInfo(triggered_spell_id);

    if (!spellInfo)
    {
        TC_LOG_ERROR(LOG_FILTER_SPELLS_AURAS, "Spell::EffectForceCast of spell %u: triggering unknown spell id %i", m_spellInfo->Id, triggered_spell_id);
        return;
    }

    if (m_spellInfo->Effects[effIndex].Effect == SPELL_EFFECT_FORCE_CAST && damage)
    {
        switch (m_spellInfo->Id)
        {
            case 52588: // Skeletal Gryphon Escape
            case 48598: // Ride Flamebringer Cue
                unitTarget->RemoveAura(damage);
                break;
            case 52463: // Hide In Mine Car
            case 52349: // Overtake
                unitTarget->CastCustomSpell(unitTarget, spellInfo->Id, &damage, NULL, NULL, true, NULL, NULL, m_originalCasterGUID);
                return;
        }
    }

    CustomSpellValues values;
    // set basepoints for trigger with value effect
    if (m_spellInfo->Effects[effIndex].Effect == SPELL_EFFECT_FORCE_CAST_WITH_VALUE)
    {
        // maybe need to set value only when basepoints == 0?
        values.AddSpellMod(SPELLVALUE_BASE_POINT0, damage);
        values.AddSpellMod(SPELLVALUE_BASE_POINT1, damage);
        values.AddSpellMod(SPELLVALUE_BASE_POINT2, damage);
    }

    SpellCastTargets targets;
    targets.SetUnitTarget(m_caster);

    unitTarget->CastSpell(targets, spellInfo, &values, TRIGGERED_FULL_MASK);
}

void Spell::EffectTriggerRitualOfSummoning(SpellEffIndex effIndex)
{
    if (effectHandleMode != SPELL_EFFECT_HANDLE_HIT)
        return;

    uint32 triggered_spell_id = m_spellInfo->Effects[effIndex].TriggerSpell;
    SpellInfo const* spellInfo = sSpellMgr->GetSpellInfo(triggered_spell_id);

    if (!spellInfo)
    {
        TC_LOG_ERROR(LOG_FILTER_SPELLS_AURAS, "EffectTriggerRitualOfSummoning of spell %u: triggering unknown spell id %i", m_spellInfo->Id, triggered_spell_id);
        return;
    }

    finish();

    m_caster->CastSpell((Unit*)NULL, spellInfo, false);
}

void Spell::EffectJump(SpellEffIndex effIndex)
{
    if (effectHandleMode != SPELL_EFFECT_HANDLE_LAUNCH_TARGET)
        return;

    if (m_caster->IsInFlight())
        return;

    if (!unitTarget)
        return;

    float x, y, z;
    unitTarget->GetContactPoint(m_caster, x, y, z, CONTACT_DISTANCE);

    float speedXY, speedZ;
    CalculateJumpSpeeds(effIndex, m_caster->GetExactDist2d(x, y), speedXY, speedZ);
    m_caster->GetMotionMaster()->MoveJump(x, y, z, speedXY, speedZ);
}

void Spell::EffectJumpDest(SpellEffIndex effIndex)
{
    if (effectHandleMode != SPELL_EFFECT_HANDLE_LAUNCH)
        return;

    if (m_caster->IsInFlight())
        return;

    if (!m_targets.HasDst())
        return;

    // Init dest coordinates
    float x, y, z;
    destTarget->GetPosition(x, y, z);

    float speedXY, speedZ;
    CalculateJumpSpeeds(effIndex, m_caster->GetExactDist2d(x, y), speedXY, speedZ);
    m_caster->GetMotionMaster()->MoveJump(x, y, z, speedXY, speedZ);
}

void Spell::CalculateJumpSpeeds(uint8 i, float dist, float & speedXY, float & speedZ)
{
    if (m_spellInfo->Effects[i].MiscValue)
        speedZ = float(m_spellInfo->Effects[i].MiscValue)/10;
    else if (m_spellInfo->Effects[i].MiscValueB)
        speedZ = float(m_spellInfo->Effects[i].MiscValueB)/10;
    else
        speedZ = 10.0f;
    speedXY = dist * 10.0f / speedZ;
}

void Spell::EffectTeleportUnits(SpellEffIndex /*effIndex*/)
{
    if (effectHandleMode != SPELL_EFFECT_HANDLE_HIT_TARGET)
        return;

    if (!unitTarget || unitTarget->IsInFlight())
        return;

    // Pre effects
    switch (m_spellInfo->Id)
    {
        case 66550: // teleports outside (Isle of Conquest)
            if (Player* target = unitTarget->ToPlayer())
            {
                if (target->GetTeamId() == TEAM_ALLIANCE)
                    m_targets.SetDst(442.24f, -835.25f, 44.30f, 0.06f, 628);
                else
                    m_targets.SetDst(1120.43f, -762.11f, 47.92f, 2.94f, 628);
            }
            break;
        case 66551: // teleports inside (Isle of Conquest)
            if (Player* target = unitTarget->ToPlayer())
            {
                if (target->GetTeamId() == TEAM_ALLIANCE)
                    m_targets.SetDst(389.57f, -832.38f, 48.65f, 3.00f, 628);
                else
                    m_targets.SetDst(1174.85f, -763.24f, 48.72f, 6.26f, 628);
            }
            break;
    }

    // If not exist data for dest location - return
    if (!m_targets.HasDst())
    {
        TC_LOG_ERROR(LOG_FILTER_SPELLS_AURAS, "Spell::EffectTeleportUnits - does not have destination for spellId %u.", m_spellInfo->Id);
        return;
    }

    // Init dest coordinates
    uint32 mapid = destTarget->GetMapId();
    if (mapid == MAPID_INVALID)
        mapid = unitTarget->GetMapId();
    float x, y, z, orientation;
    destTarget->GetPosition(x, y, z, orientation);
    if (!orientation && m_targets.GetUnitTarget())
        orientation = m_targets.GetUnitTarget()->GetOrientation();
    TC_LOG_DEBUG(LOG_FILTER_SPELLS_AURAS, "Spell::EffectTeleportUnits - teleport unit to %u %f %f %f %f\n", mapid, x, y, z, orientation);

    if (mapid == unitTarget->GetMapId())
        unitTarget->NearTeleportTo(x, y, z, orientation, unitTarget == m_caster);
    else if (unitTarget->GetTypeId() == TYPEID_PLAYER)
        unitTarget->ToPlayer()->TeleportTo(mapid, x, y, z, orientation, unitTarget == m_caster ? TELE_TO_SPELL : 0);

    // post effects for TARGET_DEST_DB
    switch (m_spellInfo->Id)
    {
        // Dimensional Ripper - Everlook
        case 23442:
        {
            int32 r = irand(0, 119);
            if (r >= 70)                                  // 7/12 success
            {
                if (r < 100)                              // 4/12 evil twin
                    m_caster->CastSpell(m_caster, 23445, true);
                else                                        // 1/12 fire
                    m_caster->CastSpell(m_caster, 23449, true);
            }
            return;
        }
        // Ultrasafe Transporter: Toshley's Station
        case 36941:
        {
            if (roll_chance_i(50))                        // 50% success
            {
                int32 rand_eff = urand(1, 7);
                switch (rand_eff)
                {
                    case 1:
                        // soul split - evil
                        m_caster->CastSpell(m_caster, 36900, true);
                        break;
                    case 2:
                        // soul split - good
                        m_caster->CastSpell(m_caster, 36901, true);
                        break;
                    case 3:
                        // Increase the size
                        m_caster->CastSpell(m_caster, 36895, true);
                        break;
                    case 4:
                        // Decrease the size
                        m_caster->CastSpell(m_caster, 36893, true);
                        break;
                    case 5:
                    // Transform
                    {
                        if (m_caster->ToPlayer()->GetTeam() == ALLIANCE)
                            m_caster->CastSpell(m_caster, 36897, true);
                        else
                            m_caster->CastSpell(m_caster, 36899, true);
                        break;
                    }
                    case 6:
                        // chicken
                        m_caster->CastSpell(m_caster, 36940, true);
                        break;
                    case 7:
                        // evil twin
                        m_caster->CastSpell(m_caster, 23445, true);
                        break;
                }
            }
            return;
        }
        // Dimensional Ripper - Area 52
        case 36890:
        {
            if (roll_chance_i(50))                        // 50% success
            {
                int32 rand_eff = urand(1, 4);
                switch (rand_eff)
                {
                    case 1:
                        // soul split - evil
                        m_caster->CastSpell(m_caster, 36900, true);
                        break;
                    case 2:
                        // soul split - good
                        m_caster->CastSpell(m_caster, 36901, true);
                        break;
                    case 3:
                        // Increase the size
                        m_caster->CastSpell(m_caster, 36895, true);
                        break;
                    case 4:
                        // Transform
                    {
                        if (m_caster->ToPlayer()->GetTeam() == ALLIANCE)
                            m_caster->CastSpell(m_caster, 36897, true);
                        else
                            m_caster->CastSpell(m_caster, 36899, true);
                        break;
                    }
                }
            }
            return;
        }
    }
}

void Spell::EffectApplyAura(SpellEffIndex effIndex)
{
    if (effectHandleMode != SPELL_EFFECT_HANDLE_HIT_TARGET)
        return;

    if (!m_spellAura || !unitTarget)
        return;
    ASSERT(unitTarget == m_spellAura->GetOwner());
    m_spellAura->_ApplyEffectForTargets(effIndex);
}

void Spell::EffectApplyAreaAura(SpellEffIndex effIndex)
{
    if (effectHandleMode != SPELL_EFFECT_HANDLE_HIT_TARGET)
        return;

    if (!m_spellAura || !unitTarget)
        return;
    ASSERT (unitTarget == m_spellAura->GetOwner());
    m_spellAura->_ApplyEffectForTargets(effIndex);
}

void Spell::EffectUnlearnSpecialization(SpellEffIndex effIndex)
{
    if (effectHandleMode != SPELL_EFFECT_HANDLE_HIT_TARGET)
        return;

    if (!unitTarget || unitTarget->GetTypeId() != TYPEID_PLAYER)
        return;

    Player* player = unitTarget->ToPlayer();
    uint32 spellToUnlearn = m_spellInfo->Effects[effIndex].TriggerSpell;

    player->removeSpell(spellToUnlearn);

    TC_LOG_DEBUG(LOG_FILTER_SPELLS_AURAS, "Spell: Player %u has unlearned spell %u from NpcGUID: %u", player->GetGUIDLow(), spellToUnlearn, m_caster->GetGUIDLow());
}

void Spell::EffectPowerDrain(SpellEffIndex effIndex)
{
    if (effectHandleMode != SPELL_EFFECT_HANDLE_HIT_TARGET)
        return;

    if (m_spellInfo->Effects[effIndex].MiscValue < 0 || m_spellInfo->Effects[effIndex].MiscValue >= int8(MAX_POWERS))
        return;

    Powers powerType = Powers(m_spellInfo->Effects[effIndex].MiscValue);

    if (!unitTarget || !unitTarget->IsAlive() || unitTarget->getPowerType() != powerType || damage < 0)
        return;

    // add spell damage bonus
    damage = m_caster->SpellDamageBonusDone(unitTarget, m_spellInfo, uint32(damage), SPELL_DIRECT_DAMAGE);
    damage = unitTarget->SpellDamageBonusTaken(m_caster, m_spellInfo, uint32(damage), SPELL_DIRECT_DAMAGE);

    int32 newDamage = -(unitTarget->ModifyPower(powerType, -damage));

    float gainMultiplier = 0.0f;

    // Don't restore from self drain
    if (m_caster != unitTarget)
    {
        gainMultiplier = m_spellInfo->Effects[effIndex].CalcValueMultiplier(m_originalCaster, this);

        int32 gain = int32(newDamage* gainMultiplier);

        m_caster->EnergizeBySpell(m_caster, m_spellInfo->Id, gain, powerType);
    }
    ExecuteLogEffectTakeTargetPower(effIndex, unitTarget, powerType, newDamage, gainMultiplier);
}

void Spell::EffectSendEvent(SpellEffIndex effIndex)
{
    // we do not handle a flag dropping or clicking on flag in battleground by sendevent system
    if (effectHandleMode != SPELL_EFFECT_HANDLE_HIT_TARGET
        && effectHandleMode != SPELL_EFFECT_HANDLE_HIT)
        return;

    WorldObject* target = NULL;

    // call events for object target if present
    if (effectHandleMode == SPELL_EFFECT_HANDLE_HIT_TARGET)
    {
        if (unitTarget)
            target = unitTarget;
        else if (gameObjTarget)
            target = gameObjTarget;
    }
    else // if (effectHandleMode == SPELL_EFFECT_HANDLE_HIT)
    {
        // let's prevent executing effect handler twice in case when spell effect is capable of targeting an object
        // this check was requested by scripters, but it has some downsides:
        // now it's impossible to script (using sEventScripts) a cast which misses all targets
        // or to have an ability to script the moment spell hits dest (in a case when there are object targets present)
        if (m_spellInfo->Effects[effIndex].GetProvidedTargetMask() & (TARGET_FLAG_UNIT_MASK | TARGET_FLAG_GAMEOBJECT_MASK))
            return;
        // some spells have no target entries in dbc and they use focus target
        if (focusObject)
            target = focusObject;
        /// @todo there should be a possibility to pass dest target to event script
    }

    TC_LOG_DEBUG(LOG_FILTER_SPELLS_AURAS, "Spell ScriptStart %u for spellid %u in EffectSendEvent ", m_spellInfo->Effects[effIndex].MiscValue, m_spellInfo->Id);

    if (ZoneScript* zoneScript = m_caster->GetZoneScript())
        zoneScript->ProcessEvent(target, m_spellInfo->Effects[effIndex].MiscValue);
    else if (InstanceScript* instanceScript = m_caster->GetInstanceScript())    // needed in case Player is the caster
        instanceScript->ProcessEvent(target, m_spellInfo->Effects[effIndex].MiscValue);

    m_caster->GetMap()->ScriptsStart(sEventScripts, m_spellInfo->Effects[effIndex].MiscValue, m_caster, target);
}

void Spell::EffectPowerBurn(SpellEffIndex effIndex)
{
    if (effectHandleMode != SPELL_EFFECT_HANDLE_HIT_TARGET)
        return;

    if (m_spellInfo->Effects[effIndex].MiscValue < 0 || m_spellInfo->Effects[effIndex].MiscValue >= int8(MAX_POWERS))
        return;

    Powers powerType = Powers(m_spellInfo->Effects[effIndex].MiscValue);

    if (!unitTarget || !unitTarget->IsAlive() || unitTarget->getPowerType() != powerType || damage < 0)
        return;

    // burn x% of target's mana, up to maximum of 2x% of caster's mana (Mana Burn)
    if (m_spellInfo->Id == 8129)
    {
        int32 maxDamage = int32(CalculatePct(m_caster->GetMaxPower(powerType), damage * 2));
        damage = int32(CalculatePct(unitTarget->GetMaxPower(powerType), damage));
        damage = std::min(damage, maxDamage);
    }

    int32 newDamage = -(unitTarget->ModifyPower(powerType, -damage));

    // NO - Not a typo - EffectPowerBurn uses effect value multiplier - not effect damage multiplier
    float dmgMultiplier = m_spellInfo->Effects[effIndex].CalcValueMultiplier(m_originalCaster, this);

    // add log data before multiplication (need power amount, not damage)
    ExecuteLogEffectTakeTargetPower(effIndex, unitTarget, powerType, newDamage, 0.0f);

    newDamage = int32(newDamage* dmgMultiplier);

    m_damage += newDamage;
}

void Spell::EffectHeal(SpellEffIndex /*effIndex*/)
{
    if (effectHandleMode != SPELL_EFFECT_HANDLE_LAUNCH_TARGET)
        return;

    if (unitTarget && unitTarget->IsAlive() && damage >= 0)
    {
        // Try to get original caster
        Unit* caster = m_originalCasterGUID ? m_originalCaster : m_caster;

        // Skip if m_originalCaster not available
        if (!caster)
            return;

        int32 addhealth = damage;

        // Vessel of the Naaru (Vial of the Sunwell trinket)
        if (m_spellInfo->Id == 45064)
        {
            // Amount of heal - depends from stacked Holy Energy
            int damageAmount = 0;
            if (AuraEffect const* aurEff = m_caster->GetAuraEffect(45062, 0))
            {
                damageAmount+= aurEff->GetAmount();
                m_caster->RemoveAurasDueToSpell(45062);
            }

            addhealth += damageAmount;
        }
        // Runic Healing Injector (heal increased by 25% for engineers - 3.2.0 patch change)
        else if (m_spellInfo->Id == 67489)
        {
            if (Player* player = m_caster->ToPlayer())
                if (player->HasSkill(SKILL_ENGINEERING))
                    AddPct(addhealth, 25);
        }
        // Swiftmend - consumes Regrowth or Rejuvenation
        else if (m_spellInfo->TargetAuraState == AURA_STATE_SWIFTMEND && unitTarget->HasAuraState(AURA_STATE_SWIFTMEND, m_spellInfo, m_caster))
        {
            Unit::AuraEffectList const& RejorRegr = unitTarget->GetAuraEffectsByType(SPELL_AURA_PERIODIC_HEAL);
            // find most short by duration
            AuraEffect* targetAura = NULL;
            for (Unit::AuraEffectList::const_iterator i = RejorRegr.begin(); i != RejorRegr.end(); ++i)
            {
                if ((*i)->GetSpellInfo()->SpellFamilyName == SPELLFAMILY_DRUID
                    && (*i)->GetSpellInfo()->SpellFamilyFlags[0] & 0x50)
                {
                    if (!targetAura || (*i)->GetBase()->GetDuration() < targetAura->GetBase()->GetDuration())
                        targetAura = *i;
                }
            }

            if (!targetAura)
            {
                TC_LOG_ERROR(LOG_FILTER_SPELLS_AURAS, "Target(GUID:" UI64FMTD ") has aurastate AURA_STATE_SWIFTMEND but no matching aura.", unitTarget->GetGUID());
                return;
            }

            int32 tickheal = targetAura->GetAmount();
            if (Unit* auraCaster = targetAura->GetCaster())
                tickheal = auraCaster->SpellHealingBonusDone(unitTarget, targetAura->GetSpellInfo(), tickheal, DOT);
            //int32 tickheal = targetAura->GetSpellInfo()->EffectBasePoints[idx] + 1;
            //It is said that talent bonus should not be included

            int32 tickcount = 0;
            // Rejuvenation
            if (targetAura->GetSpellInfo()->SpellFamilyFlags[0] & 0x10)
                tickcount = 4;
            // Regrowth
            else // if (targetAura->GetSpellInfo()->SpellFamilyFlags[0] & 0x40)
                tickcount = 6;

            addhealth += tickheal * tickcount;

            // Glyph of Swiftmend
            if (!caster->HasAura(54824))
                unitTarget->RemoveAura(targetAura->GetId(), targetAura->GetCasterGUID());

            //addhealth += tickheal * tickcount;
            //addhealth = caster->SpellHealingBonus(m_spellInfo, addhealth, HEAL, unitTarget);
        }
        // Death Pact - return pct of max health to caster
        else if (m_spellInfo->SpellFamilyName == SPELLFAMILY_DEATHKNIGHT && m_spellInfo->SpellFamilyFlags[0] & 0x00080000)
            addhealth = caster->SpellHealingBonusDone(unitTarget, m_spellInfo, int32(caster->CountPctFromMaxHealth(damage)), HEAL);
        else
            addhealth = caster->SpellHealingBonusDone(unitTarget, m_spellInfo, addhealth, HEAL);

        addhealth = unitTarget->SpellHealingBonusTaken(caster, m_spellInfo, addhealth, HEAL);

        // Remove Grievious bite if fully healed
        if (unitTarget->HasAura(48920) && (unitTarget->GetHealth() + addhealth >= unitTarget->GetMaxHealth()))
            unitTarget->RemoveAura(48920);

        m_damage -= addhealth;
    }
}

void Spell::EffectHealPct(SpellEffIndex /*effIndex*/)
{
    if (effectHandleMode != SPELL_EFFECT_HANDLE_HIT_TARGET)
        return;

    if (!unitTarget || !unitTarget->IsAlive() || damage < 0)
        return;

    // Skip if m_originalCaster not available
    if (!m_originalCaster)
        return;

    uint32 heal = m_originalCaster->SpellHealingBonusDone(unitTarget, m_spellInfo, unitTarget->CountPctFromMaxHealth(damage), HEAL);
    heal = unitTarget->SpellHealingBonusTaken(m_originalCaster, m_spellInfo, heal, HEAL);

    m_healing += heal;
}

void Spell::EffectHealMechanical(SpellEffIndex /*effIndex*/)
{
    if (effectHandleMode != SPELL_EFFECT_HANDLE_HIT_TARGET)
        return;

    if (!unitTarget || !unitTarget->IsAlive() || damage < 0)
        return;

    // Skip if m_originalCaster not available
    if (!m_originalCaster)
        return;

    uint32 heal = m_originalCaster->SpellHealingBonusDone(unitTarget, m_spellInfo, uint32(damage), HEAL);

    m_healing += unitTarget->SpellHealingBonusTaken(m_originalCaster, m_spellInfo, heal, HEAL);
}

void Spell::EffectHealthLeech(SpellEffIndex effIndex)
{
    if (effectHandleMode != SPELL_EFFECT_HANDLE_HIT_TARGET)
        return;

    if (!unitTarget || !unitTarget->IsAlive() || damage < 0)
        return;

    damage = m_caster->SpellDamageBonusDone(unitTarget, m_spellInfo, uint32(damage), SPELL_DIRECT_DAMAGE);
    damage = unitTarget->SpellDamageBonusTaken(m_caster, m_spellInfo, uint32(damage), SPELL_DIRECT_DAMAGE);

    TC_LOG_DEBUG(LOG_FILTER_SPELLS_AURAS, "HealthLeech :%i", damage);

    float healMultiplier = m_spellInfo->Effects[effIndex].CalcValueMultiplier(m_originalCaster, this);

    m_damage += damage;
    // get max possible damage, don't count overkill for heal
    uint32 healthGain = uint32(-unitTarget->GetHealthGain(-damage) * healMultiplier);

    if (m_caster->IsAlive())
    {
        healthGain = m_caster->SpellHealingBonusDone(m_caster, m_spellInfo, healthGain, HEAL);
        healthGain = m_caster->SpellHealingBonusTaken(m_caster, m_spellInfo, healthGain, HEAL);

        m_caster->HealBySpell(m_caster, m_spellInfo, uint32(healthGain));
    }
}

void Spell::DoCreateItem(uint32 /*i*/, uint32 itemtype)
{
    if (!unitTarget || unitTarget->GetTypeId() != TYPEID_PLAYER)
        return;

    Player* player = unitTarget->ToPlayer();

    uint32 newitemid = itemtype;
    ItemTemplate const* pProto = sObjectMgr->GetItemTemplate(newitemid);
    if (!pProto)
    {
        player->SendEquipError(EQUIP_ERR_ITEM_NOT_FOUND, NULL, NULL);
        return;
    }

    // bg reward have some special in code work
    uint32 bgType = 0;
    switch (m_spellInfo->Id)
    {
        case SPELL_AV_MARK_WINNER:
        case SPELL_AV_MARK_LOSER:
            bgType = BATTLEGROUND_AV;
            break;
        case SPELL_WS_MARK_WINNER:
        case SPELL_WS_MARK_LOSER:
            bgType = BATTLEGROUND_WS;
            break;
        case SPELL_AB_MARK_WINNER:
        case SPELL_AB_MARK_LOSER:
            bgType = BATTLEGROUND_AB;
            break;
        default:
            break;
    }

    uint32 num_to_add = damage;

    if (num_to_add < 1)
        num_to_add = 1;
    if (num_to_add > pProto->GetMaxStackSize())
        num_to_add = pProto->GetMaxStackSize();

    // init items_count to 1, since 1 item will be created regardless of specialization
    int items_count=1;
    // the chance to create additional items
    float additionalCreateChance=0.0f;
    // the maximum number of created additional items
    uint8 additionalMaxNum=0;
    // get the chance and maximum number for creating extra items
    if (CanCreateExtraItems(player, m_spellInfo->Id, additionalCreateChance, additionalMaxNum))
    {
        // roll with this chance till we roll not to create or we create the max num
        while (roll_chance_f(additionalCreateChance) && items_count <= additionalMaxNum)
            ++items_count;
    }

    // really will be created more items
    num_to_add *= items_count;

    // can the player store the new item?
    ItemPosCountVec dest;
    uint32 no_space = 0;
    InventoryResult msg = player->CanStoreNewItem(NULL_BAG, NULL_SLOT, dest, newitemid, num_to_add, &no_space);
    if (msg != EQUIP_ERR_OK)
    {
        // convert to possible store amount
        if (msg == EQUIP_ERR_INV_FULL || msg == EQUIP_ERR_ITEM_MAX_COUNT)
            num_to_add -= no_space;
        else
        {
            // if not created by another reason from full inventory or unique items amount limitation
            player->SendEquipError(msg, NULL, NULL, newitemid);
            return;
        }
    }

    if (num_to_add)
    {
        // create the new item and store it
        Item* pItem = player->StoreNewItem(dest, newitemid, true, Item::GenerateItemRandomPropertyId(newitemid));

        // was it successful? return error if not
        if (!pItem)
        {
            player->SendEquipError(EQUIP_ERR_ITEM_NOT_FOUND, NULL, NULL);
            return;
        }

        // set the "Crafted by ..." property of the item
        if (pItem->GetTemplate()->Class != ITEM_CLASS_CONSUMABLE && pItem->GetTemplate()->Class != ITEM_CLASS_QUEST && newitemid != 6265 && newitemid != 6948)
            pItem->SetUInt32Value(ITEM_FIELD_CREATOR, player->GetGUIDLow());

        // send info to the client
        player->SendNewItem(pItem, num_to_add, true, bgType == 0);

        if (pProto->Quality > ITEM_QUALITY_EPIC || (pProto->Quality == ITEM_QUALITY_EPIC && pProto->ItemLevel >= MinNewsItemLevel[sWorld->getIntConfig(CONFIG_EXPANSION)]))
            if (Guild* guild = player->GetGuild())
                guild->AddGuildNews(GUILD_NEWS_ITEM_CRAFTED, player->GetGUID(), 0, pProto->ItemId);


        // we succeeded in creating at least one item, so a levelup is possible
        if (bgType == 0)
            player->UpdateCraftSkill(m_spellInfo->Id);
    }

/*
    // for battleground marks send by mail if not add all expected
    if (no_space > 0 && bgType)
    {
        if (Battleground* bg = sBattlegroundMgr->GetBattlegroundTemplate(BattlegroundTypeId(bgType)))
            bg->SendRewardMarkByMail(player, newitemid, no_space);
    }
*/
}

void Spell::EffectCreateItem(SpellEffIndex effIndex)
{
    if (effectHandleMode != SPELL_EFFECT_HANDLE_HIT_TARGET)
        return;

    DoCreateItem(effIndex, m_spellInfo->Effects[effIndex].ItemType);
    ExecuteLogEffectCreateItem(effIndex, m_spellInfo->Effects[effIndex].ItemType);
}

void Spell::EffectCreateItem2(SpellEffIndex effIndex)
{
    if (effectHandleMode != SPELL_EFFECT_HANDLE_HIT_TARGET)
        return;

    if (!unitTarget || unitTarget->GetTypeId() != TYPEID_PLAYER)
        return;

    Player* player = unitTarget->ToPlayer();

    uint32 item_id = m_spellInfo->Effects[effIndex].ItemType;

    if (item_id)
        DoCreateItem(effIndex, item_id);

    // special case: fake item replaced by generate using spell_loot_template
    if (m_spellInfo->IsLootCrafting())
    {
        if (item_id)
        {
            if (!player->HasItemCount(item_id))
                return;

            // remove reagent
            uint32 count = 1;
            player->DestroyItemCount(item_id, count, true);

            // create some random items
            player->AutoStoreLoot(m_spellInfo->Id, LootTemplates_Spell);
        }
        else
            player->AutoStoreLoot(m_spellInfo->Id, LootTemplates_Spell);    // create some random items
    }
    /// @todo ExecuteLogEffectCreateItem(i, m_spellInfo->Effects[i].ItemType);
}

void Spell::EffectCreateRandomItem(SpellEffIndex /*effIndex*/)
{
    if (effectHandleMode != SPELL_EFFECT_HANDLE_HIT_TARGET)
        return;

    if (!unitTarget || unitTarget->GetTypeId() != TYPEID_PLAYER)
        return;
    Player* player = unitTarget->ToPlayer();

    // create some random items
    player->AutoStoreLoot(m_spellInfo->Id, LootTemplates_Spell);
    /// @todo ExecuteLogEffectCreateItem(i, m_spellInfo->Effects[i].ItemType);
}

void Spell::EffectPersistentAA(SpellEffIndex effIndex)
{
    if (effectHandleMode != SPELL_EFFECT_HANDLE_HIT)
        return;

    if (!m_spellAura)
    {
        Unit* caster = m_caster->GetEntry() == WORLD_TRIGGER ? m_originalCaster : m_caster;
        float radius = m_spellInfo->Effects[effIndex].CalcRadius(caster);

        // Caster not in world, might be spell triggered from aura removal
        if (!caster->IsInWorld())
            return;
        DynamicObject* dynObj = new DynamicObject(false);
        if (!dynObj->CreateDynamicObject(sObjectMgr->GenerateLowGuid(HIGHGUID_DYNAMICOBJECT), caster, m_spellInfo, *destTarget, radius, DYNAMIC_OBJECT_AREA_SPELL))
        {
            delete dynObj;
            return;
        }

        if (Aura* aura = Aura::TryCreate(m_spellInfo, MAX_EFFECT_MASK, dynObj, caster, &m_spellValue->EffectBasePoints[0]))
        {
            m_spellAura = aura;
            m_spellAura->_RegisterForTargets();
        }
        else
            return;
    }

    ASSERT(m_spellAura->GetDynobjOwner());
    m_spellAura->_ApplyEffectForTargets(effIndex);
}

void Spell::EffectEnergize(SpellEffIndex effIndex)
{
    if (effectHandleMode != SPELL_EFFECT_HANDLE_HIT_TARGET)
        return;

    if (!unitTarget)
        return;
    if (!unitTarget->IsAlive())
        return;

    if (m_spellInfo->Effects[effIndex].MiscValue < 0 || m_spellInfo->Effects[effIndex].MiscValue >= int8(MAX_POWERS))
        return;

    Powers power = Powers(m_spellInfo->Effects[effIndex].MiscValue);

    // Some level depends spells
    int level_multiplier = 0;
    int level_diff = 0;
    switch (m_spellInfo->Id)
    {
        case 9512:                                          // Restore Energy
            level_diff = m_caster->getLevel() - 40;
            level_multiplier = 2;
            break;
        case 24571:                                         // Blood Fury
            level_diff = m_caster->getLevel() - 60;
            level_multiplier = 10;
            break;
        case 24532:                                         // Burst of Energy
            level_diff = m_caster->getLevel() - 60;
            level_multiplier = 4;
            break;
        case 31930:                                         // Judgements of the Wise
        case 63375:                                         // Primal Wisdom
        case 68082:                                         // Glyph of Seal of Command
            damage = int32(CalculatePct(unitTarget->GetCreateMana(), damage));
            break;
        case 67490:                                         // Runic Mana Injector (mana gain increased by 25% for engineers - 3.2.0 patch change)
        {
            if (Player* player = m_caster->ToPlayer())
                if (player->HasSkill(SKILL_ENGINEERING))
                    AddPct(damage, 25);
            break;
        }
        default:
            break;
    }

    if (level_diff > 0)
        damage -= level_multiplier * level_diff;

    if (damage < 0 && power != POWER_ECLIPSE)
        return;

    if (unitTarget->GetMaxPower(power) == 0)
        return;

    m_caster->EnergizeBySpell(unitTarget, m_spellInfo->Id, damage, power);

    // Mad Alchemist's Potion
    if (m_spellInfo->Id == 45051)
    {
        // find elixirs on target
        bool guardianFound = false;
        bool battleFound = false;
        Unit::AuraApplicationMap& Auras = unitTarget->GetAppliedAuras();
        for (Unit::AuraApplicationMap::iterator itr = Auras.begin(); itr != Auras.end(); ++itr)
        {
            uint32 spell_id = itr->second->GetBase()->GetId();
            if (!guardianFound)
                if (sSpellMgr->IsSpellMemberOfSpellGroup(spell_id, SPELL_GROUP_ELIXIR_GUARDIAN))
                    guardianFound = true;
            if (!battleFound)
                if (sSpellMgr->IsSpellMemberOfSpellGroup(spell_id, SPELL_GROUP_ELIXIR_BATTLE))
                    battleFound = true;
            if (battleFound && guardianFound)
                break;
        }

        // get all available elixirs by mask and spell level
        std::set<uint32> avalibleElixirs;
        if (!guardianFound)
            sSpellMgr->GetSetOfSpellsInSpellGroup(SPELL_GROUP_ELIXIR_GUARDIAN, avalibleElixirs);
        if (!battleFound)
            sSpellMgr->GetSetOfSpellsInSpellGroup(SPELL_GROUP_ELIXIR_BATTLE, avalibleElixirs);
        for (std::set<uint32>::iterator itr = avalibleElixirs.begin(); itr != avalibleElixirs.end();)
        {
            SpellInfo const* spellInfo = sSpellMgr->GetSpellInfo(*itr);
            if (spellInfo->SpellLevel < m_spellInfo->SpellLevel || spellInfo->SpellLevel > unitTarget->getLevel())
                avalibleElixirs.erase(itr++);
            else if (sSpellMgr->IsSpellMemberOfSpellGroup(*itr, SPELL_GROUP_ELIXIR_SHATTRATH))
                avalibleElixirs.erase(itr++);
            else if (sSpellMgr->IsSpellMemberOfSpellGroup(*itr, SPELL_GROUP_ELIXIR_UNSTABLE))
                avalibleElixirs.erase(itr++);
            else
                ++itr;
        }

        if (!avalibleElixirs.empty())
        {
            // cast random elixir on target
            m_caster->CastSpell(unitTarget, Trinity::Containers::SelectRandomContainerElement(avalibleElixirs), true, m_CastItem);
        }
    }
}

void Spell::EffectEnergizePct(SpellEffIndex effIndex)
{
    if (effectHandleMode != SPELL_EFFECT_HANDLE_HIT_TARGET)
        return;

    if (!unitTarget)
        return;
    if (!unitTarget->IsAlive())
        return;

    if (m_spellInfo->Effects[effIndex].MiscValue < 0 || m_spellInfo->Effects[effIndex].MiscValue >= int8(MAX_POWERS))
        return;

    Powers power = Powers(m_spellInfo->Effects[effIndex].MiscValue);

    uint32 maxPower = unitTarget->GetMaxPower(power);
    if (maxPower == 0)
        return;

    uint32 gain = CalculatePct(maxPower, damage);
    m_caster->EnergizeBySpell(unitTarget, m_spellInfo->Id, gain, power);
}

void Spell::SendLoot(uint64 guid, LootType loottype)
{
    Player* player = m_caster->ToPlayer();
    if (!player)
        return;

    if (gameObjTarget)
    {
        // Players shouldn't be able to loot gameobjects that are currently despawned
        if (!gameObjTarget->isSpawned() && !player->IsGameMaster())
        {
            TC_LOG_ERROR(LOG_FILTER_SPELLS_AURAS, "Possible hacking attempt: Player %s [guid: %u] tried to loot a gameobject [entry: %u id: %u] which is on respawn time without being in GM mode!",
                            player->GetName().c_str(), player->GetGUIDLow(), gameObjTarget->GetEntry(), gameObjTarget->GetGUIDLow());
            return;
        }
        // special case, already has GossipHello inside so return and avoid calling twice
        if (gameObjTarget->GetGoType() == GAMEOBJECT_TYPE_GOOBER)
        {
            gameObjTarget->Use(m_caster);
            return;
        }

        if (sScriptMgr->OnGossipHello(player, gameObjTarget))
            return;

        if (gameObjTarget->AI()->GossipHello(player))
            return;

        switch (gameObjTarget->GetGoType())
        {
            case GAMEOBJECT_TYPE_DOOR:
            case GAMEOBJECT_TYPE_BUTTON:
                gameObjTarget->UseDoorOrButton(0, false, player);
                return;

            case GAMEOBJECT_TYPE_QUESTGIVER:
                player->PrepareGossipMenu(gameObjTarget, gameObjTarget->GetGOInfo()->questgiver.gossipID, true);
                player->SendPreparedGossip(gameObjTarget);
                return;

            case GAMEOBJECT_TYPE_SPELL_FOCUS:
                // triggering linked GO
                if (uint32 trapEntry = gameObjTarget->GetGOInfo()->spellFocus.linkedTrapId)
                    gameObjTarget->TriggeringLinkedGameObject(trapEntry, m_caster);
                return;

            case GAMEOBJECT_TYPE_CHEST:
                /// @todo possible must be moved to loot release (in different from linked triggering)
                if (gameObjTarget->GetGOInfo()->chest.eventId)
                {
                    TC_LOG_DEBUG(LOG_FILTER_SPELLS_AURAS, "Chest ScriptStart id %u for GO %u", gameObjTarget->GetGOInfo()->chest.eventId, gameObjTarget->GetDBTableGUIDLow());
                    player->GetMap()->ScriptsStart(sEventScripts, gameObjTarget->GetGOInfo()->chest.eventId, player, gameObjTarget);
                }

                // triggering linked GO
                if (uint32 trapEntry = gameObjTarget->GetGOInfo()->chest.linkedTrapId)
                    gameObjTarget->TriggeringLinkedGameObject(trapEntry, m_caster);

                // Don't return, let loots been taken
            default:
                break;
        }
    }

    // Send loot
    player->SendLoot(guid, loottype);
}

void Spell::EffectOpenLock(SpellEffIndex effIndex)
{
    if (effectHandleMode != SPELL_EFFECT_HANDLE_HIT_TARGET)
        return;

    if (m_caster->GetTypeId() != TYPEID_PLAYER)
    {
        TC_LOG_DEBUG(LOG_FILTER_SPELLS_AURAS, "WORLD: Open Lock - No Player Caster!");
        return;
    }

    Player* player = m_caster->ToPlayer();

    uint32 lockId = 0;
    uint64 guid = 0;

    // Get lockId
    if (gameObjTarget)
    {
        GameObjectTemplate const* goInfo = gameObjTarget->GetGOInfo();
        // Arathi Basin banner opening. /// @todo Verify correctness of this check
        if ((goInfo->type == GAMEOBJECT_TYPE_BUTTON && goInfo->button.noDamageImmune) ||
            (goInfo->type == GAMEOBJECT_TYPE_GOOBER && goInfo->goober.losOK))
        {
            //CanUseBattlegroundObject() already called in CheckCast()
            // in battleground check
            if (Battleground* bg = player->GetBattleground())
            {
                bg->EventPlayerClickedOnFlag(player, gameObjTarget);
                return;
            }
        }
        else if (goInfo->type == GAMEOBJECT_TYPE_FLAGSTAND)
        {
            //CanUseBattlegroundObject() already called in CheckCast()
            // in battleground check
            if (Battleground* bg = player->GetBattleground())
            {
                if (bg->GetTypeID(true) == BATTLEGROUND_EY)
                    bg->EventPlayerClickedOnFlag(player, gameObjTarget);
                return;
            }
        }
        else if (m_spellInfo->Id == 1842 && gameObjTarget->GetGOInfo()->type == GAMEOBJECT_TYPE_TRAP && gameObjTarget->GetOwner())
        {
            gameObjTarget->SetLootState(GO_JUST_DEACTIVATED);
            return;
        }
        /// @todo Add script for spell 41920 - Filling, becouse server it freze when use this spell
        // handle outdoor pvp object opening, return true if go was registered for handling
        // these objects must have been spawned by outdoorpvp!
        else if (gameObjTarget->GetGOInfo()->type == GAMEOBJECT_TYPE_GOOBER && sOutdoorPvPMgr->HandleOpenGo(player, gameObjTarget->GetGUID()))
            return;
        lockId = goInfo->GetLockId();
        guid = gameObjTarget->GetGUID();
    }
    else if (itemTarget)
    {
        lockId = itemTarget->GetTemplate()->LockID;
        guid = itemTarget->GetGUID();
    }
    else
    {
        TC_LOG_DEBUG(LOG_FILTER_SPELLS_AURAS, "WORLD: Open Lock - No GameObject/Item Target!");
        return;
    }

    SkillType skillId = SKILL_NONE;
    int32 reqSkillValue = 0;
    int32 skillValue;

    SpellCastResult res = CanOpenLock(effIndex, lockId, skillId, reqSkillValue, skillValue);
    if (res != SPELL_CAST_OK)
    {
        SendCastResult(res);
        return;
    }

    if (gameObjTarget)
        SendLoot(guid, LOOT_SKINNING);
    else if (itemTarget)
        itemTarget->SetFlag(ITEM_FIELD_FLAGS, ITEM_FLAG_UNLOCKED);

    // not allow use skill grow at item base open
    if (!m_CastItem && skillId != SKILL_NONE)
    {
        // update skill if really known
        if (uint32 pureSkillValue = player->GetPureSkillValue(skillId))
        {
            if (gameObjTarget)
            {
                // Allow one skill-up until respawned
                if (!gameObjTarget->IsInSkillupList(player->GetGUIDLow()) &&
                    player->UpdateGatherSkill(skillId, pureSkillValue, reqSkillValue))
                    gameObjTarget->AddToSkillupList(player->GetGUIDLow());
            }
            else if (itemTarget)
            {
                // Do one skill-up
                player->UpdateGatherSkill(skillId, pureSkillValue, reqSkillValue);
            }
        }
    }
    ExecuteLogEffectOpenLock(effIndex, gameObjTarget ? (Object*)gameObjTarget : (Object*)itemTarget);
}

void Spell::EffectSummonChangeItem(SpellEffIndex effIndex)
{
    if (effectHandleMode != SPELL_EFFECT_HANDLE_HIT)
        return;

    if (m_caster->GetTypeId() != TYPEID_PLAYER)
        return;

    Player* player = m_caster->ToPlayer();

    // applied only to using item
    if (!m_CastItem)
        return;

    // ... only to item in own inventory/bank/equip_slot
    if (m_CastItem->GetOwnerGUID() != player->GetGUID())
        return;

    uint32 newitemid = m_spellInfo->Effects[effIndex].ItemType;
    if (!newitemid)
        return;

    uint16 pos = m_CastItem->GetPos();

    Item* pNewItem = Item::CreateItem(newitemid, 1, player);
    if (!pNewItem)
        return;

    for (uint8 j = PERM_ENCHANTMENT_SLOT; j <= TEMP_ENCHANTMENT_SLOT; ++j)
        if (m_CastItem->GetEnchantmentId(EnchantmentSlot(j)))
            pNewItem->SetEnchantment(EnchantmentSlot(j), m_CastItem->GetEnchantmentId(EnchantmentSlot(j)), m_CastItem->GetEnchantmentDuration(EnchantmentSlot(j)), m_CastItem->GetEnchantmentCharges(EnchantmentSlot(j)));

    if (m_CastItem->GetUInt32Value(ITEM_FIELD_DURABILITY) < m_CastItem->GetUInt32Value(ITEM_FIELD_MAXDURABILITY))
    {
        double lossPercent = 1 - m_CastItem->GetUInt32Value(ITEM_FIELD_DURABILITY) / double(m_CastItem->GetUInt32Value(ITEM_FIELD_MAXDURABILITY));
        player->DurabilityLoss(pNewItem, lossPercent);
    }

    if (player->IsInventoryPos(pos))
    {
        ItemPosCountVec dest;
        InventoryResult msg = player->CanStoreItem(m_CastItem->GetBagSlot(), m_CastItem->GetSlot(), dest, pNewItem, true);
        if (msg == EQUIP_ERR_OK)
        {
            player->DestroyItem(m_CastItem->GetBagSlot(), m_CastItem->GetSlot(), true);

            // prevent crash at access and unexpected charges counting with item update queue corrupt
            if (m_CastItem == m_targets.GetItemTarget())
                m_targets.SetItemTarget(NULL);

            m_CastItem = NULL;

            player->StoreItem(dest, pNewItem, true);
            return;
        }
    }
    else if (player->IsBankPos(pos))
    {
        ItemPosCountVec dest;
        uint8 msg = player->CanBankItem(m_CastItem->GetBagSlot(), m_CastItem->GetSlot(), dest, pNewItem, true);
        if (msg == EQUIP_ERR_OK)
        {
            player->DestroyItem(m_CastItem->GetBagSlot(), m_CastItem->GetSlot(), true);

            // prevent crash at access and unexpected charges counting with item update queue corrupt
            if (m_CastItem == m_targets.GetItemTarget())
                m_targets.SetItemTarget(NULL);

            m_CastItem = NULL;

            player->BankItem(dest, pNewItem, true);
            return;
        }
    }
    else if (player->IsEquipmentPos(pos))
    {
        uint16 dest;

        player->DestroyItem(m_CastItem->GetBagSlot(), m_CastItem->GetSlot(), true);

        uint8 msg = player->CanEquipItem(m_CastItem->GetSlot(), dest, pNewItem, true);

        if (msg == EQUIP_ERR_OK || msg == EQUIP_ERR_CLIENT_LOCKED_OUT)
        {
            if (msg == EQUIP_ERR_CLIENT_LOCKED_OUT) dest = EQUIPMENT_SLOT_MAINHAND;

            // prevent crash at access and unexpected charges counting with item update queue corrupt
            if (m_CastItem == m_targets.GetItemTarget())
                m_targets.SetItemTarget(NULL);

            m_CastItem = NULL;

            player->EquipItem(dest, pNewItem, true);
            player->AutoUnequipOffhandIfNeed();
            return;
        }
    }

    // fail
    delete pNewItem;
}

void Spell::EffectProficiency(SpellEffIndex /*effIndex*/)
{
    if (effectHandleMode != SPELL_EFFECT_HANDLE_HIT)
        return;

    if (m_caster->GetTypeId() != TYPEID_PLAYER)
        return;
    Player* p_target = m_caster->ToPlayer();

    uint32 subClassMask = m_spellInfo->EquippedItemSubClassMask;
    if (m_spellInfo->EquippedItemClass == ITEM_CLASS_WEAPON && !(p_target->GetWeaponProficiency() & subClassMask))
    {
        p_target->AddWeaponProficiency(subClassMask);
        p_target->SendProficiency(ITEM_CLASS_WEAPON, p_target->GetWeaponProficiency());
    }
    if (m_spellInfo->EquippedItemClass == ITEM_CLASS_ARMOR && !(p_target->GetArmorProficiency() & subClassMask))
    {
        p_target->AddArmorProficiency(subClassMask);
        p_target->SendProficiency(ITEM_CLASS_ARMOR, p_target->GetArmorProficiency());
    }
}

void Spell::EffectSummonType(SpellEffIndex effIndex)
{
    if (effectHandleMode != SPELL_EFFECT_HANDLE_HIT)
        return;

    uint32 entry = m_spellInfo->Effects[effIndex].MiscValue;
    if (!entry)
        return;

    SummonPropertiesEntry const* properties = sSummonPropertiesStore.LookupEntry(m_spellInfo->Effects[effIndex].MiscValueB);
    if (!properties)
    {
        TC_LOG_ERROR(LOG_FILTER_SPELLS_AURAS, "EffectSummonType: Unhandled summon type %u", m_spellInfo->Effects[effIndex].MiscValueB);
        return;
    }

    if (!m_originalCaster)
        return;

    int32 duration = m_spellInfo->GetDuration();
    if (Player* modOwner = m_originalCaster->GetSpellModOwner())
        modOwner->ApplySpellMod(m_spellInfo->Id, SPELLMOD_DURATION, duration);

    TempSummon* summon = NULL;

    // determine how many units should be summoned
    uint32 numSummons;

    // some spells need to summon many units, for those spells number of summons is stored in effect value
    // however so far noone found a generic check to find all of those (there's no related data in summonproperties.dbc
    // and in spell attributes, possibly we need to add a table for those)
    // so here's a list of MiscValueB values, which is currently most generic check
    switch (properties->Id)
    {
        case 64:
        case 61:
        case 1101:
        case 66:
        case 648:
        case 2301:
        case 1061:
        case 1261:
        case 629:
        case 181:
        case 715:
        case 1562:
        case 833:
        case 1161:
            numSummons = (damage > 0) ? damage : 1;
            break;
        default:
            numSummons = 1;
            break;
    }

    switch (properties->Category)
    {
        case SUMMON_CATEGORY_WILD:
        case SUMMON_CATEGORY_ALLY:
        case SUMMON_CATEGORY_UNK:
            if (properties->Flags & 512)
            {
                SummonGuardian(effIndex, entry, properties, numSummons);
                break;
            }
            switch (properties->Type)
            {
                case SUMMON_TYPE_PET:
                case SUMMON_TYPE_GUARDIAN:
                case SUMMON_TYPE_GUARDIAN2:
                case SUMMON_TYPE_MINION:
                    SummonGuardian(effIndex, entry, properties, numSummons);
                    break;
                // Summons a vehicle, but doesn't force anyone to enter it (see SUMMON_CATEGORY_VEHICLE)
                case SUMMON_TYPE_VEHICLE:
                case SUMMON_TYPE_VEHICLE2:
                    summon = m_caster->GetMap()->SummonCreature(entry, *destTarget, properties, duration, m_originalCaster, m_spellInfo->Id);
                    break;
                case SUMMON_TYPE_LIGHTWELL:
                case SUMMON_TYPE_TOTEM:
                {
                    summon = m_caster->GetMap()->SummonCreature(entry, *destTarget, properties, duration, m_originalCaster, m_spellInfo->Id);
                    if (!summon || !summon->IsTotem())
                        return;

                    // Mana Tide Totem
                    if (m_spellInfo->Id == 16190)
                        damage = m_caster->CountPctFromMaxHealth(10);

                    if (damage)                                            // if not spell info, DB values used
                    {
                        summon->SetMaxHealth(damage);
                        summon->SetHealth(damage);
                    }
                    break;
                }
                case SUMMON_TYPE_MINIPET:
                {
                    summon = m_caster->GetMap()->SummonCreature(entry, *destTarget, properties, duration, m_originalCaster, m_spellInfo->Id);
                    if (!summon || !summon->HasUnitTypeMask(UNIT_MASK_MINION))
                        return;

                    summon->SelectLevel(summon->GetCreatureTemplate());       // some summoned creaters have different from 1 DB data for level/hp
                    summon->SetUInt32Value(UNIT_NPC_FLAGS, summon->GetCreatureTemplate()->npcflag);

                    summon->SetFlag(UNIT_FIELD_FLAGS, UNIT_FLAG_IMMUNE_TO_PC | UNIT_FLAG_IMMUNE_TO_NPC);

                    summon->AI()->EnterEvadeMode();
                    break;
                }
                default:
                {
                    float radius = m_spellInfo->Effects[effIndex].CalcRadius();

                    TempSummonType summonType = (duration == 0) ? TEMPSUMMON_DEAD_DESPAWN : TEMPSUMMON_TIMED_DESPAWN;

                    for (uint32 count = 0; count < numSummons; ++count)
                    {
                        Position pos;
                        if (count == 0)
                            pos = *destTarget;
                        else
                            // randomize position for multiple summons
                            m_caster->GetRandomPoint(*destTarget, radius, pos);

                        summon = m_originalCaster->SummonCreature(entry, pos, summonType, duration);
                        if (!summon)
                            continue;

                        if (properties->Category == SUMMON_CATEGORY_ALLY)
                        {
                            summon->SetOwnerGUID(m_originalCaster->GetGUID());
                            summon->setFaction(m_originalCaster->getFaction());
                            summon->SetUInt32Value(UNIT_CREATED_BY_SPELL, m_spellInfo->Id);
                        }

                        ExecuteLogEffectSummonObject(effIndex, summon);
                    }
                    return;
                }
            }//switch
            break;
        case SUMMON_CATEGORY_PET:
            SummonGuardian(effIndex, entry, properties, numSummons);
            break;
        case SUMMON_CATEGORY_PUPPET:
            summon = m_caster->GetMap()->SummonCreature(entry, *destTarget, properties, duration, m_originalCaster, m_spellInfo->Id);
            break;
        case SUMMON_CATEGORY_VEHICLE:
            // Summoning spells (usually triggered by npc_spellclick) that spawn a vehicle and that cause the clicker
            // to cast a ride vehicle spell on the summoned unit.
            summon = m_originalCaster->GetMap()->SummonCreature(entry, *destTarget, properties, duration, m_caster, m_spellInfo->Id);
            if (!summon || !summon->IsVehicle())
                return;

            // The spell that this effect will trigger. It has SPELL_AURA_CONTROL_VEHICLE
            uint32 spellId = VEHICLE_SPELL_RIDE_HARDCODED;
            SpellInfo const* spellInfo = sSpellMgr->GetSpellInfo(m_spellInfo->Effects[effIndex].CalcValue());
            if (spellInfo && spellInfo->HasAura(SPELL_AURA_CONTROL_VEHICLE))
                spellId = spellInfo->Id;

            // Hard coded enter vehicle spell
            m_originalCaster->CastSpell(summon, spellId, true);

            uint32 faction = properties->Faction;
            if (!faction)
                faction = m_originalCaster->getFaction();

            summon->setFaction(faction);
            break;
    }

    if (summon)
    {
        summon->SetCreatorGUID(m_originalCaster->GetGUID());
        ExecuteLogEffectSummonObject(effIndex, summon);
    }
}

void Spell::EffectLearnSpell(SpellEffIndex effIndex)
{
    if (effectHandleMode != SPELL_EFFECT_HANDLE_HIT_TARGET)
        return;

    if (!unitTarget)
        return;

    if (unitTarget->GetTypeId() != TYPEID_PLAYER)
    {
        if (unitTarget->ToPet())
            EffectLearnPetSpell(effIndex);
        return;
    }

    Player* player = unitTarget->ToPlayer();

    uint32 spellToLearn = (m_spellInfo->Id == 483 || m_spellInfo->Id == 55884) ? damage : m_spellInfo->Effects[effIndex].TriggerSpell;
    player->learnSpell(spellToLearn, false);

    TC_LOG_DEBUG(LOG_FILTER_SPELLS_AURAS, "Spell: Player %u has learned spell %u from NpcGUID=%u", player->GetGUIDLow(), spellToLearn, m_caster->GetGUIDLow());
}

typedef std::list< std::pair<uint32, uint64> > DispelList;
void Spell::EffectDispel(SpellEffIndex effIndex)
{
    if (effectHandleMode != SPELL_EFFECT_HANDLE_HIT_TARGET)
        return;

    if (!unitTarget)
        return;

    // Create dispel mask by dispel type
    uint32 dispel_type = m_spellInfo->Effects[effIndex].MiscValue;
    uint32 dispelMask  = SpellInfo::GetDispelMask(DispelType(dispel_type));

    DispelChargesList dispel_list;
    unitTarget->GetDispellableAuraList(m_caster, dispelMask, dispel_list);
    if (dispel_list.empty())
        return;

    // Ok if exist some buffs for dispel try dispel it
    uint32 failCount = 0;
    DispelChargesList success_list;
    WorldPacket dataFail(SMSG_DISPEL_FAILED, 8+8+4+4+damage*4);
    // dispel N = damage buffs (or while exist buffs for dispel)
    for (int32 count = 0; count < damage && !dispel_list.empty();)
    {
        // Random select buff for dispel
        DispelChargesList::iterator itr = dispel_list.begin();
        std::advance(itr, urand(0, dispel_list.size() - 1));

        int32 chance = itr->first->CalcDispelChance(unitTarget, !unitTarget->IsFriendlyTo(m_caster));
        // 2.4.3 Patch Notes: "Dispel effects will no longer attempt to remove effects that have 100% dispel resistance."
        if (!chance)
        {
            dispel_list.erase(itr);
            continue;
        }
        else
        {
            if (roll_chance_i(chance))
            {
                bool alreadyListed = false;
                for (DispelChargesList::iterator successItr = success_list.begin(); successItr != success_list.end(); ++successItr)
                {
                    if (successItr->first->GetId() == itr->first->GetId())
                    {
                        ++successItr->second;
                        alreadyListed = true;
                    }
                }
                if (!alreadyListed)
                    success_list.push_back(std::make_pair(itr->first, 1));
                --itr->second;
                if (itr->second <= 0)
                    dispel_list.erase(itr);
            }
            else
            {
                if (!failCount)
                {
                    // Failed to dispell
                    dataFail << uint64(m_caster->GetGUID());            // Caster GUID
                    dataFail << uint64(unitTarget->GetGUID());          // Victim GUID
                    dataFail << uint32(m_spellInfo->Id);                // dispel spell id
                }
                ++failCount;
                dataFail << uint32(itr->first->GetId());                         // Spell Id
            }
            ++count;
        }
    }

    if (failCount)
        m_caster->SendMessageToSet(&dataFail, true);

    if (success_list.empty())
        return;

    WorldPacket dataSuccess(SMSG_SPELLDISPELLOG, 8+8+4+1+4+success_list.size()*5);
    // Send packet header
    dataSuccess.append(unitTarget->GetPackGUID());         // Victim GUID
    dataSuccess.append(m_caster->GetPackGUID());           // Caster GUID
    dataSuccess << uint32(m_spellInfo->Id);                // dispel spell id
    dataSuccess << uint8(0);                               // not used
    dataSuccess << uint32(success_list.size());            // count
    for (DispelChargesList::iterator itr = success_list.begin(); itr != success_list.end(); ++itr)
    {
        // Send dispelled spell info
        dataSuccess << uint32(itr->first->GetId());              // Spell Id
        dataSuccess << uint8(0);                        // 0 - dispelled !=0 cleansed
        unitTarget->RemoveAurasDueToSpellByDispel(itr->first->GetId(), m_spellInfo->Id, itr->first->GetCasterGUID(), m_caster, itr->second);
    }
    m_caster->SendMessageToSet(&dataSuccess, true);

    // On success dispel
    // Devour Magic
    if (m_spellInfo->SpellFamilyName == SPELLFAMILY_WARLOCK && m_spellInfo->Category == SPELLCATEGORY_DEVOUR_MAGIC)
    {
        int32 heal_amount = m_spellInfo->Effects[EFFECT_1].CalcValue(m_caster);
        m_caster->CastCustomSpell(m_caster, 19658, &heal_amount, NULL, NULL, true);
        // Glyph of Felhunter
        if (Unit* owner = m_caster->GetOwner())
            if (owner->GetAura(56249))
                owner->CastCustomSpell(owner, 19658, &heal_amount, NULL, NULL, true);
    }
}

void Spell::EffectDualWield(SpellEffIndex /*effIndex*/)
{
    if (effectHandleMode != SPELL_EFFECT_HANDLE_HIT_TARGET)
        return;

    unitTarget->SetCanDualWield(true);
    if (unitTarget->GetTypeId() == TYPEID_UNIT)
        unitTarget->ToCreature()->UpdateDamagePhysical(OFF_ATTACK);
}

void Spell::EffectPull(SpellEffIndex effIndex)
{
    /// @todo create a proper pull towards distract spell center for distract
    EffectNULL(effIndex);
}

void Spell::EffectDistract(SpellEffIndex /*effIndex*/)
{
    if (effectHandleMode != SPELL_EFFECT_HANDLE_HIT_TARGET)
        return;

    // Check for possible target
    if (!unitTarget || unitTarget->IsInCombat())
        return;

    // target must be OK to do this
    if (unitTarget->HasUnitState(UNIT_STATE_CONFUSED | UNIT_STATE_STUNNED | UNIT_STATE_FLEEING))
        return;

    unitTarget->SetFacingTo(unitTarget->GetAngle(destTarget));
    unitTarget->ClearUnitState(UNIT_STATE_MOVING);

    if (unitTarget->GetTypeId() == TYPEID_UNIT)
        unitTarget->GetMotionMaster()->MoveDistract(damage * IN_MILLISECONDS);
}

void Spell::EffectPickPocket(SpellEffIndex /*effIndex*/)
{
    if (effectHandleMode != SPELL_EFFECT_HANDLE_HIT_TARGET)
        return;

    if (m_caster->GetTypeId() != TYPEID_PLAYER)
        return;

    // victim must be creature and attackable
    if (!unitTarget || unitTarget->GetTypeId() != TYPEID_UNIT || m_caster->IsFriendlyTo(unitTarget))
        return;

    // victim have to be alive and humanoid or undead
    if (unitTarget->IsAlive() && (unitTarget->GetCreatureTypeMask() &CREATURE_TYPEMASK_HUMANOID_OR_UNDEAD) != 0)
        m_caster->ToPlayer()->SendLoot(unitTarget->GetGUID(), LOOT_PICKPOCKETING);
}

void Spell::EffectAddFarsight(SpellEffIndex effIndex)
{
    if (effectHandleMode != SPELL_EFFECT_HANDLE_HIT)
        return;

    if (m_caster->GetTypeId() != TYPEID_PLAYER)
        return;

    float radius = m_spellInfo->Effects[effIndex].CalcRadius();
    int32 duration = m_spellInfo->GetDuration();
    // Caster not in world, might be spell triggered from aura removal
    if (!m_caster->IsInWorld())
        return;

    DynamicObject* dynObj = new DynamicObject(true);
    if (!dynObj->CreateDynamicObject(sObjectMgr->GenerateLowGuid(HIGHGUID_DYNAMICOBJECT), m_caster, m_spellInfo, *destTarget, radius, DYNAMIC_OBJECT_FARSIGHT_FOCUS))
    {
        delete dynObj;
        return;
    }

    dynObj->SetDuration(duration);
    dynObj->SetCasterViewpoint();
}

void Spell::EffectUntrainTalents(SpellEffIndex /*effIndex*/)
{
    if (effectHandleMode != SPELL_EFFECT_HANDLE_HIT_TARGET)
        return;

    if (!unitTarget || m_caster->GetTypeId() == TYPEID_PLAYER)
        return;

    if (uint64 guid = m_caster->GetGUID()) // the trainer is the caster
        unitTarget->ToPlayer()->SendTalentWipeConfirm(guid);
}

void Spell::EffectTeleUnitsFaceCaster(SpellEffIndex effIndex)
{
    if (effectHandleMode != SPELL_EFFECT_HANDLE_HIT_TARGET)
        return;

    if (!unitTarget)
        return;

    if (unitTarget->IsInFlight())
        return;

    float dis = m_spellInfo->Effects[effIndex].CalcRadius(m_caster);

    float fx, fy, fz;
    m_caster->GetClosePoint(fx, fy, fz, unitTarget->GetObjectSize(), dis);

    unitTarget->NearTeleportTo(fx, fy, fz, -m_caster->GetOrientation(), unitTarget == m_caster);
}

void Spell::EffectLearnSkill(SpellEffIndex effIndex)
{
    if (effectHandleMode != SPELL_EFFECT_HANDLE_HIT_TARGET)
        return;

    if (unitTarget->GetTypeId() != TYPEID_PLAYER)
        return;

    if (damage < 0)
        return;

    uint32 skillid = m_spellInfo->Effects[effIndex].MiscValue;
    uint16 skillval = unitTarget->ToPlayer()->GetPureSkillValue(skillid);
    unitTarget->ToPlayer()->SetSkill(skillid, m_spellInfo->Effects[effIndex].CalcValue(), skillval?skillval:1, damage*75);
}

void Spell::EffectPlayMovie(SpellEffIndex effIndex)
{
    if (effectHandleMode != SPELL_EFFECT_HANDLE_HIT_TARGET)
        return;

    if (unitTarget->GetTypeId() != TYPEID_PLAYER)
        return;

    uint32 movieId = GetSpellInfo()->Effects[effIndex].MiscValue;
    if (!sMovieStore.LookupEntry(movieId))
        return;

    unitTarget->ToPlayer()->SendMovieStart(movieId);
}

void Spell::EffectTradeSkill(SpellEffIndex /*effIndex*/)
{
    if (effectHandleMode != SPELL_EFFECT_HANDLE_HIT)
        return;

    if (m_caster->GetTypeId() != TYPEID_PLAYER)
        return;
    // uint32 skillid =  m_spellInfo->Effects[i].MiscValue;
    // uint16 skillmax = unitTarget->ToPlayer()->(skillid);
    // m_caster->ToPlayer()->SetSkill(skillid, skillval?skillval:1, skillmax+75);
}

void Spell::EffectEnchantItemPerm(SpellEffIndex effIndex)
{
    if (effectHandleMode != SPELL_EFFECT_HANDLE_HIT_TARGET)
        return;

    if (!itemTarget)
        return;

    Player* player = m_caster->ToPlayer();
    if (!player)
        return;

    // Handle vellums
    if (itemTarget->IsVellum())
    {
        // destroy one vellum from stack
        uint32 count = 1;
        player->DestroyItemCount(itemTarget, count, true);
        unitTarget = player;
        // and add a scroll
        DoCreateItem(effIndex, m_spellInfo->Effects[effIndex].ItemType);
        itemTarget = NULL;
        m_targets.SetItemTarget(NULL);
    }
    else
    {
        // do not increase skill if vellum used
        if (!(m_CastItem && m_CastItem->GetTemplate()->Flags & ITEM_PROTO_FLAG_TRIGGERED_CAST))
            player->UpdateCraftSkill(m_spellInfo->Id);

        uint32 enchant_id = m_spellInfo->Effects[effIndex].MiscValue;
        if (!enchant_id)
            return;

        SpellItemEnchantmentEntry const* pEnchant = sSpellItemEnchantmentStore.LookupEntry(enchant_id);
        if (!pEnchant)
            return;

        // item can be in trade slot and have owner diff. from caster
        Player* item_owner = itemTarget->GetOwner();
        if (!item_owner)
            return;

        if (item_owner != player && player->GetSession()->HasPermission(RBAC_PERM_LOG_GM_TRADE))
        {
            sLog->outCommand(player->GetSession()->GetAccountId(), "GM %s (Account: %u) enchanting(perm): %s (Entry: %d) for player: %s (Account: %u)",
                player->GetName().c_str(), player->GetSession()->GetAccountId(),
                itemTarget->GetTemplate()->Name1.c_str(), itemTarget->GetEntry(),
                item_owner->GetName().c_str(), item_owner->GetSession()->GetAccountId());
        }

        // remove old enchanting before applying new if equipped
        item_owner->ApplyEnchantment(itemTarget, PERM_ENCHANTMENT_SLOT, false);

        itemTarget->SetEnchantment(PERM_ENCHANTMENT_SLOT, enchant_id, 0, 0, m_caster->GetGUID());

        // add new enchanting if equipped
        item_owner->ApplyEnchantment(itemTarget, PERM_ENCHANTMENT_SLOT, true);

        item_owner->RemoveTradeableItem(itemTarget);
        itemTarget->ClearSoulboundTradeable(item_owner);
    }
}

void Spell::EffectEnchantItemPrismatic(SpellEffIndex effIndex)
{
    if (effectHandleMode != SPELL_EFFECT_HANDLE_HIT_TARGET)
        return;

    if (!itemTarget)
        return;

    Player* player = m_caster->ToPlayer();
    if (!player)
        return;

    uint32 enchantId = m_spellInfo->Effects[effIndex].MiscValue;
    if (!enchantId)
        return;

    SpellItemEnchantmentEntry const* enchant = sSpellItemEnchantmentStore.LookupEntry(enchantId);
    if (!enchant)
        return;

    // support only enchantings with add socket in this slot
    {
        bool add_socket = false;
        for (uint8 i = 0; i < MAX_ITEM_ENCHANTMENT_EFFECTS; ++i)
        {
            if (enchant->type[i] == ITEM_ENCHANTMENT_TYPE_PRISMATIC_SOCKET)
            {
                add_socket = true;
                break;
            }
        }
        if (!add_socket)
        {
            TC_LOG_ERROR(LOG_FILTER_SPELLS_AURAS, "Spell::EffectEnchantItemPrismatic: attempt apply enchant spell %u with SPELL_EFFECT_ENCHANT_ITEM_PRISMATIC (%u) but without ITEM_ENCHANTMENT_TYPE_PRISMATIC_SOCKET (%u), not suppoted yet.",
                m_spellInfo->Id, SPELL_EFFECT_ENCHANT_ITEM_PRISMATIC, ITEM_ENCHANTMENT_TYPE_PRISMATIC_SOCKET);
            return;
        }
    }

    // item can be in trade slot and have owner diff. from caster
    Player* item_owner = itemTarget->GetOwner();
    if (!item_owner)
        return;

    if (item_owner != player && player->GetSession()->HasPermission(RBAC_PERM_LOG_GM_TRADE))
    {
        sLog->outCommand(player->GetSession()->GetAccountId(), "GM %s (Account: %u) enchanting(perm): %s (Entry: %d) for player: %s (Account: %u)",
            player->GetName().c_str(), player->GetSession()->GetAccountId(),
            itemTarget->GetTemplate()->Name1.c_str(), itemTarget->GetEntry(),
            item_owner->GetName().c_str(), item_owner->GetSession()->GetAccountId());
    }

    // remove old enchanting before applying new if equipped
    item_owner->ApplyEnchantment(itemTarget, PRISMATIC_ENCHANTMENT_SLOT, false);

    itemTarget->SetEnchantment(PRISMATIC_ENCHANTMENT_SLOT, enchantId, 0, 0, m_caster->GetGUID());

    // add new enchanting if equipped
    item_owner->ApplyEnchantment(itemTarget, PRISMATIC_ENCHANTMENT_SLOT, true);

    item_owner->RemoveTradeableItem(itemTarget);
    itemTarget->ClearSoulboundTradeable(item_owner);
}

void Spell::EffectEnchantItemTmp(SpellEffIndex effIndex)
{
    if (effectHandleMode != SPELL_EFFECT_HANDLE_HIT_TARGET)
        return;

    Player* player = m_caster->ToPlayer();
    if (!player)
        return;

<<<<<<< HEAD
    Player* p_caster = (Player*)m_caster;

=======
    // Rockbiter Weapon apply to both weapon
    if (!itemTarget)
        return;
    if (m_spellInfo->SpellFamilyName == SPELLFAMILY_SHAMAN && m_spellInfo->SpellFamilyFlags[0] & 0x400000)
    {
        uint32 spell_id = 0;

        // enchanting spell selected by calculated damage-per-sec stored in Effect[1] base value
        // Note: damage calculated (correctly) with rounding int32(float(v)) but
        // RW enchantments applied damage int32(float(v)+0.5), this create  0..1 difference sometime
        switch (damage)
        {
            // Rank 1
            case  2: spell_id = 36744; break;               //  0% [ 7% == 2, 14% == 2, 20% == 2]
            // Rank 2
            case  4: spell_id = 36753; break;               //  0% [ 7% == 4, 14% == 4]
            case  5: spell_id = 36751; break;               // 20%
            // Rank 3
            case  6: spell_id = 36754; break;               //  0% [ 7% == 6, 14% == 6]
            case  7: spell_id = 36755; break;               // 20%
            // Rank 4
            case  9: spell_id = 36761; break;               //  0% [ 7% == 6]
            case 10: spell_id = 36758; break;               // 14%
            case 11: spell_id = 36760; break;               // 20%
            default:
                TC_LOG_ERROR(LOG_FILTER_SPELLS_AURAS, "Spell::EffectEnchantItemTmp: Damage %u not handled in S'RW", damage);
                return;
        }

        SpellInfo const* spellInfo = sSpellMgr->GetSpellInfo(spell_id);
        if (!spellInfo)
        {
            TC_LOG_ERROR(LOG_FILTER_SPELLS_AURAS, "Spell::EffectEnchantItemTmp: unknown spell id %i", spell_id);
            return;

        }

        for (int j = BASE_ATTACK; j <= OFF_ATTACK; ++j)
        {
            if (Item* item = player->GetWeaponForAttack(WeaponAttackType(j)))
            {
                if (item->IsFitToSpellRequirements(m_spellInfo))
                {
                    Spell* spell = new Spell(m_caster, spellInfo, TRIGGERED_FULL_MASK);
                    SpellCastTargets targets;
                    targets.SetItemTarget(item);
                    spell->prepare(&targets);
                }
            }
        }
        return;
    }
>>>>>>> 5463f211
    if (!itemTarget)
        return;

    uint32 enchant_id = m_spellInfo->Effects[effIndex].MiscValue;

    if (!enchant_id)
    {
        TC_LOG_ERROR(LOG_FILTER_SPELLS_AURAS, "Spell %u Effect %u (SPELL_EFFECT_ENCHANT_ITEM_TEMPORARY) have 0 as enchanting id", m_spellInfo->Id, effIndex);
        return;
    }

    SpellItemEnchantmentEntry const* pEnchant = sSpellItemEnchantmentStore.LookupEntry(enchant_id);
    if (!pEnchant)
    {
        TC_LOG_ERROR(LOG_FILTER_SPELLS_AURAS, "Spell %u Effect %u (SPELL_EFFECT_ENCHANT_ITEM_TEMPORARY) have not existed enchanting id %u ", m_spellInfo->Id, effIndex, enchant_id);
        return;
    }

    // select enchantment duration
    uint32 duration;

    // rogue family enchantments exception by duration
    if (m_spellInfo->Id == 38615)
        duration = 1800;                                    // 30 mins
    // other rogue family enchantments always 1 hour (some have spell damage=0, but some have wrong data in EffBasePoints)
    else if (m_spellInfo->SpellFamilyName == SPELLFAMILY_ROGUE)
        duration = 3600;                                    // 1 hour
    // shaman family enchantments
    else if (m_spellInfo->SpellFamilyName == SPELLFAMILY_SHAMAN)
        duration = 1800;                                    // 30 mins
    // other cases with this SpellVisual already selected
    else if (m_spellInfo->SpellVisual[0] == 215)
        duration = 1800;                                    // 30 mins
    // some fishing pole bonuses except Glow Worm which lasts full hour
    else if (m_spellInfo->SpellVisual[0] == 563 && m_spellInfo->Id != 64401)
        duration = 600;                                     // 10 mins
    // shaman rockbiter enchantments
    else if (m_spellInfo->SpellVisual[0] == 0)
        duration = 1800;                                    // 30 mins
    else if (m_spellInfo->Id == 29702)
        duration = 300;                                     // 5 mins
    else if (m_spellInfo->Id == 37360)
        duration = 300;                                     // 5 mins
    // default case
    else
        duration = 3600;                                    // 1 hour

    // item can be in trade slot and have owner diff. from caster
    Player* item_owner = itemTarget->GetOwner();
    if (!item_owner)
        return;

    if (item_owner != player && player->GetSession()->HasPermission(RBAC_PERM_LOG_GM_TRADE))
    {
        sLog->outCommand(player->GetSession()->GetAccountId(), "GM %s (Account: %u) enchanting(temp): %s (Entry: %d) for player: %s (Account: %u)",
            player->GetName().c_str(), player->GetSession()->GetAccountId(),
            itemTarget->GetTemplate()->Name1.c_str(), itemTarget->GetEntry(),
            item_owner->GetName().c_str(), item_owner->GetSession()->GetAccountId());
    }

    // remove old enchanting before applying new if equipped
    item_owner->ApplyEnchantment(itemTarget, TEMP_ENCHANTMENT_SLOT, false);

    itemTarget->SetEnchantment(TEMP_ENCHANTMENT_SLOT, enchant_id, duration * 1000, 0, m_caster->GetGUID());

    // add new enchanting if equipped
    item_owner->ApplyEnchantment(itemTarget, TEMP_ENCHANTMENT_SLOT, true);
}

void Spell::EffectTameCreature(SpellEffIndex /*effIndex*/)
{
    if (effectHandleMode != SPELL_EFFECT_HANDLE_HIT_TARGET)
        return;

    if (m_caster->GetPetGUID())
        return;

    if (!unitTarget)
        return;

    if (unitTarget->GetTypeId() != TYPEID_UNIT)
        return;

    Creature* creatureTarget = unitTarget->ToCreature();

    if (creatureTarget->IsPet())
        return;

    if (m_caster->getClass() != CLASS_HUNTER)
        return;

    // cast finish successfully
    //SendChannelUpdate(0);
    finish();

    Pet* pet = m_caster->CreateTamedPetFrom(creatureTarget, m_spellInfo->Id);
    if (!pet)                                               // in very specific state like near world end/etc.
        return;

    // "kill" original creature
    creatureTarget->DespawnOrUnsummon();

    uint8 level = (creatureTarget->getLevel() < (m_caster->getLevel() - 5)) ? (m_caster->getLevel() - 5) : creatureTarget->getLevel();

    // prepare visual effect for levelup
    pet->SetUInt32Value(UNIT_FIELD_LEVEL, level - 1);

    // add to world
    pet->GetMap()->AddToMap(pet->ToCreature());

    // visual effect for levelup
    pet->SetUInt32Value(UNIT_FIELD_LEVEL, level);

    // caster have pet now
    m_caster->SetMinion(pet, true);

    pet->InitTalentForLevel();

    if (m_caster->GetTypeId() == TYPEID_PLAYER)
    {
        pet->SavePetToDB(PET_SAVE_AS_CURRENT);
        m_caster->ToPlayer()->PetSpellInitialize();
    }
}

void Spell::EffectSummonPet(SpellEffIndex effIndex)
{
    if (effectHandleMode != SPELL_EFFECT_HANDLE_HIT)
        return;

    Player* owner = NULL;
    if (m_originalCaster)
    {
        owner = m_originalCaster->ToPlayer();
        if (!owner && m_originalCaster->ToCreature()->IsTotem())
            owner = m_originalCaster->GetCharmerOrOwnerPlayerOrPlayerItself();
    }

    uint32 petentry = m_spellInfo->Effects[effIndex].MiscValue;

    if (!owner)
    {
        SummonPropertiesEntry const* properties = sSummonPropertiesStore.LookupEntry(67);
        if (properties)
            SummonGuardian(effIndex, petentry, properties, 1);
        return;
    }

    Pet* OldSummon = owner->GetPet();

    // if pet requested type already exist
    if (OldSummon)
    {
        if (petentry == 0 || OldSummon->GetEntry() == petentry)
        {
            // pet in corpse state can't be summoned
            if (OldSummon->isDead())
                return;

            ASSERT(OldSummon->GetMap() == owner->GetMap());

            //OldSummon->GetMap()->Remove(OldSummon->ToCreature(), false);

            float px, py, pz;
            owner->GetClosePoint(px, py, pz, OldSummon->GetObjectSize());

            OldSummon->NearTeleportTo(px, py, pz, OldSummon->GetOrientation());
            //OldSummon->Relocate(px, py, pz, OldSummon->GetOrientation());
            //OldSummon->SetMap(owner->GetMap());
            //owner->GetMap()->Add(OldSummon->ToCreature());

            if (owner->GetTypeId() == TYPEID_PLAYER && OldSummon->isControlled())
                owner->ToPlayer()->PetSpellInitialize();

            return;
        }

        if (owner->GetTypeId() == TYPEID_PLAYER)
            owner->ToPlayer()->RemovePet(OldSummon, (OldSummon->getPetType() == HUNTER_PET ? PET_SAVE_AS_DELETED : PET_SAVE_NOT_IN_SLOT), false);
        else
            return;
    }

    float x, y, z;
    owner->GetClosePoint(x, y, z, owner->GetObjectSize());
    Pet* pet = owner->SummonPet(petentry, x, y, z, owner->GetOrientation(), SUMMON_PET, 0);
    if (!pet)
        return;

    if (m_caster->GetTypeId() == TYPEID_UNIT)
    {
        if (m_caster->ToCreature()->IsTotem())
            pet->SetReactState(REACT_AGGRESSIVE);
        else
            pet->SetReactState(REACT_DEFENSIVE);
    }

    pet->SetUInt32Value(UNIT_CREATED_BY_SPELL, m_spellInfo->Id);

    // generate new name for summon pet
    std::string new_name=sObjectMgr->GeneratePetName(petentry);
    if (!new_name.empty())
        pet->SetName(new_name);

    ExecuteLogEffectSummonObject(effIndex, pet);
}

void Spell::EffectLearnPetSpell(SpellEffIndex effIndex)
{
    if (effectHandleMode != SPELL_EFFECT_HANDLE_HIT_TARGET)
        return;

    if (!unitTarget)
        return;

    if (unitTarget->ToPlayer())
    {
        EffectLearnSpell(effIndex);
        return;
    }
    Pet* pet = unitTarget->ToPet();
    if (!pet)
        return;

    SpellInfo const* learn_spellproto = sSpellMgr->GetSpellInfo(m_spellInfo->Effects[effIndex].TriggerSpell);
    if (!learn_spellproto)
        return;

    pet->learnSpell(learn_spellproto->Id);
    pet->SavePetToDB(PET_SAVE_AS_CURRENT);
    pet->GetOwner()->PetSpellInitialize();
}

void Spell::EffectTaunt(SpellEffIndex /*effIndex*/)
{
    if (effectHandleMode != SPELL_EFFECT_HANDLE_HIT_TARGET)
        return;

    if (!unitTarget)
        return;

    // this effect use before aura Taunt apply for prevent taunt already attacking target
    // for spell as marked "non effective at already attacking target"
    if (!unitTarget || !unitTarget->CanHaveThreatList()
        || unitTarget->GetVictim() == m_caster)
    {
        SendCastResult(SPELL_FAILED_DONT_REPORT);
        return;
    }

    // Also use this effect to set the taunter's threat to the taunted creature's highest value
    if (unitTarget->getThreatManager().getCurrentVictim())
    {
        float myThreat = unitTarget->getThreatManager().getThreat(m_caster);
        float itsThreat = unitTarget->getThreatManager().getCurrentVictim()->getThreat();
        if (itsThreat > myThreat)
            unitTarget->getThreatManager().addThreat(m_caster, itsThreat - myThreat);
    }

    //Set aggro victim to caster
    if (!unitTarget->getThreatManager().getOnlineContainer().empty())
        if (HostileReference* forcedVictim = unitTarget->getThreatManager().getOnlineContainer().getReferenceByTarget(m_caster))
            unitTarget->getThreatManager().setCurrentVictim(forcedVictim);

    if (unitTarget->ToCreature()->IsAIEnabled && !unitTarget->ToCreature()->HasReactState(REACT_PASSIVE))
        unitTarget->ToCreature()->AI()->AttackStart(m_caster);
}

void Spell::EffectWeaponDmg(SpellEffIndex effIndex)
{
    if (effectHandleMode != SPELL_EFFECT_HANDLE_LAUNCH_TARGET)
        return;

    if (!unitTarget || !unitTarget->IsAlive())
        return;

    // multiple weapon dmg effect workaround
    // execute only the last weapon damage
    // and handle all effects at once
    for (uint32 j = effIndex + 1; j < MAX_SPELL_EFFECTS; ++j)
    {
        switch (m_spellInfo->Effects[j].Effect)
        {
            case SPELL_EFFECT_WEAPON_DAMAGE:
            case SPELL_EFFECT_WEAPON_DAMAGE_NOSCHOOL:
            case SPELL_EFFECT_NORMALIZED_WEAPON_DMG:
            case SPELL_EFFECT_WEAPON_PERCENT_DAMAGE:
                return;     // we must calculate only at last weapon effect
            break;
        }
    }

    // some spell specific modifiers
    float totalDamagePercentMod  = 1.0f;                    // applied to final bonus+weapon damage
    int32 fixed_bonus = 0;
    int32 spell_bonus = 0;                                  // bonus specific for spell

    switch (m_spellInfo->SpellFamilyName)
    {
        case SPELLFAMILY_WARRIOR:
        {
            // Devastate (player ones)
            if (m_spellInfo->SpellFamilyFlags[1] & 0x40)
            {
                // Player can apply only 58567 Sunder Armor effect.
                bool needCast = !unitTarget->HasAura(58567, m_caster->GetGUID());
                if (needCast)
                    m_caster->CastSpell(unitTarget, 58567, true);

                if (Aura* aur = unitTarget->GetAura(58567, m_caster->GetGUID()))
                {
                    if (int32 num = (needCast ? 0 : 1))
                        aur->ModStackAmount(num);
                    fixed_bonus += (aur->GetStackAmount() - 1) * CalculateDamage(2, unitTarget);
                }
            }
            break;
        }
        case SPELLFAMILY_ROGUE:
        {
            // Hemorrhage
            if (m_spellInfo->SpellFamilyFlags[0] & 0x2000000)
            {
                if (m_caster->GetTypeId() == TYPEID_PLAYER)
                    m_caster->ToPlayer()->AddComboPoints(unitTarget, 1, this);
                // 50% more damage with daggers
                if (m_caster->GetTypeId() == TYPEID_PLAYER)
                    if (Item* item = m_caster->ToPlayer()->GetWeaponForAttack(m_attackType, true))
                        if (item->GetTemplate()->SubClass == ITEM_SUBCLASS_WEAPON_DAGGER)
                            totalDamagePercentMod *= 1.5f;
            }
            break;
        }
        case SPELLFAMILY_SHAMAN:
        {
            // Skyshatter Harness item set bonus
            // Stormstrike
            if (AuraEffect* aurEff = m_caster->IsScriptOverriden(m_spellInfo, 5634))
                m_caster->CastSpell(m_caster, 38430, true, NULL, aurEff);
            break;
        }
        case SPELLFAMILY_DRUID:
        {
            // Mangle (Cat): CP
            if (m_spellInfo->SpellFamilyFlags[1] & 0x400)
            {
                if (m_caster->GetTypeId() == TYPEID_PLAYER)
                    m_caster->ToPlayer()->AddComboPoints(unitTarget, 1, this);
            }
            // Shred, Maul - Rend and Tear
            else if (m_spellInfo->SpellFamilyFlags[0] & 0x00008800 && unitTarget->HasAuraState(AURA_STATE_BLEEDING))
            {
                if (AuraEffect const* rendAndTear = m_caster->GetDummyAuraEffect(SPELLFAMILY_DRUID, 2859, 0))
                    AddPct(totalDamagePercentMod, rendAndTear->GetAmount());
            }
            break;
        }
        case SPELLFAMILY_HUNTER:
        {
            // Kill Shot - bonus damage from Ranged Attack Power
            if (m_spellInfo->SpellFamilyFlags[1] & 0x800000)
                spell_bonus += int32(0.45f * m_caster->GetTotalAttackPowerValue(RANGED_ATTACK));
            break;
        }
        case SPELLFAMILY_DEATHKNIGHT:
        {
            // Blood Strike
            if (m_spellInfo->SpellFamilyFlags[0] & 0x400000)
            {
                float bonusPct = m_spellInfo->Effects[EFFECT_2].CalcValue(m_caster) * unitTarget->GetDiseasesByCaster(m_caster->GetGUID()) / 2.0f;
                // Death Knight T8 Melee 4P Bonus
                if (AuraEffect const* aurEff = m_caster->GetAuraEffect(64736, EFFECT_0))
                    AddPct(bonusPct, aurEff->GetAmount());
                AddPct(totalDamagePercentMod, bonusPct);
                break;
            }
            // Death Strike
            if (m_spellInfo->SpellFamilyFlags[0] & 0x10)
            {
                // Glyph of Death Strike
                // 2% more damage per 5 runic power, up to a maximum of 40%
                if (AuraEffect const* aurEff = m_caster->GetAuraEffect(59336, EFFECT_0))
                    if (uint32 runic = std::min<uint32>(uint32(m_caster->GetPower(POWER_RUNIC_POWER) / 2.5f), aurEff->GetSpellInfo()->Effects[EFFECT_1].CalcValue(m_caster)))
                        AddPct(totalDamagePercentMod, runic);
                break;
            }
            // Obliterate (12.5% more damage per disease)
            if (m_spellInfo->SpellFamilyFlags[1] & 0x20000)
            {
                float bonusPct = m_spellInfo->Effects[EFFECT_2].CalcValue(m_caster) * unitTarget->GetDiseasesByCaster(m_caster->GetGUID(), false) / 2.0f;
                // Death Knight T8 Melee 4P Bonus
                if (AuraEffect const* aurEff = m_caster->GetAuraEffect(64736, EFFECT_0))
                    AddPct(bonusPct, aurEff->GetAmount());
                AddPct(totalDamagePercentMod, bonusPct);
                break;
            }
            // Blood-Caked Strike - Blood-Caked Blade
            if (m_spellInfo->SpellIconID == 1736)
            {
                AddPct(totalDamagePercentMod, unitTarget->GetDiseasesByCaster(m_caster->GetGUID()) * 50.0f);
                break;
            }
            // Heart Strike
            if (m_spellInfo->SpellFamilyFlags[0] & 0x1000000)
            {
                float bonusPct = m_spellInfo->Effects[EFFECT_2].CalcValue(m_caster) * unitTarget->GetDiseasesByCaster(m_caster->GetGUID());
                // Death Knight T8 Melee 4P Bonus
                if (AuraEffect const* aurEff = m_caster->GetAuraEffect(64736, EFFECT_0))
                    AddPct(bonusPct, aurEff->GetAmount());

                AddPct(totalDamagePercentMod, bonusPct);
                break;
            }
            break;
        }
    }

    bool normalized = false;
    float weaponDamagePercentMod = 1.0f;
    for (int j = 0; j < MAX_SPELL_EFFECTS; ++j)
    {
        switch (m_spellInfo->Effects[j].Effect)
        {
            case SPELL_EFFECT_WEAPON_DAMAGE:
            case SPELL_EFFECT_WEAPON_DAMAGE_NOSCHOOL:
                fixed_bonus += CalculateDamage(j, unitTarget);
                break;
            case SPELL_EFFECT_NORMALIZED_WEAPON_DMG:
                fixed_bonus += CalculateDamage(j, unitTarget);
                normalized = true;
                break;
            case SPELL_EFFECT_WEAPON_PERCENT_DAMAGE:
                ApplyPct(weaponDamagePercentMod, CalculateDamage(j, unitTarget));
                break;
            default:
                break;                                      // not weapon damage effect, just skip
        }
    }

    // apply to non-weapon bonus weapon total pct effect, weapon total flat effect included in weapon damage
    if (fixed_bonus || spell_bonus)
    {
        UnitMods unitMod;
        switch (m_attackType)
        {
            default:
            case BASE_ATTACK:   unitMod = UNIT_MOD_DAMAGE_MAINHAND; break;
            case OFF_ATTACK:    unitMod = UNIT_MOD_DAMAGE_OFFHAND;  break;
            case RANGED_ATTACK: unitMod = UNIT_MOD_DAMAGE_RANGED;   break;
        }

        float weapon_total_pct = 1.0f;
        if (m_spellInfo->SchoolMask & SPELL_SCHOOL_MASK_NORMAL)
             weapon_total_pct = m_caster->GetModifierValue(unitMod, TOTAL_PCT);

        if (fixed_bonus)
            fixed_bonus = int32(fixed_bonus * weapon_total_pct);
        if (spell_bonus)
            spell_bonus = int32(spell_bonus * weapon_total_pct);
    }

    int32 weaponDamage = m_caster->CalculateDamage(m_attackType, normalized, true);

    // Sequence is important
    for (int j = 0; j < MAX_SPELL_EFFECTS; ++j)
    {
        // We assume that a spell have at most one fixed_bonus
        // and at most one weaponDamagePercentMod
        switch (m_spellInfo->Effects[j].Effect)
        {
            case SPELL_EFFECT_WEAPON_DAMAGE:
            case SPELL_EFFECT_WEAPON_DAMAGE_NOSCHOOL:
            case SPELL_EFFECT_NORMALIZED_WEAPON_DMG:
                weaponDamage += fixed_bonus;
                break;
            case SPELL_EFFECT_WEAPON_PERCENT_DAMAGE:
                weaponDamage = int32(weaponDamage* weaponDamagePercentMod);
            default:
                break;                                      // not weapon damage effect, just skip
        }
    }

    if (spell_bonus)
        weaponDamage += spell_bonus;

    if (totalDamagePercentMod != 1.0f)
        weaponDamage = int32(weaponDamage* totalDamagePercentMod);

    // prevent negative damage
    uint32 eff_damage(std::max(weaponDamage, 0));

    // Add melee damage bonuses (also check for negative)
    uint32 damage = m_caster->MeleeDamageBonusDone(unitTarget, eff_damage, m_attackType, m_spellInfo);

    m_damage += unitTarget->MeleeDamageBonusTaken(m_caster, damage, m_attackType, m_spellInfo);
}

void Spell::EffectThreat(SpellEffIndex /*effIndex*/)
{
    if (effectHandleMode != SPELL_EFFECT_HANDLE_HIT_TARGET)
        return;

    if (!unitTarget || !unitTarget->IsAlive() || !m_caster->IsAlive())
        return;

    if (!unitTarget->CanHaveThreatList())
        return;

    unitTarget->AddThreat(m_caster, float(damage));
}

void Spell::EffectHealMaxHealth(SpellEffIndex /*effIndex*/)
{
    if (effectHandleMode != SPELL_EFFECT_HANDLE_HIT_TARGET)
        return;

    if (!unitTarget || !unitTarget->IsAlive())
        return;

    int32 addhealth = 0;

    // damage == 0 - heal for caster max health
    if (damage == 0)
        addhealth = m_caster->GetMaxHealth();
    else
        addhealth = unitTarget->GetMaxHealth() - unitTarget->GetHealth();

    m_healing += addhealth;
}

void Spell::EffectInterruptCast(SpellEffIndex effIndex)
{
    if (effectHandleMode != SPELL_EFFECT_HANDLE_HIT_TARGET)
        return;

    if (!unitTarget || !unitTarget->IsAlive())
        return;

    /// @todo not all spells that used this effect apply cooldown at school spells
    // also exist case: apply cooldown to interrupted cast only and to all spells
    // there is no CURRENT_AUTOREPEAT_SPELL spells that can be interrupted
    for (uint32 i = CURRENT_FIRST_NON_MELEE_SPELL; i < CURRENT_AUTOREPEAT_SPELL; ++i)
    {
        if (Spell* spell = unitTarget->GetCurrentSpell(CurrentSpellTypes(i)))
        {
            SpellInfo const* curSpellInfo = spell->m_spellInfo;
            // check if we can interrupt spell
            if ((spell->getState() == SPELL_STATE_CASTING
                || (spell->getState() == SPELL_STATE_PREPARING && spell->GetCastTime() > 0.0f))
                && (curSpellInfo->PreventionType == SPELL_PREVENTION_TYPE_SILENCE || curSpellInfo->PreventionType == SPELL_PREVENTION_TYPE_UNK)
                && ((i == CURRENT_GENERIC_SPELL && curSpellInfo->InterruptFlags & SPELL_INTERRUPT_FLAG_INTERRUPT)
                || (i == CURRENT_CHANNELED_SPELL && curSpellInfo->ChannelInterruptFlags & CHANNEL_INTERRUPT_FLAG_INTERRUPT)))
            {
                if (m_originalCaster)
                {
                    int32 duration = m_spellInfo->GetDuration();
                    unitTarget->ProhibitSpellSchool(curSpellInfo->GetSchoolMask(), unitTarget->ModSpellDuration(m_spellInfo, unitTarget, duration, false, 1 << effIndex));
                }
                ExecuteLogEffectInterruptCast(effIndex, unitTarget, curSpellInfo->Id);
                unitTarget->InterruptSpell(CurrentSpellTypes(i), false);
            }
        }
    }
}

void Spell::EffectSummonObjectWild(SpellEffIndex effIndex)
{
    if (effectHandleMode != SPELL_EFFECT_HANDLE_HIT)
        return;

    uint32 gameobject_id = m_spellInfo->Effects[effIndex].MiscValue;

    GameObject* pGameObj = new GameObject;

    WorldObject* target = focusObject;
    if (!target)
        target = m_caster;

    float x, y, z;
    if (m_targets.HasDst())
        destTarget->GetPosition(x, y, z);
    else
        m_caster->GetClosePoint(x, y, z, DEFAULT_WORLD_OBJECT_SIZE);

    Map* map = target->GetMap();

    if (!pGameObj->Create(sObjectMgr->GenerateLowGuid(HIGHGUID_GAMEOBJECT), gameobject_id, map,
        m_caster->GetPhaseMask(), x, y, z, target->GetOrientation(), 0.0f, 0.0f, 0.0f, 0.0f, 100, GO_STATE_READY))
    {
        delete pGameObj;
        return;
    }

    int32 duration = m_spellInfo->GetDuration();

    pGameObj->SetRespawnTime(duration > 0 ? duration/IN_MILLISECONDS : 0);
    pGameObj->SetSpellId(m_spellInfo->Id);

    ExecuteLogEffectSummonObject(effIndex, pGameObj);

    // Wild object not have owner and check clickable by players
    map->AddToMap(pGameObj);

    if (pGameObj->GetGoType() == GAMEOBJECT_TYPE_FLAGDROP)
        if (Player* player = m_caster->ToPlayer())
            if (Battleground* bg = player->GetBattleground())
                bg->SetDroppedFlagGUID(pGameObj->GetGUID(), player->GetTeam() == ALLIANCE ? TEAM_HORDE: TEAM_ALLIANCE);

    if (uint32 linkedEntry = pGameObj->GetGOInfo()->GetLinkedGameObjectEntry())
    {
        GameObject* linkedGO = new GameObject;
        if (linkedGO->Create(sObjectMgr->GenerateLowGuid(HIGHGUID_GAMEOBJECT), linkedEntry, map,
            m_caster->GetPhaseMask(), x, y, z, target->GetOrientation(), 0.0f, 0.0f, 0.0f, 0.0f, 100, GO_STATE_READY))
        {
            linkedGO->SetRespawnTime(duration > 0 ? duration/IN_MILLISECONDS : 0);
            linkedGO->SetSpellId(m_spellInfo->Id);

            ExecuteLogEffectSummonObject(effIndex, linkedGO);

            // Wild object not have owner and check clickable by players
            map->AddToMap(linkedGO);
        }
        else
        {
            delete linkedGO;
            linkedGO = NULL;
            return;
        }
    }
}

void Spell::EffectScriptEffect(SpellEffIndex effIndex)
{
    if (effectHandleMode != SPELL_EFFECT_HANDLE_HIT_TARGET)
        return;

    /// @todo we must implement hunter pet summon at login there (spell 6962)

    switch (m_spellInfo->SpellFamilyName)
    {
        case SPELLFAMILY_GENERIC:
        {
            switch (m_spellInfo->Id)
            {
                // Glyph of Backstab
                case 63975:
                {
                    // search our Rupture aura on target
                    if (AuraEffect const* aurEff = unitTarget->GetAuraEffect(SPELL_AURA_PERIODIC_DAMAGE, SPELLFAMILY_ROGUE, 0x00100000, 0, 0, m_caster->GetGUID()))
                    {
                        uint32 countMin = aurEff->GetBase()->GetMaxDuration();
                        uint32 countMax = 12000; // this can be wrong, duration should be based on combo-points
                        countMax += m_caster->HasAura(56801) ? 4000 : 0;

                        if (countMin < countMax)
                        {
                            aurEff->GetBase()->SetDuration(uint32(aurEff->GetBase()->GetDuration() + 3000));
                            aurEff->GetBase()->SetMaxDuration(countMin + 2000);
                        }

                    }
                    return;
                }
                // Glyph of Scourge Strike
                case 69961:
                {
                    Unit::AuraEffectList const &mPeriodic = unitTarget->GetAuraEffectsByType(SPELL_AURA_PERIODIC_DAMAGE);
                    for (Unit::AuraEffectList::const_iterator i = mPeriodic.begin(); i != mPeriodic.end(); ++i)
                    {
                        AuraEffect const* aurEff = *i;
                        SpellInfo const* spellInfo = aurEff->GetSpellInfo();
                        // search our Blood Plague and Frost Fever on target
                        if (spellInfo->SpellFamilyName == SPELLFAMILY_DEATHKNIGHT && spellInfo->SpellFamilyFlags[2] & 0x2 &&
                            aurEff->GetCasterGUID() == m_caster->GetGUID())
                        {
                            uint32 countMin = aurEff->GetBase()->GetMaxDuration();
                            uint32 countMax = spellInfo->GetMaxDuration();

                            // this Glyph
                            countMax += 9000;
                            // talent Epidemic
                            if (AuraEffect const* epidemic = m_caster->GetAuraEffect(SPELL_AURA_ADD_FLAT_MODIFIER, SPELLFAMILY_DEATHKNIGHT, 234, EFFECT_0))
                                countMax += epidemic->GetAmount();

                            if (countMin < countMax)
                            {
                                aurEff->GetBase()->SetDuration(aurEff->GetBase()->GetDuration() + 3000);
                                aurEff->GetBase()->SetMaxDuration(countMin + 3000);
                            }
                        }
                    }
                    return;
                }
                case 45204: // Clone Me!
                    m_caster->CastSpell(unitTarget, damage, true);
                    break;
                case 55693:                                 // Remove Collapsing Cave Aura
                    if (!unitTarget)
                        return;
                    unitTarget->RemoveAurasDueToSpell(m_spellInfo->Effects[effIndex].CalcValue());
                    break;
                // Bending Shinbone
                case 8856:
                {
                    if (!itemTarget && m_caster->GetTypeId() != TYPEID_PLAYER)
                        return;

                    uint32 spell_id = roll_chance_i(20) ? 8854 : 8855;

                    m_caster->CastSpell(m_caster, spell_id, true, NULL);
                    return;
                }
                // Brittle Armor - need remove one 24575 Brittle Armor aura
                case 24590:
                    unitTarget->RemoveAuraFromStack(24575);
                    return;
                // Mercurial Shield - need remove one 26464 Mercurial Shield aura
                case 26465:
                    unitTarget->RemoveAuraFromStack(26464);
                    return;
                // Shadow Flame (All script effects, not just end ones to prevent player from dodging the last triggered spell)
                case 22539:
                case 22972:
                case 22975:
                case 22976:
                case 22977:
                case 22978:
                case 22979:
                case 22980:
                case 22981:
                case 22982:
                case 22983:
                case 22984:
                case 22985:
                {
                    if (!unitTarget || !unitTarget->IsAlive())
                        return;

                    // Onyxia Scale Cloak
                    if (unitTarget->HasAura(22683))
                        return;

                    // Shadow Flame
                    m_caster->CastSpell(unitTarget, 22682, true);
                    return;
                }
                // Decimate
                case 28374:
                case 54426:
                    if (unitTarget)
                    {
                        int32 damage = int32(unitTarget->GetHealth()) - int32(unitTarget->CountPctFromMaxHealth(5));
                        if (damage > 0)
                            m_caster->CastCustomSpell(28375, SPELLVALUE_BASE_POINT0, damage, unitTarget);
                    }
                    return;
                // Mirren's Drinking Hat
                case 29830:
                {
                    uint32 item = 0;
                    switch (urand(1, 6))
                    {
                        case 1:
                        case 2:
                        case 3:
                            item = 23584; break;            // Loch Modan Lager
                        case 4:
                        case 5:
                            item = 23585; break;            // Stouthammer Lite
                        case 6:
                            item = 23586; break;            // Aerie Peak Pale Ale
                    }
                    if (item)
                        DoCreateItem(effIndex, item);
                    break;
                }
                case 20589: // Escape artist
                case 30918: // Improved Sprint
                {
                    // Removes snares and roots.
                    unitTarget->RemoveMovementImpairingAuras();
                    break;
                }
                // Plant Warmaul Ogre Banner
                case 32307:
                    if (Player* caster = m_caster->ToPlayer())
                    {
                        caster->RewardPlayerAndGroupAtEvent(18388, unitTarget);
                        if (Creature* target = unitTarget->ToCreature())
                        {
                            target->setDeathState(CORPSE);
                            target->RemoveCorpse();
                        }
                    }
                    break;
                // Mug Transformation
                case 41931:
                {
                    if (m_caster->GetTypeId() != TYPEID_PLAYER)
                        return;

                    uint8 bag = 19;
                    uint8 slot = 0;
                    Item* item = NULL;

                    while (bag) // 256 = 0 due to var type
                    {
                        item = m_caster->ToPlayer()->GetItemByPos(bag, slot);
                        if (item && item->GetEntry() == 38587)
                            break;

                        ++slot;
                        if (slot == 39)
                        {
                            slot = 0;
                            ++bag;
                        }
                    }
                    if (bag)
                    {
                        if (m_caster->ToPlayer()->GetItemByPos(bag, slot)->GetCount() == 1) m_caster->ToPlayer()->RemoveItem(bag, slot, true);
                        else m_caster->ToPlayer()->GetItemByPos(bag, slot)->SetCount(m_caster->ToPlayer()->GetItemByPos(bag, slot)->GetCount()-1);
                        // Spell 42518 (Braufest - Gratisprobe des Braufest herstellen)
                        m_caster->CastSpell(m_caster, 42518, true);
                        return;
                    }
                    break;
                }
                // Brutallus - Burn
                case 45141:
                case 45151:
                {
                    //Workaround for Range ... should be global for every ScriptEffect
                    float radius = m_spellInfo->Effects[effIndex].CalcRadius();
                    if (unitTarget && unitTarget->GetTypeId() == TYPEID_PLAYER && unitTarget->GetDistance(m_caster) >= radius && !unitTarget->HasAura(46394) && unitTarget != m_caster)
                        unitTarget->CastSpell(unitTarget, 46394, true);

                    break;
                }
                // Goblin Weather Machine
                case 46203:
                {
                    if (!unitTarget)
                        return;

                    uint32 spellId = 0;
                    switch (rand() % 4)
                    {
                        case 0: spellId = 46740; break;
                        case 1: spellId = 46739; break;
                        case 2: spellId = 46738; break;
                        case 3: spellId = 46736; break;
                    }
                    unitTarget->CastSpell(unitTarget, spellId, true);
                    break;
                }
                // 5, 000 Gold
                case 46642:
                {
                    if (!unitTarget || unitTarget->GetTypeId() != TYPEID_PLAYER)
                        return;

                    unitTarget->ToPlayer()->ModifyMoney(5000 * GOLD);

                    break;
                }
                // Roll Dice - Decahedral Dwarven Dice
                case 47770:
                {
                    char buf[128];
                    const char *gender = "his";
                    if (m_caster->getGender() > 0)
                        gender = "her";
                    sprintf(buf, "%s rubs %s [Decahedral Dwarven Dice] between %s hands and rolls. One %u and one %u.", m_caster->GetName().c_str(), gender, gender, urand(1, 10), urand(1, 10));
                    m_caster->MonsterTextEmote(buf, 0);
                    break;
                }
                // Roll 'dem Bones - Worn Troll Dice
                case 47776:
                {
                    char buf[128];
                    const char *gender = "his";
                    if (m_caster->getGender() > 0)
                        gender = "her";
                    sprintf(buf, "%s causually tosses %s [Worn Troll Dice]. One %u and one %u.", m_caster->GetName().c_str(), gender, urand(1, 6), urand(1, 6));
                    m_caster->MonsterTextEmote(buf, 0);
                    break;
                }
                // Death Knight Initiate Visual
                case 51519:
                {
                    if (!unitTarget || unitTarget->GetTypeId() != TYPEID_UNIT)
                        return;

                    uint32 iTmpSpellId = 0;
                    switch (unitTarget->GetDisplayId())
                    {
                        case 25369: iTmpSpellId = 51552; break; // bloodelf female
                        case 25373: iTmpSpellId = 51551; break; // bloodelf male
                        case 25363: iTmpSpellId = 51542; break; // draenei female
                        case 25357: iTmpSpellId = 51541; break; // draenei male
                        case 25361: iTmpSpellId = 51537; break; // dwarf female
                        case 25356: iTmpSpellId = 51538; break; // dwarf male
                        case 25372: iTmpSpellId = 51550; break; // forsaken female
                        case 25367: iTmpSpellId = 51549; break; // forsaken male
                        case 25362: iTmpSpellId = 51540; break; // gnome female
                        case 25359: iTmpSpellId = 51539; break; // gnome male
                        case 25355: iTmpSpellId = 51534; break; // human female
                        case 25354: iTmpSpellId = 51520; break; // human male
                        case 25360: iTmpSpellId = 51536; break; // nightelf female
                        case 25358: iTmpSpellId = 51535; break; // nightelf male
                        case 25368: iTmpSpellId = 51544; break; // orc female
                        case 25364: iTmpSpellId = 51543; break; // orc male
                        case 25371: iTmpSpellId = 51548; break; // tauren female
                        case 25366: iTmpSpellId = 51547; break; // tauren male
                        case 25370: iTmpSpellId = 51545; break; // troll female
                        case 25365: iTmpSpellId = 51546; break; // troll male
                        default: return;
                    }

                    unitTarget->CastSpell(unitTarget, iTmpSpellId, true);
                    Creature* npc = unitTarget->ToCreature();
                    npc->LoadEquipment();
                    return;
                }
                // Emblazon Runeblade
                case 51770:
                {
                    if (!m_originalCaster)
                        return;

                    m_originalCaster->CastSpell(m_originalCaster, damage, false);
                    break;
                }
                // Deathbolt from Thalgran Blightbringer
                // reflected by Freya's Ward
                // Retribution by Sevenfold Retribution
                case 51854:
                {
                    if (!unitTarget)
                        return;
                    if (unitTarget->HasAura(51845))
                        unitTarget->CastSpell(m_caster, 51856, true);
                    else
                        m_caster->CastSpell(unitTarget, 51855, true);
                    break;
                }
                // Summon Ghouls On Scarlet Crusade
                case 51904:
                {
                    if (!m_targets.HasDst())
                        return;

                    float x, y, z;
                    float radius = m_spellInfo->Effects[effIndex].CalcRadius();
                    for (uint8 i = 0; i < 15; ++i)
                    {
                        m_caster->GetRandomPoint(*destTarget, radius, x, y, z);
                        m_caster->CastSpell(x, y, z, 54522, true);
                    }
                    break;
                }
                case 52173: // Coyote Spirit Despawn
                case 60243: // Blood Parrot Despawn
                    if (unitTarget->GetTypeId() == TYPEID_UNIT && unitTarget->ToCreature()->IsSummon())
                        unitTarget->ToTempSummon()->UnSummon();
                    return;
                case 52479: // Gift of the Harvester
                    if (unitTarget && m_originalCaster)
                        m_originalCaster->CastSpell(unitTarget, urand(0, 1) ? damage : 52505, true);
                    return;
                case 53110: // Devour Humanoid
                    if (unitTarget)
                        unitTarget->CastSpell(m_caster, damage, true);
                    return;
                case 57347: // Retrieving (Wintergrasp RP-GG pickup spell)
                {
                    if (!unitTarget || unitTarget->GetTypeId() != TYPEID_UNIT || m_caster->GetTypeId() != TYPEID_PLAYER)
                        return;

                    unitTarget->ToCreature()->DespawnOrUnsummon();

                    return;
                }
                case 57349: // Drop RP-GG (Wintergrasp RP-GG at death drop spell)
                {
                    if (m_caster->GetTypeId() != TYPEID_PLAYER)
                        return;

                    // Delete item from inventory at death
                    m_caster->ToPlayer()->DestroyItemCount(damage, 5, true);

                    return;
                }
                case 58418:                                 // Portal to Orgrimmar
                case 58420:                                 // Portal to Stormwind
                {
                    if (!unitTarget || unitTarget->GetTypeId() != TYPEID_PLAYER || effIndex != 0)
                        return;

                    uint32 spellID = m_spellInfo->Effects[EFFECT_0].CalcValue();
                    uint32 questID = m_spellInfo->Effects[EFFECT_1].CalcValue();

                    if (unitTarget->ToPlayer()->GetQuestStatus(questID) == QUEST_STATUS_COMPLETE)
                        unitTarget->CastSpell(unitTarget, spellID, true);

                    return;
                }
                case 58941:                                 // Rock Shards
                    if (unitTarget && m_originalCaster)
                    {
                        for (uint32 i = 0; i < 3; ++i)
                        {
                            m_originalCaster->CastSpell(unitTarget, 58689, true);
                            m_originalCaster->CastSpell(unitTarget, 58692, true);
                        }
                        if (((InstanceMap*)m_originalCaster->GetMap())->GetDifficulty() == REGULAR_DIFFICULTY)
                        {
                            m_originalCaster->CastSpell(unitTarget, 58695, true);
                            m_originalCaster->CastSpell(unitTarget, 58696, true);
                        }
                        else
                        {
                            m_originalCaster->CastSpell(unitTarget, 60883, true);
                            m_originalCaster->CastSpell(unitTarget, 60884, true);
                        }
                    }
                    return;
                case 58983: // Big Blizzard Bear
                {
                    if (!unitTarget || unitTarget->GetTypeId() != TYPEID_PLAYER)
                        return;

                    // Prevent stacking of mounts and client crashes upon dismounting
                    unitTarget->RemoveAurasByType(SPELL_AURA_MOUNTED);

                    // Triggered spell id dependent on riding skill
                    if (uint16 skillval = unitTarget->ToPlayer()->GetSkillValue(SKILL_RIDING))
                    {
                        if (skillval >= 150)
                            unitTarget->CastSpell(unitTarget, 58999, true);
                        else
                            unitTarget->CastSpell(unitTarget, 58997, true);
                    }
                    return;
                }
                case 59317:                                 // Teleporting
                {

                    if (!unitTarget || unitTarget->GetTypeId() != TYPEID_PLAYER)
                        return;

                    // return from top
                    if (unitTarget->ToPlayer()->GetAreaId() == 4637)
                        unitTarget->CastSpell(unitTarget, 59316, true);
                    // teleport atop
                    else
                        unitTarget->CastSpell(unitTarget, 59314, true);

                    return;
                }
                case 62482: // Grab Crate
                {
                    if (unitTarget)
                    {
                        if (Unit* seat = m_caster->GetVehicleBase())
                        {
                            if (Unit* parent = seat->GetVehicleBase())
                            {
                                /// @todo a hack, range = 11, should after some time cast, otherwise too far
                                m_caster->CastSpell(parent, 62496, true);
                                unitTarget->CastSpell(parent, m_spellInfo->Effects[EFFECT_0].CalcValue());
                            }
                        }
                    }
                    return;
                }
                case 60123: // Lightwell
                {
                    if (m_caster->GetTypeId() != TYPEID_UNIT || !m_caster->ToCreature()->IsSummon())
                        return;

                    uint32 spell_heal;

                    switch (m_caster->GetEntry())
                    {
                        case 31897: spell_heal = 7001; break;
                        case 31896: spell_heal = 27873; break;
                        case 31895: spell_heal = 27874; break;
                        case 31894: spell_heal = 28276; break;
                        case 31893: spell_heal = 48084; break;
                        case 31883: spell_heal = 48085; break;
                        default:
                            TC_LOG_ERROR(LOG_FILTER_SPELLS_AURAS, "Unknown Lightwell spell caster %u", m_caster->GetEntry());
                            return;
                    }

                    // proc a spellcast
                    if (Aura* chargesAura = m_caster->GetAura(59907))
                    {
                        m_caster->CastSpell(unitTarget, spell_heal, true, NULL, NULL, m_caster->ToTempSummon()->GetSummonerGUID());
                        if (chargesAura->ModCharges(-1))
                            m_caster->ToTempSummon()->UnSummon();
                    }

                    return;
                }
                // Stoneclaw Totem
                case 55328: // Rank 1
                case 55329: // Rank 2
                case 55330: // Rank 3
                case 55332: // Rank 4
                case 55333: // Rank 5
                case 55335: // Rank 6
                case 55278: // Rank 7
                case 58589: // Rank 8
                case 58590: // Rank 9
                case 58591: // Rank 10
                {
                    int32 basepoints0 = damage;
                    // Cast Absorb on totems
                    for (uint8 slot = SUMMON_SLOT_TOTEM; slot < MAX_TOTEM_SLOT; ++slot)
                    {
                        if (!unitTarget->m_SummonSlot[slot])
                            continue;

                        Creature* totem = unitTarget->GetMap()->GetCreature(unitTarget->m_SummonSlot[slot]);
                        if (totem && totem->IsTotem())
                        {
                            m_caster->CastCustomSpell(totem, 55277, &basepoints0, NULL, NULL, true);
                        }
                    }
                    // Glyph of Stoneclaw Totem
                    if (AuraEffect* aur=unitTarget->GetAuraEffect(63298, 0))
                    {
                        basepoints0 *= aur->GetAmount();
                        m_caster->CastCustomSpell(unitTarget, 55277, &basepoints0, NULL, NULL, true);
                    }
                    break;
                }
                case 66545: //Summon Memory
                {
                    uint8 uiRandom = urand(0, 25);
                    uint32 uiSpells[26] = {66704, 66705, 66706, 66707, 66709, 66710, 66711, 66712, 66713, 66714, 66715, 66708, 66708, 66691, 66692, 66694, 66695, 66696, 66697, 66698, 66699, 66700, 66701, 66702, 66703, 66543};

                    m_caster->CastSpell(m_caster, uiSpells[uiRandom], true);
                    break;
                }
                case 45668:                                 // Ultra-Advanced Proto-Typical Shortening Blaster
                {
                    if (!unitTarget || unitTarget->GetTypeId() != TYPEID_UNIT)
                        return;

                    if (roll_chance_i(50))                  // chance unknown, using 50
                        return;

                    static uint32 const spellPlayer[5] =
                    {
                        45674,                            // Bigger!
                        45675,                            // Shrunk
                        45678,                            // Yellow
                        45682,                            // Ghost
                        45684                             // Polymorph
                    };

                    static uint32 const spellTarget[5] =
                    {
                        45673,                            // Bigger!
                        45672,                            // Shrunk
                        45677,                            // Yellow
                        45681,                            // Ghost
                        45683                             // Polymorph
                    };

                    m_caster->CastSpell(m_caster, spellPlayer[urand(0, 4)], true);
                    unitTarget->CastSpell(unitTarget, spellTarget[urand(0, 4)], true);
                    break;
                }
            }
            break;
        }
        case SPELLFAMILY_PALADIN:
        {
            // Judgement (seal trigger)
            if (m_spellInfo->Category == SPELLCATEGORY_JUDGEMENT)
            {
                if (!unitTarget || !unitTarget->IsAlive())
                    return;
                uint32 spellId1 = 0;
                uint32 spellId2 = 0;

                // Judgement self add switch
                switch (m_spellInfo->Id)
                {
                    case 53407: spellId1 = 20184; break;    // Judgement of Justice
                    case 20271:                             // Judgement of Light
                    case 57774: spellId1 = 20185; break;    // Judgement of Light
                    case 53408: spellId1 = 20186; break;    // Judgement of Wisdom
                    default:
                        TC_LOG_ERROR(LOG_FILTER_SPELLS_AURAS, "Unsupported Judgement (seal trigger) spell (Id: %u) in Spell::EffectScriptEffect", m_spellInfo->Id);
                        return;
                }
                // all seals have aura dummy in 2 effect
                Unit::AuraApplicationMap & sealAuras = m_caster->GetAppliedAuras();
                for (Unit::AuraApplicationMap::iterator iter = sealAuras.begin(); iter != sealAuras.end();)
                {
                    Aura* aura = iter->second->GetBase();
                    if (aura->GetSpellInfo()->GetSpellSpecific() == SPELL_SPECIFIC_SEAL)
                    {
                        if (AuraEffect* aureff = aura->GetEffect(2))
                            if (aureff->GetAuraType() == SPELL_AURA_DUMMY)
                            {
                                if (sSpellMgr->GetSpellInfo(aureff->GetAmount()))
                                    spellId2 = aureff->GetAmount();
                                break;
                            }
                        if (!spellId2)
                        {
                            switch (iter->first)
                            {
                                // Seal of light, Seal of wisdom, Seal of justice
                                case 20165:
                                case 20166:
                                case 20164:
                                    spellId2 = 54158;
                            }
                        }
                        break;
                    }
                    else
                        ++iter;
                }
                if (spellId1)
                    m_caster->CastSpell(unitTarget, spellId1, true);
                if (spellId2)
                    m_caster->CastSpell(unitTarget, spellId2, true);
                return;
            }
        }
        case SPELLFAMILY_DEATHKNIGHT:
        {
            // Pestilence
            if (m_spellInfo->SpellFamilyFlags[1]&0x10000)
            {
                // Get diseases on target of spell
                if (m_targets.GetUnitTarget() &&  // Glyph of Disease - cast on unit target too to refresh aura
                    (m_targets.GetUnitTarget() != unitTarget || m_caster->GetAura(63334)))
                {
                    // And spread them on target
                    // Blood Plague
                    if (m_targets.GetUnitTarget()->GetAura(55078))
                        m_caster->CastSpell(unitTarget, 55078, true);
                    // Frost Fever
                    if (m_targets.GetUnitTarget()->GetAura(55095))
                        m_caster->CastSpell(unitTarget, 55095, true);
                }
            }
            break;
        }
    }

    // normal DB scripted effect
    TC_LOG_DEBUG(LOG_FILTER_SPELLS_AURAS, "Spell ScriptStart spellid %u in EffectScriptEffect(%u)", m_spellInfo->Id, effIndex);
    m_caster->GetMap()->ScriptsStart(sSpellScripts, uint32(m_spellInfo->Id | (effIndex << 24)), m_caster, unitTarget);
}

void Spell::EffectSanctuary(SpellEffIndex /*effIndex*/)
{
    if (effectHandleMode != SPELL_EFFECT_HANDLE_HIT_TARGET)
        return;

    if (!unitTarget)
        return;

    unitTarget->getHostileRefManager().UpdateVisibility();

    Unit::AttackerSet const& attackers = unitTarget->getAttackers();
    for (Unit::AttackerSet::const_iterator itr = attackers.begin(); itr != attackers.end();)
    {
        if (!(*itr)->CanSeeOrDetect(unitTarget))
            (*(itr++))->AttackStop();
        else
            ++itr;
    }

    unitTarget->m_lastSanctuaryTime = getMSTime();

    // Vanish allows to remove all threat and cast regular stealth so other spells can be used
    if (m_caster->GetTypeId() == TYPEID_PLAYER
        && m_spellInfo->SpellFamilyName == SPELLFAMILY_ROGUE
        && (m_spellInfo->SpellFamilyFlags[0] & SPELLFAMILYFLAG_ROGUE_VANISH))
    {
        m_caster->ToPlayer()->RemoveAurasByType(SPELL_AURA_MOD_ROOT);
        // Overkill
        if (m_caster->ToPlayer()->HasSpell(58426))
           m_caster->CastSpell(m_caster, 58427, true);
    }
}

void Spell::EffectAddComboPoints(SpellEffIndex /*effIndex*/)
{
    if (effectHandleMode != SPELL_EFFECT_HANDLE_HIT_TARGET)
        return;

    if (!unitTarget)
        return;

    if (!m_caster->m_movedPlayer)
        return;

    if (damage <= 0)
        return;

    m_caster->m_movedPlayer->AddComboPoints(unitTarget, damage, this);
}

void Spell::EffectDuel(SpellEffIndex effIndex)
{
    if (effectHandleMode != SPELL_EFFECT_HANDLE_HIT_TARGET)
        return;

    if (!unitTarget || m_caster->GetTypeId() != TYPEID_PLAYER || unitTarget->GetTypeId() != TYPEID_PLAYER)
        return;

    Player* caster = m_caster->ToPlayer();
    Player* target = unitTarget->ToPlayer();

    // caster or target already have requested duel
    if (caster->duel || target->duel || !target->GetSocial() || target->GetSocial()->HasIgnore(caster->GetGUIDLow()))
        return;

    // Players can only fight a duel in zones with this flag
    AreaTableEntry const* casterAreaEntry = GetAreaEntryByAreaID(caster->GetAreaId());
    if (casterAreaEntry && !(casterAreaEntry->flags & AREA_FLAG_ALLOW_DUELS))
    {
        SendCastResult(SPELL_FAILED_NO_DUELING);            // Dueling isn't allowed here
        return;
    }

    AreaTableEntry const* targetAreaEntry = GetAreaEntryByAreaID(target->GetAreaId());
    if (targetAreaEntry && !(targetAreaEntry->flags & AREA_FLAG_ALLOW_DUELS))
    {
        SendCastResult(SPELL_FAILED_NO_DUELING);            // Dueling isn't allowed here
        return;
    }

    //CREATE DUEL FLAG OBJECT
    GameObject* pGameObj = new GameObject;

    uint32 gameobject_id = m_spellInfo->Effects[effIndex].MiscValue;

    Map* map = m_caster->GetMap();
    if (!pGameObj->Create(sObjectMgr->GenerateLowGuid(HIGHGUID_GAMEOBJECT), gameobject_id,
        map, m_caster->GetPhaseMask(),
        m_caster->GetPositionX()+(unitTarget->GetPositionX()-m_caster->GetPositionX())/2,
        m_caster->GetPositionY()+(unitTarget->GetPositionY()-m_caster->GetPositionY())/2,
        m_caster->GetPositionZ(),
        m_caster->GetOrientation(), 0.0f, 0.0f, 0.0f, 0.0f, 0, GO_STATE_READY))
    {
        delete pGameObj;
        return;
    }

    pGameObj->SetUInt32Value(GAMEOBJECT_FACTION, m_caster->getFaction());
    pGameObj->SetUInt32Value(GAMEOBJECT_LEVEL, m_caster->getLevel()+1);
    int32 duration = m_spellInfo->GetDuration();
    pGameObj->SetRespawnTime(duration > 0 ? duration/IN_MILLISECONDS : 0);
    pGameObj->SetSpellId(m_spellInfo->Id);

    ExecuteLogEffectSummonObject(effIndex, pGameObj);

    m_caster->AddGameObject(pGameObj);
    map->AddToMap(pGameObj);
    //END

    // Send request
    WorldPacket data(SMSG_DUEL_REQUESTED, 8 + 8);
    data << uint64(pGameObj->GetGUID());
    data << uint64(caster->GetGUID());
    caster->GetSession()->SendPacket(&data);
    target->GetSession()->SendPacket(&data);

    // create duel-info
    DuelInfo* duel   = new DuelInfo;
    duel->initiator  = caster;
    duel->opponent   = target;
    duel->startTime  = 0;
    duel->startTimer = 0;
    duel->isMounted  = (GetSpellInfo()->Id == 62875); // Mounted Duel
    caster->duel     = duel;

    DuelInfo* duel2   = new DuelInfo;
    duel2->initiator  = caster;
    duel2->opponent   = caster;
    duel2->startTime  = 0;
    duel2->startTimer = 0;
    duel2->isMounted  = (GetSpellInfo()->Id == 62875); // Mounted Duel
    target->duel      = duel2;

    caster->SetUInt64Value(PLAYER_DUEL_ARBITER, pGameObj->GetGUID());
    target->SetUInt64Value(PLAYER_DUEL_ARBITER, pGameObj->GetGUID());

    sScriptMgr->OnPlayerDuelRequest(target, caster);
}

void Spell::EffectStuck(SpellEffIndex /*effIndex*/)
{
    if (effectHandleMode != SPELL_EFFECT_HANDLE_HIT)
        return;

    if (!sWorld->getBoolConfig(CONFIG_CAST_UNSTUCK))
        return;

    Player* player = m_caster->ToPlayer();
    if (!player)
        return;

    TC_LOG_DEBUG(LOG_FILTER_SPELLS_AURAS, "Spell Effect: Stuck");
    TC_LOG_INFO(LOG_FILTER_SPELLS_AURAS, "Player %s (guid %u) used auto-unstuck future at map %u (%f, %f, %f)", player->GetName().c_str(), player->GetGUIDLow(), player->GetMapId(), player->GetPositionX(), player->GetPositionY(), player->GetPositionZ());

    if (player->IsInFlight())
        return;

    player->TeleportTo(player->GetStartPosition(), TELE_TO_SPELL);
    // homebind location is loaded always
    // target->TeleportTo(target->m_homebindMapId, target->m_homebindX, target->m_homebindY, target->m_homebindZ, target->GetOrientation(), (m_caster == m_caster ? TELE_TO_SPELL : 0));

    // Stuck spell trigger Hearthstone cooldown
    SpellInfo const* spellInfo = sSpellMgr->GetSpellInfo(8690);
    if (!spellInfo)
        return;
    Spell spell(player, spellInfo, TRIGGERED_FULL_MASK);
    spell.SendSpellCooldown();
}

void Spell::EffectSummonPlayer(SpellEffIndex /*effIndex*/)
{
    // workaround - this effect should not use target map
    if (effectHandleMode != SPELL_EFFECT_HANDLE_HIT_TARGET)
        return;

    if (!unitTarget || unitTarget->GetTypeId() != TYPEID_PLAYER)
        return;

    // Evil Twin (ignore player summon, but hide this for summoner)
    if (unitTarget->HasAura(23445))
        return;

    float x, y, z;
    m_caster->GetPosition(x, y, z);

    unitTarget->ToPlayer()->SetSummonPoint(m_caster->GetMapId(), x, y, z);

    WorldPacket data(SMSG_SUMMON_REQUEST, 8+4+4);
    data << uint64(m_caster->GetGUID());                    // summoner guid
    data << uint32(m_caster->GetZoneId());                  // summoner zone
    data << uint32(MAX_PLAYER_SUMMON_DELAY*IN_MILLISECONDS); // auto decline after msecs
    unitTarget->ToPlayer()->GetSession()->SendPacket(&data);
}

void Spell::EffectActivateObject(SpellEffIndex /*effIndex*/)
{
    if (effectHandleMode != SPELL_EFFECT_HANDLE_HIT_TARGET)
        return;

    if (!gameObjTarget)
        return;

    ScriptInfo activateCommand;
    activateCommand.command = SCRIPT_COMMAND_ACTIVATE_OBJECT;

    // int32 unk = m_spellInfo->Effects[effIndex].MiscValue; // This is set for EffectActivateObject spells; needs research

    gameObjTarget->GetMap()->ScriptCommandStart(activateCommand, 0, m_caster, gameObjTarget);
}

void Spell::EffectApplyGlyph(SpellEffIndex effIndex)
{
    if (effectHandleMode != SPELL_EFFECT_HANDLE_HIT)
        return;

    if (m_glyphIndex >= MAX_GLYPH_SLOT_INDEX)
        return;

    Player* player = m_caster->ToPlayer();
    if (!player)
        return;

    // glyph sockets level requirement
    uint8 minLevel = 0;
    switch (m_glyphIndex)
    {
        case 0:
        case 1:
        case 6: minLevel = 25; break;
        case 2:
        case 3:
        case 7: minLevel = 50; break;
        case 4:
        case 5:
        case 8: minLevel = 75; break;
    }

    if (minLevel && m_caster->getLevel() < minLevel)
    {
        SendCastResult(SPELL_FAILED_GLYPH_SOCKET_LOCKED);
        return;
    }

    // apply new one
    if (uint32 newGlyph = m_spellInfo->Effects[effIndex].MiscValue)
    {
        if (GlyphPropertiesEntry const* newGlyphProperties = sGlyphPropertiesStore.LookupEntry(newGlyph))
        {
            if (GlyphSlotEntry const* newGlyphSlot = sGlyphSlotStore.LookupEntry(player->GetGlyphSlot(m_glyphIndex)))
            {
                if (newGlyphProperties->TypeFlags != newGlyphSlot->TypeFlags)
                {
                    SendCastResult(SPELL_FAILED_INVALID_GLYPH);
                    return;                                 // glyph slot mismatch
                }
            }

            // remove old glyph
            if (uint32 oldGlyph = player->GetGlyph(player->GetActiveSpec(), m_glyphIndex))
            {
                if (GlyphPropertiesEntry const* oldGlyphProperties = sGlyphPropertiesStore.LookupEntry(oldGlyph))
                {
                    player->RemoveAurasDueToSpell(oldGlyphProperties->SpellId);
                    player->SetGlyph(m_glyphIndex, 0);
                }
            }

            player->CastSpell(m_caster, newGlyphProperties->SpellId, true);
            player->SetGlyph(m_glyphIndex, newGlyph);
            player->SendTalentsInfoData(false);
        }
    }
    else if (uint32 oldGlyph = player->GetGlyph(player->GetActiveSpec(), m_glyphIndex)) // Removing the glyph, get the old one
    {
        if (GlyphPropertiesEntry const* oldGlyphProperties = sGlyphPropertiesStore.LookupEntry(oldGlyph))
        {
            player->RemoveAurasDueToSpell(oldGlyphProperties->SpellId);
            player->SetGlyph(m_glyphIndex, 0);
            player->SendTalentsInfoData(false);
        }
    }
}

void Spell::EffectEnchantHeldItem(SpellEffIndex effIndex)
{
    if (effectHandleMode != SPELL_EFFECT_HANDLE_HIT_TARGET)
        return;

    // this is only item spell effect applied to main-hand weapon of target player (players in area)
    if (!unitTarget || unitTarget->GetTypeId() != TYPEID_PLAYER)
        return;

    Player* item_owner = unitTarget->ToPlayer();
    Item* item = item_owner->GetItemByPos(INVENTORY_SLOT_BAG_0, EQUIPMENT_SLOT_MAINHAND);

    if (!item)
        return;

    // must be equipped
    if (!item->IsEquipped())
        return;

    if (m_spellInfo->Effects[effIndex].MiscValue)
    {
        uint32 enchant_id = m_spellInfo->Effects[effIndex].MiscValue;
        int32 duration = m_spellInfo->GetDuration();          //Try duration index first ..
        if (!duration)
            duration = damage;//+1;            //Base points after ..
        if (!duration)
            duration = 10;                                  //10 seconds for enchants which don't have listed duration

        SpellItemEnchantmentEntry const* pEnchant = sSpellItemEnchantmentStore.LookupEntry(enchant_id);
        if (!pEnchant)
            return;

        // Always go to temp enchantment slot
        EnchantmentSlot slot = TEMP_ENCHANTMENT_SLOT;

        // Enchantment will not be applied if a different one already exists
        if (item->GetEnchantmentId(slot) && item->GetEnchantmentId(slot) != enchant_id)
            return;

        // Apply the temporary enchantment
        item->SetEnchantment(slot, enchant_id, duration*IN_MILLISECONDS, 0, m_caster->GetGUID());
        item_owner->ApplyEnchantment(item, slot, true);
    }
}

void Spell::EffectDisEnchant(SpellEffIndex /*effIndex*/)
{
    if (effectHandleMode != SPELL_EFFECT_HANDLE_HIT_TARGET)
        return;

    if (!itemTarget || !itemTarget->GetTemplate()->DisenchantID)
        return;

    if (Player* caster = m_caster->ToPlayer())
    {
        caster->UpdateCraftSkill(m_spellInfo->Id);
        caster->SendLoot(itemTarget->GetGUID(), LOOT_DISENCHANTING);
    }

    // item will be removed at disenchanting end
}

void Spell::EffectInebriate(SpellEffIndex /*effIndex*/)
{
    if (effectHandleMode != SPELL_EFFECT_HANDLE_HIT_TARGET)
        return;

    if (!unitTarget || unitTarget->GetTypeId() != TYPEID_PLAYER)
        return;

    Player* player = unitTarget->ToPlayer();
    uint8 currentDrunk = player->GetDrunkValue();
    uint8 drunkMod = damage;
    if (currentDrunk + drunkMod > 100)
    {
        currentDrunk = 100;
        if (rand_chance() < 25.0f)
            player->CastSpell(player, 67468, false);    // Drunken Vomit
    }
    else
        currentDrunk += drunkMod;

    player->SetDrunkValue(currentDrunk, m_CastItem ? m_CastItem->GetEntry() : 0);
}

void Spell::EffectFeedPet(SpellEffIndex effIndex)
{
    if (effectHandleMode != SPELL_EFFECT_HANDLE_HIT_TARGET)
        return;

    Player* player = m_caster->ToPlayer();
    if (!player)
        return;

    Item* foodItem = itemTarget;
    if (!foodItem)
        return;

    Pet* pet = player->GetPet();
    if (!pet)
        return;

    if (!pet->IsAlive())
        return;

    int32 benefit = pet->GetCurrentFoodBenefitLevel(foodItem->GetTemplate()->ItemLevel);
    if (benefit <= 0)
        return;

    ExecuteLogEffectDestroyItem(effIndex, foodItem->GetEntry());

    uint32 count = 1;
    player->DestroyItemCount(foodItem, count, true);
    /// @todo fix crash when a spell has two effects, both pointed at the same item target

    m_caster->CastCustomSpell(pet, m_spellInfo->Effects[effIndex].TriggerSpell, &benefit, NULL, NULL, true);
}

void Spell::EffectDismissPet(SpellEffIndex effIndex)
{
    if (effectHandleMode != SPELL_EFFECT_HANDLE_HIT_TARGET)
        return;

    if (!unitTarget || !unitTarget->IsPet())
        return;

    Pet* pet = unitTarget->ToPet();

    ExecuteLogEffectUnsummonObject(effIndex, pet);
    pet->GetOwner()->RemovePet(pet, PET_SAVE_NOT_IN_SLOT);
}

void Spell::EffectSummonObject(SpellEffIndex effIndex)
{
    if (effectHandleMode != SPELL_EFFECT_HANDLE_HIT)
        return;

    uint32 go_id = m_spellInfo->Effects[effIndex].MiscValue;

    uint8 slot = 0;
    switch (m_spellInfo->Effects[effIndex].Effect)
    {
        case SPELL_EFFECT_SUMMON_OBJECT_SLOT1: slot = 0; break;
        case SPELL_EFFECT_SUMMON_OBJECT_SLOT2: slot = 1; break;
        case SPELL_EFFECT_SUMMON_OBJECT_SLOT3: slot = 2; break;
        case SPELL_EFFECT_SUMMON_OBJECT_SLOT4: slot = 3; break;
        default: return;
    }

    uint64 guid = m_caster->m_ObjectSlot[slot];
    if (guid != 0)
    {
        GameObject* obj = NULL;
        if (m_caster)
            obj = m_caster->GetMap()->GetGameObject(guid);

        if (obj)
        {
            // Recast case - null spell id to make auras not be removed on object remove from world
            if (m_spellInfo->Id == obj->GetSpellId())
                obj->SetSpellId(0);
            m_caster->RemoveGameObject(obj, true);
        }
        m_caster->m_ObjectSlot[slot] = 0;
    }

    GameObject* pGameObj = new GameObject;

    float x, y, z;
    // If dest location if present
    if (m_targets.HasDst())
        destTarget->GetPosition(x, y, z);
    // Summon in random point all other units if location present
    else
        m_caster->GetClosePoint(x, y, z, DEFAULT_WORLD_OBJECT_SIZE);

    Map* map = m_caster->GetMap();
    if (!pGameObj->Create(sObjectMgr->GenerateLowGuid(HIGHGUID_GAMEOBJECT), go_id, map,
        m_caster->GetPhaseMask(), x, y, z, m_caster->GetOrientation(), 0.0f, 0.0f, 0.0f, 0.0f, 0, GO_STATE_READY))
    {
        delete pGameObj;
        return;
    }

    //pGameObj->SetUInt32Value(GAMEOBJECT_LEVEL, m_caster->getLevel());
    int32 duration = m_spellInfo->GetDuration();
    pGameObj->SetRespawnTime(duration > 0 ? duration/IN_MILLISECONDS : 0);
    pGameObj->SetSpellId(m_spellInfo->Id);
    m_caster->AddGameObject(pGameObj);

    ExecuteLogEffectSummonObject(effIndex, pGameObj);

    map->AddToMap(pGameObj);

    m_caster->m_ObjectSlot[slot] = pGameObj->GetGUID();
}

void Spell::EffectResurrect(SpellEffIndex effIndex)
{
    if (effectHandleMode != SPELL_EFFECT_HANDLE_HIT_TARGET)
        return;

    if (!unitTarget || unitTarget->GetTypeId() != TYPEID_PLAYER)
        return;

    if (unitTarget->IsAlive() || !unitTarget->IsInWorld())
        return;

    Player* target = unitTarget->ToPlayer();

    if (target->IsRessurectRequested())       // already have one active request
        return;

    uint32 health = target->CountPctFromMaxHealth(damage);
    uint32 mana   = CalculatePct(target->GetMaxPower(POWER_MANA), damage);

    ExecuteLogEffectResurrect(effIndex, target);

    target->SetResurrectRequestData(m_caster, health, mana, 0);
    SendResurrectRequest(target);
}

void Spell::EffectAddExtraAttacks(SpellEffIndex effIndex)
{
    if (effectHandleMode != SPELL_EFFECT_HANDLE_HIT_TARGET)
        return;

    if (!unitTarget || !unitTarget->IsAlive() || !unitTarget->GetVictim())
        return;

    if (unitTarget->m_extraAttacks)
        return;

    unitTarget->m_extraAttacks = damage;

    ExecuteLogEffectExtraAttacks(effIndex, unitTarget->GetVictim(), damage);
}

void Spell::EffectParry(SpellEffIndex /*effIndex*/)
{
    if (effectHandleMode != SPELL_EFFECT_HANDLE_HIT)
        return;

    if (m_caster->GetTypeId() == TYPEID_PLAYER)
        m_caster->ToPlayer()->SetCanParry(true);
}

void Spell::EffectBlock(SpellEffIndex /*effIndex*/)
{
    if (effectHandleMode != SPELL_EFFECT_HANDLE_HIT)
        return;

    if (m_caster->GetTypeId() == TYPEID_PLAYER)
        m_caster->ToPlayer()->SetCanBlock(true);
}

void Spell::EffectLeap(SpellEffIndex /*effIndex*/)
{
    if (effectHandleMode != SPELL_EFFECT_HANDLE_HIT_TARGET)
        return;

    if (!unitTarget || unitTarget->IsInFlight())
        return;

    if (!m_targets.HasDst())
        return;

    Position pos;
    destTarget->GetPosition(&pos);
    unitTarget->GetFirstCollisionPosition(pos, unitTarget->GetDistance(pos.GetPositionX(), pos.GetPositionY(), pos.GetPositionZ() + 2.0f), 0.0f);
    unitTarget->NearTeleportTo(pos.GetPositionX(), pos.GetPositionY(), pos.GetPositionZ(), pos.GetOrientation(), unitTarget == m_caster);
}

void Spell::EffectReputation(SpellEffIndex effIndex)
{
    if (effectHandleMode != SPELL_EFFECT_HANDLE_HIT_TARGET)
        return;

    if (!unitTarget || unitTarget->GetTypeId() != TYPEID_PLAYER)
        return;

    Player* player = unitTarget->ToPlayer();

    int32  repChange = damage;

    uint32 factionId = m_spellInfo->Effects[effIndex].MiscValue;

    FactionEntry const* factionEntry = sFactionStore.LookupEntry(factionId);
    if (!factionEntry)
        return;

    repChange = player->CalculateReputationGain(REPUTATION_SOURCE_SPELL, 0, repChange, factionId);

    player->GetReputationMgr().ModifyReputation(factionEntry, repChange);
}

void Spell::EffectQuestComplete(SpellEffIndex effIndex)
{
    if (effectHandleMode != SPELL_EFFECT_HANDLE_HIT_TARGET)
        return;

    if (!unitTarget || unitTarget->GetTypeId() != TYPEID_PLAYER)
        return;
    Player* player = unitTarget->ToPlayer();

    uint32 questId = m_spellInfo->Effects[effIndex].MiscValue;
    if (questId)
    {
        Quest const* quest = sObjectMgr->GetQuestTemplate(questId);
        if (!quest)
            return;

        uint16 logSlot = player->FindQuestSlot(questId);
        if (logSlot < MAX_QUEST_LOG_SIZE)
            player->AreaExploredOrEventHappens(questId);
        else if (player->CanTakeQuest(quest, false))    // never rewarded before
            player->CompleteQuest(questId);             // quest not in log - for internal use
    }
}

void Spell::EffectForceDeselect(SpellEffIndex /*effIndex*/)
{
    if (effectHandleMode != SPELL_EFFECT_HANDLE_HIT)
        return;

    WorldPacket data(SMSG_CLEAR_TARGET, 8);
    data << uint64(m_caster->GetGUID());
    m_caster->SendMessageToSet(&data, true);
}

void Spell::EffectSelfResurrect(SpellEffIndex effIndex)
{
    if (effectHandleMode != SPELL_EFFECT_HANDLE_HIT)
        return;

    if (!m_caster || m_caster->IsAlive())
        return;
    if (m_caster->GetTypeId() != TYPEID_PLAYER)
        return;
    if (!m_caster->IsInWorld())
        return;

    uint32 health = 0;
    uint32 mana = 0;

    // flat case
    if (damage < 0)
    {
        health = uint32(-damage);
        mana = m_spellInfo->Effects[effIndex].MiscValue;
    }
    // percent case
    else
    {
        health = m_caster->CountPctFromMaxHealth(damage);
        if (m_caster->GetMaxPower(POWER_MANA) > 0)
            mana = CalculatePct(m_caster->GetMaxPower(POWER_MANA), damage);
    }

    Player* player = m_caster->ToPlayer();
    player->ResurrectPlayer(0.0f);

    player->SetHealth(health);
    player->SetPower(POWER_MANA, mana);
    player->SetPower(POWER_RAGE, 0);
    player->SetPower(POWER_ENERGY, player->GetMaxPower(POWER_ENERGY));
    player->SetPower(POWER_FOCUS, 0);

    player->SpawnCorpseBones();
}

void Spell::EffectSkinning(SpellEffIndex /*effIndex*/)
{
    if (effectHandleMode != SPELL_EFFECT_HANDLE_HIT_TARGET)
        return;

    if (unitTarget->GetTypeId() != TYPEID_UNIT)
        return;
    if (m_caster->GetTypeId() != TYPEID_PLAYER)
        return;

    Creature* creature = unitTarget->ToCreature();
    int32 targetLevel = creature->getLevel();

    uint32 skill = creature->GetCreatureTemplate()->GetRequiredLootSkill();

    m_caster->ToPlayer()->SendLoot(creature->GetGUID(), LOOT_SKINNING);
    creature->RemoveFlag(UNIT_FIELD_FLAGS, UNIT_FLAG_SKINNABLE);

    int32 reqValue = targetLevel < 10 ? 0 : targetLevel < 20 ? (targetLevel-10)*10 : targetLevel*5;

    int32 skillValue = m_caster->ToPlayer()->GetPureSkillValue(skill);

    // Double chances for elites
    m_caster->ToPlayer()->UpdateGatherSkill(skill, skillValue, reqValue, creature->isElite() ? 2 : 1);
}

void Spell::EffectCharge(SpellEffIndex /*effIndex*/)
{
    if (!unitTarget)
        return;

    if (effectHandleMode == SPELL_EFFECT_HANDLE_LAUNCH_TARGET)
    {
        // Spell is not using explicit target - no generated path
        if (m_preGeneratedPath.GetPathType() == PATHFIND_BLANK)
        {
            Position pos;
            unitTarget->GetContactPoint(m_caster, pos.m_positionX, pos.m_positionY, pos.m_positionZ);
            unitTarget->GetFirstCollisionPosition(pos, unitTarget->GetObjectSize(), unitTarget->GetRelativeAngle(m_caster));
            m_caster->GetMotionMaster()->MoveCharge(pos.m_positionX, pos.m_positionY, pos.m_positionZ);
        }
        else
            m_caster->GetMotionMaster()->MoveCharge(m_preGeneratedPath);
    }

    if (effectHandleMode == SPELL_EFFECT_HANDLE_HIT_TARGET)
    {
        // not all charge effects used in negative spells
        if (!m_spellInfo->IsPositive() && m_caster->GetTypeId() == TYPEID_PLAYER)
            m_caster->Attack(unitTarget, true);
    }
}

void Spell::EffectChargeDest(SpellEffIndex /*effIndex*/)
{
    if (effectHandleMode != SPELL_EFFECT_HANDLE_LAUNCH)
        return;

    if (m_targets.HasDst())
    {
        Position pos;
        destTarget->GetPosition(&pos);
        float angle = m_caster->GetRelativeAngle(pos.GetPositionX(), pos.GetPositionY());
        float dist = m_caster->GetDistance(pos);
        m_caster->GetFirstCollisionPosition(pos, dist, angle);

        m_caster->GetMotionMaster()->MoveCharge(pos.m_positionX, pos.m_positionY, pos.m_positionZ);
    }
}

void Spell::EffectKnockBack(SpellEffIndex effIndex)
{
    if (effectHandleMode != SPELL_EFFECT_HANDLE_HIT_TARGET)
        return;

    if (!unitTarget)
        return;

    if (Creature* creatureTarget = unitTarget->ToCreature())
        if (creatureTarget->isWorldBoss() || creatureTarget->IsDungeonBoss())
            return;

    // Spells with SPELL_EFFECT_KNOCK_BACK (like Thunderstorm) can't knockback target if target has ROOT/STUN
    if (unitTarget->HasUnitState(UNIT_STATE_ROOT | UNIT_STATE_STUNNED))
        return;

    // Instantly interrupt non melee spells being casted
    if (unitTarget->IsNonMeleeSpellCasted(true))
        unitTarget->InterruptNonMeleeSpells(true);

    float ratio = 0.1f;
    float speedxy = float(m_spellInfo->Effects[effIndex].MiscValue) * ratio;
    float speedz = float(damage) * ratio;
    if (speedxy < 0.1f && speedz < 0.1f)
        return;

    float x, y;
    if (m_spellInfo->Effects[effIndex].Effect == SPELL_EFFECT_KNOCK_BACK_DEST)
    {
        if (m_targets.HasDst())
            destTarget->GetPosition(x, y);
        else
            return;
    }
    else //if (m_spellInfo->Effects[i].Effect == SPELL_EFFECT_KNOCK_BACK)
    {
        m_caster->GetPosition(x, y);
    }

    unitTarget->KnockbackFrom(x, y, speedxy, speedz);
}

void Spell::EffectLeapBack(SpellEffIndex effIndex)
{
    if (effectHandleMode != SPELL_EFFECT_HANDLE_LAUNCH_TARGET)
        return;

    if (!unitTarget)
        return;

    float speedxy = float(m_spellInfo->Effects[effIndex].MiscValue)/10;
    float speedz = float(damage/10);
    //1891: Disengage
    m_caster->JumpTo(speedxy, speedz, m_spellInfo->SpellIconID != 1891);
}

void Spell::EffectQuestClear(SpellEffIndex effIndex)
{
    if (effectHandleMode != SPELL_EFFECT_HANDLE_HIT_TARGET)
        return;

    if (!unitTarget || unitTarget->GetTypeId() != TYPEID_PLAYER)
        return;
    Player* player = unitTarget->ToPlayer();

    uint32 quest_id = m_spellInfo->Effects[effIndex].MiscValue;

    Quest const* quest = sObjectMgr->GetQuestTemplate(quest_id);

    if (!quest)
        return;

    // Player has never done this quest
    if (player->GetQuestStatus(quest_id) == QUEST_STATUS_NONE)
        return;

    // remove all quest entries for 'entry' from quest log
    for (uint8 slot = 0; slot < MAX_QUEST_LOG_SIZE; ++slot)
    {
        uint32 logQuest = player->GetQuestSlotQuestId(slot);
        if (logQuest == quest_id)
        {
            player->SetQuestSlot(slot, 0);

            // we ignore unequippable quest items in this case, it's still be equipped
            player->TakeQuestSourceItem(logQuest, false);

            if (quest->HasFlag(QUEST_FLAGS_FLAGS_PVP))
            {
                player->pvpInfo.IsHostile = player->pvpInfo.IsInHostileArea || player->HasPvPForcingQuest();
                player->UpdatePvPState();
            }
        }
    }

    player->RemoveActiveQuest(quest_id);
    player->RemoveRewardedQuest(quest_id);
}

void Spell::EffectSendTaxi(SpellEffIndex effIndex)
{
    if (effectHandleMode != SPELL_EFFECT_HANDLE_HIT_TARGET)
        return;

    if (!unitTarget || unitTarget->GetTypeId() != TYPEID_PLAYER)
        return;

    unitTarget->ToPlayer()->ActivateTaxiPathTo(m_spellInfo->Effects[effIndex].MiscValue, m_spellInfo->Id);
}

void Spell::EffectPullTowards(SpellEffIndex effIndex)
{
    if (effectHandleMode != SPELL_EFFECT_HANDLE_HIT_TARGET)
        return;

    if (!unitTarget)
        return;

    float speedZ = (float)(m_spellInfo->Effects[effIndex].CalcValue() / 10);
    float speedXY = (float)(m_spellInfo->Effects[effIndex].MiscValue/10);
    Position pos;
    if (m_spellInfo->Effects[effIndex].Effect == SPELL_EFFECT_PULL_TOWARDS_DEST)
    {
        if (m_targets.HasDst())
            pos.Relocate(*destTarget);
        else
            return;
    }
    else //if (m_spellInfo->Effects[i].Effect == SPELL_EFFECT_PULL_TOWARDS)
    {
        pos.Relocate(m_caster);
    }

    unitTarget->GetMotionMaster()->MoveJump(pos.GetPositionX(), pos.GetPositionY(), pos.GetPositionZ(), speedXY, speedZ);
}

void Spell::EffectDispelMechanic(SpellEffIndex effIndex)
{
    if (effectHandleMode != SPELL_EFFECT_HANDLE_HIT_TARGET)
        return;

    if (!unitTarget)
        return;

    uint32 mechanic = m_spellInfo->Effects[effIndex].MiscValue;

    std::queue < std::pair < uint32, uint64 > > dispel_list;

    Unit::AuraMap const& auras = unitTarget->GetOwnedAuras();
    for (Unit::AuraMap::const_iterator itr = auras.begin(); itr != auras.end(); ++itr)
    {
        Aura* aura = itr->second;
        if (!aura->GetApplicationOfTarget(unitTarget->GetGUID()))
            continue;
        if (roll_chance_i(aura->CalcDispelChance(unitTarget, !unitTarget->IsFriendlyTo(m_caster))))
            if ((aura->GetSpellInfo()->GetAllEffectsMechanicMask() & (1 << mechanic)))
                dispel_list.push(std::make_pair(aura->GetId(), aura->GetCasterGUID()));
    }

    for (; dispel_list.size(); dispel_list.pop())
    {
        unitTarget->RemoveAura(dispel_list.front().first, dispel_list.front().second, 0, AURA_REMOVE_BY_ENEMY_SPELL);
    }
}

void Spell::EffectSummonDeadPet(SpellEffIndex /*effIndex*/)
{
    if (effectHandleMode != SPELL_EFFECT_HANDLE_HIT)
        return;

    Player* player = m_caster->ToPlayer();
    if (!player)
        return;

    Pet* pet = player->GetPet();
    if (pet && pet->IsAlive())
        return;

    if (damage < 0)
        return;

    float x, y, z;
    player->GetPosition(x, y, z);
    if (!pet)
    {
        player->SummonPet(0, x, y, z, player->GetOrientation(), SUMMON_PET, 0);
        pet = player->GetPet();
    }
    if (!pet)
        return;

    player->GetMap()->CreatureRelocation(pet, x, y, z, player->GetOrientation());

    pet->SetUInt32Value(UNIT_DYNAMIC_FLAGS, UNIT_DYNFLAG_NONE);
    pet->RemoveFlag(UNIT_FIELD_FLAGS, UNIT_FLAG_SKINNABLE);
    pet->setDeathState(ALIVE);
    pet->ClearUnitState(uint32(UNIT_STATE_ALL_STATE));
    pet->SetHealth(pet->CountPctFromMaxHealth(damage));

    //pet->AIM_Initialize();
    //player->PetSpellInitialize();
    pet->SavePetToDB(PET_SAVE_AS_CURRENT);
}

void Spell::EffectDestroyAllTotems(SpellEffIndex /*effIndex*/)
{
    if (effectHandleMode != SPELL_EFFECT_HANDLE_HIT)
        return;

    int32 mana = 0;
    for (uint8 slot = SUMMON_SLOT_TOTEM; slot < MAX_TOTEM_SLOT; ++slot)
    {
        if (!m_caster->m_SummonSlot[slot])
            continue;

        Creature* totem = m_caster->GetMap()->GetCreature(m_caster->m_SummonSlot[slot]);
        if (totem && totem->IsTotem())
        {
            uint32 spell_id = totem->GetUInt32Value(UNIT_CREATED_BY_SPELL);
            SpellInfo const* spellInfo = sSpellMgr->GetSpellInfo(spell_id);
            if (spellInfo)
            {
                mana += spellInfo->ManaCost;
                mana += int32(CalculatePct(m_caster->GetCreateMana(), spellInfo->ManaCostPercentage));
            }
            totem->ToTotem()->UnSummon();
        }
    }
    ApplyPct(mana, damage);
    if (mana)
        m_caster->CastCustomSpell(m_caster, 39104, &mana, NULL, NULL, true);
}

void Spell::EffectDurabilityDamage(SpellEffIndex effIndex)
{
    if (effectHandleMode != SPELL_EFFECT_HANDLE_HIT_TARGET)
        return;

    if (!unitTarget || unitTarget->GetTypeId() != TYPEID_PLAYER)
        return;

    int32 slot = m_spellInfo->Effects[effIndex].MiscValue;

    // -1 means all player equipped items and -2 all items
    if (slot < 0)
    {
        unitTarget->ToPlayer()->DurabilityPointsLossAll(damage, (slot < -1));
        ExecuteLogEffectDurabilityDamage(effIndex, unitTarget, -1, -1);
        return;
    }

    // invalid slot value
    if (slot >= INVENTORY_SLOT_BAG_END)
        return;

    if (Item* item = unitTarget->ToPlayer()->GetItemByPos(INVENTORY_SLOT_BAG_0, slot))
    {
        unitTarget->ToPlayer()->DurabilityPointsLoss(item, damage);
        ExecuteLogEffectDurabilityDamage(effIndex, unitTarget, item->GetEntry(), slot);
    }
}

void Spell::EffectDurabilityDamagePCT(SpellEffIndex effIndex)
{
    if (effectHandleMode != SPELL_EFFECT_HANDLE_HIT_TARGET)
        return;

    if (!unitTarget || unitTarget->GetTypeId() != TYPEID_PLAYER)
        return;

    int32 slot = m_spellInfo->Effects[effIndex].MiscValue;

    // FIXME: some spells effects have value -1/-2
    // Possibly its mean -1 all player equipped items and -2 all items
    if (slot < 0)
    {
        unitTarget->ToPlayer()->DurabilityLossAll(float(damage) / 100.0f, (slot < -1));
        return;
    }

    // invalid slot value
    if (slot >= INVENTORY_SLOT_BAG_END)
        return;

    if (damage <= 0)
        return;

    if (Item* item = unitTarget->ToPlayer()->GetItemByPos(INVENTORY_SLOT_BAG_0, slot))
        unitTarget->ToPlayer()->DurabilityLoss(item, float(damage) / 100.0f);
}

void Spell::EffectModifyThreatPercent(SpellEffIndex /*effIndex*/)
{
    if (effectHandleMode != SPELL_EFFECT_HANDLE_HIT_TARGET)
        return;

    if (!unitTarget)
        return;

    unitTarget->getThreatManager().modifyThreatPercent(m_caster, damage);
}

void Spell::EffectTransmitted(SpellEffIndex effIndex)
{
    if (effectHandleMode != SPELL_EFFECT_HANDLE_HIT)
        return;

    uint32 name_id = m_spellInfo->Effects[effIndex].MiscValue;

    GameObjectTemplate const* goinfo = sObjectMgr->GetGameObjectTemplate(name_id);

    if (!goinfo)
    {
        TC_LOG_ERROR(LOG_FILTER_SQL, "Gameobject (Entry: %u) not exist and not created at spell (ID: %u) cast", name_id, m_spellInfo->Id);
        return;
    }

    float fx, fy, fz;

    if (m_targets.HasDst())
        destTarget->GetPosition(fx, fy, fz);
    //FIXME: this can be better check for most objects but still hack
    else if (m_spellInfo->Effects[effIndex].HasRadius() && m_spellInfo->Speed == 0)
    {
        float dis = m_spellInfo->Effects[effIndex].CalcRadius(m_originalCaster);
        m_caster->GetClosePoint(fx, fy, fz, DEFAULT_WORLD_OBJECT_SIZE, dis);
    }
    else
    {
        //GO is always friendly to it's creator, get range for friends
        float min_dis = m_spellInfo->GetMinRange(true);
        float max_dis = m_spellInfo->GetMaxRange(true);
        float dis = (float)rand_norm() * (max_dis - min_dis) + min_dis;

        m_caster->GetClosePoint(fx, fy, fz, DEFAULT_WORLD_OBJECT_SIZE, dis);
    }

    Map* cMap = m_caster->GetMap();
    // if gameobject is summoning object, it should be spawned right on caster's position
    if (goinfo->type == GAMEOBJECT_TYPE_SUMMONING_RITUAL)
        m_caster->GetPosition(fx, fy, fz);

    GameObject* pGameObj = new GameObject;

    if (!pGameObj->Create(sObjectMgr->GenerateLowGuid(HIGHGUID_GAMEOBJECT), name_id, cMap,
        m_caster->GetPhaseMask(), fx, fy, fz, m_caster->GetOrientation(), 0.0f, 0.0f, 0.0f, 0.0f, 100, GO_STATE_READY))
    {
        delete pGameObj;
        return;
    }

    int32 duration = m_spellInfo->GetDuration();

    switch (goinfo->type)
    {
        case GAMEOBJECT_TYPE_FISHINGNODE:
        {
            m_caster->SetUInt64Value(UNIT_FIELD_CHANNEL_OBJECT, pGameObj->GetGUID());
            m_caster->AddGameObject(pGameObj);              // will removed at spell cancel

            // end time of range when possible catch fish (FISHING_BOBBER_READY_TIME..GetDuration(m_spellInfo))
            // start time == fish-FISHING_BOBBER_READY_TIME (0..GetDuration(m_spellInfo)-FISHING_BOBBER_READY_TIME)
            int32 lastSec = 0;
            switch (urand(0, 3))
            {
                case 0: lastSec =  3; break;
                case 1: lastSec =  7; break;
                case 2: lastSec = 13; break;
                case 3: lastSec = 17; break;
            }

            duration = duration - lastSec*IN_MILLISECONDS + FISHING_BOBBER_READY_TIME*IN_MILLISECONDS;
            break;
        }
        case GAMEOBJECT_TYPE_SUMMONING_RITUAL:
        {
            if (m_caster->GetTypeId() == TYPEID_PLAYER)
            {
                pGameObj->AddUniqueUse(m_caster->ToPlayer());
                m_caster->AddGameObject(pGameObj);      // will be removed at spell cancel
            }
            break;
        }
        case GAMEOBJECT_TYPE_DUEL_ARBITER: // 52991
            m_caster->AddGameObject(pGameObj);
            break;
        case GAMEOBJECT_TYPE_FISHINGHOLE:
        case GAMEOBJECT_TYPE_CHEST:
        default:
            break;
    }

    pGameObj->SetRespawnTime(duration > 0 ? duration/IN_MILLISECONDS : 0);

    pGameObj->SetOwnerGUID(m_caster->GetGUID());

    //pGameObj->SetUInt32Value(GAMEOBJECT_LEVEL, m_caster->getLevel());
    pGameObj->SetSpellId(m_spellInfo->Id);

    ExecuteLogEffectSummonObject(effIndex, pGameObj);

    TC_LOG_DEBUG(LOG_FILTER_SPELLS_AURAS, "AddObject at SpellEfects.cpp EffectTransmitted");
    //m_caster->AddGameObject(pGameObj);
    //m_ObjToDel.push_back(pGameObj);

    cMap->AddToMap(pGameObj);

    if (uint32 linkedEntry = pGameObj->GetGOInfo()->GetLinkedGameObjectEntry())
    {
        GameObject* linkedGO = new GameObject;
        if (linkedGO->Create(sObjectMgr->GenerateLowGuid(HIGHGUID_GAMEOBJECT), linkedEntry, cMap,
            m_caster->GetPhaseMask(), fx, fy, fz, m_caster->GetOrientation(), 0.0f, 0.0f, 0.0f, 0.0f, 100, GO_STATE_READY))
        {
            linkedGO->SetRespawnTime(duration > 0 ? duration/IN_MILLISECONDS : 0);
            //linkedGO->SetUInt32Value(GAMEOBJECT_LEVEL, m_caster->getLevel());
            linkedGO->SetSpellId(m_spellInfo->Id);
            linkedGO->SetOwnerGUID(m_caster->GetGUID());

            ExecuteLogEffectSummonObject(effIndex, linkedGO);

            linkedGO->GetMap()->AddToMap(linkedGO);
        }
        else
        {
            delete linkedGO;
            linkedGO = NULL;
            return;
        }
    }
}

void Spell::EffectProspecting(SpellEffIndex /*effIndex*/)
{
    if (effectHandleMode != SPELL_EFFECT_HANDLE_HIT_TARGET)
        return;

    Player* player = m_caster->ToPlayer();
    if (!player)
        return;

    if (!itemTarget || !(itemTarget->GetTemplate()->Flags & ITEM_PROTO_FLAG_PROSPECTABLE))
        return;

    if (itemTarget->GetCount() < 5)
        return;

    if (sWorld->getBoolConfig(CONFIG_SKILL_PROSPECTING))
    {
        uint32 SkillValue = player->GetPureSkillValue(SKILL_JEWELCRAFTING);
        uint32 reqSkillValue = itemTarget->GetTemplate()->RequiredSkillRank;
        player->UpdateGatherSkill(SKILL_JEWELCRAFTING, SkillValue, reqSkillValue);
    }

    player->SendLoot(itemTarget->GetGUID(), LOOT_PROSPECTING);
}

void Spell::EffectMilling(SpellEffIndex /*effIndex*/)
{
    if (effectHandleMode != SPELL_EFFECT_HANDLE_HIT_TARGET)
        return;

    Player* player = m_caster->ToPlayer();
    if (!player)
        return;

    if (!itemTarget || !(itemTarget->GetTemplate()->Flags & ITEM_PROTO_FLAG_MILLABLE))
        return;

    if (itemTarget->GetCount() < 5)
        return;

    if (sWorld->getBoolConfig(CONFIG_SKILL_MILLING))
    {
        uint32 SkillValue = player->GetPureSkillValue(SKILL_INSCRIPTION);
        uint32 reqSkillValue = itemTarget->GetTemplate()->RequiredSkillRank;
        player->UpdateGatherSkill(SKILL_INSCRIPTION, SkillValue, reqSkillValue);
    }

    player->SendLoot(itemTarget->GetGUID(), LOOT_MILLING);
}

void Spell::EffectSkill(SpellEffIndex /*effIndex*/)
{
    if (effectHandleMode != SPELL_EFFECT_HANDLE_HIT)
        return;

    TC_LOG_DEBUG(LOG_FILTER_SPELLS_AURAS, "WORLD: SkillEFFECT");
}

/* There is currently no need for this effect. We handle it in Battleground.cpp
   If we would handle the resurrection here, the spiritguide would instantly disappear as the
   player revives, and so we wouldn't see the spirit heal visual effect on the npc.
   This is why we use a half sec delay between the visual effect and the resurrection itself */
void Spell::EffectSpiritHeal(SpellEffIndex /*effIndex*/)
{
    if (effectHandleMode != SPELL_EFFECT_HANDLE_HIT_TARGET)
        return;

    /*
    if (unitTarget->GetTypeId() != TYPEID_PLAYER)
        return;
    if (!unitTarget->IsInWorld())
        return;

    //m_spellInfo->Effects[i].BasePoints; == 99 (percent?)
    //unitTarget->ToPlayer()->setResurrect(m_caster->GetGUID(), unitTarget->GetPositionX(), unitTarget->GetPositionY(), unitTarget->GetPositionZ(), unitTarget->GetMaxHealth(), unitTarget->GetMaxPower(POWER_MANA));
    unitTarget->ToPlayer()->ResurrectPlayer(1.0f);
    unitTarget->ToPlayer()->SpawnCorpseBones();
    */
}

// remove insignia spell effect
void Spell::EffectSkinPlayerCorpse(SpellEffIndex /*effIndex*/)
{
    if (effectHandleMode != SPELL_EFFECT_HANDLE_HIT_TARGET)
        return;

    TC_LOG_DEBUG(LOG_FILTER_SPELLS_AURAS, "Effect: SkinPlayerCorpse");

    Player* player = m_caster->ToPlayer();
    Player* target = unitTarget->ToPlayer();
    if (!player || !target || target->IsAlive())
        return;

    target->RemovedInsignia(player);
}

void Spell::EffectStealBeneficialBuff(SpellEffIndex effIndex)
{
    if (effectHandleMode != SPELL_EFFECT_HANDLE_HIT_TARGET)
        return;

    TC_LOG_DEBUG(LOG_FILTER_SPELLS_AURAS, "Effect: StealBeneficialBuff");

    if (!unitTarget || unitTarget == m_caster)                 // can't steal from self
        return;

    DispelChargesList steal_list;

    // Create dispel mask by dispel type
    uint32 dispelMask  = SpellInfo::GetDispelMask(DispelType(m_spellInfo->Effects[effIndex].MiscValue));
    Unit::AuraMap const& auras = unitTarget->GetOwnedAuras();
    for (Unit::AuraMap::const_iterator itr = auras.begin(); itr != auras.end(); ++itr)
    {
        Aura* aura = itr->second;
        AuraApplication * aurApp = aura->GetApplicationOfTarget(unitTarget->GetGUID());
        if (!aurApp)
            continue;

        if ((aura->GetSpellInfo()->GetDispelMask()) & dispelMask)
        {
            // Need check for passive? this
            if (!aurApp->IsPositive() || aura->IsPassive() || aura->GetSpellInfo()->AttributesEx4 & SPELL_ATTR4_NOT_STEALABLE)
                continue;

            // The charges / stack amounts don't count towards the total number of auras that can be dispelled.
            // Ie: A dispel on a target with 5 stacks of Winters Chill and a Polymorph has 1 / (1 + 1) -> 50% chance to dispell
            // Polymorph instead of 1 / (5 + 1) -> 16%.
            bool dispel_charges = aura->GetSpellInfo()->AttributesEx7 & SPELL_ATTR7_DISPEL_CHARGES;
            uint8 charges = dispel_charges ? aura->GetCharges() : aura->GetStackAmount();
            if (charges > 0)
                steal_list.push_back(std::make_pair(aura, charges));
        }
    }

    if (steal_list.empty())
        return;

    // Ok if exist some buffs for dispel try dispel it
    uint32 failCount = 0;
    DispelList success_list;
    WorldPacket dataFail(SMSG_DISPEL_FAILED, 8+8+4+4+damage*4);
    // dispel N = damage buffs (or while exist buffs for dispel)
    for (int32 count = 0; count < damage && !steal_list.empty();)
    {
        // Random select buff for dispel
        DispelChargesList::iterator itr = steal_list.begin();
        std::advance(itr, urand(0, steal_list.size() - 1));

        int32 chance = itr->first->CalcDispelChance(unitTarget, !unitTarget->IsFriendlyTo(m_caster));
        // 2.4.3 Patch Notes: "Dispel effects will no longer attempt to remove effects that have 100% dispel resistance."
        if (!chance)
        {
            steal_list.erase(itr);
            continue;
        }
        else
        {
            if (roll_chance_i(chance))
            {
                success_list.push_back(std::make_pair(itr->first->GetId(), itr->first->GetCasterGUID()));
                --itr->second;
                if (itr->second <= 0)
                    steal_list.erase(itr);
            }
            else
            {
                if (!failCount)
                {
                    // Failed to dispell
                    dataFail << uint64(m_caster->GetGUID());            // Caster GUID
                    dataFail << uint64(unitTarget->GetGUID());          // Victim GUID
                    dataFail << uint32(m_spellInfo->Id);                // dispel spell id
                }
                ++failCount;
                dataFail << uint32(itr->first->GetId());                         // Spell Id
            }
            ++count;
        }
    }

    if (failCount)
        m_caster->SendMessageToSet(&dataFail, true);

    if (success_list.empty())
        return;

    WorldPacket dataSuccess(SMSG_SPELLSTEALLOG, 8+8+4+1+4+damage*5);
    dataSuccess.append(unitTarget->GetPackGUID());  // Victim GUID
    dataSuccess.append(m_caster->GetPackGUID());    // Caster GUID
    dataSuccess << uint32(m_spellInfo->Id);         // dispel spell id
    dataSuccess << uint8(0);                        // not used
    dataSuccess << uint32(success_list.size());     // count
    for (DispelList::iterator itr = success_list.begin(); itr!=success_list.end(); ++itr)
    {
        dataSuccess << uint32(itr->first);          // Spell Id
        dataSuccess << uint8(0);                    // 0 - steals !=0 transfers
        unitTarget->RemoveAurasDueToSpellBySteal(itr->first, itr->second, m_caster);
    }
    m_caster->SendMessageToSet(&dataSuccess, true);
}

void Spell::EffectKillCreditPersonal(SpellEffIndex effIndex)
{
    if (effectHandleMode != SPELL_EFFECT_HANDLE_HIT_TARGET)
        return;

    if (!unitTarget || unitTarget->GetTypeId() != TYPEID_PLAYER)
        return;

    unitTarget->ToPlayer()->KilledMonsterCredit(m_spellInfo->Effects[effIndex].MiscValue, 0);
}

void Spell::EffectKillCredit(SpellEffIndex effIndex)
{
    if (effectHandleMode != SPELL_EFFECT_HANDLE_HIT_TARGET)
        return;

    if (!unitTarget || unitTarget->GetTypeId() != TYPEID_PLAYER)
        return;

    int32 creatureEntry = m_spellInfo->Effects[effIndex].MiscValue;
    if (!creatureEntry)
    {
        if (m_spellInfo->Id == 42793) // Burn Body
            creatureEntry = 24008; // Fallen Combatant
    }

    if (creatureEntry)
        unitTarget->ToPlayer()->RewardPlayerAndGroupAtEvent(creatureEntry, unitTarget);
}

void Spell::EffectQuestFail(SpellEffIndex effIndex)
{
    if (effectHandleMode != SPELL_EFFECT_HANDLE_HIT_TARGET)
        return;

    if (!unitTarget || unitTarget->GetTypeId() != TYPEID_PLAYER)
        return;

    unitTarget->ToPlayer()->FailQuest(m_spellInfo->Effects[effIndex].MiscValue);
}

void Spell::EffectQuestStart(SpellEffIndex effIndex)
{
    if (effectHandleMode != SPELL_EFFECT_HANDLE_HIT_TARGET)
        return;

    if (!unitTarget || unitTarget->GetTypeId() != TYPEID_PLAYER)
        return;

    Player* player = unitTarget->ToPlayer();
    if (Quest const* qInfo = sObjectMgr->GetQuestTemplate(m_spellInfo->Effects[effIndex].MiscValue))
    {
        if (player->CanTakeQuest(qInfo, false) && player->CanAddQuest(qInfo, false))
        {
            player->AddQuest(qInfo, NULL);
        }
    }
}

void Spell::EffectActivateRune(SpellEffIndex effIndex)
{
    if (effectHandleMode != SPELL_EFFECT_HANDLE_LAUNCH)
        return;

    if (m_caster->GetTypeId() != TYPEID_PLAYER)
        return;

    Player* player = m_caster->ToPlayer();

    if (player->getClass() != CLASS_DEATH_KNIGHT)
        return;

    // needed later
    m_runesState = m_caster->ToPlayer()->GetRunesState();

    uint32 count = damage;
    if (count == 0) count = 1;
    for (uint32 j = 0; j < MAX_RUNES && count > 0; ++j)
    {
        if (player->GetRuneCooldown(j) && player->GetCurrentRune(j) == RuneType(m_spellInfo->Effects[effIndex].MiscValue))
        {
            if (m_spellInfo->Id == 45529)
                if (player->GetBaseRune(j) != RuneType(m_spellInfo->Effects[effIndex].MiscValueB))
                    continue;
            player->SetRuneCooldown(j, 0);
            --count;
        }
    }

    // Blood Tap
    if (m_spellInfo->Id == 45529 && count > 0)
    {
        for (uint32 l = 0; l < MAX_RUNES && count > 0; ++l)
        {
            // Check if both runes are on cd as that is the only time when this needs to come into effect
            if ((player->GetRuneCooldown(l) && player->GetCurrentRune(l) == RuneType(m_spellInfo->Effects[effIndex].MiscValueB)) && (player->GetRuneCooldown(l+1) && player->GetCurrentRune(l+1) == RuneType(m_spellInfo->Effects[effIndex].MiscValueB)))
            {
                // Should always update the rune with the lowest cd
                if (l + 1 < MAX_RUNES && player->GetRuneCooldown(l) >= player->GetRuneCooldown(l+1))
                    l++;
                player->SetRuneCooldown(l, 0);
                --count;
                // is needed to push through to the client that the rune is active
                player->ResyncRunes(MAX_RUNES);
            }
            else
                break;
        }
    }

    // Empower rune weapon
    if (m_spellInfo->Id == 47568)
    {
        // Need to do this just once
        if (effIndex != 0)
            return;

        for (uint32 i = 0; i < MAX_RUNES; ++i)
        {
            if (player->GetRuneCooldown(i) && (player->GetCurrentRune(i) == RUNE_FROST ||  player->GetCurrentRune(i) == RUNE_DEATH))
                player->SetRuneCooldown(i, 0);
        }
    }
}

void Spell::EffectCreateTamedPet(SpellEffIndex effIndex)
{
    if (effectHandleMode != SPELL_EFFECT_HANDLE_HIT_TARGET)
        return;

    if (!unitTarget || unitTarget->GetTypeId() != TYPEID_PLAYER || unitTarget->GetPetGUID() || unitTarget->getClass() != CLASS_HUNTER)
        return;

    uint32 creatureEntry = m_spellInfo->Effects[effIndex].MiscValue;
    Pet* pet = unitTarget->CreateTamedPetFrom(creatureEntry, m_spellInfo->Id);
    if (!pet)
        return;

    // relocate
    float px, py, pz;
    unitTarget->GetClosePoint(px, py, pz, pet->GetObjectSize(), PET_FOLLOW_DIST, pet->GetFollowAngle());
    pet->Relocate(px, py, pz, unitTarget->GetOrientation());

    // add to world
    pet->GetMap()->AddToMap(pet->ToCreature());

    // unitTarget has pet now
    unitTarget->SetMinion(pet, true);

    pet->InitTalentForLevel();

    if (unitTarget->GetTypeId() == TYPEID_PLAYER)
    {
        pet->SavePetToDB(PET_SAVE_AS_CURRENT);
        unitTarget->ToPlayer()->PetSpellInitialize();
    }
}

void Spell::EffectDiscoverTaxi(SpellEffIndex effIndex)
{
    if (effectHandleMode != SPELL_EFFECT_HANDLE_HIT_TARGET)
        return;

    if (!unitTarget || unitTarget->GetTypeId() != TYPEID_PLAYER)
        return;
    uint32 nodeid = m_spellInfo->Effects[effIndex].MiscValue;
    if (sTaxiNodesStore.LookupEntry(nodeid))
        unitTarget->ToPlayer()->GetSession()->SendDiscoverNewTaxiNode(nodeid);
}

void Spell::EffectTitanGrip(SpellEffIndex /*effIndex*/)
{
    if (effectHandleMode != SPELL_EFFECT_HANDLE_HIT)
        return;

    if (m_caster->GetTypeId() == TYPEID_PLAYER)
        m_caster->ToPlayer()->SetCanTitanGrip(true);
}

void Spell::EffectRedirectThreat(SpellEffIndex /*effIndex*/)
{
    if (effectHandleMode != SPELL_EFFECT_HANDLE_HIT_TARGET)
        return;

    if (unitTarget)
        m_caster->SetRedirectThreat(unitTarget->GetGUID(), uint32(damage));
}

void Spell::EffectGameObjectDamage(SpellEffIndex /*effIndex*/)
{
    if (effectHandleMode != SPELL_EFFECT_HANDLE_HIT_TARGET)
        return;

    if (!gameObjTarget)
        return;

    Unit* caster = m_originalCaster;
    if (!caster)
        return;

    FactionTemplateEntry const* casterFaction = caster->GetFactionTemplateEntry();
    FactionTemplateEntry const* targetFaction = sFactionTemplateStore.LookupEntry(gameObjTarget->GetUInt32Value(GAMEOBJECT_FACTION));
    // Do not allow to damage GO's of friendly factions (ie: Wintergrasp Walls/Ulduar Storm Beacons)
    if ((casterFaction && targetFaction && !casterFaction->IsFriendlyTo(*targetFaction)) || !targetFaction)
        gameObjTarget->ModifyHealth(-damage, caster, GetSpellInfo()->Id);
}

void Spell::EffectGameObjectRepair(SpellEffIndex /*effIndex*/)
{
    if (effectHandleMode != SPELL_EFFECT_HANDLE_HIT_TARGET)
        return;

    if (!gameObjTarget)
        return;

    gameObjTarget->ModifyHealth(damage, m_caster);
}

void Spell::EffectGameObjectSetDestructionState(SpellEffIndex effIndex)
{
    if (effectHandleMode != SPELL_EFFECT_HANDLE_HIT_TARGET)
        return;

    if (!gameObjTarget || !m_originalCaster)
        return;

    Player* player = m_originalCaster->GetCharmerOrOwnerPlayerOrPlayerItself();
    gameObjTarget->SetDestructibleState(GameObjectDestructibleState(m_spellInfo->Effects[effIndex].MiscValue), player, true);
}

void Spell::SummonGuardian(uint32 i, uint32 entry, SummonPropertiesEntry const* properties, uint32 numGuardians)
{
    Unit* caster = m_originalCaster;
    if (!caster)
        return;

    if (caster->IsTotem())
        caster = caster->ToTotem()->GetOwner();

    // in another case summon new
    uint8 level = caster->getLevel();

    // level of pet summoned using engineering item based at engineering skill level
    if (m_CastItem && caster->GetTypeId() == TYPEID_PLAYER)
        if (ItemTemplate const* proto = m_CastItem->GetTemplate())
            if (proto->RequiredSkill == SKILL_ENGINEERING)
                if (uint16 skill202 = caster->ToPlayer()->GetSkillValue(SKILL_ENGINEERING))
                    level = skill202 / 5;

    float radius = 5.0f;
    int32 duration = m_spellInfo->GetDuration();

    if (Player* modOwner = m_originalCaster->GetSpellModOwner())
        modOwner->ApplySpellMod(m_spellInfo->Id, SPELLMOD_DURATION, duration);

    //TempSummonType summonType = (duration == 0) ? TEMPSUMMON_DEAD_DESPAWN : TEMPSUMMON_TIMED_DESPAWN;
    Map* map = caster->GetMap();

    for (uint32 count = 0; count < numGuardians; ++count)
    {
        Position pos;
        if (count == 0)
            pos = *destTarget;
        else
            // randomize position for multiple summons
            m_caster->GetRandomPoint(*destTarget, radius, pos);

        TempSummon* summon = map->SummonCreature(entry, pos, properties, duration, caster, m_spellInfo->Id);
        if (!summon)
            return;
        if (summon->HasUnitTypeMask(UNIT_MASK_GUARDIAN))
            ((Guardian*)summon)->InitStatsForLevel(level);

        if (properties && properties->Category == SUMMON_CATEGORY_ALLY)
            summon->setFaction(caster->getFaction());

        if (summon->HasUnitTypeMask(UNIT_MASK_MINION) && m_targets.HasDst())
            ((Minion*)summon)->SetFollowAngle(m_caster->GetAngle(summon));

        if (summon->GetEntry() == 27893)
        {
            if (uint32 weapon = m_caster->GetUInt32Value(PLAYER_VISIBLE_ITEM_16_ENTRYID))
            {
                summon->SetDisplayId(11686);
                summon->SetUInt32Value(UNIT_VIRTUAL_ITEM_SLOT_ID, weapon);
            }
            else
                summon->SetDisplayId(1126);
        }

        summon->AI()->EnterEvadeMode();

        ExecuteLogEffectSummonObject(i, summon);
    }
}

void Spell::EffectRenamePet(SpellEffIndex /*effIndex*/)
{
    if (effectHandleMode != SPELL_EFFECT_HANDLE_HIT_TARGET)
        return;

    if (!unitTarget || unitTarget->GetTypeId() != TYPEID_UNIT ||
        !unitTarget->ToCreature()->IsPet() || ((Pet*)unitTarget)->getPetType() != HUNTER_PET)
        return;

    unitTarget->SetByteFlag(UNIT_FIELD_BYTES_2, 2, UNIT_CAN_BE_RENAMED);
}

void Spell::EffectPlayMusic(SpellEffIndex effIndex)
{
    if (effectHandleMode != SPELL_EFFECT_HANDLE_HIT_TARGET)
        return;

    if (!unitTarget || unitTarget->GetTypeId() != TYPEID_PLAYER)
        return;

    uint32 soundid = m_spellInfo->Effects[effIndex].MiscValue;

    if (!sSoundEntriesStore.LookupEntry(soundid))
    {
        TC_LOG_ERROR(LOG_FILTER_SPELLS_AURAS, "EffectPlayMusic: Sound (Id: %u) not exist in spell %u.", soundid, m_spellInfo->Id);
        return;
    }

    WorldPacket data(SMSG_PLAY_MUSIC, 4);
    data << uint32(soundid);
    data << uint64(unitTarget->GetGUID());
    unitTarget->ToPlayer()->GetSession()->SendPacket(&data);
}

void Spell::EffectSpecCount(SpellEffIndex /*effIndex*/)
{
    if (effectHandleMode != SPELL_EFFECT_HANDLE_HIT_TARGET)
        return;

    if (!unitTarget || unitTarget->GetTypeId() != TYPEID_PLAYER)
        return;

    unitTarget->ToPlayer()->UpdateSpecCount(damage);
}

void Spell::EffectActivateSpec(SpellEffIndex /*effIndex*/)
{
    if (effectHandleMode != SPELL_EFFECT_HANDLE_HIT_TARGET)
        return;

    if (!unitTarget || unitTarget->GetTypeId() != TYPEID_PLAYER)
        return;

    unitTarget->ToPlayer()->ActivateSpec(damage-1);  // damage is 1 or 2, spec is 0 or 1
}

void Spell::EffectPlaySound(SpellEffIndex effIndex)
{
    if (effectHandleMode != SPELL_EFFECT_HANDLE_HIT_TARGET)
        return;

    if (!unitTarget || unitTarget->GetTypeId() != TYPEID_PLAYER)
        return;

    switch (m_spellInfo->Id)
    {
        case 91604: // Restricted Flight Area
            unitTarget->ToPlayer()->GetSession()->SendNotification(LANG_ZONE_NOFLYZONE);
            break;
        default:
            break;
    }

    uint32 soundId = m_spellInfo->Effects[effIndex].MiscValue;

    if (!sSoundEntriesStore.LookupEntry(soundId))
    {
        TC_LOG_ERROR(LOG_FILTER_SPELLS_AURAS, "EffectPlaySound: Sound (Id: %u) not exist in spell %u.", soundId, m_spellInfo->Id);
        return;
    }

    WorldPacket data(SMSG_PLAY_SOUND, 4);
    data << uint32(soundId);
    data << uint64(m_caster->GetGUID());
    unitTarget->ToPlayer()->GetSession()->SendPacket(&data);
}

void Spell::EffectRemoveAura(SpellEffIndex effIndex)
{
    if (effectHandleMode != SPELL_EFFECT_HANDLE_HIT_TARGET)
        return;

    if (!unitTarget)
        return;
    // there may be need of specifying casterguid of removed auras
    unitTarget->RemoveAurasDueToSpell(m_spellInfo->Effects[effIndex].TriggerSpell);
}

void Spell::EffectDamageFromMaxHealthPCT(SpellEffIndex /*effIndex*/)
{
    if (effectHandleMode != SPELL_EFFECT_HANDLE_HIT_TARGET)
        return;

    if (!unitTarget)
        return;

    m_damage += unitTarget->CountPctFromMaxHealth(damage);
}

void Spell::EffectGiveCurrency(SpellEffIndex effIndex)
{
    if (effectHandleMode != SPELL_EFFECT_HANDLE_HIT_TARGET)
        return;

    if (!unitTarget || unitTarget->GetTypeId() != TYPEID_PLAYER)
        return;

    unitTarget->ToPlayer()->ModifyCurrency(m_spellInfo->Effects[effIndex].MiscValue, damage);
}

void Spell::EffectCastButtons(SpellEffIndex effIndex)
{
    if (effectHandleMode != SPELL_EFFECT_HANDLE_HIT)
        return;

    if (m_caster->GetTypeId() != TYPEID_PLAYER)
        return;

    Player* p_caster = m_caster->ToPlayer();
    uint32 button_id = m_spellInfo->Effects[effIndex].MiscValue + 132;
    uint32 n_buttons = m_spellInfo->Effects[effIndex].MiscValueB;

    for (; n_buttons; --n_buttons, ++button_id)
    {
        ActionButton const* ab = p_caster->GetActionButton(button_id);
        if (!ab || ab->GetType() != ACTION_BUTTON_SPELL)
            continue;

        //! Action button data is unverified when it's set so it can be "hacked"
        //! to contain invalid spells, so filter here.
        uint32 spell_id = ab->GetAction();
        if (!spell_id)
            continue;

        SpellInfo const* spellInfo = sSpellMgr->GetSpellInfo(spell_id);
        if (!spellInfo)
            continue;

        if (!p_caster->HasSpell(spell_id) || p_caster->HasSpellCooldown(spell_id))
            continue;

        if (!(spellInfo->AttributesEx9 & SPELL_ATTR9_SUMMON_PLAYER_TOTEM))
            continue;

        int32 cost = spellInfo->CalcPowerCost(m_caster, spellInfo->GetSchoolMask());
        if (m_caster->GetPower(POWER_MANA) < cost)
            continue;

        TriggerCastFlags triggerFlags = TriggerCastFlags(TRIGGERED_IGNORE_GCD | TRIGGERED_IGNORE_CAST_IN_PROGRESS | TRIGGERED_CAST_DIRECTLY);
        m_caster->CastSpell(m_caster, spell_id, triggerFlags);
    }
}

void Spell::EffectRechargeManaGem(SpellEffIndex /*effIndex*/)
{
    if (effectHandleMode != SPELL_EFFECT_HANDLE_HIT_TARGET)
        return;

    if (!unitTarget || unitTarget->GetTypeId() != TYPEID_PLAYER)
        return;

    Player* player = m_caster->ToPlayer();

    if (!player)
        return;

    uint32 item_id = m_spellInfo->Effects[EFFECT_0].ItemType;

    ItemTemplate const* pProto = sObjectMgr->GetItemTemplate(item_id);
    if (!pProto)
    {
        player->SendEquipError(EQUIP_ERR_ITEM_NOT_FOUND, NULL, NULL);
        return;
    }

    if (Item* pItem = player->GetItemByEntry(item_id))
    {
        for (int x = 0; x < MAX_ITEM_PROTO_SPELLS; ++x)
            pItem->SetSpellCharges(x, pProto->Spells[x].SpellCharges);
        pItem->SetState(ITEM_CHANGED, player);
    }
}

void Spell::EffectBind(SpellEffIndex effIndex)
{
    if (effectHandleMode != SPELL_EFFECT_HANDLE_HIT_TARGET)
        return;

    if (!unitTarget || unitTarget->GetTypeId() != TYPEID_PLAYER)
        return;

    Player* player = unitTarget->ToPlayer();

    WorldLocation homeLoc;
    uint32 areaId = player->GetAreaId();

    if (m_spellInfo->Effects[effIndex].MiscValue)
        areaId = m_spellInfo->Effects[effIndex].MiscValue;

    if (m_targets.HasDst())
        homeLoc.WorldRelocate(*destTarget);
    else
    {
        player->GetPosition(&homeLoc);
        homeLoc.m_mapId = player->GetMapId();
    }

    player->SetHomebind(homeLoc, areaId);

    // binding
    WorldPacket data(SMSG_BINDPOINTUPDATE, 4 + 4 + 4 + 4 + 4);
    data << float(homeLoc.GetPositionX());
    data << float(homeLoc.GetPositionY());
    data << float(homeLoc.GetPositionZ());
    data << uint32(homeLoc.GetMapId());
    data << uint32(areaId);
    player->SendDirectMessage(&data);

    TC_LOG_DEBUG(LOG_FILTER_SPELLS_AURAS, "EffectBind: New homebind X: %f, Y: %f, Z: %f, MapId: %u, AreaId: %u",
        homeLoc.GetPositionX(), homeLoc.GetPositionY(), homeLoc.GetPositionZ(), homeLoc.GetMapId(), areaId);

    // zone update
    data.Initialize(SMSG_PLAYERBOUND, 8 + 4);
    data << uint64(m_caster->GetGUID());
    data << uint32(areaId);
    player->SendDirectMessage(&data);
}

void Spell::EffectSummonRaFFriend(SpellEffIndex effIndex)
{
    if (effectHandleMode != SPELL_EFFECT_HANDLE_HIT_TARGET)
        return;

    if (m_caster->GetTypeId() != TYPEID_PLAYER || !unitTarget || unitTarget->GetTypeId() != TYPEID_PLAYER)
        return;

    m_caster->CastSpell(unitTarget, m_spellInfo->Effects[effIndex].TriggerSpell, true);
}

void Spell::EffectUnlockGuildVaultTab(SpellEffIndex effIndex)
{
    if (effectHandleMode != SPELL_EFFECT_HANDLE_HIT)
        return;

    // Safety checks done in Spell::CheckCast
    Player* caster = m_caster->ToPlayer();
    if (Guild* guild = caster->GetGuild())
        guild->HandleBuyBankTab(caster->GetSession(), m_spellInfo->Effects[effIndex].BasePoints - 1); // Bank tabs start at zero internally
}

void Spell::EffectResurrectWithAura(SpellEffIndex effIndex)
{
    if (effectHandleMode != SPELL_EFFECT_HANDLE_HIT_TARGET)
        return;

    if (!unitTarget || !unitTarget->IsInWorld())
        return;

    Player* target = unitTarget->ToPlayer();
    if (!target)
        return;

    if (unitTarget->IsAlive())
        return;

    if (target->IsRessurectRequested())       // already have one active request
        return;

    uint32 health = target->CountPctFromMaxHealth(damage);
    uint32 mana   = CalculatePct(target->GetMaxPower(POWER_MANA), damage);
    uint32 resurrectAura = 0;
    if (sSpellMgr->GetSpellInfo(GetSpellInfo()->Effects[effIndex].TriggerSpell))
        resurrectAura = GetSpellInfo()->Effects[effIndex].TriggerSpell;

    if (resurrectAura && target->HasAura(resurrectAura))
        return;

    ExecuteLogEffectResurrect(effIndex, target);
    target->SetResurrectRequestData(m_caster, health, mana, resurrectAura);
    SendResurrectRequest(target);
}

void Spell::EffectCreateAreaTrigger(SpellEffIndex effIndex)
{
    if (effectHandleMode != SPELL_EFFECT_HANDLE_HIT)
        return;

    Position pos;
    if (!m_targets.HasDst())
        GetCaster()->GetPosition(&pos);
    else
        destTarget->GetPosition(&pos);

    // trigger entry/miscvalue relation is currently unknown, for now use MiscValue as trigger entry
    uint32 triggerEntry = GetSpellInfo()->Effects[effIndex].MiscValue;

    AreaTrigger * areaTrigger = new AreaTrigger;
    if (!areaTrigger->CreateAreaTrigger(sObjectMgr->GenerateLowGuid(HIGHGUID_AREATRIGGER), triggerEntry, GetCaster(), GetSpellInfo(), pos))
        delete areaTrigger;
}<|MERGE_RESOLUTION|>--- conflicted
+++ resolved
@@ -2685,63 +2685,6 @@
     if (!player)
         return;
 
-<<<<<<< HEAD
-    Player* p_caster = (Player*)m_caster;
-
-=======
-    // Rockbiter Weapon apply to both weapon
-    if (!itemTarget)
-        return;
-    if (m_spellInfo->SpellFamilyName == SPELLFAMILY_SHAMAN && m_spellInfo->SpellFamilyFlags[0] & 0x400000)
-    {
-        uint32 spell_id = 0;
-
-        // enchanting spell selected by calculated damage-per-sec stored in Effect[1] base value
-        // Note: damage calculated (correctly) with rounding int32(float(v)) but
-        // RW enchantments applied damage int32(float(v)+0.5), this create  0..1 difference sometime
-        switch (damage)
-        {
-            // Rank 1
-            case  2: spell_id = 36744; break;               //  0% [ 7% == 2, 14% == 2, 20% == 2]
-            // Rank 2
-            case  4: spell_id = 36753; break;               //  0% [ 7% == 4, 14% == 4]
-            case  5: spell_id = 36751; break;               // 20%
-            // Rank 3
-            case  6: spell_id = 36754; break;               //  0% [ 7% == 6, 14% == 6]
-            case  7: spell_id = 36755; break;               // 20%
-            // Rank 4
-            case  9: spell_id = 36761; break;               //  0% [ 7% == 6]
-            case 10: spell_id = 36758; break;               // 14%
-            case 11: spell_id = 36760; break;               // 20%
-            default:
-                TC_LOG_ERROR(LOG_FILTER_SPELLS_AURAS, "Spell::EffectEnchantItemTmp: Damage %u not handled in S'RW", damage);
-                return;
-        }
-
-        SpellInfo const* spellInfo = sSpellMgr->GetSpellInfo(spell_id);
-        if (!spellInfo)
-        {
-            TC_LOG_ERROR(LOG_FILTER_SPELLS_AURAS, "Spell::EffectEnchantItemTmp: unknown spell id %i", spell_id);
-            return;
-
-        }
-
-        for (int j = BASE_ATTACK; j <= OFF_ATTACK; ++j)
-        {
-            if (Item* item = player->GetWeaponForAttack(WeaponAttackType(j)))
-            {
-                if (item->IsFitToSpellRequirements(m_spellInfo))
-                {
-                    Spell* spell = new Spell(m_caster, spellInfo, TRIGGERED_FULL_MASK);
-                    SpellCastTargets targets;
-                    targets.SetItemTarget(item);
-                    spell->prepare(&targets);
-                }
-            }
-        }
-        return;
-    }
->>>>>>> 5463f211
     if (!itemTarget)
         return;
 
