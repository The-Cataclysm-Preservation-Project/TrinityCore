/*
 * Copyright (C) 2008-2014 TrinityCore <http://www.trinitycore.org/>
 * Copyright (C) 2005-2009 MaNGOS <http://getmangos.com/>
 *
 * This program is free software; you can redistribute it and/or modify it
 * under the terms of the GNU General Public License as published by the
 * Free Software Foundation; either version 2 of the License, or (at your
 * option) any later version.
 *
 * This program is distributed in the hope that it will be useful, but WITHOUT
 * ANY WARRANTY; without even the implied warranty of MERCHANTABILITY or
 * FITNESS FOR A PARTICULAR PURPOSE. See the GNU General Public License for
 * more details.
 *
 * You should have received a copy of the GNU General Public License along
 * with this program. If not, see <http://www.gnu.org/licenses/>.
 */

#include "Common.h"
#include "DatabaseEnv.h"
#include "WorldPacket.h"
#include "Opcodes.h"
#include "Log.h"
#include "UpdateMask.h"
#include "World.h"
#include "ObjectMgr.h"
#include "SpellMgr.h"
#include "Player.h"
#include "SkillExtraItems.h"
#include "Unit.h"
#include "Spell.h"
#include "DynamicObject.h"
#include "SpellAuras.h"
#include "SpellAuraEffects.h"
#include "Group.h"
#include "UpdateData.h"
#include "MapManager.h"
#include "ObjectAccessor.h"
#include "SharedDefines.h"
#include "Pet.h"
#include "GameObject.h"
#include "GossipDef.h"
#include "Creature.h"
#include "Totem.h"
#include "CreatureAI.h"
#include "BattlegroundMgr.h"
#include "Battleground.h"
#include "OutdoorPvPMgr.h"
#include "Language.h"
#include "SocialMgr.h"
#include "Util.h"
#include "VMapFactory.h"
#include "TemporarySummon.h"
#include "CellImpl.h"
#include "GridNotifiers.h"
#include "GridNotifiersImpl.h"
#include "SkillDiscovery.h"
#include "Formulas.h"
#include "Vehicle.h"
#include "ScriptMgr.h"
#include "GameObjectAI.h"
#include "AccountMgr.h"
#include "InstanceScript.h"
#include "PathGenerator.h"
#include "Guild.h"
#include "GuildMgr.h"
#include "ReputationMgr.h"
#include "AreaTrigger.h"

pEffect SpellEffects[TOTAL_SPELL_EFFECTS]=
{
    &Spell::EffectNULL,                                     //  0
    &Spell::EffectInstaKill,                                //  1 SPELL_EFFECT_INSTAKILL
    &Spell::EffectSchoolDMG,                                //  2 SPELL_EFFECT_SCHOOL_DAMAGE
    &Spell::EffectDummy,                                    //  3 SPELL_EFFECT_DUMMY
    &Spell::EffectUnused,                                   //  4 SPELL_EFFECT_PORTAL_TELEPORT          unused
    &Spell::EffectTeleportUnits,                            //  5 SPELL_EFFECT_TELEPORT_UNITS
    &Spell::EffectApplyAura,                                //  6 SPELL_EFFECT_APPLY_AURA
    &Spell::EffectEnvironmentalDMG,                         //  7 SPELL_EFFECT_ENVIRONMENTAL_DAMAGE
    &Spell::EffectPowerDrain,                               //  8 SPELL_EFFECT_POWER_DRAIN
    &Spell::EffectHealthLeech,                              //  9 SPELL_EFFECT_HEALTH_LEECH
    &Spell::EffectHeal,                                     // 10 SPELL_EFFECT_HEAL
    &Spell::EffectBind,                                     // 11 SPELL_EFFECT_BIND
    &Spell::EffectNULL,                                     // 12 SPELL_EFFECT_PORTAL
    &Spell::EffectUnused,                                   // 13 SPELL_EFFECT_RITUAL_BASE              unused
    &Spell::EffectUnused,                                   // 14 SPELL_EFFECT_RITUAL_SPECIALIZE        unused
    &Spell::EffectUnused,                                   // 15 SPELL_EFFECT_RITUAL_ACTIVATE_PORTAL   unused
    &Spell::EffectQuestComplete,                            // 16 SPELL_EFFECT_QUEST_COMPLETE
    &Spell::EffectWeaponDmg,                                // 17 SPELL_EFFECT_WEAPON_DAMAGE_NOSCHOOL
    &Spell::EffectResurrect,                                // 18 SPELL_EFFECT_RESURRECT
    &Spell::EffectAddExtraAttacks,                          // 19 SPELL_EFFECT_ADD_EXTRA_ATTACKS
    &Spell::EffectUnused,                                   // 20 SPELL_EFFECT_DODGE                    one spell: Dodge
    &Spell::EffectUnused,                                   // 21 SPELL_EFFECT_EVADE                    one spell: Evade (DND)
    &Spell::EffectParry,                                    // 22 SPELL_EFFECT_PARRY
    &Spell::EffectBlock,                                    // 23 SPELL_EFFECT_BLOCK                    one spell: Block
    &Spell::EffectCreateItem,                               // 24 SPELL_EFFECT_CREATE_ITEM
    &Spell::EffectUnused,                                   // 25 SPELL_EFFECT_WEAPON
    &Spell::EffectUnused,                                   // 26 SPELL_EFFECT_DEFENSE                  one spell: Defense
    &Spell::EffectPersistentAA,                             // 27 SPELL_EFFECT_PERSISTENT_AREA_AURA
    &Spell::EffectSummonType,                               // 28 SPELL_EFFECT_SUMMON
    &Spell::EffectLeap,                                     // 29 SPELL_EFFECT_LEAP
    &Spell::EffectEnergize,                                 // 30 SPELL_EFFECT_ENERGIZE
    &Spell::EffectWeaponDmg,                                // 31 SPELL_EFFECT_WEAPON_PERCENT_DAMAGE
    &Spell::EffectTriggerMissileSpell,                      // 32 SPELL_EFFECT_TRIGGER_MISSILE
    &Spell::EffectOpenLock,                                 // 33 SPELL_EFFECT_OPEN_LOCK
    &Spell::EffectSummonChangeItem,                         // 34 SPELL_EFFECT_SUMMON_CHANGE_ITEM
    &Spell::EffectApplyAreaAura,                            // 35 SPELL_EFFECT_APPLY_AREA_AURA_PARTY
    &Spell::EffectLearnSpell,                               // 36 SPELL_EFFECT_LEARN_SPELL
    &Spell::EffectUnused,                                   // 37 SPELL_EFFECT_SPELL_DEFENSE            one spell: SPELLDEFENSE (DND)
    &Spell::EffectDispel,                                   // 38 SPELL_EFFECT_DISPEL
    &Spell::EffectUnused,                                   // 39 SPELL_EFFECT_LANGUAGE
    &Spell::EffectDualWield,                                // 40 SPELL_EFFECT_DUAL_WIELD
    &Spell::EffectJump,                                     // 41 SPELL_EFFECT_JUMP
    &Spell::EffectJumpDest,                                 // 42 SPELL_EFFECT_JUMP_DEST
    &Spell::EffectTeleUnitsFaceCaster,                      // 43 SPELL_EFFECT_TELEPORT_UNITS_FACE_CASTER
    &Spell::EffectLearnSkill,                               // 44 SPELL_EFFECT_SKILL_STEP
    &Spell::EffectPlayMovie,                                // 45 SPELL_EFFECT_PLAY_MOVIE
    &Spell::EffectUnused,                                   // 46 SPELL_EFFECT_SPAWN clientside, unit appears as if it was just spawned
    &Spell::EffectTradeSkill,                               // 47 SPELL_EFFECT_TRADE_SKILL
    &Spell::EffectUnused,                                   // 48 SPELL_EFFECT_STEALTH                  one spell: Base Stealth
    &Spell::EffectUnused,                                   // 49 SPELL_EFFECT_DETECT                   one spell: Detect
    &Spell::EffectTransmitted,                              // 50 SPELL_EFFECT_TRANS_DOOR
    &Spell::EffectUnused,                                   // 51 SPELL_EFFECT_FORCE_CRITICAL_HIT       unused
    &Spell::EffectUnused,                                   // 52 SPELL_EFFECT_GUARANTEE_HIT            unused
    &Spell::EffectEnchantItemPerm,                          // 53 SPELL_EFFECT_ENCHANT_ITEM
    &Spell::EffectEnchantItemTmp,                           // 54 SPELL_EFFECT_ENCHANT_ITEM_TEMPORARY
    &Spell::EffectTameCreature,                             // 55 SPELL_EFFECT_TAMECREATURE
    &Spell::EffectSummonPet,                                // 56 SPELL_EFFECT_SUMMON_PET
    &Spell::EffectLearnPetSpell,                            // 57 SPELL_EFFECT_LEARN_PET_SPELL
    &Spell::EffectWeaponDmg,                                // 58 SPELL_EFFECT_WEAPON_DAMAGE
    &Spell::EffectCreateRandomItem,                         // 59 SPELL_EFFECT_CREATE_RANDOM_ITEM       create item base at spell specific loot
    &Spell::EffectProficiency,                              // 60 SPELL_EFFECT_PROFICIENCY
    &Spell::EffectSendEvent,                                // 61 SPELL_EFFECT_SEND_EVENT
    &Spell::EffectPowerBurn,                                // 62 SPELL_EFFECT_POWER_BURN
    &Spell::EffectThreat,                                   // 63 SPELL_EFFECT_THREAT
    &Spell::EffectTriggerSpell,                             // 64 SPELL_EFFECT_TRIGGER_SPELL
    &Spell::EffectApplyAreaAura,                            // 65 SPELL_EFFECT_APPLY_AREA_AURA_RAID
    &Spell::EffectRechargeManaGem,                          // 66 SPELL_EFFECT_CREATE_MANA_GEM          (possibly recharge it, misc - is item ID)
    &Spell::EffectHealMaxHealth,                            // 67 SPELL_EFFECT_HEAL_MAX_HEALTH
    &Spell::EffectInterruptCast,                            // 68 SPELL_EFFECT_INTERRUPT_CAST
    &Spell::EffectDistract,                                 // 69 SPELL_EFFECT_DISTRACT
    &Spell::EffectPull,                                     // 70 SPELL_EFFECT_PULL                     one spell: Distract Move
    &Spell::EffectPickPocket,                               // 71 SPELL_EFFECT_PICKPOCKET
    &Spell::EffectAddFarsight,                              // 72 SPELL_EFFECT_ADD_FARSIGHT
    &Spell::EffectUntrainTalents,                           // 73 SPELL_EFFECT_UNTRAIN_TALENTS
    &Spell::EffectApplyGlyph,                               // 74 SPELL_EFFECT_APPLY_GLYPH
    &Spell::EffectHealMechanical,                           // 75 SPELL_EFFECT_HEAL_MECHANICAL          one spell: Mechanical Patch Kit
    &Spell::EffectSummonObjectWild,                         // 76 SPELL_EFFECT_SUMMON_OBJECT_WILD
    &Spell::EffectScriptEffect,                             // 77 SPELL_EFFECT_SCRIPT_EFFECT
    &Spell::EffectUnused,                                   // 78 SPELL_EFFECT_ATTACK
    &Spell::EffectSanctuary,                                // 79 SPELL_EFFECT_SANCTUARY
    &Spell::EffectAddComboPoints,                           // 80 SPELL_EFFECT_ADD_COMBO_POINTS
    &Spell::EffectUnused,                                   // 81 SPELL_EFFECT_CREATE_HOUSE             one spell: Create House (TEST)
    &Spell::EffectNULL,                                     // 82 SPELL_EFFECT_BIND_SIGHT
    &Spell::EffectDuel,                                     // 83 SPELL_EFFECT_DUEL
    &Spell::EffectStuck,                                    // 84 SPELL_EFFECT_STUCK
    &Spell::EffectSummonPlayer,                             // 85 SPELL_EFFECT_SUMMON_PLAYER
    &Spell::EffectActivateObject,                           // 86 SPELL_EFFECT_ACTIVATE_OBJECT
    &Spell::EffectGameObjectDamage,                         // 87 SPELL_EFFECT_GAMEOBJECT_DAMAGE
    &Spell::EffectGameObjectRepair,                         // 88 SPELL_EFFECT_GAMEOBJECT_REPAIR
    &Spell::EffectGameObjectSetDestructionState,            // 89 SPELL_EFFECT_GAMEOBJECT_SET_DESTRUCTION_STATE
    &Spell::EffectKillCreditPersonal,                       // 90 SPELL_EFFECT_KILL_CREDIT              Kill credit but only for single person
    &Spell::EffectUnused,                                   // 91 SPELL_EFFECT_THREAT_ALL               one spell: zzOLDBrainwash
    &Spell::EffectEnchantHeldItem,                          // 92 SPELL_EFFECT_ENCHANT_HELD_ITEM
    &Spell::EffectForceDeselect,                            // 93 SPELL_EFFECT_FORCE_DESELECT
    &Spell::EffectSelfResurrect,                            // 94 SPELL_EFFECT_SELF_RESURRECT
    &Spell::EffectSkinning,                                 // 95 SPELL_EFFECT_SKINNING
    &Spell::EffectCharge,                                   // 96 SPELL_EFFECT_CHARGE
    &Spell::EffectCastButtons,                              // 97 SPELL_EFFECT_CAST_BUTTON (totem bar since 3.2.2a)
    &Spell::EffectKnockBack,                                // 98 SPELL_EFFECT_KNOCK_BACK
    &Spell::EffectDisEnchant,                               // 99 SPELL_EFFECT_DISENCHANT
    &Spell::EffectInebriate,                                //100 SPELL_EFFECT_INEBRIATE
    &Spell::EffectFeedPet,                                  //101 SPELL_EFFECT_FEED_PET
    &Spell::EffectDismissPet,                               //102 SPELL_EFFECT_DISMISS_PET
    &Spell::EffectReputation,                               //103 SPELL_EFFECT_REPUTATION
    &Spell::EffectSummonObject,                             //104 SPELL_EFFECT_SUMMON_OBJECT_SLOT1
    &Spell::EffectSummonObject,                             //105 SPELL_EFFECT_SUMMON_OBJECT_SLOT2
    &Spell::EffectSummonObject,                             //106 SPELL_EFFECT_SUMMON_OBJECT_SLOT3
    &Spell::EffectSummonObject,                             //107 SPELL_EFFECT_SUMMON_OBJECT_SLOT4
    &Spell::EffectDispelMechanic,                           //108 SPELL_EFFECT_DISPEL_MECHANIC
    &Spell::EffectResurrectPet,                             //109 SPELL_EFFECT_RESURRECT_PET
    &Spell::EffectDestroyAllTotems,                         //110 SPELL_EFFECT_DESTROY_ALL_TOTEMS
    &Spell::EffectDurabilityDamage,                         //111 SPELL_EFFECT_DURABILITY_DAMAGE
    &Spell::EffectUnused,                                   //112 SPELL_EFFECT_112
    &Spell::EffectResurrectNew,                             //113 SPELL_EFFECT_RESURRECT_NEW
    &Spell::EffectTaunt,                                    //114 SPELL_EFFECT_ATTACK_ME
    &Spell::EffectDurabilityDamagePCT,                      //115 SPELL_EFFECT_DURABILITY_DAMAGE_PCT
    &Spell::EffectSkinPlayerCorpse,                         //116 SPELL_EFFECT_SKIN_PLAYER_CORPSE       one spell: Remove Insignia, bg usage, required special corpse flags...
    &Spell::EffectSpiritHeal,                               //117 SPELL_EFFECT_SPIRIT_HEAL              one spell: Spirit Heal
    &Spell::EffectSkill,                                    //118 SPELL_EFFECT_SKILL                    professions and more
    &Spell::EffectApplyAreaAura,                            //119 SPELL_EFFECT_APPLY_AREA_AURA_PET
    &Spell::EffectUnused,                                   //120 SPELL_EFFECT_TELEPORT_GRAVEYARD       one spell: Graveyard Teleport Test
    &Spell::EffectWeaponDmg,                                //121 SPELL_EFFECT_NORMALIZED_WEAPON_DMG
    &Spell::EffectUnused,                                   //122 SPELL_EFFECT_122                      unused
    &Spell::EffectSendTaxi,                                 //123 SPELL_EFFECT_SEND_TAXI                taxi/flight related (misc value is taxi path id)
    &Spell::EffectPullTowards,                              //124 SPELL_EFFECT_PULL_TOWARDS
    &Spell::EffectModifyThreatPercent,                      //125 SPELL_EFFECT_MODIFY_THREAT_PERCENT
    &Spell::EffectStealBeneficialBuff,                      //126 SPELL_EFFECT_STEAL_BENEFICIAL_BUFF    spell steal effect?
    &Spell::EffectProspecting,                              //127 SPELL_EFFECT_PROSPECTING              Prospecting spell
    &Spell::EffectApplyAreaAura,                            //128 SPELL_EFFECT_APPLY_AREA_AURA_FRIEND
    &Spell::EffectApplyAreaAura,                            //129 SPELL_EFFECT_APPLY_AREA_AURA_ENEMY
    &Spell::EffectRedirectThreat,                           //130 SPELL_EFFECT_REDIRECT_THREAT
    &Spell::EffectPlaySound,                                //131 SPELL_EFFECT_PLAY_SOUND               sound id in misc value (SoundEntries.dbc)
    &Spell::EffectPlayMusic,                                //132 SPELL_EFFECT_PLAY_MUSIC               sound id in misc value (SoundEntries.dbc)
    &Spell::EffectUnlearnSpecialization,                    //133 SPELL_EFFECT_UNLEARN_SPECIALIZATION   unlearn profession specialization
    &Spell::EffectKillCredit,                               //134 SPELL_EFFECT_KILL_CREDIT              misc value is creature entry
    &Spell::EffectNULL,                                     //135 SPELL_EFFECT_CALL_PET
    &Spell::EffectHealPct,                                  //136 SPELL_EFFECT_HEAL_PCT
    &Spell::EffectEnergizePct,                              //137 SPELL_EFFECT_ENERGIZE_PCT
    &Spell::EffectLeapBack,                                 //138 SPELL_EFFECT_LEAP_BACK                Leap back
    &Spell::EffectQuestClear,                               //139 SPELL_EFFECT_CLEAR_QUEST              Reset quest status (miscValue - quest ID)
    &Spell::EffectForceCast,                                //140 SPELL_EFFECT_FORCE_CAST
    &Spell::EffectForceCast,                                //141 SPELL_EFFECT_FORCE_CAST_WITH_VALUE
    &Spell::EffectTriggerSpell,                             //142 SPELL_EFFECT_TRIGGER_SPELL_WITH_VALUE
    &Spell::EffectApplyAreaAura,                            //143 SPELL_EFFECT_APPLY_AREA_AURA_OWNER
    &Spell::EffectKnockBack,                                //144 SPELL_EFFECT_KNOCK_BACK_DEST
    &Spell::EffectPullTowards,                              //145 SPELL_EFFECT_PULL_TOWARDS_DEST                      Black Hole Effect
    &Spell::EffectActivateRune,                             //146 SPELL_EFFECT_ACTIVATE_RUNE
    &Spell::EffectQuestFail,                                //147 SPELL_EFFECT_QUEST_FAIL               quest fail
    &Spell::EffectTriggerMissileSpell,                      //148 SPELL_EFFECT_TRIGGER_MISSILE_SPELL_WITH_VALUE
    &Spell::EffectChargeDest,                               //149 SPELL_EFFECT_CHARGE_DEST
    &Spell::EffectQuestStart,                               //150 SPELL_EFFECT_QUEST_START
    &Spell::EffectTriggerRitualOfSummoning,                 //151 SPELL_EFFECT_TRIGGER_SPELL_2
    &Spell::EffectSummonRaFFriend,                          //152 SPELL_EFFECT_SUMMON_RAF_FRIEND        summon Refer-a-Friend
    &Spell::EffectCreateTamedPet,                           //153 SPELL_EFFECT_CREATE_TAMED_PET         misc value is creature entry
    &Spell::EffectDiscoverTaxi,                             //154 SPELL_EFFECT_DISCOVER_TAXI
    &Spell::EffectTitanGrip,                                //155 SPELL_EFFECT_TITAN_GRIP Allows you to equip two-handed axes, maces and swords in one hand, but you attack $49152s1% slower than normal.
    &Spell::EffectEnchantItemPrismatic,                     //156 SPELL_EFFECT_ENCHANT_ITEM_PRISMATIC
    &Spell::EffectCreateItem2,                              //157 SPELL_EFFECT_CREATE_ITEM_2            create item or create item template and replace by some randon spell loot item
    &Spell::EffectMilling,                                  //158 SPELL_EFFECT_MILLING                  milling
    &Spell::EffectRenamePet,                                //159 SPELL_EFFECT_ALLOW_RENAME_PET         allow rename pet once again
    &Spell::EffectNULL,                                     //160 SPELL_EFFECT_160                      1 spell - 45534
    &Spell::EffectSpecCount,                                //161 SPELL_EFFECT_TALENT_SPEC_COUNT        second talent spec (learn/revert)
    &Spell::EffectActivateSpec,                             //162 SPELL_EFFECT_TALENT_SPEC_SELECT       activate primary/secondary spec
    &Spell::EffectUnused,                                   //163 SPELL_EFFECT_163  unused
    &Spell::EffectRemoveAura,                               //164 SPELL_EFFECT_REMOVE_AURA
    &Spell::EffectDamageFromMaxHealthPCT,                   //165 SPELL_EFFECT_DAMAGE_FROM_MAX_HEALTH_PCT
    &Spell::EffectGiveCurrency,                             //166 SPELL_EFFECT_GIVE_CURRENCY
    &Spell::EffectNULL,                                     //167 SPELL_EFFECT_167
    &Spell::EffectNULL,                                     //168 SPELL_EFFECT_168
    &Spell::EffectNULL,                                     //169 SPELL_EFFECT_DESTROY_ITEM
    &Spell::EffectNULL,                                     //170 SPELL_EFFECT_170
    &Spell::EffectNULL,                                     //171 SPELL_EFFECT_171
    &Spell::EffectResurrectWithAura,                        //172 SPELL_EFFECT_RESURRECT_WITH_AURA
    &Spell::EffectUnlockGuildVaultTab,                      //173 SPELL_EFFECT_UNLOCK_GUILD_VAULT_TAB
    &Spell::EffectNULL,                                     //174 SPELL_EFFECT_174
    &Spell::EffectUnused,                                   //175 SPELL_EFFECT_175  unused
    &Spell::EffectNULL,                                     //176 SPELL_EFFECT_176
    &Spell::EffectNULL,                                     //177 SPELL_EFFECT_177
    &Spell::EffectUnused,                                   //178 SPELL_EFFECT_178 unused
    &Spell::EffectCreateAreaTrigger,                        //179 SPELL_EFFECT_CREATE_AREATRIGGER
    &Spell::EffectUnused,                                   //180 SPELL_EFFECT_180 unused
    &Spell::EffectUnused,                                   //181 SPELL_EFFECT_181 unused
    &Spell::EffectNULL,                                     //182 SPELL_EFFECT_182
};

void Spell::EffectNULL(SpellEffIndex /*effIndex*/)
{
    TC_LOG_DEBUG("spells", "WORLD: Spell Effect DUMMY");
}

void Spell::EffectUnused(SpellEffIndex /*effIndex*/)
{
    // NOT USED BY ANY SPELL OR USELESS OR IMPLEMENTED IN DIFFERENT WAY IN TRINITY
}

void Spell::EffectResurrectNew(SpellEffIndex effIndex)
{
    if (effectHandleMode != SPELL_EFFECT_HANDLE_HIT_TARGET)
        return;

    if (!unitTarget || unitTarget->IsAlive())
        return;

    if (unitTarget->GetTypeId() != TYPEID_PLAYER)
        return;

    if (!unitTarget->IsInWorld())
        return;

    Player* target = unitTarget->ToPlayer();

<<<<<<< HEAD
    if (target->IsRessurectRequested())       // already have one active request
=======
    if (target->isResurrectRequested())       // already have one active request
>>>>>>> c06dc7d3
        return;

    uint32 health = damage;
    uint32 mana = m_spellInfo->Effects[effIndex].MiscValue;
    ExecuteLogEffectResurrect(effIndex, target);
    target->SetResurrectRequestData(m_caster, health, mana, 0);
    SendResurrectRequest(target);
}

void Spell::EffectInstaKill(SpellEffIndex /*effIndex*/)
{
    if (effectHandleMode != SPELL_EFFECT_HANDLE_HIT_TARGET)
        return;

    if (!unitTarget || !unitTarget->IsAlive())
        return;

    if (unitTarget->GetTypeId() == TYPEID_PLAYER)
        if (unitTarget->ToPlayer()->GetCommandStatus(CHEAT_GOD))
            return;

    if (m_caster == unitTarget)                              // prevent interrupt message
        finish();

    WorldPacket data(SMSG_SPELLINSTAKILLLOG, 8+8+4);
    data << uint64(m_caster->GetGUID());
    data << uint64(unitTarget->GetGUID());
    data << uint32(m_spellInfo->Id);
    m_caster->SendMessageToSet(&data, true);

    m_caster->DealDamage(unitTarget, unitTarget->GetHealth(), NULL, NODAMAGE, SPELL_SCHOOL_MASK_NORMAL, NULL, false);
}

void Spell::EffectEnvironmentalDMG(SpellEffIndex /*effIndex*/)
{
    if (effectHandleMode != SPELL_EFFECT_HANDLE_HIT_TARGET)
        return;

    if (!unitTarget || !unitTarget->IsAlive())
        return;

    uint32 absorb = 0;
    uint32 resist = 0;

    m_caster->CalcAbsorbResist(unitTarget, m_spellInfo->GetSchoolMask(), SPELL_DIRECT_DAMAGE, damage, &absorb, &resist, m_spellInfo);

    m_caster->SendSpellNonMeleeDamageLog(unitTarget, m_spellInfo->Id, damage, m_spellInfo->GetSchoolMask(), absorb, resist, false, 0, false);
    if (unitTarget->GetTypeId() == TYPEID_PLAYER)
        unitTarget->ToPlayer()->EnvironmentalDamage(DAMAGE_FIRE, damage);
}

void Spell::EffectSchoolDMG(SpellEffIndex effIndex)
{
    if (effectHandleMode != SPELL_EFFECT_HANDLE_LAUNCH_TARGET)
        return;

    if (unitTarget && unitTarget->IsAlive())
    {
        bool apply_direct_bonus = true;
        switch (m_spellInfo->SpellFamilyName)
        {
            case SPELLFAMILY_GENERIC:
            {
                // Meteor like spells (divided damage to targets)
                if (m_spellInfo->AttributesCu & SPELL_ATTR0_CU_SHARE_DAMAGE)
                {
                    uint32 count = 0;
                    for (std::list<TargetInfo>::iterator ihit= m_UniqueTargetInfo.begin(); ihit != m_UniqueTargetInfo.end(); ++ihit)
                        if (ihit->effectMask & (1<<effIndex))
                            ++count;

                    damage /= count;                    // divide to all targets
                }

                switch (m_spellInfo->Id)                     // better way to check unknown
                {
                    // Consumption
                    case 28865:
                        damage = (((InstanceMap*)m_caster->GetMap())->GetDifficulty() == REGULAR_DIFFICULTY ? 2750 : 4250);
                        break;
                    // percent from health with min
                    case 25599:                             // Thundercrash
                    {
                        damage = unitTarget->GetHealth() / 2;
                        if (damage < 200)
                            damage = 200;
                        break;
                    }
                    // arcane charge. must only affect demons (also undead?)
                    case 45072:
                    {
                        if (unitTarget->GetCreatureType() != CREATURE_TYPE_DEMON
                            && unitTarget->GetCreatureType() != CREATURE_TYPE_UNDEAD)
                            return;
                        break;
                    }
                    // Gargoyle Strike
                    case 51963:
                    {
                        // about +4 base spell dmg per level
                        damage = (m_caster->getLevel() - 60) * 4 + 60;
                        break;
                    }
                }
                break;
            }
            case SPELLFAMILY_WARRIOR:
            {
                // Victory Rush
                if (m_spellInfo->Id == 34428)
                    ApplyPct(damage, m_caster->GetTotalAttackPowerValue(BASE_ATTACK));
                // Shockwave
                else if (m_spellInfo->Id == 46968)
                {
                    int32 pct = m_caster->CalculateSpellDamage(unitTarget, m_spellInfo, 2);
                    if (pct > 0)
                        damage += int32(CalculatePct(m_caster->GetTotalAttackPowerValue(BASE_ATTACK), pct));
                    break;
                }
                break;
            }
            case SPELLFAMILY_WARLOCK:
            {
                // Incinerate Rank 1 & 2
                if ((m_spellInfo->SpellFamilyFlags[1] & 0x000040) && m_spellInfo->SpellIconID == 2128)
                {
                    // Incinerate does more dmg (dmg/6) if the target have Immolate debuff.
                    // Check aura state for speed but aura state set not only for Immolate spell
                    if (unitTarget->HasAuraState(AURA_STATE_CONFLAGRATE))
                    {
                        if (unitTarget->GetAuraEffect(SPELL_AURA_PERIODIC_DAMAGE, SPELLFAMILY_WARLOCK, 0x4, 0, 0))
                            damage += damage / 6;
                    }
                }
                break;
            }
            case SPELLFAMILY_PRIEST:
            {
                // Improved Mind Blast (Mind Blast in shadow form bonus)
                if (m_caster->GetShapeshiftForm() == FORM_SHADOW && (m_spellInfo->SpellFamilyFlags[0] & 0x00002000))
                {
                    Unit::AuraEffectList const& ImprMindBlast = m_caster->GetAuraEffectsByType(SPELL_AURA_ADD_FLAT_MODIFIER);
                    for (Unit::AuraEffectList::const_iterator i = ImprMindBlast.begin(); i != ImprMindBlast.end(); ++i)
                    {
                        if ((*i)->GetSpellInfo()->SpellFamilyName == SPELLFAMILY_PRIEST &&
                            ((*i)->GetSpellInfo()->SpellIconID == 95))
                        {
                            int chance = (*i)->GetSpellInfo()->Effects[EFFECT_1].CalcValue(m_caster);
                            if (roll_chance_i(chance))
                                // Mind Trauma
                                m_caster->CastSpell(unitTarget, 48301, true, 0);
                            break;
                        }
                    }
                }
                break;
            }
            case SPELLFAMILY_DRUID:
            {
                // Ferocious Bite
                if (m_caster->GetTypeId() == TYPEID_PLAYER && (m_spellInfo->SpellFamilyFlags[0] & 0x000800000) && m_spellInfo->SpellVisual[0] == 6587)
                {
                    // converts each extra point of energy ( up to 25 energy ) into additional damage
                    int32 energy = -(m_caster->ModifyPower(POWER_ENERGY, -25));
                    // 25 energy = 100% more damage
                    AddPct(damage, energy * 4);
                }
                break;
            }
            case SPELLFAMILY_ROGUE:
            {
                // Envenom
                if (m_spellInfo->SpellFamilyFlags[1] & 0x00000008)
                {
                    if (Player* player = m_caster->ToPlayer())
                    {
                        // consume from stack dozes not more that have combo-points
                        if (uint32 combo = player->GetComboPoints())
                        {
                            // Lookup for Deadly poison (only attacker applied)
                            if (AuraEffect const* aurEff = unitTarget->GetAuraEffect(SPELL_AURA_PERIODIC_DAMAGE, SPELLFAMILY_ROGUE, 0x00010000, 0, 0, m_caster->GetGUID()))
                            {
                                // count consumed deadly poison doses at target
                                bool needConsume = true;
                                uint32 spellId = aurEff->GetId();

                                uint32 doses = aurEff->GetBase()->GetStackAmount();
                                if (doses > combo)
                                    doses = combo;

                                // Master Poisoner
                                Unit::AuraEffectList const& auraList = player->GetAuraEffectsByType(SPELL_AURA_MOD_AURA_DURATION_BY_DISPEL_NOT_STACK);
                                for (Unit::AuraEffectList::const_iterator iter = auraList.begin(); iter != auraList.end(); ++iter)
                                {
                                    if ((*iter)->GetSpellInfo()->SpellFamilyName == SPELLFAMILY_ROGUE && (*iter)->GetSpellInfo()->SpellIconID == 1960)
                                    {
                                        uint32 chance = (*iter)->GetSpellInfo()->Effects[EFFECT_2].CalcValue(m_caster);

                                        if (chance && roll_chance_i(chance))
                                            needConsume = false;

                                        break;
                                    }
                                }

                                if (needConsume)
                                    for (uint32 i = 0; i < doses; ++i)
                                        unitTarget->RemoveAuraFromStack(spellId, m_caster->GetGUID());

                                damage *= doses;
                                damage += int32(player->GetTotalAttackPowerValue(BASE_ATTACK) * 0.09f * combo);
                            }

                            // Eviscerate and Envenom Bonus Damage (item set effect)
                            if (m_caster->HasAura(37169))
                                damage += combo * 40;
                        }
                    }
                }
                // Eviscerate
                else if (m_spellInfo->SpellFamilyFlags[0] & 0x00020000)
                {
                    if (Player* player = m_caster->ToPlayer())
                    {
                        if (uint32 combo = player->GetComboPoints())
                        {
                            float ap = m_caster->GetTotalAttackPowerValue(BASE_ATTACK);
                            damage += irand(int32(ap * combo * 0.03f), int32(ap * combo * 0.07f));

                            // Eviscerate and Envenom Bonus Damage (item set effect)
                            if (m_caster->HasAura(37169))
                                damage += combo*40;
                        }
                    }
                }
                break;
            }
            case SPELLFAMILY_DEATHKNIGHT:
            {
                // Blood Boil - bonus for diseased targets
                if (m_spellInfo->SpellFamilyFlags[0] & 0x00040000)
                {
                    if (unitTarget->GetAuraEffect(SPELL_AURA_PERIODIC_DAMAGE, SPELLFAMILY_DEATHKNIGHT, 0, 0, 0x00000002, m_caster->GetGUID()))
                    {
                        damage += m_damage / 2;
                        damage += int32(m_caster->GetTotalAttackPowerValue(BASE_ATTACK) * 0.035f);
                    }
                }
                break;
            }
            case SPELLFAMILY_MAGE:
            {
                // Deep Freeze should deal damage to permanently stun-immune targets.
                if (m_spellInfo->Id == 71757)
                    if (unitTarget->GetTypeId() != TYPEID_UNIT || !(unitTarget->IsImmunedToSpellEffect(sSpellMgr->GetSpellInfo(44572), 0)))
                        return;
                break;
            }
        }

        if (m_originalCaster && damage > 0 && apply_direct_bonus)
        {
            damage = m_originalCaster->SpellDamageBonusDone(unitTarget, m_spellInfo, (uint32)damage, SPELL_DIRECT_DAMAGE);
            damage = unitTarget->SpellDamageBonusTaken(m_originalCaster, m_spellInfo, (uint32)damage, SPELL_DIRECT_DAMAGE);
        }

        m_damage += damage;
    }
}

void Spell::EffectDummy(SpellEffIndex effIndex)
{
    if (effectHandleMode != SPELL_EFFECT_HANDLE_HIT_TARGET)
        return;

    if (!unitTarget && !gameObjTarget && !itemTarget)
        return;

    // selection by spell family
    switch (m_spellInfo->SpellFamilyName)
    {
        case SPELLFAMILY_PALADIN:
            switch (m_spellInfo->Id)
            {
                case 31789:                                 // Righteous Defense (step 1)
                {
                    // Clear targets for eff 1
                    for (std::list<TargetInfo>::iterator ihit = m_UniqueTargetInfo.begin(); ihit != m_UniqueTargetInfo.end(); ++ihit)
                        ihit->effectMask &= ~(1<<1);

                    // not empty (checked), copy
                    Unit::AttackerSet attackers = unitTarget->getAttackers();

                    // remove invalid attackers
                    for (Unit::AttackerSet::iterator aItr = attackers.begin(); aItr != attackers.end();)
                        if (!(*aItr)->IsValidAttackTarget(m_caster))
                            attackers.erase(aItr++);
                        else
                            ++aItr;

                    // selected from list 3
                    uint32 maxTargets = std::min<uint32>(3, attackers.size());
                    for (uint32 i = 0; i < maxTargets; ++i)
                    {
                        Unit* attacker = Trinity::Containers::SelectRandomContainerElement(attackers);
                        AddUnitTarget(attacker, 1 << 1);
                        attackers.erase(attacker);
                    }

                    // now let next effect cast spell at each target.
                    return;
                }
            }
            break;
        default:
            break;
    }

    // pet auras
    if (PetAura const* petSpell = sSpellMgr->GetPetAura(m_spellInfo->Id, effIndex))
    {
        m_caster->AddPetAura(petSpell);
        return;
    }

    // normal DB scripted effect
    TC_LOG_DEBUG("spells", "Spell ScriptStart spellid %u in EffectDummy(%u)", m_spellInfo->Id, effIndex);
    m_caster->GetMap()->ScriptsStart(sSpellScripts, uint32(m_spellInfo->Id | (effIndex << 24)), m_caster, unitTarget);

    // Script based implementation. Must be used only for not good for implementation in core spell effects
    // So called only for not proccessed cases
    if (gameObjTarget)
        sScriptMgr->OnDummyEffect(m_caster, m_spellInfo->Id, effIndex, gameObjTarget);
    else if (unitTarget && unitTarget->GetTypeId() == TYPEID_UNIT)
        sScriptMgr->OnDummyEffect(m_caster, m_spellInfo->Id, effIndex, unitTarget->ToCreature());
    else if (itemTarget)
        sScriptMgr->OnDummyEffect(m_caster, m_spellInfo->Id, effIndex, itemTarget);
}

void Spell::EffectTriggerSpell(SpellEffIndex effIndex)
{
    if (effectHandleMode != SPELL_EFFECT_HANDLE_LAUNCH_TARGET
        && effectHandleMode != SPELL_EFFECT_HANDLE_LAUNCH)
        return;

    uint32 triggered_spell_id = m_spellInfo->Effects[effIndex].TriggerSpell;

    /// @todo move those to spell scripts
    if (m_spellInfo->Effects[effIndex].Effect == SPELL_EFFECT_TRIGGER_SPELL
        && effectHandleMode == SPELL_EFFECT_HANDLE_LAUNCH_TARGET)
    {
        // special cases
        switch (triggered_spell_id)
        {
            // Vanish (not exist)
            case 18461:
            {
                unitTarget->RemoveMovementImpairingAuras();
                unitTarget->RemoveAurasByType(SPELL_AURA_MOD_STALKED);

                // If this spell is given to an NPC, it must handle the rest using its own AI
                if (unitTarget->GetTypeId() != TYPEID_PLAYER)
                    return;

                // See if we already are stealthed. If so, we're done.
                if (unitTarget->HasAura(1784))
                    return;

                // Reset cooldown on stealth if needed
                if (unitTarget->ToPlayer()->HasSpellCooldown(1784))
                    unitTarget->ToPlayer()->RemoveSpellCooldown(1784);

                unitTarget->CastSpell(unitTarget, 1784, true);
                return;
            }
            // Demonic Empowerment -- succubus
            case 54437:
            {
                unitTarget->RemoveMovementImpairingAuras();
                unitTarget->RemoveAurasByType(SPELL_AURA_MOD_STALKED);
                unitTarget->RemoveAurasByType(SPELL_AURA_MOD_STUN);

                // Cast Lesser Invisibility
                unitTarget->CastSpell(unitTarget, 7870, true);
                return;
            }
            // Brittle Armor - (need add max stack of 24575 Brittle Armor)
            case 29284:
            {
                // Brittle Armor
                SpellInfo const* spell = sSpellMgr->GetSpellInfo(24575);
                if (!spell)
                    return;

                for (uint32 j = 0; j < spell->StackAmount; ++j)
                    m_caster->CastSpell(unitTarget, spell->Id, true);
                return;
            }
            // Mercurial Shield - (need add max stack of 26464 Mercurial Shield)
            case 29286:
            {
                // Mercurial Shield
                SpellInfo const* spell = sSpellMgr->GetSpellInfo(26464);
                if (!spell)
                    return;

                for (uint32 j = 0; j < spell->StackAmount; ++j)
                    m_caster->CastSpell(unitTarget, spell->Id, true);
                return;
            }
            // Cloak of Shadows
            case 35729:
            {
                uint32 dispelMask = SpellInfo::GetDispelMask(DISPEL_ALL);
                Unit::AuraApplicationMap& Auras = unitTarget->GetAppliedAuras();
                for (Unit::AuraApplicationMap::iterator iter = Auras.begin(); iter != Auras.end();)
                {
                    // remove all harmful spells on you...
                    SpellInfo const* spell = iter->second->GetBase()->GetSpellInfo();
                    if ((spell->DmgClass == SPELL_DAMAGE_CLASS_MAGIC // only affect magic spells
                        || ((spell->GetDispelMask()) & dispelMask))
                        // ignore positive and passive auras
                        && !iter->second->IsPositive() && !iter->second->GetBase()->IsPassive())
                    {
                        m_caster->RemoveAura(iter);
                    }
                    else
                        ++iter;
                }
                return;
            }
        }
    }

    // normal case
    SpellInfo const* spellInfo = sSpellMgr->GetSpellInfo(triggered_spell_id);
    if (!spellInfo)
    {
        TC_LOG_ERROR("spells", "Spell::EffectTriggerSpell spell %u tried to trigger unknown spell %u", m_spellInfo->Id, triggered_spell_id);
        return;
    }

    SpellCastTargets targets;
    if (effectHandleMode == SPELL_EFFECT_HANDLE_LAUNCH_TARGET)
    {
        if (!spellInfo->NeedsToBeTriggeredByCaster(m_spellInfo))
            return;
        targets.SetUnitTarget(unitTarget);
    }
    else //if (effectHandleMode == SPELL_EFFECT_HANDLE_LAUNCH)
    {
        if (spellInfo->NeedsToBeTriggeredByCaster(m_spellInfo) && (m_spellInfo->Effects[effIndex].GetProvidedTargetMask() & TARGET_FLAG_UNIT_MASK))
            return;

        if (spellInfo->GetExplicitTargetMask() & TARGET_FLAG_DEST_LOCATION)
            targets.SetDst(m_targets);

        targets.SetUnitTarget(m_caster);
    }

    CustomSpellValues values;
    // set basepoints for trigger with value effect
    if (m_spellInfo->Effects[effIndex].Effect == SPELL_EFFECT_TRIGGER_SPELL_WITH_VALUE)
    {
        values.AddSpellMod(SPELLVALUE_BASE_POINT0, damage);
        values.AddSpellMod(SPELLVALUE_BASE_POINT1, damage);
        values.AddSpellMod(SPELLVALUE_BASE_POINT2, damage);
    }

    // Remove spell cooldown (not category) if spell triggering spell with cooldown and same category
    if (m_caster->GetTypeId() == TYPEID_PLAYER && m_spellInfo->CategoryRecoveryTime && spellInfo->CategoryRecoveryTime
        && m_spellInfo->GetCategory() == spellInfo->GetCategory())
        m_caster->ToPlayer()->RemoveSpellCooldown(spellInfo->Id);

    // original caster guid only for GO cast
    m_caster->CastSpell(targets, spellInfo, &values, TRIGGERED_FULL_MASK, NULL, NULL, m_originalCasterGUID);
}

void Spell::EffectTriggerMissileSpell(SpellEffIndex effIndex)
{
    if (effectHandleMode != SPELL_EFFECT_HANDLE_HIT_TARGET
        && effectHandleMode != SPELL_EFFECT_HANDLE_HIT)
        return;

    uint32 triggered_spell_id = m_spellInfo->Effects[effIndex].TriggerSpell;

    // normal case
    SpellInfo const* spellInfo = sSpellMgr->GetSpellInfo(triggered_spell_id);
    if (!spellInfo)
    {
        TC_LOG_ERROR("spells", "Spell::EffectTriggerMissileSpell spell %u tried to trigger unknown spell %u", m_spellInfo->Id, triggered_spell_id);
        return;
    }

    SpellCastTargets targets;
    if (effectHandleMode == SPELL_EFFECT_HANDLE_HIT_TARGET)
    {
        if (!spellInfo->NeedsToBeTriggeredByCaster(m_spellInfo))
            return;
        targets.SetUnitTarget(unitTarget);
    }
    else //if (effectHandleMode == SPELL_EFFECT_HANDLE_HIT)
    {
        if (spellInfo->NeedsToBeTriggeredByCaster(m_spellInfo) && (m_spellInfo->Effects[effIndex].GetProvidedTargetMask() & TARGET_FLAG_UNIT_MASK))
            return;

        if (spellInfo->GetExplicitTargetMask() & TARGET_FLAG_DEST_LOCATION)
            targets.SetDst(m_targets);

        targets.SetUnitTarget(m_caster);
    }

    CustomSpellValues values;
    // set basepoints for trigger with value effect
    if (m_spellInfo->Effects[effIndex].Effect == SPELL_EFFECT_TRIGGER_MISSILE_SPELL_WITH_VALUE)
    {
        // maybe need to set value only when basepoints == 0?
        values.AddSpellMod(SPELLVALUE_BASE_POINT0, damage);
        values.AddSpellMod(SPELLVALUE_BASE_POINT1, damage);
        values.AddSpellMod(SPELLVALUE_BASE_POINT2, damage);
    }

    // Remove spell cooldown (not category) if spell triggering spell with cooldown and same category
    if (m_caster->GetTypeId() == TYPEID_PLAYER && m_spellInfo->CategoryRecoveryTime && spellInfo->CategoryRecoveryTime
        && m_spellInfo->GetCategory() == spellInfo->GetCategory())
        m_caster->ToPlayer()->RemoveSpellCooldown(spellInfo->Id);

    // original caster guid only for GO cast
    m_caster->CastSpell(targets, spellInfo, &values, TRIGGERED_FULL_MASK, NULL, NULL, m_originalCasterGUID);
}

void Spell::EffectForceCast(SpellEffIndex effIndex)
{
    if (effectHandleMode != SPELL_EFFECT_HANDLE_HIT_TARGET)
        return;

    if (!unitTarget)
        return;

    uint32 triggered_spell_id = m_spellInfo->Effects[effIndex].TriggerSpell;

    // normal case
    SpellInfo const* spellInfo = sSpellMgr->GetSpellInfo(triggered_spell_id);

    if (!spellInfo)
    {
        TC_LOG_ERROR("spells", "Spell::EffectForceCast of spell %u: triggering unknown spell id %i", m_spellInfo->Id, triggered_spell_id);
        return;
    }

    if (m_spellInfo->Effects[effIndex].Effect == SPELL_EFFECT_FORCE_CAST && damage)
    {
        switch (m_spellInfo->Id)
        {
            case 52588: // Skeletal Gryphon Escape
            case 48598: // Ride Flamebringer Cue
                unitTarget->RemoveAura(damage);
                break;
            case 52463: // Hide In Mine Car
            case 52349: // Overtake
                unitTarget->CastCustomSpell(unitTarget, spellInfo->Id, &damage, NULL, NULL, true, NULL, NULL, m_originalCasterGUID);
                return;
            case 72299: // Malleable Goo Summon Trigger
                unitTarget->CastSpell(unitTarget, spellInfo->Id, true, NULL, NULL, m_originalCasterGUID);
                return;
        }
    }

    CustomSpellValues values;
    // set basepoints for trigger with value effect
    if (m_spellInfo->Effects[effIndex].Effect == SPELL_EFFECT_FORCE_CAST_WITH_VALUE)
    {
        // maybe need to set value only when basepoints == 0?
        values.AddSpellMod(SPELLVALUE_BASE_POINT0, damage);
        values.AddSpellMod(SPELLVALUE_BASE_POINT1, damage);
        values.AddSpellMod(SPELLVALUE_BASE_POINT2, damage);
    }

    SpellCastTargets targets;
    targets.SetUnitTarget(m_caster);

    unitTarget->CastSpell(targets, spellInfo, &values, TRIGGERED_FULL_MASK);
}

void Spell::EffectTriggerRitualOfSummoning(SpellEffIndex effIndex)
{
    if (effectHandleMode != SPELL_EFFECT_HANDLE_HIT)
        return;

    uint32 triggered_spell_id = m_spellInfo->Effects[effIndex].TriggerSpell;
    SpellInfo const* spellInfo = sSpellMgr->GetSpellInfo(triggered_spell_id);

    if (!spellInfo)
    {
        TC_LOG_ERROR("spells", "EffectTriggerRitualOfSummoning of spell %u: triggering unknown spell id %i", m_spellInfo->Id, triggered_spell_id);
        return;
    }

    finish();

    m_caster->CastSpell((Unit*)NULL, spellInfo, false);
}

void Spell::EffectJump(SpellEffIndex effIndex)
{
    if (effectHandleMode != SPELL_EFFECT_HANDLE_LAUNCH_TARGET)
        return;

    if (m_caster->IsInFlight())
        return;

    if (!unitTarget)
        return;

    float x, y, z;
    unitTarget->GetContactPoint(m_caster, x, y, z, CONTACT_DISTANCE);

    float speedXY, speedZ;
    CalculateJumpSpeeds(effIndex, m_caster->GetExactDist2d(x, y), speedXY, speedZ);
    m_caster->GetMotionMaster()->MoveJump(x, y, z, speedXY, speedZ);
}

void Spell::EffectJumpDest(SpellEffIndex effIndex)
{
    if (effectHandleMode != SPELL_EFFECT_HANDLE_LAUNCH)
        return;

    if (m_caster->IsInFlight())
        return;

    if (!m_targets.HasDst())
        return;

    // Init dest coordinates
    float x, y, z;
    destTarget->GetPosition(x, y, z);

    float speedXY, speedZ;
    CalculateJumpSpeeds(effIndex, m_caster->GetExactDist2d(x, y), speedXY, speedZ);
    m_caster->GetMotionMaster()->MoveJump(x, y, z, speedXY, speedZ);
}

void Spell::CalculateJumpSpeeds(uint8 i, float dist, float & speedXY, float & speedZ)
{
    if (m_spellInfo->Effects[i].MiscValue)
        speedZ = float(m_spellInfo->Effects[i].MiscValue)/10;
    else if (m_spellInfo->Effects[i].MiscValueB)
        speedZ = float(m_spellInfo->Effects[i].MiscValueB)/10;
    else
        speedZ = 10.0f;
    speedXY = dist * 10.0f / speedZ;
}

void Spell::EffectTeleportUnits(SpellEffIndex /*effIndex*/)
{
    if (effectHandleMode != SPELL_EFFECT_HANDLE_HIT_TARGET)
        return;

    if (!unitTarget || unitTarget->IsInFlight())
        return;

    // If not exist data for dest location - return
    if (!m_targets.HasDst())
    {
        TC_LOG_ERROR("spells", "Spell::EffectTeleportUnits - does not have destination for spellId %u.", m_spellInfo->Id);
        return;
    }

    // Init dest coordinates
    uint32 mapid = destTarget->GetMapId();
    if (mapid == MAPID_INVALID)
        mapid = unitTarget->GetMapId();
    float x, y, z, orientation;
    destTarget->GetPosition(x, y, z, orientation);
    if (!orientation && m_targets.GetUnitTarget())
        orientation = m_targets.GetUnitTarget()->GetOrientation();
    TC_LOG_DEBUG("spells", "Spell::EffectTeleportUnits - teleport unit to %u %f %f %f %f\n", mapid, x, y, z, orientation);

    if (unitTarget->GetTypeId() == TYPEID_PLAYER)
        unitTarget->ToPlayer()->TeleportTo(mapid, x, y, z, orientation, unitTarget == m_caster ? TELE_TO_SPELL : 0);
    else if (mapid == unitTarget->GetMapId())
        unitTarget->NearTeleportTo(x, y, z, orientation, unitTarget == m_caster);
    else
    {
        TC_LOG_ERROR("spells", "Spell::EffectTeleportUnits - spellId %u attempted to teleport creature to a different map.", m_spellInfo->Id);
        return;
    }

    // post effects for TARGET_DEST_DB
    switch (m_spellInfo->Id)
    {
        // Dimensional Ripper - Everlook
        case 23442:
        {
            int32 r = irand(0, 119);
            if (r >= 70)                                  // 7/12 success
            {
                if (r < 100)                              // 4/12 evil twin
                    m_caster->CastSpell(m_caster, 23445, true);
                else                                        // 1/12 fire
                    m_caster->CastSpell(m_caster, 23449, true);
            }
            return;
        }
        // Ultrasafe Transporter: Toshley's Station
        case 36941:
        {
            if (roll_chance_i(50))                        // 50% success
            {
                int32 rand_eff = urand(1, 7);
                switch (rand_eff)
                {
                    case 1:
                        // soul split - evil
                        m_caster->CastSpell(m_caster, 36900, true);
                        break;
                    case 2:
                        // soul split - good
                        m_caster->CastSpell(m_caster, 36901, true);
                        break;
                    case 3:
                        // Increase the size
                        m_caster->CastSpell(m_caster, 36895, true);
                        break;
                    case 4:
                        // Decrease the size
                        m_caster->CastSpell(m_caster, 36893, true);
                        break;
                    case 5:
                    // Transform
                    {
                        if (m_caster->ToPlayer()->GetTeam() == ALLIANCE)
                            m_caster->CastSpell(m_caster, 36897, true);
                        else
                            m_caster->CastSpell(m_caster, 36899, true);
                        break;
                    }
                    case 6:
                        // chicken
                        m_caster->CastSpell(m_caster, 36940, true);
                        break;
                    case 7:
                        // evil twin
                        m_caster->CastSpell(m_caster, 23445, true);
                        break;
                }
            }
            return;
        }
        // Dimensional Ripper - Area 52
        case 36890:
        {
            if (roll_chance_i(50))                        // 50% success
            {
                int32 rand_eff = urand(1, 4);
                switch (rand_eff)
                {
                    case 1:
                        // soul split - evil
                        m_caster->CastSpell(m_caster, 36900, true);
                        break;
                    case 2:
                        // soul split - good
                        m_caster->CastSpell(m_caster, 36901, true);
                        break;
                    case 3:
                        // Increase the size
                        m_caster->CastSpell(m_caster, 36895, true);
                        break;
                    case 4:
                        // Transform
                    {
                        if (m_caster->ToPlayer()->GetTeam() == ALLIANCE)
                            m_caster->CastSpell(m_caster, 36897, true);
                        else
                            m_caster->CastSpell(m_caster, 36899, true);
                        break;
                    }
                }
            }
            return;
        }
    }
}

void Spell::EffectApplyAura(SpellEffIndex effIndex)
{
    if (effectHandleMode != SPELL_EFFECT_HANDLE_HIT_TARGET)
        return;

    if (!m_spellAura || !unitTarget)
        return;
    ASSERT(unitTarget == m_spellAura->GetOwner());
    m_spellAura->_ApplyEffectForTargets(effIndex);
}

void Spell::EffectApplyAreaAura(SpellEffIndex effIndex)
{
    if (effectHandleMode != SPELL_EFFECT_HANDLE_HIT_TARGET)
        return;

    if (!m_spellAura || !unitTarget)
        return;
    ASSERT (unitTarget == m_spellAura->GetOwner());
    m_spellAura->_ApplyEffectForTargets(effIndex);
}

void Spell::EffectUnlearnSpecialization(SpellEffIndex effIndex)
{
    if (effectHandleMode != SPELL_EFFECT_HANDLE_HIT_TARGET)
        return;

    if (!unitTarget || unitTarget->GetTypeId() != TYPEID_PLAYER)
        return;

    Player* player = unitTarget->ToPlayer();
    uint32 spellToUnlearn = m_spellInfo->Effects[effIndex].TriggerSpell;

    player->removeSpell(spellToUnlearn);

    TC_LOG_DEBUG("spells", "Spell: Player %u has unlearned spell %u from NpcGUID: %u", player->GetGUIDLow(), spellToUnlearn, m_caster->GetGUIDLow());
}

void Spell::EffectPowerDrain(SpellEffIndex effIndex)
{
    if (effectHandleMode != SPELL_EFFECT_HANDLE_HIT_TARGET)
        return;

    if (m_spellInfo->Effects[effIndex].MiscValue < 0 || m_spellInfo->Effects[effIndex].MiscValue >= int8(MAX_POWERS))
        return;

    Powers powerType = Powers(m_spellInfo->Effects[effIndex].MiscValue);

    if (!unitTarget || !unitTarget->IsAlive() || unitTarget->getPowerType() != powerType || damage < 0)
        return;

    // add spell damage bonus
    damage = m_caster->SpellDamageBonusDone(unitTarget, m_spellInfo, uint32(damage), SPELL_DIRECT_DAMAGE);
    damage = unitTarget->SpellDamageBonusTaken(m_caster, m_spellInfo, uint32(damage), SPELL_DIRECT_DAMAGE);

    int32 newDamage = -(unitTarget->ModifyPower(powerType, -damage));

    float gainMultiplier = 0.0f;

    // Don't restore from self drain
    if (m_caster != unitTarget)
    {
        gainMultiplier = m_spellInfo->Effects[effIndex].CalcValueMultiplier(m_originalCaster, this);

        int32 gain = int32(newDamage* gainMultiplier);

        m_caster->EnergizeBySpell(m_caster, m_spellInfo->Id, gain, powerType);
    }
    ExecuteLogEffectTakeTargetPower(effIndex, unitTarget, powerType, newDamage, gainMultiplier);
}

void Spell::EffectSendEvent(SpellEffIndex effIndex)
{
    // we do not handle a flag dropping or clicking on flag in battleground by sendevent system
    if (effectHandleMode != SPELL_EFFECT_HANDLE_HIT_TARGET
        && effectHandleMode != SPELL_EFFECT_HANDLE_HIT)
        return;

    WorldObject* target = NULL;

    // call events for object target if present
    if (effectHandleMode == SPELL_EFFECT_HANDLE_HIT_TARGET)
    {
        if (unitTarget)
            target = unitTarget;
        else if (gameObjTarget)
            target = gameObjTarget;
    }
    else // if (effectHandleMode == SPELL_EFFECT_HANDLE_HIT)
    {
        // let's prevent executing effect handler twice in case when spell effect is capable of targeting an object
        // this check was requested by scripters, but it has some downsides:
        // now it's impossible to script (using sEventScripts) a cast which misses all targets
        // or to have an ability to script the moment spell hits dest (in a case when there are object targets present)
        if (m_spellInfo->Effects[effIndex].GetProvidedTargetMask() & (TARGET_FLAG_UNIT_MASK | TARGET_FLAG_GAMEOBJECT_MASK))
            return;
        // some spells have no target entries in dbc and they use focus target
        if (focusObject)
            target = focusObject;
        /// @todo there should be a possibility to pass dest target to event script
    }

    TC_LOG_DEBUG("spells", "Spell ScriptStart %u for spellid %u in EffectSendEvent ", m_spellInfo->Effects[effIndex].MiscValue, m_spellInfo->Id);

    if (ZoneScript* zoneScript = m_caster->GetZoneScript())
        zoneScript->ProcessEvent(target, m_spellInfo->Effects[effIndex].MiscValue);
    else if (InstanceScript* instanceScript = m_caster->GetInstanceScript())    // needed in case Player is the caster
        instanceScript->ProcessEvent(target, m_spellInfo->Effects[effIndex].MiscValue);

    m_caster->GetMap()->ScriptsStart(sEventScripts, m_spellInfo->Effects[effIndex].MiscValue, m_caster, target);
}

void Spell::EffectPowerBurn(SpellEffIndex effIndex)
{
    if (effectHandleMode != SPELL_EFFECT_HANDLE_HIT_TARGET)
        return;

    if (m_spellInfo->Effects[effIndex].MiscValue < 0 || m_spellInfo->Effects[effIndex].MiscValue >= int8(MAX_POWERS))
        return;

    Powers powerType = Powers(m_spellInfo->Effects[effIndex].MiscValue);

    if (!unitTarget || !unitTarget->IsAlive() || unitTarget->getPowerType() != powerType || damage < 0)
        return;

    // burn x% of target's mana, up to maximum of 2x% of caster's mana (Mana Burn)
    if (m_spellInfo->Id == 8129)
    {
        int32 maxDamage = int32(CalculatePct(m_caster->GetMaxPower(powerType), damage * 2));
        damage = int32(CalculatePct(unitTarget->GetMaxPower(powerType), damage));
        damage = std::min(damage, maxDamage);
    }

    int32 newDamage = -(unitTarget->ModifyPower(powerType, -damage));

    // NO - Not a typo - EffectPowerBurn uses effect value multiplier - not effect damage multiplier
    float dmgMultiplier = m_spellInfo->Effects[effIndex].CalcValueMultiplier(m_originalCaster, this);

    // add log data before multiplication (need power amount, not damage)
    ExecuteLogEffectTakeTargetPower(effIndex, unitTarget, powerType, newDamage, 0.0f);

    newDamage = int32(newDamage* dmgMultiplier);

    m_damage += newDamage;
}

void Spell::EffectHeal(SpellEffIndex /*effIndex*/)
{
    if (effectHandleMode != SPELL_EFFECT_HANDLE_LAUNCH_TARGET)
        return;

    if (unitTarget && unitTarget->IsAlive() && damage >= 0)
    {
        // Try to get original caster
        Unit* caster = m_originalCasterGUID ? m_originalCaster : m_caster;

        // Skip if m_originalCaster not available
        if (!caster)
            return;

        int32 addhealth = damage;

        // Vessel of the Naaru (Vial of the Sunwell trinket)
        if (m_spellInfo->Id == 45064)
        {
            // Amount of heal - depends from stacked Holy Energy
            int damageAmount = 0;
            if (AuraEffect const* aurEff = m_caster->GetAuraEffect(45062, 0))
            {
                damageAmount+= aurEff->GetAmount();
                m_caster->RemoveAurasDueToSpell(45062);
            }

            addhealth += damageAmount;
        }
        // Runic Healing Injector (heal increased by 25% for engineers - 3.2.0 patch change)
        else if (m_spellInfo->Id == 67489)
        {
            if (Player* player = m_caster->ToPlayer())
                if (player->HasSkill(SKILL_ENGINEERING))
                    AddPct(addhealth, 25);
        }
        // Swiftmend - consumes Regrowth or Rejuvenation
        else if (m_spellInfo->TargetAuraState == AURA_STATE_SWIFTMEND && unitTarget->HasAuraState(AURA_STATE_SWIFTMEND, m_spellInfo, m_caster))
        {
            Unit::AuraEffectList const& RejorRegr = unitTarget->GetAuraEffectsByType(SPELL_AURA_PERIODIC_HEAL);
            // find most short by duration
            AuraEffect* targetAura = NULL;
            for (Unit::AuraEffectList::const_iterator i = RejorRegr.begin(); i != RejorRegr.end(); ++i)
            {
                if ((*i)->GetSpellInfo()->SpellFamilyName == SPELLFAMILY_DRUID
                    && (*i)->GetSpellInfo()->SpellFamilyFlags[0] & 0x50)
                {
                    if (!targetAura || (*i)->GetBase()->GetDuration() < targetAura->GetBase()->GetDuration())
                        targetAura = *i;
                }
            }

            if (!targetAura)
            {
                TC_LOG_ERROR("spells", "Target(GUID:" UI64FMTD ") has aurastate AURA_STATE_SWIFTMEND but no matching aura.", unitTarget->GetGUID());
                return;
            }

            int32 tickheal = targetAura->GetAmount();
            if (Unit* auraCaster = targetAura->GetCaster())
                tickheal = auraCaster->SpellHealingBonusDone(unitTarget, targetAura->GetSpellInfo(), tickheal, DOT);
            //int32 tickheal = targetAura->GetSpellInfo()->EffectBasePoints[idx] + 1;
            //It is said that talent bonus should not be included

            int32 tickcount = 0;
            // Rejuvenation
            if (targetAura->GetSpellInfo()->SpellFamilyFlags[0] & 0x10)
                tickcount = 4;
            // Regrowth
            else // if (targetAura->GetSpellInfo()->SpellFamilyFlags[0] & 0x40)
                tickcount = 6;

            addhealth += tickheal * tickcount;

            // Glyph of Swiftmend
            if (!caster->HasAura(54824))
                unitTarget->RemoveAura(targetAura->GetId(), targetAura->GetCasterGUID());

            //addhealth += tickheal * tickcount;
            //addhealth = caster->SpellHealingBonus(m_spellInfo, addhealth, HEAL, unitTarget);
        }
        // Death Pact - return pct of max health to caster
        else if (m_spellInfo->SpellFamilyName == SPELLFAMILY_DEATHKNIGHT && m_spellInfo->SpellFamilyFlags[0] & 0x00080000)
            addhealth = caster->SpellHealingBonusDone(unitTarget, m_spellInfo, int32(caster->CountPctFromMaxHealth(damage)), HEAL);
        else
            addhealth = caster->SpellHealingBonusDone(unitTarget, m_spellInfo, addhealth, HEAL);

        addhealth = unitTarget->SpellHealingBonusTaken(caster, m_spellInfo, addhealth, HEAL);

        // Remove Grievious bite if fully healed
        if (unitTarget->HasAura(48920) && (unitTarget->GetHealth() + addhealth >= unitTarget->GetMaxHealth()))
            unitTarget->RemoveAura(48920);

        m_damage -= addhealth;
    }
}

void Spell::EffectHealPct(SpellEffIndex /*effIndex*/)
{
    if (effectHandleMode != SPELL_EFFECT_HANDLE_HIT_TARGET)
        return;

    if (!unitTarget || !unitTarget->IsAlive() || damage < 0)
        return;

    // Skip if m_originalCaster not available
    if (!m_originalCaster)
        return;

    uint32 heal = m_originalCaster->SpellHealingBonusDone(unitTarget, m_spellInfo, unitTarget->CountPctFromMaxHealth(damage), HEAL);
    heal = unitTarget->SpellHealingBonusTaken(m_originalCaster, m_spellInfo, heal, HEAL);

    m_healing += heal;
}

void Spell::EffectHealMechanical(SpellEffIndex /*effIndex*/)
{
    if (effectHandleMode != SPELL_EFFECT_HANDLE_HIT_TARGET)
        return;

    if (!unitTarget || !unitTarget->IsAlive() || damage < 0)
        return;

    // Skip if m_originalCaster not available
    if (!m_originalCaster)
        return;

    uint32 heal = m_originalCaster->SpellHealingBonusDone(unitTarget, m_spellInfo, uint32(damage), HEAL);

    m_healing += unitTarget->SpellHealingBonusTaken(m_originalCaster, m_spellInfo, heal, HEAL);
}

void Spell::EffectHealthLeech(SpellEffIndex effIndex)
{
    if (effectHandleMode != SPELL_EFFECT_HANDLE_HIT_TARGET)
        return;

    if (!unitTarget || !unitTarget->IsAlive() || damage < 0)
        return;

    damage = m_caster->SpellDamageBonusDone(unitTarget, m_spellInfo, uint32(damage), SPELL_DIRECT_DAMAGE);
    damage = unitTarget->SpellDamageBonusTaken(m_caster, m_spellInfo, uint32(damage), SPELL_DIRECT_DAMAGE);

    TC_LOG_DEBUG("spells", "HealthLeech :%i", damage);

    float healMultiplier = m_spellInfo->Effects[effIndex].CalcValueMultiplier(m_originalCaster, this);

    m_damage += damage;
    // get max possible damage, don't count overkill for heal
    uint32 healthGain = uint32(-unitTarget->GetHealthGain(-damage) * healMultiplier);

    if (m_caster->IsAlive())
    {
        healthGain = m_caster->SpellHealingBonusDone(m_caster, m_spellInfo, healthGain, HEAL);
        healthGain = m_caster->SpellHealingBonusTaken(m_caster, m_spellInfo, healthGain, HEAL);

        m_caster->HealBySpell(m_caster, m_spellInfo, uint32(healthGain));
    }
}

void Spell::DoCreateItem(uint32 /*i*/, uint32 itemtype)
{
    if (!unitTarget || unitTarget->GetTypeId() != TYPEID_PLAYER)
        return;

    Player* player = unitTarget->ToPlayer();

    uint32 newitemid = itemtype;
    ItemTemplate const* pProto = sObjectMgr->GetItemTemplate(newitemid);
    if (!pProto)
    {
        player->SendEquipError(EQUIP_ERR_ITEM_NOT_FOUND, NULL, NULL);
        return;
    }

    // bg reward have some special in code work
    uint32 bgType = 0;
    switch (m_spellInfo->Id)
    {
        case SPELL_AV_MARK_WINNER:
        case SPELL_AV_MARK_LOSER:
            bgType = BATTLEGROUND_AV;
            break;
        case SPELL_WS_MARK_WINNER:
        case SPELL_WS_MARK_LOSER:
            bgType = BATTLEGROUND_WS;
            break;
        case SPELL_AB_MARK_WINNER:
        case SPELL_AB_MARK_LOSER:
            bgType = BATTLEGROUND_AB;
            break;
        default:
            break;
    }

    uint32 num_to_add = damage;

    if (num_to_add < 1)
        num_to_add = 1;
    if (num_to_add > pProto->GetMaxStackSize())
        num_to_add = pProto->GetMaxStackSize();

    // init items_count to 1, since 1 item will be created regardless of specialization
    int items_count=1;
    // the chance to create additional items
    float additionalCreateChance=0.0f;
    // the maximum number of created additional items
    uint8 additionalMaxNum=0;
    // get the chance and maximum number for creating extra items
    if (CanCreateExtraItems(player, m_spellInfo->Id, additionalCreateChance, additionalMaxNum))
    {
        // roll with this chance till we roll not to create or we create the max num
        while (roll_chance_f(additionalCreateChance) && items_count <= additionalMaxNum)
            ++items_count;
    }

    // really will be created more items
    num_to_add *= items_count;

    // can the player store the new item?
    ItemPosCountVec dest;
    uint32 no_space = 0;
    InventoryResult msg = player->CanStoreNewItem(NULL_BAG, NULL_SLOT, dest, newitemid, num_to_add, &no_space);
    if (msg != EQUIP_ERR_OK)
    {
        // convert to possible store amount
        if (msg == EQUIP_ERR_INV_FULL || msg == EQUIP_ERR_ITEM_MAX_COUNT)
            num_to_add -= no_space;
        else
        {
            // if not created by another reason from full inventory or unique items amount limitation
            player->SendEquipError(msg, NULL, NULL, newitemid);
            return;
        }
    }

    if (num_to_add)
    {
        // create the new item and store it
        Item* pItem = player->StoreNewItem(dest, newitemid, true, Item::GenerateItemRandomPropertyId(newitemid));

        // was it successful? return error if not
        if (!pItem)
        {
            player->SendEquipError(EQUIP_ERR_ITEM_NOT_FOUND, NULL, NULL);
            return;
        }

        // set the "Crafted by ..." property of the item
        if (pItem->GetTemplate()->Class != ITEM_CLASS_CONSUMABLE && pItem->GetTemplate()->Class != ITEM_CLASS_QUEST && newitemid != 6265 && newitemid != 6948)
            pItem->SetUInt32Value(ITEM_FIELD_CREATOR, player->GetGUIDLow());

        // send info to the client
        player->SendNewItem(pItem, num_to_add, true, bgType == 0);

        if (pProto->Quality > ITEM_QUALITY_EPIC || (pProto->Quality == ITEM_QUALITY_EPIC && pProto->ItemLevel >= MinNewsItemLevel[sWorld->getIntConfig(CONFIG_EXPANSION)]))
            if (Guild* guild = player->GetGuild())
                guild->AddGuildNews(GUILD_NEWS_ITEM_CRAFTED, player->GetGUID(), 0, pProto->ItemId);


        // we succeeded in creating at least one item, so a levelup is possible
        if (bgType == 0)
            player->UpdateCraftSkill(m_spellInfo->Id);
    }

/*
    // for battleground marks send by mail if not add all expected
    if (no_space > 0 && bgType)
    {
        if (Battleground* bg = sBattlegroundMgr->GetBattlegroundTemplate(BattlegroundTypeId(bgType)))
            bg->SendRewardMarkByMail(player, newitemid, no_space);
    }
*/
}

void Spell::EffectCreateItem(SpellEffIndex effIndex)
{
    if (effectHandleMode != SPELL_EFFECT_HANDLE_HIT_TARGET)
        return;

    DoCreateItem(effIndex, m_spellInfo->Effects[effIndex].ItemType);
    ExecuteLogEffectCreateItem(effIndex, m_spellInfo->Effects[effIndex].ItemType);
}

void Spell::EffectCreateItem2(SpellEffIndex effIndex)
{
    if (effectHandleMode != SPELL_EFFECT_HANDLE_HIT_TARGET)
        return;

    if (!unitTarget || unitTarget->GetTypeId() != TYPEID_PLAYER)
        return;

    Player* player = unitTarget->ToPlayer();

    uint32 item_id = m_spellInfo->Effects[effIndex].ItemType;

    if (item_id)
        DoCreateItem(effIndex, item_id);

    // special case: fake item replaced by generate using spell_loot_template
    if (m_spellInfo->IsLootCrafting())
    {
        if (item_id)
        {
            if (!player->HasItemCount(item_id))
                return;

            // remove reagent
            uint32 count = 1;
            player->DestroyItemCount(item_id, count, true);

            // create some random items
            player->AutoStoreLoot(m_spellInfo->Id, LootTemplates_Spell);
        }
        else
            player->AutoStoreLoot(m_spellInfo->Id, LootTemplates_Spell);    // create some random items
    }
    /// @todo ExecuteLogEffectCreateItem(i, m_spellInfo->Effects[i].ItemType);
}

void Spell::EffectCreateRandomItem(SpellEffIndex /*effIndex*/)
{
    if (effectHandleMode != SPELL_EFFECT_HANDLE_HIT_TARGET)
        return;

    if (!unitTarget || unitTarget->GetTypeId() != TYPEID_PLAYER)
        return;
    Player* player = unitTarget->ToPlayer();

    // create some random items
    player->AutoStoreLoot(m_spellInfo->Id, LootTemplates_Spell);
    /// @todo ExecuteLogEffectCreateItem(i, m_spellInfo->Effects[i].ItemType);
}

void Spell::EffectPersistentAA(SpellEffIndex effIndex)
{
    if (effectHandleMode != SPELL_EFFECT_HANDLE_HIT)
        return;

    if (!m_spellAura)
    {
        Unit* caster = m_caster->GetEntry() == WORLD_TRIGGER ? m_originalCaster : m_caster;
        float radius = m_spellInfo->Effects[effIndex].CalcRadius(caster);

        // Caster not in world, might be spell triggered from aura removal
        if (!caster->IsInWorld())
            return;
        DynamicObject* dynObj = new DynamicObject(false);
        if (!dynObj->CreateDynamicObject(sObjectMgr->GenerateLowGuid(HIGHGUID_DYNAMICOBJECT), caster, m_spellInfo, *destTarget, radius, DYNAMIC_OBJECT_AREA_SPELL))
        {
            delete dynObj;
            return;
        }

        if (Aura* aura = Aura::TryCreate(m_spellInfo, MAX_EFFECT_MASK, dynObj, caster, &m_spellValue->EffectBasePoints[0]))
        {
            m_spellAura = aura;
            m_spellAura->_RegisterForTargets();
        }
        else
            return;
    }

    ASSERT(m_spellAura->GetDynobjOwner());
    m_spellAura->_ApplyEffectForTargets(effIndex);
}

void Spell::EffectEnergize(SpellEffIndex effIndex)
{
    if (effectHandleMode != SPELL_EFFECT_HANDLE_HIT_TARGET)
        return;

    if (!unitTarget)
        return;
    if (!unitTarget->IsAlive())
        return;

    if (m_spellInfo->Effects[effIndex].MiscValue < 0 || m_spellInfo->Effects[effIndex].MiscValue >= int8(MAX_POWERS))
        return;

    Powers power = Powers(m_spellInfo->Effects[effIndex].MiscValue);

    // Some level depends spells
    int level_multiplier = 0;
    int level_diff = 0;
    switch (m_spellInfo->Id)
    {
        case 9512:                                          // Restore Energy
            level_diff = m_caster->getLevel() - 40;
            level_multiplier = 2;
            break;
        case 24571:                                         // Blood Fury
            level_diff = m_caster->getLevel() - 60;
            level_multiplier = 10;
            break;
        case 24532:                                         // Burst of Energy
            level_diff = m_caster->getLevel() - 60;
            level_multiplier = 4;
            break;
        case 31930:                                         // Judgements of the Wise
        case 63375:                                         // Primal Wisdom
        case 68082:                                         // Glyph of Seal of Command
            damage = int32(CalculatePct(unitTarget->GetCreateMana(), damage));
            break;
        case 67490:                                         // Runic Mana Injector (mana gain increased by 25% for engineers - 3.2.0 patch change)
        {
            if (Player* player = m_caster->ToPlayer())
                if (player->HasSkill(SKILL_ENGINEERING))
                    AddPct(damage, 25);
            break;
        }
        default:
            break;
    }

    if (level_diff > 0)
        damage -= level_multiplier * level_diff;

    if (damage < 0 && power != POWER_ECLIPSE)
        return;

    if (unitTarget->GetMaxPower(power) == 0)
        return;

    m_caster->EnergizeBySpell(unitTarget, m_spellInfo->Id, damage, power);

    // Mad Alchemist's Potion
    if (m_spellInfo->Id == 45051)
    {
        // find elixirs on target
        bool guardianFound = false;
        bool battleFound = false;
        Unit::AuraApplicationMap& Auras = unitTarget->GetAppliedAuras();
        for (Unit::AuraApplicationMap::iterator itr = Auras.begin(); itr != Auras.end(); ++itr)
        {
            uint32 spell_id = itr->second->GetBase()->GetId();
            if (!guardianFound)
                if (sSpellMgr->IsSpellMemberOfSpellGroup(spell_id, SPELL_GROUP_ELIXIR_GUARDIAN))
                    guardianFound = true;
            if (!battleFound)
                if (sSpellMgr->IsSpellMemberOfSpellGroup(spell_id, SPELL_GROUP_ELIXIR_BATTLE))
                    battleFound = true;
            if (battleFound && guardianFound)
                break;
        }

        // get all available elixirs by mask and spell level
        std::set<uint32> avalibleElixirs;
        if (!guardianFound)
            sSpellMgr->GetSetOfSpellsInSpellGroup(SPELL_GROUP_ELIXIR_GUARDIAN, avalibleElixirs);
        if (!battleFound)
            sSpellMgr->GetSetOfSpellsInSpellGroup(SPELL_GROUP_ELIXIR_BATTLE, avalibleElixirs);
        for (std::set<uint32>::iterator itr = avalibleElixirs.begin(); itr != avalibleElixirs.end();)
        {
            SpellInfo const* spellInfo = sSpellMgr->EnsureSpellInfo(*itr);
            if (spellInfo->SpellLevel < m_spellInfo->SpellLevel || spellInfo->SpellLevel > unitTarget->getLevel())
                avalibleElixirs.erase(itr++);
            else if (sSpellMgr->IsSpellMemberOfSpellGroup(*itr, SPELL_GROUP_ELIXIR_SHATTRATH))
                avalibleElixirs.erase(itr++);
            else if (sSpellMgr->IsSpellMemberOfSpellGroup(*itr, SPELL_GROUP_ELIXIR_UNSTABLE))
                avalibleElixirs.erase(itr++);
            else
                ++itr;
        }

        if (!avalibleElixirs.empty())
        {
            // cast random elixir on target
            m_caster->CastSpell(unitTarget, Trinity::Containers::SelectRandomContainerElement(avalibleElixirs), true, m_CastItem);
        }
    }
}

void Spell::EffectEnergizePct(SpellEffIndex effIndex)
{
    if (effectHandleMode != SPELL_EFFECT_HANDLE_HIT_TARGET)
        return;

    if (!unitTarget)
        return;
    if (!unitTarget->IsAlive())
        return;

    if (m_spellInfo->Effects[effIndex].MiscValue < 0 || m_spellInfo->Effects[effIndex].MiscValue >= int8(MAX_POWERS))
        return;

    Powers power = Powers(m_spellInfo->Effects[effIndex].MiscValue);

    uint32 maxPower = unitTarget->GetMaxPower(power);
    if (maxPower == 0)
        return;

    uint32 gain = CalculatePct(maxPower, damage);
    m_caster->EnergizeBySpell(unitTarget, m_spellInfo->Id, gain, power);
}

void Spell::SendLoot(uint64 guid, LootType loottype)
{
    Player* player = m_caster->ToPlayer();
    if (!player)
        return;

    if (gameObjTarget)
    {
        // Players shouldn't be able to loot gameobjects that are currently despawned
        if (!gameObjTarget->isSpawned() && !player->IsGameMaster())
        {
            TC_LOG_ERROR("spells", "Possible hacking attempt: Player %s [guid: %u] tried to loot a gameobject [entry: %u id: %u] which is on respawn time without being in GM mode!",
                            player->GetName().c_str(), player->GetGUIDLow(), gameObjTarget->GetEntry(), gameObjTarget->GetGUIDLow());
            return;
        }
        // special case, already has GossipHello inside so return and avoid calling twice
        if (gameObjTarget->GetGoType() == GAMEOBJECT_TYPE_GOOBER)
        {
            gameObjTarget->Use(m_caster);
            return;
        }

        if (sScriptMgr->OnGossipHello(player, gameObjTarget))
            return;

        if (gameObjTarget->AI()->GossipHello(player))
            return;

        switch (gameObjTarget->GetGoType())
        {
            case GAMEOBJECT_TYPE_DOOR:
            case GAMEOBJECT_TYPE_BUTTON:
                gameObjTarget->UseDoorOrButton(0, false, player);
                return;

            case GAMEOBJECT_TYPE_QUESTGIVER:
                player->PrepareGossipMenu(gameObjTarget, gameObjTarget->GetGOInfo()->questgiver.gossipID, true);
                player->SendPreparedGossip(gameObjTarget);
                return;

            case GAMEOBJECT_TYPE_SPELL_FOCUS:
                // triggering linked GO
                if (uint32 trapEntry = gameObjTarget->GetGOInfo()->spellFocus.linkedTrapId)
                    gameObjTarget->TriggeringLinkedGameObject(trapEntry, m_caster);
                return;

            case GAMEOBJECT_TYPE_CHEST:
                /// @todo possible must be moved to loot release (in different from linked triggering)
                if (gameObjTarget->GetGOInfo()->chest.eventId)
                {
                    TC_LOG_DEBUG("spells", "Chest ScriptStart id %u for GO %u", gameObjTarget->GetGOInfo()->chest.eventId, gameObjTarget->GetDBTableGUIDLow());
                    player->GetMap()->ScriptsStart(sEventScripts, gameObjTarget->GetGOInfo()->chest.eventId, player, gameObjTarget);
                }

                // triggering linked GO
                if (uint32 trapEntry = gameObjTarget->GetGOInfo()->chest.linkedTrapId)
                    gameObjTarget->TriggeringLinkedGameObject(trapEntry, m_caster);

                // Don't return, let loots been taken
            default:
                break;
        }
    }

    // Send loot
    player->SendLoot(guid, loottype);
}

void Spell::EffectOpenLock(SpellEffIndex effIndex)
{
    if (effectHandleMode != SPELL_EFFECT_HANDLE_HIT_TARGET)
        return;

    if (m_caster->GetTypeId() != TYPEID_PLAYER)
    {
        TC_LOG_DEBUG("spells", "WORLD: Open Lock - No Player Caster!");
        return;
    }

    Player* player = m_caster->ToPlayer();

    uint32 lockId = 0;
    uint64 guid = 0;

    // Get lockId
    if (gameObjTarget)
    {
        GameObjectTemplate const* goInfo = gameObjTarget->GetGOInfo();
        // Arathi Basin banner opening. /// @todo Verify correctness of this check
        if ((goInfo->type == GAMEOBJECT_TYPE_BUTTON && goInfo->button.noDamageImmune) ||
            (goInfo->type == GAMEOBJECT_TYPE_GOOBER && goInfo->goober.losOK))
        {
            //CanUseBattlegroundObject() already called in CheckCast()
            // in battleground check
            if (Battleground* bg = player->GetBattleground())
            {
                bg->EventPlayerClickedOnFlag(player, gameObjTarget);
                return;
            }
        }
        else if (goInfo->type == GAMEOBJECT_TYPE_FLAGSTAND)
        {
            //CanUseBattlegroundObject() already called in CheckCast()
            // in battleground check
            if (Battleground* bg = player->GetBattleground())
            {
                if (bg->GetTypeID(true) == BATTLEGROUND_EY)
                    bg->EventPlayerClickedOnFlag(player, gameObjTarget);
                return;
            }
        }
        else if (m_spellInfo->Id == 1842 && gameObjTarget->GetGOInfo()->type == GAMEOBJECT_TYPE_TRAP && gameObjTarget->GetOwner())
        {
            gameObjTarget->SetLootState(GO_JUST_DEACTIVATED);
            return;
        }
        /// @todo Add script for spell 41920 - Filling, becouse server it freze when use this spell
        // handle outdoor pvp object opening, return true if go was registered for handling
        // these objects must have been spawned by outdoorpvp!
        else if (gameObjTarget->GetGOInfo()->type == GAMEOBJECT_TYPE_GOOBER && sOutdoorPvPMgr->HandleOpenGo(player, gameObjTarget->GetGUID()))
            return;
        lockId = goInfo->GetLockId();
        guid = gameObjTarget->GetGUID();
    }
    else if (itemTarget)
    {
        lockId = itemTarget->GetTemplate()->LockID;
        guid = itemTarget->GetGUID();
    }
    else
    {
        TC_LOG_DEBUG("spells", "WORLD: Open Lock - No GameObject/Item Target!");
        return;
    }

    SkillType skillId = SKILL_NONE;
    int32 reqSkillValue = 0;
    int32 skillValue;

    SpellCastResult res = CanOpenLock(effIndex, lockId, skillId, reqSkillValue, skillValue);
    if (res != SPELL_CAST_OK)
    {
        SendCastResult(res);
        return;
    }

    if (gameObjTarget)
        SendLoot(guid, LOOT_SKINNING);
    else if (itemTarget)
        itemTarget->SetFlag(ITEM_FIELD_FLAGS, ITEM_FLAG_UNLOCKED);

    // not allow use skill grow at item base open
    if (!m_CastItem && skillId != SKILL_NONE)
    {
        // update skill if really known
        if (uint32 pureSkillValue = player->GetPureSkillValue(skillId))
        {
            if (gameObjTarget)
            {
                // Allow one skill-up until respawned
                if (!gameObjTarget->IsInSkillupList(player->GetGUIDLow()) &&
                    player->UpdateGatherSkill(skillId, pureSkillValue, reqSkillValue))
                    gameObjTarget->AddToSkillupList(player->GetGUIDLow());
            }
            else if (itemTarget)
            {
                // Do one skill-up
                player->UpdateGatherSkill(skillId, pureSkillValue, reqSkillValue);
            }
        }
    }
    ExecuteLogEffectOpenLock(effIndex, gameObjTarget ? (Object*)gameObjTarget : (Object*)itemTarget);
}

void Spell::EffectSummonChangeItem(SpellEffIndex effIndex)
{
    if (effectHandleMode != SPELL_EFFECT_HANDLE_HIT)
        return;

    if (m_caster->GetTypeId() != TYPEID_PLAYER)
        return;

    Player* player = m_caster->ToPlayer();

    // applied only to using item
    if (!m_CastItem)
        return;

    // ... only to item in own inventory/bank/equip_slot
    if (m_CastItem->GetOwnerGUID() != player->GetGUID())
        return;

    uint32 newitemid = m_spellInfo->Effects[effIndex].ItemType;
    if (!newitemid)
        return;

    uint16 pos = m_CastItem->GetPos();

    Item* pNewItem = Item::CreateItem(newitemid, 1, player);
    if (!pNewItem)
        return;

    for (uint8 j = PERM_ENCHANTMENT_SLOT; j <= TEMP_ENCHANTMENT_SLOT; ++j)
        if (m_CastItem->GetEnchantmentId(EnchantmentSlot(j)))
            pNewItem->SetEnchantment(EnchantmentSlot(j), m_CastItem->GetEnchantmentId(EnchantmentSlot(j)), m_CastItem->GetEnchantmentDuration(EnchantmentSlot(j)), m_CastItem->GetEnchantmentCharges(EnchantmentSlot(j)));

    if (m_CastItem->GetUInt32Value(ITEM_FIELD_DURABILITY) < m_CastItem->GetUInt32Value(ITEM_FIELD_MAXDURABILITY))
    {
        double lossPercent = 1 - m_CastItem->GetUInt32Value(ITEM_FIELD_DURABILITY) / double(m_CastItem->GetUInt32Value(ITEM_FIELD_MAXDURABILITY));
        player->DurabilityLoss(pNewItem, lossPercent);
    }

    if (player->IsInventoryPos(pos))
    {
        ItemPosCountVec dest;
        InventoryResult msg = player->CanStoreItem(m_CastItem->GetBagSlot(), m_CastItem->GetSlot(), dest, pNewItem, true);
        if (msg == EQUIP_ERR_OK)
        {
            player->DestroyItem(m_CastItem->GetBagSlot(), m_CastItem->GetSlot(), true);

            // prevent crash at access and unexpected charges counting with item update queue corrupt
            if (m_CastItem == m_targets.GetItemTarget())
                m_targets.SetItemTarget(NULL);

            m_CastItem = NULL;
            m_castItemGUID = 0;
            m_castItemEntry = 0;

            player->StoreItem(dest, pNewItem, true);
            return;
        }
    }
    else if (player->IsBankPos(pos))
    {
        ItemPosCountVec dest;
        uint8 msg = player->CanBankItem(m_CastItem->GetBagSlot(), m_CastItem->GetSlot(), dest, pNewItem, true);
        if (msg == EQUIP_ERR_OK)
        {
            player->DestroyItem(m_CastItem->GetBagSlot(), m_CastItem->GetSlot(), true);

            // prevent crash at access and unexpected charges counting with item update queue corrupt
            if (m_CastItem == m_targets.GetItemTarget())
                m_targets.SetItemTarget(NULL);

            m_CastItem = NULL;
            m_castItemGUID = 0;
            m_castItemEntry = 0;

            player->BankItem(dest, pNewItem, true);
            return;
        }
    }
    else if (player->IsEquipmentPos(pos))
    {
        uint16 dest;

        player->DestroyItem(m_CastItem->GetBagSlot(), m_CastItem->GetSlot(), true);

        uint8 msg = player->CanEquipItem(m_CastItem->GetSlot(), dest, pNewItem, true);

        if (msg == EQUIP_ERR_OK || msg == EQUIP_ERR_CLIENT_LOCKED_OUT)
        {
            if (msg == EQUIP_ERR_CLIENT_LOCKED_OUT) dest = EQUIPMENT_SLOT_MAINHAND;

            // prevent crash at access and unexpected charges counting with item update queue corrupt
            if (m_CastItem == m_targets.GetItemTarget())
                m_targets.SetItemTarget(NULL);

            m_CastItem = NULL;
            m_castItemGUID = 0;
            m_castItemEntry = 0;

            player->EquipItem(dest, pNewItem, true);
            player->AutoUnequipOffhandIfNeed();
            return;
        }
    }

    // fail
    delete pNewItem;
}

void Spell::EffectProficiency(SpellEffIndex /*effIndex*/)
{
    if (effectHandleMode != SPELL_EFFECT_HANDLE_HIT)
        return;

    if (m_caster->GetTypeId() != TYPEID_PLAYER)
        return;
    Player* p_target = m_caster->ToPlayer();

    uint32 subClassMask = m_spellInfo->EquippedItemSubClassMask;
    if (m_spellInfo->EquippedItemClass == ITEM_CLASS_WEAPON && !(p_target->GetWeaponProficiency() & subClassMask))
    {
        p_target->AddWeaponProficiency(subClassMask);
        p_target->SendProficiency(ITEM_CLASS_WEAPON, p_target->GetWeaponProficiency());
    }
    if (m_spellInfo->EquippedItemClass == ITEM_CLASS_ARMOR && !(p_target->GetArmorProficiency() & subClassMask))
    {
        p_target->AddArmorProficiency(subClassMask);
        p_target->SendProficiency(ITEM_CLASS_ARMOR, p_target->GetArmorProficiency());
    }
}

void Spell::EffectSummonType(SpellEffIndex effIndex)
{
    if (effectHandleMode != SPELL_EFFECT_HANDLE_HIT)
        return;

    uint32 entry = m_spellInfo->Effects[effIndex].MiscValue;
    if (!entry)
        return;

    SummonPropertiesEntry const* properties = sSummonPropertiesStore.LookupEntry(m_spellInfo->Effects[effIndex].MiscValueB);
    if (!properties)
    {
        TC_LOG_ERROR("spells", "EffectSummonType: Unhandled summon type %u", m_spellInfo->Effects[effIndex].MiscValueB);
        return;
    }

    if (!m_originalCaster)
        return;

    int32 duration = m_spellInfo->GetDuration();
    if (Player* modOwner = m_originalCaster->GetSpellModOwner())
        modOwner->ApplySpellMod(m_spellInfo->Id, SPELLMOD_DURATION, duration);

    TempSummon* summon = NULL;

    // determine how many units should be summoned
    uint32 numSummons;

    // some spells need to summon many units, for those spells number of summons is stored in effect value
    // however so far noone found a generic check to find all of those (there's no related data in summonproperties.dbc
    // and in spell attributes, possibly we need to add a table for those)
    // so here's a list of MiscValueB values, which is currently most generic check
    switch (properties->Id)
    {
        case 64:
        case 61:
        case 1101:
        case 66:
        case 648:
        case 2301:
        case 1061:
        case 1261:
        case 629:
        case 181:
        case 715:
        case 1562:
        case 833:
        case 1161:
            numSummons = (damage > 0) ? damage : 1;
            break;
        default:
            numSummons = 1;
            break;
    }

    switch (properties->Category)
    {
        case SUMMON_CATEGORY_WILD:
        case SUMMON_CATEGORY_ALLY:
        case SUMMON_CATEGORY_UNK:
            if (properties->Flags & 512)
            {
                SummonGuardian(effIndex, entry, properties, numSummons);
                break;
            }
            switch (properties->Type)
            {
                case SUMMON_TYPE_PET:
                case SUMMON_TYPE_GUARDIAN:
                case SUMMON_TYPE_GUARDIAN2:
                case SUMMON_TYPE_MINION:
                    SummonGuardian(effIndex, entry, properties, numSummons);
                    break;
                // Summons a vehicle, but doesn't force anyone to enter it (see SUMMON_CATEGORY_VEHICLE)
                case SUMMON_TYPE_VEHICLE:
                case SUMMON_TYPE_VEHICLE2:
                    summon = m_caster->GetMap()->SummonCreature(entry, *destTarget, properties, duration, m_originalCaster, m_spellInfo->Id);
                    break;
                case SUMMON_TYPE_LIGHTWELL:
                case SUMMON_TYPE_TOTEM:
                {
                    summon = m_caster->GetMap()->SummonCreature(entry, *destTarget, properties, duration, m_originalCaster, m_spellInfo->Id);
                    if (!summon || !summon->IsTotem())
                        return;

                    // Mana Tide Totem
                    if (m_spellInfo->Id == 16190)
                        damage = m_caster->CountPctFromMaxHealth(10);

                    if (damage)                                            // if not spell info, DB values used
                    {
                        summon->SetMaxHealth(damage);
                        summon->SetHealth(damage);
                    }
                    break;
                }
                case SUMMON_TYPE_MINIPET:
                {
                    summon = m_caster->GetMap()->SummonCreature(entry, *destTarget, properties, duration, m_originalCaster, m_spellInfo->Id);
                    if (!summon || !summon->HasUnitTypeMask(UNIT_MASK_MINION))
                        return;

                    summon->SelectLevel();       // some summoned creaters have different from 1 DB data for level/hp
                    summon->SetUInt32Value(UNIT_NPC_FLAGS, summon->GetCreatureTemplate()->npcflag);

                    summon->SetFlag(UNIT_FIELD_FLAGS, UNIT_FLAG_IMMUNE_TO_PC | UNIT_FLAG_IMMUNE_TO_NPC);

                    summon->AI()->EnterEvadeMode();
                    break;
                }
                default:
                {
                    float radius = m_spellInfo->Effects[effIndex].CalcRadius();

                    TempSummonType summonType = (duration == 0) ? TEMPSUMMON_DEAD_DESPAWN : TEMPSUMMON_TIMED_DESPAWN;

                    for (uint32 count = 0; count < numSummons; ++count)
                    {
                        Position pos;
                        if (count == 0)
                            pos = *destTarget;
                        else
                            // randomize position for multiple summons
                            pos = m_caster->GetRandomPoint(*destTarget, radius);

                        summon = m_originalCaster->SummonCreature(entry, pos, summonType, duration);
                        if (!summon)
                            continue;

                        if (properties->Category == SUMMON_CATEGORY_ALLY)
                        {
                            summon->SetOwnerGUID(m_originalCaster->GetGUID());
                            summon->setFaction(m_originalCaster->getFaction());
                            summon->SetUInt32Value(UNIT_CREATED_BY_SPELL, m_spellInfo->Id);
                        }

                        ExecuteLogEffectSummonObject(effIndex, summon);
                    }
                    return;
                }
            }//switch
            break;
        case SUMMON_CATEGORY_PET:
            SummonGuardian(effIndex, entry, properties, numSummons);
            break;
        case SUMMON_CATEGORY_PUPPET:
            summon = m_caster->GetMap()->SummonCreature(entry, *destTarget, properties, duration, m_originalCaster, m_spellInfo->Id);
            break;
        case SUMMON_CATEGORY_VEHICLE:
            // Summoning spells (usually triggered by npc_spellclick) that spawn a vehicle and that cause the clicker
            // to cast a ride vehicle spell on the summoned unit.
            summon = m_originalCaster->GetMap()->SummonCreature(entry, *destTarget, properties, duration, m_caster, m_spellInfo->Id);
            if (!summon || !summon->IsVehicle())
                return;

            // The spell that this effect will trigger. It has SPELL_AURA_CONTROL_VEHICLE
            uint32 spellId = VEHICLE_SPELL_RIDE_HARDCODED;
            SpellInfo const* spellInfo = sSpellMgr->GetSpellInfo(m_spellInfo->Effects[effIndex].CalcValue());
            if (spellInfo && spellInfo->HasAura(SPELL_AURA_CONTROL_VEHICLE))
                spellId = spellInfo->Id;

            // Hard coded enter vehicle spell
            m_originalCaster->CastSpell(summon, spellId, true);

            uint32 faction = properties->Faction;
            if (!faction)
                faction = m_originalCaster->getFaction();

            summon->setFaction(faction);
            break;
    }

    if (summon)
    {
        summon->SetCreatorGUID(m_originalCaster->GetGUID());
        ExecuteLogEffectSummonObject(effIndex, summon);
    }
}

void Spell::EffectLearnSpell(SpellEffIndex effIndex)
{
    if (effectHandleMode != SPELL_EFFECT_HANDLE_HIT_TARGET)
        return;

    if (!unitTarget)
        return;

    if (unitTarget->GetTypeId() != TYPEID_PLAYER)
    {
        if (unitTarget->ToPet())
            EffectLearnPetSpell(effIndex);
        return;
    }

    Player* player = unitTarget->ToPlayer();

    uint32 spellToLearn = (m_spellInfo->Id == 483 || m_spellInfo->Id == 55884) ? damage : m_spellInfo->Effects[effIndex].TriggerSpell;
    player->learnSpell(spellToLearn, false);

    TC_LOG_DEBUG("spells", "Spell: Player %u has learned spell %u from NpcGUID=%u", player->GetGUIDLow(), spellToLearn, m_caster->GetGUIDLow());
}

typedef std::list< std::pair<uint32, uint64> > DispelList;
void Spell::EffectDispel(SpellEffIndex effIndex)
{
    if (effectHandleMode != SPELL_EFFECT_HANDLE_HIT_TARGET)
        return;

    if (!unitTarget)
        return;

    // Create dispel mask by dispel type
    uint32 dispel_type = m_spellInfo->Effects[effIndex].MiscValue;
    uint32 dispelMask  = SpellInfo::GetDispelMask(DispelType(dispel_type));

    DispelChargesList dispel_list;
    unitTarget->GetDispellableAuraList(m_caster, dispelMask, dispel_list);
    if (dispel_list.empty())
        return;

    // Ok if exist some buffs for dispel try dispel it
    uint32 failCount = 0;
    DispelChargesList success_list;
    WorldPacket dataFail(SMSG_DISPEL_FAILED, 8+8+4+4+damage*4);
    // dispel N = damage buffs (or while exist buffs for dispel)
    for (int32 count = 0; count < damage && !dispel_list.empty();)
    {
        // Random select buff for dispel
        DispelChargesList::iterator itr = dispel_list.begin();
        std::advance(itr, urand(0, dispel_list.size() - 1));

        int32 chance = itr->first->CalcDispelChance(unitTarget, !unitTarget->IsFriendlyTo(m_caster));
        // 2.4.3 Patch Notes: "Dispel effects will no longer attempt to remove effects that have 100% dispel resistance."
        if (!chance)
        {
            dispel_list.erase(itr);
            continue;
        }
        else
        {
            if (roll_chance_i(chance))
            {
                bool alreadyListed = false;
                for (DispelChargesList::iterator successItr = success_list.begin(); successItr != success_list.end(); ++successItr)
                {
                    if (successItr->first->GetId() == itr->first->GetId())
                    {
                        ++successItr->second;
                        alreadyListed = true;
                    }
                }
                if (!alreadyListed)
                    success_list.push_back(std::make_pair(itr->first, 1));
                --itr->second;
                if (itr->second <= 0)
                    dispel_list.erase(itr);
            }
            else
            {
                if (!failCount)
                {
                    // Failed to dispell
                    dataFail << uint64(m_caster->GetGUID());            // Caster GUID
                    dataFail << uint64(unitTarget->GetGUID());          // Victim GUID
                    dataFail << uint32(m_spellInfo->Id);                // dispel spell id
                }
                ++failCount;
                dataFail << uint32(itr->first->GetId());                         // Spell Id
            }
            ++count;
        }
    }

    if (failCount)
        m_caster->SendMessageToSet(&dataFail, true);

    if (success_list.empty())
        return;

    WorldPacket dataSuccess(SMSG_SPELLDISPELLOG, 8+8+4+1+4+success_list.size()*5);
    // Send packet header
    dataSuccess.append(unitTarget->GetPackGUID());         // Victim GUID
    dataSuccess.append(m_caster->GetPackGUID());           // Caster GUID
    dataSuccess << uint32(m_spellInfo->Id);                // dispel spell id
    dataSuccess << uint8(0);                               // not used
    dataSuccess << uint32(success_list.size());            // count
    for (DispelChargesList::iterator itr = success_list.begin(); itr != success_list.end(); ++itr)
    {
        // Send dispelled spell info
        dataSuccess << uint32(itr->first->GetId());              // Spell Id
        dataSuccess << uint8(0);                        // 0 - dispelled !=0 cleansed
        unitTarget->RemoveAurasDueToSpellByDispel(itr->first->GetId(), m_spellInfo->Id, itr->first->GetCasterGUID(), m_caster, itr->second);
    }
    m_caster->SendMessageToSet(&dataSuccess, true);

    // On success dispel
    // Devour Magic
    if (m_spellInfo->SpellFamilyName == SPELLFAMILY_WARLOCK && m_spellInfo->GetCategory() == SPELLCATEGORY_DEVOUR_MAGIC)
    {
        int32 heal_amount = m_spellInfo->Effects[EFFECT_1].CalcValue(m_caster);
        m_caster->CastCustomSpell(m_caster, 19658, &heal_amount, NULL, NULL, true);
        // Glyph of Felhunter
        if (Unit* owner = m_caster->GetOwner())
            if (owner->GetAura(56249))
                owner->CastCustomSpell(owner, 19658, &heal_amount, NULL, NULL, true);
    }
}

void Spell::EffectDualWield(SpellEffIndex /*effIndex*/)
{
    if (effectHandleMode != SPELL_EFFECT_HANDLE_HIT_TARGET)
        return;

    unitTarget->SetCanDualWield(true);
}

void Spell::EffectPull(SpellEffIndex effIndex)
{
    /// @todo create a proper pull towards distract spell center for distract
    EffectNULL(effIndex);
}

void Spell::EffectDistract(SpellEffIndex /*effIndex*/)
{
    if (effectHandleMode != SPELL_EFFECT_HANDLE_HIT_TARGET)
        return;

    // Check for possible target
    if (!unitTarget || unitTarget->IsInCombat())
        return;

    // target must be OK to do this
    if (unitTarget->HasUnitState(UNIT_STATE_CONFUSED | UNIT_STATE_STUNNED | UNIT_STATE_FLEEING))
        return;

    unitTarget->SetFacingTo(unitTarget->GetAngle(destTarget));
    unitTarget->ClearUnitState(UNIT_STATE_MOVING);

    if (unitTarget->GetTypeId() == TYPEID_UNIT)
        unitTarget->GetMotionMaster()->MoveDistract(damage * IN_MILLISECONDS);
}

void Spell::EffectPickPocket(SpellEffIndex /*effIndex*/)
{
    if (effectHandleMode != SPELL_EFFECT_HANDLE_HIT_TARGET)
        return;

    if (m_caster->GetTypeId() != TYPEID_PLAYER)
        return;

    // victim must be creature and attackable
    if (!unitTarget || unitTarget->GetTypeId() != TYPEID_UNIT || m_caster->IsFriendlyTo(unitTarget))
        return;

    // victim have to be alive and humanoid or undead
    if (unitTarget->IsAlive() && (unitTarget->GetCreatureTypeMask() &CREATURE_TYPEMASK_HUMANOID_OR_UNDEAD) != 0)
        m_caster->ToPlayer()->SendLoot(unitTarget->GetGUID(), LOOT_PICKPOCKETING);
}

void Spell::EffectAddFarsight(SpellEffIndex effIndex)
{
    if (effectHandleMode != SPELL_EFFECT_HANDLE_HIT)
        return;

    if (m_caster->GetTypeId() != TYPEID_PLAYER)
        return;

    float radius = m_spellInfo->Effects[effIndex].CalcRadius();
    int32 duration = m_spellInfo->GetDuration();
    // Caster not in world, might be spell triggered from aura removal
    if (!m_caster->IsInWorld())
        return;

    DynamicObject* dynObj = new DynamicObject(true);
    if (!dynObj->CreateDynamicObject(sObjectMgr->GenerateLowGuid(HIGHGUID_DYNAMICOBJECT), m_caster, m_spellInfo, *destTarget, radius, DYNAMIC_OBJECT_FARSIGHT_FOCUS))
    {
        delete dynObj;
        return;
    }

    dynObj->SetDuration(duration);
    dynObj->SetCasterViewpoint();
}

void Spell::EffectUntrainTalents(SpellEffIndex /*effIndex*/)
{
    if (effectHandleMode != SPELL_EFFECT_HANDLE_HIT_TARGET)
        return;

    if (!unitTarget || m_caster->GetTypeId() == TYPEID_PLAYER)
        return;

    if (uint64 guid = m_caster->GetGUID()) // the trainer is the caster
        unitTarget->ToPlayer()->SendTalentWipeConfirm(guid);
}

void Spell::EffectTeleUnitsFaceCaster(SpellEffIndex effIndex)
{
    if (effectHandleMode != SPELL_EFFECT_HANDLE_HIT_TARGET)
        return;

    if (!unitTarget)
        return;

    if (unitTarget->IsInFlight())
        return;

    float dis = m_spellInfo->Effects[effIndex].CalcRadius(m_caster);

    float fx, fy, fz;
    m_caster->GetClosePoint(fx, fy, fz, unitTarget->GetObjectSize(), dis);

    unitTarget->NearTeleportTo(fx, fy, fz, -m_caster->GetOrientation(), unitTarget == m_caster);
}

void Spell::EffectLearnSkill(SpellEffIndex effIndex)
{
    if (effectHandleMode != SPELL_EFFECT_HANDLE_HIT_TARGET)
        return;

    if (unitTarget->GetTypeId() != TYPEID_PLAYER)
        return;

    if (damage < 0)
        return;

    uint32 skillid = m_spellInfo->Effects[effIndex].MiscValue;
    uint16 skillval = unitTarget->ToPlayer()->GetPureSkillValue(skillid);
    unitTarget->ToPlayer()->SetSkill(skillid, m_spellInfo->Effects[effIndex].CalcValue(), skillval?skillval:1, damage*75);
}

void Spell::EffectPlayMovie(SpellEffIndex effIndex)
{
    if (effectHandleMode != SPELL_EFFECT_HANDLE_HIT_TARGET)
        return;

    if (unitTarget->GetTypeId() != TYPEID_PLAYER)
        return;

    uint32 movieId = GetSpellInfo()->Effects[effIndex].MiscValue;
    if (!sMovieStore.LookupEntry(movieId))
        return;

    unitTarget->ToPlayer()->SendMovieStart(movieId);
}

void Spell::EffectTradeSkill(SpellEffIndex /*effIndex*/)
{
    if (effectHandleMode != SPELL_EFFECT_HANDLE_HIT)
        return;

    if (m_caster->GetTypeId() != TYPEID_PLAYER)
        return;
    // uint32 skillid =  m_spellInfo->Effects[i].MiscValue;
    // uint16 skillmax = unitTarget->ToPlayer()->(skillid);
    // m_caster->ToPlayer()->SetSkill(skillid, skillval?skillval:1, skillmax+75);
}

void Spell::EffectEnchantItemPerm(SpellEffIndex effIndex)
{
    if (effectHandleMode != SPELL_EFFECT_HANDLE_HIT_TARGET)
        return;

    if (!itemTarget)
        return;

    Player* player = m_caster->ToPlayer();
    if (!player)
        return;

    // Handle vellums
    if (itemTarget->IsVellum())
    {
        // destroy one vellum from stack
        uint32 count = 1;
        player->DestroyItemCount(itemTarget, count, true);
        unitTarget = player;
        // and add a scroll
        DoCreateItem(effIndex, m_spellInfo->Effects[effIndex].ItemType);
        itemTarget = NULL;
        m_targets.SetItemTarget(NULL);
    }
    else
    {
        // do not increase skill if vellum used
        if (!(m_CastItem && m_CastItem->GetTemplate()->Flags & ITEM_PROTO_FLAG_TRIGGERED_CAST))
            player->UpdateCraftSkill(m_spellInfo->Id);

        uint32 enchant_id = m_spellInfo->Effects[effIndex].MiscValue;
        if (!enchant_id)
            return;

        SpellItemEnchantmentEntry const* pEnchant = sSpellItemEnchantmentStore.LookupEntry(enchant_id);
        if (!pEnchant)
            return;

        // item can be in trade slot and have owner diff. from caster
        Player* item_owner = itemTarget->GetOwner();
        if (!item_owner)
            return;

        if (item_owner != player && player->GetSession()->HasPermission(rbac::RBAC_PERM_LOG_GM_TRADE))
        {
            sLog->outCommand(player->GetSession()->GetAccountId(), "GM %s (Account: %u) enchanting(perm): %s (Entry: %d) for player: %s (Account: %u)",
                player->GetName().c_str(), player->GetSession()->GetAccountId(),
                itemTarget->GetTemplate()->Name1.c_str(), itemTarget->GetEntry(),
                item_owner->GetName().c_str(), item_owner->GetSession()->GetAccountId());
        }

        // remove old enchanting before applying new if equipped
        item_owner->ApplyEnchantment(itemTarget, PERM_ENCHANTMENT_SLOT, false);

        itemTarget->SetEnchantment(PERM_ENCHANTMENT_SLOT, enchant_id, 0, 0, m_caster->GetGUID());

        // add new enchanting if equipped
        item_owner->ApplyEnchantment(itemTarget, PERM_ENCHANTMENT_SLOT, true);

        item_owner->RemoveTradeableItem(itemTarget);
        itemTarget->ClearSoulboundTradeable(item_owner);
    }
}

void Spell::EffectEnchantItemPrismatic(SpellEffIndex effIndex)
{
    if (effectHandleMode != SPELL_EFFECT_HANDLE_HIT_TARGET)
        return;

    if (!itemTarget)
        return;

    Player* player = m_caster->ToPlayer();
    if (!player)
        return;

    uint32 enchantId = m_spellInfo->Effects[effIndex].MiscValue;
    if (!enchantId)
        return;

    SpellItemEnchantmentEntry const* enchant = sSpellItemEnchantmentStore.LookupEntry(enchantId);
    if (!enchant)
        return;

    // support only enchantings with add socket in this slot
    {
        bool add_socket = false;
        for (uint8 i = 0; i < MAX_ITEM_ENCHANTMENT_EFFECTS; ++i)
        {
            if (enchant->type[i] == ITEM_ENCHANTMENT_TYPE_PRISMATIC_SOCKET)
            {
                add_socket = true;
                break;
            }
        }
        if (!add_socket)
        {
            TC_LOG_ERROR("spells", "Spell::EffectEnchantItemPrismatic: attempt apply enchant spell %u with SPELL_EFFECT_ENCHANT_ITEM_PRISMATIC (%u) but without ITEM_ENCHANTMENT_TYPE_PRISMATIC_SOCKET (%u), not suppoted yet.",
                m_spellInfo->Id, SPELL_EFFECT_ENCHANT_ITEM_PRISMATIC, ITEM_ENCHANTMENT_TYPE_PRISMATIC_SOCKET);
            return;
        }
    }

    // item can be in trade slot and have owner diff. from caster
    Player* item_owner = itemTarget->GetOwner();
    if (!item_owner)
        return;

    if (item_owner != player && player->GetSession()->HasPermission(rbac::RBAC_PERM_LOG_GM_TRADE))
    {
        sLog->outCommand(player->GetSession()->GetAccountId(), "GM %s (Account: %u) enchanting(perm): %s (Entry: %d) for player: %s (Account: %u)",
            player->GetName().c_str(), player->GetSession()->GetAccountId(),
            itemTarget->GetTemplate()->Name1.c_str(), itemTarget->GetEntry(),
            item_owner->GetName().c_str(), item_owner->GetSession()->GetAccountId());
    }

    // remove old enchanting before applying new if equipped
    item_owner->ApplyEnchantment(itemTarget, PRISMATIC_ENCHANTMENT_SLOT, false);

    itemTarget->SetEnchantment(PRISMATIC_ENCHANTMENT_SLOT, enchantId, 0, 0, m_caster->GetGUID());

    // add new enchanting if equipped
    item_owner->ApplyEnchantment(itemTarget, PRISMATIC_ENCHANTMENT_SLOT, true);

    item_owner->RemoveTradeableItem(itemTarget);
    itemTarget->ClearSoulboundTradeable(item_owner);
}

void Spell::EffectEnchantItemTmp(SpellEffIndex effIndex)
{
    if (effectHandleMode != SPELL_EFFECT_HANDLE_HIT_TARGET)
        return;

    Player* player = m_caster->ToPlayer();
    if (!player)
        return;

    if (!itemTarget)
        return;

    uint32 enchant_id = m_spellInfo->Effects[effIndex].MiscValue;

    if (!enchant_id)
    {
        TC_LOG_ERROR("spells", "Spell %u Effect %u (SPELL_EFFECT_ENCHANT_ITEM_TEMPORARY) have 0 as enchanting id", m_spellInfo->Id, effIndex);
        return;
    }

    SpellItemEnchantmentEntry const* pEnchant = sSpellItemEnchantmentStore.LookupEntry(enchant_id);
    if (!pEnchant)
    {
        TC_LOG_ERROR("spells", "Spell %u Effect %u (SPELL_EFFECT_ENCHANT_ITEM_TEMPORARY) have not existed enchanting id %u ", m_spellInfo->Id, effIndex, enchant_id);
        return;
    }

    // select enchantment duration
    uint32 duration;

    // rogue family enchantments exception by duration
    if (m_spellInfo->Id == 38615)
        duration = 1800;                                    // 30 mins
    // other rogue family enchantments always 1 hour (some have spell damage=0, but some have wrong data in EffBasePoints)
    else if (m_spellInfo->SpellFamilyName == SPELLFAMILY_ROGUE)
        duration = 3600;                                    // 1 hour
    // shaman family enchantments
    else if (m_spellInfo->SpellFamilyName == SPELLFAMILY_SHAMAN)
        duration = 1800;                                    // 30 mins
    // other cases with this SpellVisual already selected
    else if (m_spellInfo->SpellVisual[0] == 215)
        duration = 1800;                                    // 30 mins
    // some fishing pole bonuses except Glow Worm which lasts full hour
    else if (m_spellInfo->SpellVisual[0] == 563 && m_spellInfo->Id != 64401)
        duration = 600;                                     // 10 mins
    // shaman rockbiter enchantments
    else if (m_spellInfo->SpellVisual[0] == 0)
        duration = 1800;                                    // 30 mins
    else if (m_spellInfo->Id == 29702)
        duration = 300;                                     // 5 mins
    else if (m_spellInfo->Id == 37360)
        duration = 300;                                     // 5 mins
    // default case
    else
        duration = 3600;                                    // 1 hour

    // item can be in trade slot and have owner diff. from caster
    Player* item_owner = itemTarget->GetOwner();
    if (!item_owner)
        return;

    if (item_owner != player && player->GetSession()->HasPermission(rbac::RBAC_PERM_LOG_GM_TRADE))
    {
        sLog->outCommand(player->GetSession()->GetAccountId(), "GM %s (Account: %u) enchanting(temp): %s (Entry: %d) for player: %s (Account: %u)",
            player->GetName().c_str(), player->GetSession()->GetAccountId(),
            itemTarget->GetTemplate()->Name1.c_str(), itemTarget->GetEntry(),
            item_owner->GetName().c_str(), item_owner->GetSession()->GetAccountId());
    }

    // remove old enchanting before applying new if equipped
    item_owner->ApplyEnchantment(itemTarget, TEMP_ENCHANTMENT_SLOT, false);

    itemTarget->SetEnchantment(TEMP_ENCHANTMENT_SLOT, enchant_id, duration * 1000, 0, m_caster->GetGUID());

    // add new enchanting if equipped
    item_owner->ApplyEnchantment(itemTarget, TEMP_ENCHANTMENT_SLOT, true);
}

void Spell::EffectTameCreature(SpellEffIndex /*effIndex*/)
{
    if (effectHandleMode != SPELL_EFFECT_HANDLE_HIT_TARGET)
        return;

    if (m_caster->GetPetGUID())
        return;

    if (!unitTarget)
        return;

    if (unitTarget->GetTypeId() != TYPEID_UNIT)
        return;

    Creature* creatureTarget = unitTarget->ToCreature();

    if (creatureTarget->IsPet())
        return;

    if (m_caster->getClass() != CLASS_HUNTER)
        return;

    // cast finish successfully
    //SendChannelUpdate(0);
    finish();

    Pet* pet = m_caster->CreateTamedPetFrom(creatureTarget, m_spellInfo->Id);
    if (!pet)                                               // in very specific state like near world end/etc.
        return;

    // "kill" original creature
    creatureTarget->DespawnOrUnsummon();

    uint8 level = (creatureTarget->getLevel() < (m_caster->getLevel() - 5)) ? (m_caster->getLevel() - 5) : creatureTarget->getLevel();

    // prepare visual effect for levelup
    pet->SetUInt32Value(UNIT_FIELD_LEVEL, level - 1);

    // add to world
    pet->GetMap()->AddToMap(pet->ToCreature());

    // visual effect for levelup
    pet->SetUInt32Value(UNIT_FIELD_LEVEL, level);

    // caster have pet now
    m_caster->SetMinion(pet, true);

    pet->InitTalentForLevel();

    if (m_caster->GetTypeId() == TYPEID_PLAYER)
    {
        pet->SavePetToDB(PET_SAVE_AS_CURRENT);
        m_caster->ToPlayer()->PetSpellInitialize();
    }
}

void Spell::EffectSummonPet(SpellEffIndex effIndex)
{
    if (effectHandleMode != SPELL_EFFECT_HANDLE_HIT)
        return;

    Player* owner = NULL;
    if (m_originalCaster)
    {
        owner = m_originalCaster->ToPlayer();
        if (!owner && m_originalCaster->ToCreature()->IsTotem())
            owner = m_originalCaster->GetCharmerOrOwnerPlayerOrPlayerItself();
    }

    uint32 petentry = m_spellInfo->Effects[effIndex].MiscValue;

    if (!owner)
    {
        SummonPropertiesEntry const* properties = sSummonPropertiesStore.LookupEntry(67);
        if (properties)
            SummonGuardian(effIndex, petentry, properties, 1);
        return;
    }

    Pet* OldSummon = owner->GetPet();

    // if pet requested type already exist
    if (OldSummon)
    {
        if (petentry == 0 || OldSummon->GetEntry() == petentry)
        {
            // pet in corpse state can't be summoned
            if (OldSummon->isDead())
                return;

            ASSERT(OldSummon->GetMap() == owner->GetMap());

            //OldSummon->GetMap()->Remove(OldSummon->ToCreature(), false);

            float px, py, pz;
            owner->GetClosePoint(px, py, pz, OldSummon->GetObjectSize());

            OldSummon->NearTeleportTo(px, py, pz, OldSummon->GetOrientation());
            //OldSummon->Relocate(px, py, pz, OldSummon->GetOrientation());
            //OldSummon->SetMap(owner->GetMap());
            //owner->GetMap()->Add(OldSummon->ToCreature());

            if (owner->GetTypeId() == TYPEID_PLAYER && OldSummon->isControlled())
                owner->ToPlayer()->PetSpellInitialize();

            return;
        }

        if (owner->GetTypeId() == TYPEID_PLAYER)
            owner->ToPlayer()->RemovePet(OldSummon, (OldSummon->getPetType() == HUNTER_PET ? PET_SAVE_AS_DELETED : PET_SAVE_NOT_IN_SLOT), false);
        else
            return;
    }

    float x, y, z;
    owner->GetClosePoint(x, y, z, owner->GetObjectSize());
    Pet* pet = owner->SummonPet(petentry, x, y, z, owner->GetOrientation(), SUMMON_PET, 0);
    if (!pet)
        return;

    if (m_caster->GetTypeId() == TYPEID_UNIT)
    {
        if (m_caster->ToCreature()->IsTotem())
            pet->SetReactState(REACT_AGGRESSIVE);
        else
            pet->SetReactState(REACT_DEFENSIVE);
    }

    pet->SetUInt32Value(UNIT_CREATED_BY_SPELL, m_spellInfo->Id);

    // generate new name for summon pet
    std::string new_name=sObjectMgr->GeneratePetName(petentry);
    if (!new_name.empty())
        pet->SetName(new_name);

    ExecuteLogEffectSummonObject(effIndex, pet);
}

void Spell::EffectLearnPetSpell(SpellEffIndex effIndex)
{
    if (effectHandleMode != SPELL_EFFECT_HANDLE_HIT_TARGET)
        return;

    if (!unitTarget)
        return;

    if (unitTarget->ToPlayer())
    {
        EffectLearnSpell(effIndex);
        return;
    }
    Pet* pet = unitTarget->ToPet();
    if (!pet)
        return;

    SpellInfo const* learn_spellproto = sSpellMgr->GetSpellInfo(m_spellInfo->Effects[effIndex].TriggerSpell);
    if (!learn_spellproto)
        return;

    pet->learnSpell(learn_spellproto->Id);
    pet->SavePetToDB(PET_SAVE_AS_CURRENT);
    pet->GetOwner()->PetSpellInitialize();
}

void Spell::EffectTaunt(SpellEffIndex /*effIndex*/)
{
    if (effectHandleMode != SPELL_EFFECT_HANDLE_HIT_TARGET)
        return;

    if (!unitTarget)
        return;

    // this effect use before aura Taunt apply for prevent taunt already attacking target
    // for spell as marked "non effective at already attacking target"
    if (!unitTarget || !unitTarget->CanHaveThreatList()
        || unitTarget->GetVictim() == m_caster)
    {
        SendCastResult(SPELL_FAILED_DONT_REPORT);
        return;
    }

    // Also use this effect to set the taunter's threat to the taunted creature's highest value
    if (unitTarget->getThreatManager().getCurrentVictim())
    {
        float myThreat = unitTarget->getThreatManager().getThreat(m_caster);
        float itsThreat = unitTarget->getThreatManager().getCurrentVictim()->getThreat();
        if (itsThreat > myThreat)
            unitTarget->getThreatManager().addThreat(m_caster, itsThreat - myThreat);
    }

    //Set aggro victim to caster
    if (!unitTarget->getThreatManager().getOnlineContainer().empty())
        if (HostileReference* forcedVictim = unitTarget->getThreatManager().getOnlineContainer().getReferenceByTarget(m_caster))
            unitTarget->getThreatManager().setCurrentVictim(forcedVictim);

    if (unitTarget->ToCreature()->IsAIEnabled && !unitTarget->ToCreature()->HasReactState(REACT_PASSIVE))
        unitTarget->ToCreature()->AI()->AttackStart(m_caster);
}

void Spell::EffectWeaponDmg(SpellEffIndex effIndex)
{
    if (effectHandleMode != SPELL_EFFECT_HANDLE_LAUNCH_TARGET)
        return;

    if (!unitTarget || !unitTarget->IsAlive())
        return;

    // multiple weapon dmg effect workaround
    // execute only the last weapon damage
    // and handle all effects at once
    for (uint32 j = effIndex + 1; j < MAX_SPELL_EFFECTS; ++j)
    {
        switch (m_spellInfo->Effects[j].Effect)
        {
            case SPELL_EFFECT_WEAPON_DAMAGE:
            case SPELL_EFFECT_WEAPON_DAMAGE_NOSCHOOL:
            case SPELL_EFFECT_NORMALIZED_WEAPON_DMG:
            case SPELL_EFFECT_WEAPON_PERCENT_DAMAGE:
                return;     // we must calculate only at last weapon effect
            break;
        }
    }

    // some spell specific modifiers
    float totalDamagePercentMod  = 1.0f;                    // applied to final bonus+weapon damage
    int32 fixed_bonus = 0;
    int32 spell_bonus = 0;                                  // bonus specific for spell

    switch (m_spellInfo->SpellFamilyName)
    {
        case SPELLFAMILY_WARRIOR:
        {
            // Devastate (player ones)
            if (m_spellInfo->SpellFamilyFlags[1] & 0x40)
            {
                // Player can apply only 58567 Sunder Armor effect.
                bool needCast = !unitTarget->HasAura(58567, m_caster->GetGUID());
                if (needCast)
                    m_caster->CastSpell(unitTarget, 58567, true);

                if (Aura* aur = unitTarget->GetAura(58567, m_caster->GetGUID()))
                {
                    if (int32 num = (needCast ? 0 : 1))
                        aur->ModStackAmount(num);
                    fixed_bonus += (aur->GetStackAmount() - 1) * CalculateDamage(2, unitTarget);
                }
            }
            break;
        }
        case SPELLFAMILY_ROGUE:
        {
            // Hemorrhage
            if (m_spellInfo->SpellFamilyFlags[0] & 0x2000000)
            {
                if (m_caster->GetTypeId() == TYPEID_PLAYER)
                    m_caster->ToPlayer()->AddComboPoints(unitTarget, 1, this);
                // 50% more damage with daggers
                if (m_caster->GetTypeId() == TYPEID_PLAYER)
                    if (Item* item = m_caster->ToPlayer()->GetWeaponForAttack(m_attackType, true))
                        if (item->GetTemplate()->SubClass == ITEM_SUBCLASS_WEAPON_DAGGER)
                            totalDamagePercentMod *= 1.5f;
            }
            break;
        }
        case SPELLFAMILY_SHAMAN:
        {
            // Skyshatter Harness item set bonus
            // Stormstrike
            if (AuraEffect* aurEff = m_caster->IsScriptOverriden(m_spellInfo, 5634))
                m_caster->CastSpell(m_caster, 38430, true, NULL, aurEff);
            break;
        }
        case SPELLFAMILY_DRUID:
        {
            // Mangle (Cat): CP
            if (m_spellInfo->SpellFamilyFlags[1] & 0x400)
            {
                if (m_caster->GetTypeId() == TYPEID_PLAYER)
                    m_caster->ToPlayer()->AddComboPoints(unitTarget, 1, this);
            }
            // Shred, Maul - Rend and Tear
            else if (m_spellInfo->SpellFamilyFlags[0] & 0x00008800 && unitTarget->HasAuraState(AURA_STATE_BLEEDING))
            {
                if (AuraEffect const* rendAndTear = m_caster->GetDummyAuraEffect(SPELLFAMILY_DRUID, 2859, 0))
                    AddPct(totalDamagePercentMod, rendAndTear->GetAmount());
            }
            break;
        }
        case SPELLFAMILY_HUNTER:
        {
            // Kill Shot - bonus damage from Ranged Attack Power
            if (m_spellInfo->SpellFamilyFlags[1] & 0x800000)
                spell_bonus += int32(0.45f * m_caster->GetTotalAttackPowerValue(RANGED_ATTACK));
            break;
        }
        case SPELLFAMILY_DEATHKNIGHT:
        {
            // Blood Strike
            if (m_spellInfo->SpellFamilyFlags[0] & 0x400000)
            {
                float bonusPct = m_spellInfo->Effects[EFFECT_2].CalcValue(m_caster) * unitTarget->GetDiseasesByCaster(m_caster->GetGUID()) / 2.0f;
                // Death Knight T8 Melee 4P Bonus
                if (AuraEffect const* aurEff = m_caster->GetAuraEffect(64736, EFFECT_0))
                    AddPct(bonusPct, aurEff->GetAmount());
                AddPct(totalDamagePercentMod, bonusPct);
                break;
            }
            // Death Strike
            if (m_spellInfo->SpellFamilyFlags[0] & 0x10)
            {
                // Glyph of Death Strike
                // 2% more damage per 5 runic power, up to a maximum of 40%
                if (AuraEffect const* aurEff = m_caster->GetAuraEffect(59336, EFFECT_0))
                    if (uint32 runic = std::min<uint32>(uint32(m_caster->GetPower(POWER_RUNIC_POWER) / 2.5f), aurEff->GetSpellInfo()->Effects[EFFECT_1].CalcValue(m_caster)))
                        AddPct(totalDamagePercentMod, runic);
                break;
            }
            // Obliterate (12.5% more damage per disease)
            if (m_spellInfo->SpellFamilyFlags[1] & 0x20000)
            {
                float bonusPct = m_spellInfo->Effects[EFFECT_2].CalcValue(m_caster) * unitTarget->GetDiseasesByCaster(m_caster->GetGUID(), false) / 2.0f;
                // Death Knight T8 Melee 4P Bonus
                if (AuraEffect const* aurEff = m_caster->GetAuraEffect(64736, EFFECT_0))
                    AddPct(bonusPct, aurEff->GetAmount());
                AddPct(totalDamagePercentMod, bonusPct);
                break;
            }
            // Blood-Caked Strike - Blood-Caked Blade
            if (m_spellInfo->SpellIconID == 1736)
            {
                AddPct(totalDamagePercentMod, unitTarget->GetDiseasesByCaster(m_caster->GetGUID()) * 50.0f);
                break;
            }
            // Heart Strike
            if (m_spellInfo->SpellFamilyFlags[0] & 0x1000000)
            {
                float bonusPct = m_spellInfo->Effects[EFFECT_2].CalcValue(m_caster) * unitTarget->GetDiseasesByCaster(m_caster->GetGUID());
                // Death Knight T8 Melee 4P Bonus
                if (AuraEffect const* aurEff = m_caster->GetAuraEffect(64736, EFFECT_0))
                    AddPct(bonusPct, aurEff->GetAmount());

                AddPct(totalDamagePercentMod, bonusPct);
                break;
            }
            break;
        }
    }

    bool normalized = false;
    float weaponDamagePercentMod = 1.0f;
    for (int j = 0; j < MAX_SPELL_EFFECTS; ++j)
    {
        switch (m_spellInfo->Effects[j].Effect)
        {
            case SPELL_EFFECT_WEAPON_DAMAGE:
            case SPELL_EFFECT_WEAPON_DAMAGE_NOSCHOOL:
                fixed_bonus += CalculateDamage(j, unitTarget);
                break;
            case SPELL_EFFECT_NORMALIZED_WEAPON_DMG:
                fixed_bonus += CalculateDamage(j, unitTarget);
                normalized = true;
                break;
            case SPELL_EFFECT_WEAPON_PERCENT_DAMAGE:
                ApplyPct(weaponDamagePercentMod, CalculateDamage(j, unitTarget));
                break;
            default:
                break;                                      // not weapon damage effect, just skip
        }
    }

    // apply to non-weapon bonus weapon total pct effect, weapon total flat effect included in weapon damage
    if (fixed_bonus || spell_bonus)
    {
        UnitMods unitMod;
        switch (m_attackType)
        {
            default:
            case BASE_ATTACK:   unitMod = UNIT_MOD_DAMAGE_MAINHAND; break;
            case OFF_ATTACK:    unitMod = UNIT_MOD_DAMAGE_OFFHAND;  break;
            case RANGED_ATTACK: unitMod = UNIT_MOD_DAMAGE_RANGED;   break;
        }

        float weapon_total_pct = 1.0f;
        if (m_spellInfo->SchoolMask & SPELL_SCHOOL_MASK_NORMAL)
             weapon_total_pct = m_caster->GetModifierValue(unitMod, TOTAL_PCT);

        if (fixed_bonus)
            fixed_bonus = int32(fixed_bonus * weapon_total_pct);
        if (spell_bonus)
            spell_bonus = int32(spell_bonus * weapon_total_pct);
    }

    int32 weaponDamage = m_caster->CalculateDamage(m_attackType, normalized, true);

    // Sequence is important
    for (int j = 0; j < MAX_SPELL_EFFECTS; ++j)
    {
        // We assume that a spell have at most one fixed_bonus
        // and at most one weaponDamagePercentMod
        switch (m_spellInfo->Effects[j].Effect)
        {
            case SPELL_EFFECT_WEAPON_DAMAGE:
            case SPELL_EFFECT_WEAPON_DAMAGE_NOSCHOOL:
            case SPELL_EFFECT_NORMALIZED_WEAPON_DMG:
                weaponDamage += fixed_bonus;
                break;
            case SPELL_EFFECT_WEAPON_PERCENT_DAMAGE:
                weaponDamage = int32(weaponDamage* weaponDamagePercentMod);
            default:
                break;                                      // not weapon damage effect, just skip
        }
    }

    if (spell_bonus)
        weaponDamage += spell_bonus;

    if (totalDamagePercentMod != 1.0f)
        weaponDamage = int32(weaponDamage* totalDamagePercentMod);

    // prevent negative damage
    uint32 eff_damage(std::max(weaponDamage, 0));

    // Add melee damage bonuses (also check for negative)
    uint32 damage = m_caster->MeleeDamageBonusDone(unitTarget, eff_damage, m_attackType, m_spellInfo);

    m_damage += unitTarget->MeleeDamageBonusTaken(m_caster, damage, m_attackType, m_spellInfo);
}

void Spell::EffectThreat(SpellEffIndex /*effIndex*/)
{
    if (effectHandleMode != SPELL_EFFECT_HANDLE_HIT_TARGET)
        return;

    if (!unitTarget || !unitTarget->IsAlive() || !m_caster->IsAlive())
        return;

    if (!unitTarget->CanHaveThreatList())
        return;

    unitTarget->AddThreat(m_caster, float(damage));
}

void Spell::EffectHealMaxHealth(SpellEffIndex /*effIndex*/)
{
    if (effectHandleMode != SPELL_EFFECT_HANDLE_HIT_TARGET)
        return;

    if (!unitTarget || !unitTarget->IsAlive())
        return;

    int32 addhealth = 0;

    // damage == 0 - heal for caster max health
    if (damage == 0)
        addhealth = m_caster->GetMaxHealth();
    else
        addhealth = unitTarget->GetMaxHealth() - unitTarget->GetHealth();

    m_healing += addhealth;
}

void Spell::EffectInterruptCast(SpellEffIndex effIndex)
{
    if (effectHandleMode != SPELL_EFFECT_HANDLE_HIT_TARGET)
        return;

    if (!unitTarget || !unitTarget->IsAlive())
        return;

    /// @todo not all spells that used this effect apply cooldown at school spells
    // also exist case: apply cooldown to interrupted cast only and to all spells
    // there is no CURRENT_AUTOREPEAT_SPELL spells that can be interrupted
    for (uint32 i = CURRENT_FIRST_NON_MELEE_SPELL; i < CURRENT_AUTOREPEAT_SPELL; ++i)
    {
        if (Spell* spell = unitTarget->GetCurrentSpell(CurrentSpellTypes(i)))
        {
            SpellInfo const* curSpellInfo = spell->m_spellInfo;
            // check if we can interrupt spell
            if ((spell->getState() == SPELL_STATE_CASTING
                || (spell->getState() == SPELL_STATE_PREPARING && spell->GetCastTime() > 0.0f))
                && (curSpellInfo->PreventionType == SPELL_PREVENTION_TYPE_SILENCE || curSpellInfo->PreventionType == SPELL_PREVENTION_TYPE_UNK)
                && ((i == CURRENT_GENERIC_SPELL && curSpellInfo->InterruptFlags & SPELL_INTERRUPT_FLAG_INTERRUPT)
                || (i == CURRENT_CHANNELED_SPELL && curSpellInfo->ChannelInterruptFlags & CHANNEL_INTERRUPT_FLAG_INTERRUPT)))
            {
                if (m_originalCaster)
                {
                    int32 duration = m_spellInfo->GetDuration();
                    unitTarget->ProhibitSpellSchool(curSpellInfo->GetSchoolMask(), unitTarget->ModSpellDuration(m_spellInfo, unitTarget, duration, false, 1 << effIndex));
                }
                ExecuteLogEffectInterruptCast(effIndex, unitTarget, curSpellInfo->Id);
                unitTarget->InterruptSpell(CurrentSpellTypes(i), false);
            }
        }
    }
}

void Spell::EffectSummonObjectWild(SpellEffIndex effIndex)
{
    if (effectHandleMode != SPELL_EFFECT_HANDLE_HIT)
        return;

    uint32 gameobject_id = m_spellInfo->Effects[effIndex].MiscValue;

    GameObject* pGameObj = new GameObject;

    WorldObject* target = focusObject;
    if (!target)
        target = m_caster;

    float x, y, z;
    if (m_targets.HasDst())
        destTarget->GetPosition(x, y, z);
    else
        m_caster->GetClosePoint(x, y, z, DEFAULT_WORLD_OBJECT_SIZE);

    Map* map = target->GetMap();

    if (!pGameObj->Create(sObjectMgr->GenerateLowGuid(HIGHGUID_GAMEOBJECT), gameobject_id, map,
        m_caster->GetPhaseMask(), x, y, z, target->GetOrientation(), 0.0f, 0.0f, 0.0f, 0.0f, 100, GO_STATE_READY))
    {
        delete pGameObj;
        return;
    }

    int32 duration = m_spellInfo->GetDuration();

    pGameObj->SetRespawnTime(duration > 0 ? duration/IN_MILLISECONDS : 0);
    pGameObj->SetSpellId(m_spellInfo->Id);

    ExecuteLogEffectSummonObject(effIndex, pGameObj);

    // Wild object not have owner and check clickable by players
    map->AddToMap(pGameObj);

    if (pGameObj->GetGoType() == GAMEOBJECT_TYPE_FLAGDROP)
        if (Player* player = m_caster->ToPlayer())
            if (Battleground* bg = player->GetBattleground())
                bg->SetDroppedFlagGUID(pGameObj->GetGUID(), player->GetTeam() == ALLIANCE ? TEAM_HORDE: TEAM_ALLIANCE);

    if (uint32 linkedEntry = pGameObj->GetGOInfo()->GetLinkedGameObjectEntry())
    {
        GameObject* linkedGO = new GameObject;
        if (linkedGO->Create(sObjectMgr->GenerateLowGuid(HIGHGUID_GAMEOBJECT), linkedEntry, map,
            m_caster->GetPhaseMask(), x, y, z, target->GetOrientation(), 0.0f, 0.0f, 0.0f, 0.0f, 100, GO_STATE_READY))
        {
            linkedGO->SetRespawnTime(duration > 0 ? duration/IN_MILLISECONDS : 0);
            linkedGO->SetSpellId(m_spellInfo->Id);

            ExecuteLogEffectSummonObject(effIndex, linkedGO);

            // Wild object not have owner and check clickable by players
            map->AddToMap(linkedGO);
        }
        else
        {
            delete linkedGO;
            linkedGO = NULL;
            return;
        }
    }
}

void Spell::EffectScriptEffect(SpellEffIndex effIndex)
{
    if (effectHandleMode != SPELL_EFFECT_HANDLE_HIT_TARGET)
        return;

    /// @todo we must implement hunter pet summon at login there (spell 6962)

    switch (m_spellInfo->SpellFamilyName)
    {
        case SPELLFAMILY_GENERIC:
        {
            switch (m_spellInfo->Id)
            {
                // Glyph of Backstab
                case 63975:
                {
                    // search our Rupture aura on target
                    if (AuraEffect const* aurEff = unitTarget->GetAuraEffect(SPELL_AURA_PERIODIC_DAMAGE, SPELLFAMILY_ROGUE, 0x00100000, 0, 0, m_caster->GetGUID()))
                    {
                        uint32 countMin = aurEff->GetBase()->GetMaxDuration();
                        uint32 countMax = 12000; // this can be wrong, duration should be based on combo-points
                        countMax += m_caster->HasAura(56801) ? 4000 : 0;

                        if (countMin < countMax)
                        {
                            aurEff->GetBase()->SetDuration(uint32(aurEff->GetBase()->GetDuration() + 3000));
                            aurEff->GetBase()->SetMaxDuration(countMin + 2000);
                        }

                    }
                    return;
                }
                // Glyph of Scourge Strike
                case 69961:
                {
                    Unit::AuraEffectList const &mPeriodic = unitTarget->GetAuraEffectsByType(SPELL_AURA_PERIODIC_DAMAGE);
                    for (Unit::AuraEffectList::const_iterator i = mPeriodic.begin(); i != mPeriodic.end(); ++i)
                    {
                        AuraEffect const* aurEff = *i;
                        SpellInfo const* spellInfo = aurEff->GetSpellInfo();
                        // search our Blood Plague and Frost Fever on target
                        if (spellInfo->SpellFamilyName == SPELLFAMILY_DEATHKNIGHT && spellInfo->SpellFamilyFlags[2] & 0x2 &&
                            aurEff->GetCasterGUID() == m_caster->GetGUID())
                        {
                            uint32 countMin = aurEff->GetBase()->GetMaxDuration();
                            uint32 countMax = spellInfo->GetMaxDuration();

                            // this Glyph
                            countMax += 9000;
                            // talent Epidemic
                            if (AuraEffect const* epidemic = m_caster->GetAuraEffect(SPELL_AURA_ADD_FLAT_MODIFIER, SPELLFAMILY_DEATHKNIGHT, 234, EFFECT_0))
                                countMax += epidemic->GetAmount();

                            if (countMin < countMax)
                            {
                                aurEff->GetBase()->SetDuration(aurEff->GetBase()->GetDuration() + 3000);
                                aurEff->GetBase()->SetMaxDuration(countMin + 3000);
                            }
                        }
                    }
                    return;
                }
                case 55693:                                 // Remove Collapsing Cave Aura
                    if (!unitTarget)
                        return;
                    unitTarget->RemoveAurasDueToSpell(m_spellInfo->Effects[effIndex].CalcValue());
                    break;
                // Bending Shinbone
                case 8856:
                {
                    if (!itemTarget && m_caster->GetTypeId() != TYPEID_PLAYER)
                        return;

                    uint32 spell_id = roll_chance_i(20) ? 8854 : 8855;

                    m_caster->CastSpell(m_caster, spell_id, true, NULL);
                    return;
                }
                // Brittle Armor - need remove one 24575 Brittle Armor aura
                case 24590:
                    unitTarget->RemoveAuraFromStack(24575);
                    return;
                // Mercurial Shield - need remove one 26464 Mercurial Shield aura
                case 26465:
                    unitTarget->RemoveAuraFromStack(26464);
                    return;
                // Shadow Flame (All script effects, not just end ones to prevent player from dodging the last triggered spell)
                case 22539:
                case 22972:
                case 22975:
                case 22976:
                case 22977:
                case 22978:
                case 22979:
                case 22980:
                case 22981:
                case 22982:
                case 22983:
                case 22984:
                case 22985:
                {
                    if (!unitTarget || !unitTarget->IsAlive())
                        return;

                    // Onyxia Scale Cloak
                    if (unitTarget->HasAura(22683))
                        return;

                    // Shadow Flame
                    m_caster->CastSpell(unitTarget, 22682, true);
                    return;
                }
                // Decimate
                case 28374:
                case 54426:
                    if (unitTarget)
                    {
                        int32 damage = int32(unitTarget->GetHealth()) - int32(unitTarget->CountPctFromMaxHealth(5));
                        if (damage > 0)
                            m_caster->CastCustomSpell(28375, SPELLVALUE_BASE_POINT0, damage, unitTarget);
                    }
                    return;
                // Mirren's Drinking Hat
                case 29830:
                {
                    uint32 item = 0;
                    switch (urand(1, 6))
                    {
                        case 1:
                        case 2:
                        case 3:
                            item = 23584; break;            // Loch Modan Lager
                        case 4:
                        case 5:
                            item = 23585; break;            // Stouthammer Lite
                        case 6:
                            item = 23586; break;            // Aerie Peak Pale Ale
                    }
                    if (item)
                        DoCreateItem(effIndex, item);
                    break;
                }
                case 20589: // Escape artist
                case 30918: // Improved Sprint
                {
                    // Removes snares and roots.
                    unitTarget->RemoveMovementImpairingAuras();
                    break;
                }
                // Plant Warmaul Ogre Banner
                case 32307:
                    if (Player* caster = m_caster->ToPlayer())
                    {
                        caster->RewardPlayerAndGroupAtEvent(18388, unitTarget);
                        if (Creature* target = unitTarget->ToCreature())
                        {
                            target->setDeathState(CORPSE);
                            target->RemoveCorpse();
                        }
                    }
                    break;
                // Mug Transformation
                case 41931:
                {
                    if (m_caster->GetTypeId() != TYPEID_PLAYER)
                        return;

                    uint8 bag = 19;
                    uint8 slot = 0;
                    Item* item = NULL;

                    while (bag) // 256 = 0 due to var type
                    {
                        item = m_caster->ToPlayer()->GetItemByPos(bag, slot);
                        if (item && item->GetEntry() == 38587)
                            break;

                        ++slot;
                        if (slot == 39)
                        {
                            slot = 0;
                            ++bag;
                        }
                    }
                    if (bag)
                    {
                        if (m_caster->ToPlayer()->GetItemByPos(bag, slot)->GetCount() == 1) m_caster->ToPlayer()->RemoveItem(bag, slot, true);
                        else m_caster->ToPlayer()->GetItemByPos(bag, slot)->SetCount(m_caster->ToPlayer()->GetItemByPos(bag, slot)->GetCount()-1);
                        // Spell 42518 (Braufest - Gratisprobe des Braufest herstellen)
                        m_caster->CastSpell(m_caster, 42518, true);
                        return;
                    }
                    break;
                }
                // Brutallus - Burn
                case 45141:
                case 45151:
                {
                    //Workaround for Range ... should be global for every ScriptEffect
                    float radius = m_spellInfo->Effects[effIndex].CalcRadius();
                    if (unitTarget && unitTarget->GetTypeId() == TYPEID_PLAYER && unitTarget->GetDistance(m_caster) >= radius && !unitTarget->HasAura(46394) && unitTarget != m_caster)
                        unitTarget->CastSpell(unitTarget, 46394, true);

                    break;
                }
                // Goblin Weather Machine
                case 46203:
                {
                    if (!unitTarget)
                        return;

                    uint32 spellId = 0;
                    switch (rand() % 4)
                    {
                        case 0: spellId = 46740; break;
                        case 1: spellId = 46739; break;
                        case 2: spellId = 46738; break;
                        case 3: spellId = 46736; break;
                    }
                    unitTarget->CastSpell(unitTarget, spellId, true);
                    break;
                }
                // 5, 000 Gold
                case 46642:
                {
                    if (!unitTarget || unitTarget->GetTypeId() != TYPEID_PLAYER)
                        return;

                    unitTarget->ToPlayer()->ModifyMoney(5000 * GOLD);

                    break;
                }
                // Roll Dice - Decahedral Dwarven Dice
                case 47770:
                {
                    char buf[128];
                    const char *gender = "his";
                    if (m_caster->getGender() > 0)
                        gender = "her";
                    sprintf(buf, "%s rubs %s [Decahedral Dwarven Dice] between %s hands and rolls. One %u and one %u.", m_caster->GetName().c_str(), gender, gender, urand(1, 10), urand(1, 10));
                    m_caster->MonsterTextEmote(buf, NULL);
                    break;
                }
                // Roll 'dem Bones - Worn Troll Dice
                case 47776:
                {
                    char buf[128];
                    const char *gender = "his";
                    if (m_caster->getGender() > 0)
                        gender = "her";
                    sprintf(buf, "%s causually tosses %s [Worn Troll Dice]. One %u and one %u.", m_caster->GetName().c_str(), gender, urand(1, 6), urand(1, 6));
                    m_caster->MonsterTextEmote(buf, NULL);
                    break;
                }
                // Death Knight Initiate Visual
                case 51519:
                {
                    if (!unitTarget || unitTarget->GetTypeId() != TYPEID_UNIT)
                        return;

                    uint32 iTmpSpellId = 0;
                    switch (unitTarget->GetDisplayId())
                    {
                        case 25369: iTmpSpellId = 51552; break; // bloodelf female
                        case 25373: iTmpSpellId = 51551; break; // bloodelf male
                        case 25363: iTmpSpellId = 51542; break; // draenei female
                        case 25357: iTmpSpellId = 51541; break; // draenei male
                        case 25361: iTmpSpellId = 51537; break; // dwarf female
                        case 25356: iTmpSpellId = 51538; break; // dwarf male
                        case 25372: iTmpSpellId = 51550; break; // forsaken female
                        case 25367: iTmpSpellId = 51549; break; // forsaken male
                        case 25362: iTmpSpellId = 51540; break; // gnome female
                        case 25359: iTmpSpellId = 51539; break; // gnome male
                        case 25355: iTmpSpellId = 51534; break; // human female
                        case 25354: iTmpSpellId = 51520; break; // human male
                        case 25360: iTmpSpellId = 51536; break; // nightelf female
                        case 25358: iTmpSpellId = 51535; break; // nightelf male
                        case 25368: iTmpSpellId = 51544; break; // orc female
                        case 25364: iTmpSpellId = 51543; break; // orc male
                        case 25371: iTmpSpellId = 51548; break; // tauren female
                        case 25366: iTmpSpellId = 51547; break; // tauren male
                        case 25370: iTmpSpellId = 51545; break; // troll female
                        case 25365: iTmpSpellId = 51546; break; // troll male
                        default: return;
                    }

                    unitTarget->CastSpell(unitTarget, iTmpSpellId, true);
                    Creature* npc = unitTarget->ToCreature();
                    npc->LoadEquipment();
                    return;
                }
                // Deathbolt from Thalgran Blightbringer
                // reflected by Freya's Ward
                // Retribution by Sevenfold Retribution
                case 51854:
                {
                    if (!unitTarget)
                        return;
                    if (unitTarget->HasAura(51845))
                        unitTarget->CastSpell(m_caster, 51856, true);
                    else
                        m_caster->CastSpell(unitTarget, 51855, true);
                    break;
                }
                // Summon Ghouls On Scarlet Crusade
                case 51904:
                {
                    if (!m_targets.HasDst())
                        return;

                    float x, y, z;
                    float radius = m_spellInfo->Effects[effIndex].CalcRadius();
                    for (uint8 i = 0; i < 15; ++i)
                    {
                        m_caster->GetRandomPoint(*destTarget, radius, x, y, z);
                        m_caster->CastSpell(x, y, z, 54522, true);
                    }
                    break;
                }
                case 52173: // Coyote Spirit Despawn
                case 60243: // Blood Parrot Despawn
                    if (unitTarget->GetTypeId() == TYPEID_UNIT && unitTarget->ToCreature()->IsSummon())
                        unitTarget->ToTempSummon()->UnSummon();
                    return;
                case 52479: // Gift of the Harvester
                    if (unitTarget && m_originalCaster)
                        m_originalCaster->CastSpell(unitTarget, urand(0, 1) ? damage : 52505, true);
                    return;
                case 53110: // Devour Humanoid
                    if (unitTarget)
                        unitTarget->CastSpell(m_caster, damage, true);
                    return;
                case 57347: // Retrieving (Wintergrasp RP-GG pickup spell)
                {
                    if (!unitTarget || unitTarget->GetTypeId() != TYPEID_UNIT || m_caster->GetTypeId() != TYPEID_PLAYER)
                        return;

                    unitTarget->ToCreature()->DespawnOrUnsummon();

                    return;
                }
                case 57349: // Drop RP-GG (Wintergrasp RP-GG at death drop spell)
                {
                    if (m_caster->GetTypeId() != TYPEID_PLAYER)
                        return;

                    // Delete item from inventory at death
                    m_caster->ToPlayer()->DestroyItemCount(damage, 5, true);

                    return;
                }
                case 58418:                                 // Portal to Orgrimmar
                case 58420:                                 // Portal to Stormwind
                {
                    if (!unitTarget || unitTarget->GetTypeId() != TYPEID_PLAYER || effIndex != 0)
                        return;

                    uint32 spellID = m_spellInfo->Effects[EFFECT_0].CalcValue();
                    uint32 questID = m_spellInfo->Effects[EFFECT_1].CalcValue();

                    if (unitTarget->ToPlayer()->GetQuestStatus(questID) == QUEST_STATUS_COMPLETE)
                        unitTarget->CastSpell(unitTarget, spellID, true);

                    return;
                }
                case 58983: // Big Blizzard Bear
                {
                    if (!unitTarget || unitTarget->GetTypeId() != TYPEID_PLAYER)
                        return;

                    // Prevent stacking of mounts and client crashes upon dismounting
                    unitTarget->RemoveAurasByType(SPELL_AURA_MOUNTED);

                    // Triggered spell id dependent on riding skill
                    if (uint16 skillval = unitTarget->ToPlayer()->GetSkillValue(SKILL_RIDING))
                    {
                        if (skillval >= 150)
                            unitTarget->CastSpell(unitTarget, 58999, true);
                        else
                            unitTarget->CastSpell(unitTarget, 58997, true);
                    }
                    return;
                }
                case 59317:                                 // Teleporting
                {

                    if (!unitTarget || unitTarget->GetTypeId() != TYPEID_PLAYER)
                        return;

                    // return from top
                    if (unitTarget->ToPlayer()->GetAreaId() == 4637)
                        unitTarget->CastSpell(unitTarget, 59316, true);
                    // teleport atop
                    else
                        unitTarget->CastSpell(unitTarget, 59314, true);

                    return;
                }
                case 62482: // Grab Crate
                {
                    if (unitTarget)
                    {
                        if (Unit* seat = m_caster->GetVehicleBase())
                        {
                            if (Unit* parent = seat->GetVehicleBase())
                            {
                                /// @todo a hack, range = 11, should after some time cast, otherwise too far
                                m_caster->CastSpell(parent, 62496, true);
                                unitTarget->CastSpell(parent, m_spellInfo->Effects[EFFECT_0].CalcValue());
                            }
                        }
                    }
                    return;
                }
                case 60123: // Lightwell
                {
                    if (m_caster->GetTypeId() != TYPEID_UNIT || !m_caster->ToCreature()->IsSummon())
                        return;

                    uint32 spell_heal;

                    switch (m_caster->GetEntry())
                    {
                        case 31897: spell_heal = 7001; break;
                        case 31896: spell_heal = 27873; break;
                        case 31895: spell_heal = 27874; break;
                        case 31894: spell_heal = 28276; break;
                        case 31893: spell_heal = 48084; break;
                        case 31883: spell_heal = 48085; break;
                        default:
                            TC_LOG_ERROR("spells", "Unknown Lightwell spell caster %u", m_caster->GetEntry());
                            return;
                    }

                    // proc a spellcast
                    if (Aura* chargesAura = m_caster->GetAura(59907))
                    {
                        m_caster->CastSpell(unitTarget, spell_heal, true, NULL, NULL, m_caster->ToTempSummon()->GetSummonerGUID());
                        if (chargesAura->ModCharges(-1))
                            m_caster->ToTempSummon()->UnSummon();
                    }

                    return;
                }
                // Stoneclaw Totem
                case 55328: // Rank 1
                case 55329: // Rank 2
                case 55330: // Rank 3
                case 55332: // Rank 4
                case 55333: // Rank 5
                case 55335: // Rank 6
                case 55278: // Rank 7
                case 58589: // Rank 8
                case 58590: // Rank 9
                case 58591: // Rank 10
                {
                    int32 basepoints0 = damage;
                    // Cast Absorb on totems
                    for (uint8 slot = SUMMON_SLOT_TOTEM; slot < MAX_TOTEM_SLOT; ++slot)
                    {
                        if (!unitTarget->m_SummonSlot[slot])
                            continue;

                        Creature* totem = unitTarget->GetMap()->GetCreature(unitTarget->m_SummonSlot[slot]);
                        if (totem && totem->IsTotem())
                        {
                            m_caster->CastCustomSpell(totem, 55277, &basepoints0, NULL, NULL, true);
                        }
                    }
                    // Glyph of Stoneclaw Totem
                    if (AuraEffect* aur=unitTarget->GetAuraEffect(63298, 0))
                    {
                        basepoints0 *= aur->GetAmount();
                        m_caster->CastCustomSpell(unitTarget, 55277, &basepoints0, NULL, NULL, true);
                    }
                    break;
                }
                case 45668:                                 // Ultra-Advanced Proto-Typical Shortening Blaster
                {
                    if (!unitTarget || unitTarget->GetTypeId() != TYPEID_UNIT)
                        return;

                    if (roll_chance_i(50))                  // chance unknown, using 50
                        return;

                    static uint32 const spellPlayer[5] =
                    {
                        45674,                            // Bigger!
                        45675,                            // Shrunk
                        45678,                            // Yellow
                        45682,                            // Ghost
                        45684                             // Polymorph
                    };

                    static uint32 const spellTarget[5] =
                    {
                        45673,                            // Bigger!
                        45672,                            // Shrunk
                        45677,                            // Yellow
                        45681,                            // Ghost
                        45683                             // Polymorph
                    };

                    m_caster->CastSpell(m_caster, spellPlayer[urand(0, 4)], true);
                    unitTarget->CastSpell(unitTarget, spellTarget[urand(0, 4)], true);
                    break;
                }
            }
            break;
        }
        case SPELLFAMILY_DEATHKNIGHT:
        {
            // Pestilence
            if (m_spellInfo->SpellFamilyFlags[1]&0x10000)
            {
                // Get diseases on target of spell
                if (m_targets.GetUnitTarget() &&  // Glyph of Disease - cast on unit target too to refresh aura
                    (m_targets.GetUnitTarget() != unitTarget || m_caster->GetAura(63334)))
                {
                    // And spread them on target
                    // Blood Plague
                    if (m_targets.GetUnitTarget()->GetAura(55078))
                        m_caster->CastSpell(unitTarget, 55078, true);
                    // Frost Fever
                    if (m_targets.GetUnitTarget()->GetAura(55095))
                        m_caster->CastSpell(unitTarget, 55095, true);
                }
            }
            break;
        }
    }

    // normal DB scripted effect
    TC_LOG_DEBUG("spells", "Spell ScriptStart spellid %u in EffectScriptEffect(%u)", m_spellInfo->Id, effIndex);
    m_caster->GetMap()->ScriptsStart(sSpellScripts, uint32(m_spellInfo->Id | (effIndex << 24)), m_caster, unitTarget);
}

void Spell::EffectSanctuary(SpellEffIndex /*effIndex*/)
{
    if (effectHandleMode != SPELL_EFFECT_HANDLE_HIT_TARGET)
        return;

    if (!unitTarget)
        return;

    unitTarget->getHostileRefManager().UpdateVisibility();

    Unit::AttackerSet const& attackers = unitTarget->getAttackers();
    for (Unit::AttackerSet::const_iterator itr = attackers.begin(); itr != attackers.end();)
    {
        if (!(*itr)->CanSeeOrDetect(unitTarget))
            (*(itr++))->AttackStop();
        else
            ++itr;
    }

    unitTarget->m_lastSanctuaryTime = getMSTime();

    // Vanish allows to remove all threat and cast regular stealth so other spells can be used
    if (m_caster->GetTypeId() == TYPEID_PLAYER
        && m_spellInfo->SpellFamilyName == SPELLFAMILY_ROGUE
        && (m_spellInfo->SpellFamilyFlags[0] & SPELLFAMILYFLAG0_ROGUE_VANISH))
    {
        m_caster->ToPlayer()->RemoveAurasByType(SPELL_AURA_MOD_ROOT);
        // Overkill
        if (m_caster->ToPlayer()->HasSpell(58426))
           m_caster->CastSpell(m_caster, 58427, true);
    }
}

void Spell::EffectAddComboPoints(SpellEffIndex /*effIndex*/)
{
    if (effectHandleMode != SPELL_EFFECT_HANDLE_HIT_TARGET)
        return;

    if (!unitTarget)
        return;

    if (!m_caster->m_movedPlayer)
        return;

    if (damage <= 0)
        return;

    m_caster->m_movedPlayer->AddComboPoints(unitTarget, damage, this);
}

void Spell::EffectDuel(SpellEffIndex effIndex)
{
    if (effectHandleMode != SPELL_EFFECT_HANDLE_HIT_TARGET)
        return;

    if (!unitTarget || m_caster->GetTypeId() != TYPEID_PLAYER || unitTarget->GetTypeId() != TYPEID_PLAYER)
        return;

    Player* caster = m_caster->ToPlayer();
    Player* target = unitTarget->ToPlayer();

    // caster or target already have requested duel
    if (caster->duel || target->duel || !target->GetSocial() || target->GetSocial()->HasIgnore(caster->GetGUIDLow()))
        return;

    // Players can only fight a duel in zones with this flag
    AreaTableEntry const* casterAreaEntry = GetAreaEntryByAreaID(caster->GetAreaId());
    if (casterAreaEntry && !(casterAreaEntry->flags & AREA_FLAG_ALLOW_DUELS))
    {
        SendCastResult(SPELL_FAILED_NO_DUELING);            // Dueling isn't allowed here
        return;
    }

    AreaTableEntry const* targetAreaEntry = GetAreaEntryByAreaID(target->GetAreaId());
    if (targetAreaEntry && !(targetAreaEntry->flags & AREA_FLAG_ALLOW_DUELS))
    {
        SendCastResult(SPELL_FAILED_NO_DUELING);            // Dueling isn't allowed here
        return;
    }

    //CREATE DUEL FLAG OBJECT
    GameObject* pGameObj = new GameObject;

    uint32 gameobject_id = m_spellInfo->Effects[effIndex].MiscValue;

    Map* map = m_caster->GetMap();
    if (!pGameObj->Create(sObjectMgr->GenerateLowGuid(HIGHGUID_GAMEOBJECT), gameobject_id,
        map, m_caster->GetPhaseMask(),
        m_caster->GetPositionX()+(unitTarget->GetPositionX()-m_caster->GetPositionX())/2,
        m_caster->GetPositionY()+(unitTarget->GetPositionY()-m_caster->GetPositionY())/2,
        m_caster->GetPositionZ(),
        m_caster->GetOrientation(), 0.0f, 0.0f, 0.0f, 0.0f, 0, GO_STATE_READY))
    {
        delete pGameObj;
        return;
    }

    pGameObj->SetUInt32Value(GAMEOBJECT_FACTION, m_caster->getFaction());
    pGameObj->SetUInt32Value(GAMEOBJECT_LEVEL, m_caster->getLevel()+1);
    int32 duration = m_spellInfo->GetDuration();
    pGameObj->SetRespawnTime(duration > 0 ? duration/IN_MILLISECONDS : 0);
    pGameObj->SetSpellId(m_spellInfo->Id);

    ExecuteLogEffectSummonObject(effIndex, pGameObj);

    m_caster->AddGameObject(pGameObj);
    map->AddToMap(pGameObj);
    //END

    // Send request
    WorldPacket data(SMSG_DUEL_REQUESTED, 8 + 8);
    data << uint64(pGameObj->GetGUID());
    data << uint64(caster->GetGUID());
    caster->GetSession()->SendPacket(&data);
    target->GetSession()->SendPacket(&data);

    // create duel-info
    DuelInfo* duel   = new DuelInfo;
    duel->initiator  = caster;
    duel->opponent   = target;
    duel->startTime  = 0;
    duel->startTimer = 0;
    duel->isMounted  = (GetSpellInfo()->Id == 62875); // Mounted Duel
    caster->duel     = duel;

    DuelInfo* duel2   = new DuelInfo;
    duel2->initiator  = caster;
    duel2->opponent   = caster;
    duel2->startTime  = 0;
    duel2->startTimer = 0;
    duel2->isMounted  = (GetSpellInfo()->Id == 62875); // Mounted Duel
    target->duel      = duel2;

    caster->SetUInt64Value(PLAYER_DUEL_ARBITER, pGameObj->GetGUID());
    target->SetUInt64Value(PLAYER_DUEL_ARBITER, pGameObj->GetGUID());

    sScriptMgr->OnPlayerDuelRequest(target, caster);
}

void Spell::EffectStuck(SpellEffIndex /*effIndex*/)
{
    if (effectHandleMode != SPELL_EFFECT_HANDLE_HIT)
        return;

    if (!sWorld->getBoolConfig(CONFIG_CAST_UNSTUCK))
        return;

    Player* player = m_caster->ToPlayer();
    if (!player)
        return;

    TC_LOG_DEBUG("spells", "Spell Effect: Stuck");
    TC_LOG_INFO("spells", "Player %s (guid %u) used auto-unstuck future at map %u (%f, %f, %f)", player->GetName().c_str(), player->GetGUIDLow(), player->GetMapId(), player->GetPositionX(), player->GetPositionY(), player->GetPositionZ());

    if (player->IsInFlight())
        return;

    player->TeleportTo(player->GetStartPosition(), TELE_TO_SPELL);
    // homebind location is loaded always
    // target->TeleportTo(target->m_homebindMapId, target->m_homebindX, target->m_homebindY, target->m_homebindZ, target->GetOrientation(), (m_caster == m_caster ? TELE_TO_SPELL : 0));

    // Stuck spell trigger Hearthstone cooldown
    SpellInfo const* spellInfo = sSpellMgr->GetSpellInfo(8690);
    if (!spellInfo)
        return;
    Spell spell(player, spellInfo, TRIGGERED_FULL_MASK);
    spell.SendSpellCooldown();
}

void Spell::EffectSummonPlayer(SpellEffIndex /*effIndex*/)
{
    // workaround - this effect should not use target map
    if (effectHandleMode != SPELL_EFFECT_HANDLE_HIT_TARGET)
        return;

    if (!unitTarget || unitTarget->GetTypeId() != TYPEID_PLAYER)
        return;

    // Evil Twin (ignore player summon, but hide this for summoner)
    if (unitTarget->HasAura(23445))
        return;

    float x, y, z;
    m_caster->GetPosition(x, y, z);

    unitTarget->ToPlayer()->SetSummonPoint(m_caster->GetMapId(), x, y, z);

    WorldPacket data(SMSG_SUMMON_REQUEST, 8+4+4);
    data << uint64(m_caster->GetGUID());                    // summoner guid
    data << uint32(m_caster->GetZoneId());                  // summoner zone
    data << uint32(MAX_PLAYER_SUMMON_DELAY*IN_MILLISECONDS); // auto decline after msecs
    unitTarget->ToPlayer()->GetSession()->SendPacket(&data);
}

void Spell::EffectActivateObject(SpellEffIndex /*effIndex*/)
{
    if (effectHandleMode != SPELL_EFFECT_HANDLE_HIT_TARGET)
        return;

    if (!gameObjTarget)
        return;

    ScriptInfo activateCommand;
    activateCommand.command = SCRIPT_COMMAND_ACTIVATE_OBJECT;

    // int32 unk = m_spellInfo->Effects[effIndex].MiscValue; // This is set for EffectActivateObject spells; needs research

    gameObjTarget->GetMap()->ScriptCommandStart(activateCommand, 0, m_caster, gameObjTarget);
}

void Spell::EffectApplyGlyph(SpellEffIndex effIndex)
{
    if (effectHandleMode != SPELL_EFFECT_HANDLE_HIT)
        return;

    if (m_glyphIndex >= MAX_GLYPH_SLOT_INDEX)
        return;

    Player* player = m_caster->ToPlayer();
    if (!player)
        return;

    // glyph sockets level requirement
    uint8 minLevel = 0;
    switch (m_glyphIndex)
    {
        case 0:
        case 1:
        case 6: minLevel = 25; break;
        case 2:
        case 3:
        case 7: minLevel = 50; break;
        case 4:
        case 5:
        case 8: minLevel = 75; break;
    }

    if (minLevel && m_caster->getLevel() < minLevel)
    {
        SendCastResult(SPELL_FAILED_GLYPH_SOCKET_LOCKED);
        return;
    }

    // apply new one
    if (uint32 newGlyph = m_spellInfo->Effects[effIndex].MiscValue)
    {
        if (GlyphPropertiesEntry const* newGlyphProperties = sGlyphPropertiesStore.LookupEntry(newGlyph))
        {
            if (GlyphSlotEntry const* newGlyphSlot = sGlyphSlotStore.LookupEntry(player->GetGlyphSlot(m_glyphIndex)))
            {
                if (newGlyphProperties->TypeFlags != newGlyphSlot->TypeFlags)
                {
                    SendCastResult(SPELL_FAILED_INVALID_GLYPH);
                    return;                                 // glyph slot mismatch
                }
            }

            // remove old glyph
            if (uint32 oldGlyph = player->GetGlyph(player->GetActiveSpec(), m_glyphIndex))
            {
                if (GlyphPropertiesEntry const* oldGlyphProperties = sGlyphPropertiesStore.LookupEntry(oldGlyph))
                {
                    player->RemoveAurasDueToSpell(oldGlyphProperties->SpellId);
                    player->SetGlyph(m_glyphIndex, 0);
                }
            }

            player->CastSpell(m_caster, newGlyphProperties->SpellId, true);
            player->SetGlyph(m_glyphIndex, newGlyph);
            player->SendTalentsInfoData(false);
        }
    }
    else if (uint32 oldGlyph = player->GetGlyph(player->GetActiveSpec(), m_glyphIndex)) // Removing the glyph, get the old one
    {
        if (GlyphPropertiesEntry const* oldGlyphProperties = sGlyphPropertiesStore.LookupEntry(oldGlyph))
        {
            player->RemoveAurasDueToSpell(oldGlyphProperties->SpellId);
            player->SetGlyph(m_glyphIndex, 0);
            player->SendTalentsInfoData(false);
        }
    }
}

void Spell::EffectEnchantHeldItem(SpellEffIndex effIndex)
{
    if (effectHandleMode != SPELL_EFFECT_HANDLE_HIT_TARGET)
        return;

    // this is only item spell effect applied to main-hand weapon of target player (players in area)
    if (!unitTarget || unitTarget->GetTypeId() != TYPEID_PLAYER)
        return;

    Player* item_owner = unitTarget->ToPlayer();
    Item* item = item_owner->GetItemByPos(INVENTORY_SLOT_BAG_0, EQUIPMENT_SLOT_MAINHAND);

    if (!item)
        return;

    // must be equipped
    if (!item->IsEquipped())
        return;

    if (m_spellInfo->Effects[effIndex].MiscValue)
    {
        uint32 enchant_id = m_spellInfo->Effects[effIndex].MiscValue;
        int32 duration = m_spellInfo->GetDuration();          //Try duration index first ..
        if (!duration)
            duration = damage;//+1;            //Base points after ..
        if (!duration)
            duration = 10;                                  //10 seconds for enchants which don't have listed duration

        SpellItemEnchantmentEntry const* pEnchant = sSpellItemEnchantmentStore.LookupEntry(enchant_id);
        if (!pEnchant)
            return;

        // Always go to temp enchantment slot
        EnchantmentSlot slot = TEMP_ENCHANTMENT_SLOT;

        // Enchantment will not be applied if a different one already exists
        if (item->GetEnchantmentId(slot) && item->GetEnchantmentId(slot) != enchant_id)
            return;

        // Apply the temporary enchantment
        item->SetEnchantment(slot, enchant_id, duration*IN_MILLISECONDS, 0, m_caster->GetGUID());
        item_owner->ApplyEnchantment(item, slot, true);
    }
}

void Spell::EffectDisEnchant(SpellEffIndex /*effIndex*/)
{
    if (effectHandleMode != SPELL_EFFECT_HANDLE_HIT_TARGET)
        return;

    if (!itemTarget || !itemTarget->GetTemplate()->DisenchantID)
        return;

    if (Player* caster = m_caster->ToPlayer())
    {
        caster->UpdateCraftSkill(m_spellInfo->Id);
        caster->SendLoot(itemTarget->GetGUID(), LOOT_DISENCHANTING);
    }

    // item will be removed at disenchanting end
}

void Spell::EffectInebriate(SpellEffIndex /*effIndex*/)
{
    if (effectHandleMode != SPELL_EFFECT_HANDLE_HIT_TARGET)
        return;

    if (!unitTarget || unitTarget->GetTypeId() != TYPEID_PLAYER)
        return;

    Player* player = unitTarget->ToPlayer();
    uint8 currentDrunk = player->GetDrunkValue();
    uint8 drunkMod = damage;
    if (currentDrunk + drunkMod > 100)
    {
        currentDrunk = 100;
        if (rand_chance() < 25.0f)
            player->CastSpell(player, 67468, false);    // Drunken Vomit
    }
    else
        currentDrunk += drunkMod;

    player->SetDrunkValue(currentDrunk, m_CastItem ? m_CastItem->GetEntry() : 0);
}

void Spell::EffectFeedPet(SpellEffIndex effIndex)
{
    if (effectHandleMode != SPELL_EFFECT_HANDLE_HIT_TARGET)
        return;

    Player* player = m_caster->ToPlayer();
    if (!player)
        return;

    Item* foodItem = itemTarget;
    if (!foodItem)
        return;

    Pet* pet = player->GetPet();
    if (!pet)
        return;

    if (!pet->IsAlive())
        return;

    int32 benefit = pet->GetCurrentFoodBenefitLevel(foodItem->GetTemplate()->ItemLevel);
    if (benefit <= 0)
        return;

    ExecuteLogEffectDestroyItem(effIndex, foodItem->GetEntry());

    uint32 count = 1;
    player->DestroyItemCount(foodItem, count, true);
    /// @todo fix crash when a spell has two effects, both pointed at the same item target

    m_caster->CastCustomSpell(pet, m_spellInfo->Effects[effIndex].TriggerSpell, &benefit, NULL, NULL, true);
}

void Spell::EffectDismissPet(SpellEffIndex effIndex)
{
    if (effectHandleMode != SPELL_EFFECT_HANDLE_HIT_TARGET)
        return;

    if (!unitTarget || !unitTarget->IsPet())
        return;

    Pet* pet = unitTarget->ToPet();

    ExecuteLogEffectUnsummonObject(effIndex, pet);
    pet->GetOwner()->RemovePet(pet, PET_SAVE_NOT_IN_SLOT);
}

void Spell::EffectSummonObject(SpellEffIndex effIndex)
{
    if (effectHandleMode != SPELL_EFFECT_HANDLE_HIT)
        return;

    uint32 go_id = m_spellInfo->Effects[effIndex].MiscValue;
    uint8 slot = m_spellInfo->Effects[effIndex].Effect - SPELL_EFFECT_SUMMON_OBJECT_SLOT1;

    if (uint64 guid = m_caster->m_ObjectSlot[slot])
    {
        if (GameObject* obj = m_caster->GetMap()->GetGameObject(guid))
        {
            // Recast case - null spell id to make auras not be removed on object remove from world
            if (m_spellInfo->Id == obj->GetSpellId())
                obj->SetSpellId(0);
            m_caster->RemoveGameObject(obj, true);
        }
        m_caster->m_ObjectSlot[slot] = 0;
    }

    GameObject* go = new GameObject();

    float x, y, z;
    // If dest location if present
    if (m_targets.HasDst())
        destTarget->GetPosition(x, y, z);
    // Summon in random point all other units if location present
    else
        m_caster->GetClosePoint(x, y, z, DEFAULT_WORLD_OBJECT_SIZE);

    Map* map = m_caster->GetMap();
    if (!go->Create(sObjectMgr->GenerateLowGuid(HIGHGUID_GAMEOBJECT), go_id, map,
        m_caster->GetPhaseMask(), x, y, z, m_caster->GetOrientation(), 0.0f, 0.0f, 0.0f, 0.0f, 0, GO_STATE_READY))
    {
        delete go;
        return;
    }

    //pGameObj->SetUInt32Value(GAMEOBJECT_LEVEL, m_caster->getLevel());
    int32 duration = m_spellInfo->GetDuration();
    go->SetRespawnTime(duration > 0 ? duration/IN_MILLISECONDS : 0);
    go->SetSpellId(m_spellInfo->Id);
    m_caster->AddGameObject(go);

    ExecuteLogEffectSummonObject(effIndex, go);

    map->AddToMap(go);

    m_caster->m_ObjectSlot[slot] = go->GetGUID();
}

void Spell::EffectResurrect(SpellEffIndex effIndex)
{
    if (effectHandleMode != SPELL_EFFECT_HANDLE_HIT_TARGET)
        return;

    if (!unitTarget || unitTarget->GetTypeId() != TYPEID_PLAYER)
        return;

    if (unitTarget->IsAlive() || !unitTarget->IsInWorld())
        return;

    Player* target = unitTarget->ToPlayer();

<<<<<<< HEAD
    if (target->IsRessurectRequested())       // already have one active request
=======
    if (target->isResurrectRequested())       // already have one active request
>>>>>>> c06dc7d3
        return;

    uint32 health = target->CountPctFromMaxHealth(damage);
    uint32 mana   = CalculatePct(target->GetMaxPower(POWER_MANA), damage);

    ExecuteLogEffectResurrect(effIndex, target);

    target->SetResurrectRequestData(m_caster, health, mana, 0);
    SendResurrectRequest(target);
}

void Spell::EffectAddExtraAttacks(SpellEffIndex effIndex)
{
    if (effectHandleMode != SPELL_EFFECT_HANDLE_HIT_TARGET)
        return;

    if (!unitTarget || !unitTarget->IsAlive() || !unitTarget->GetVictim())
        return;

    if (unitTarget->m_extraAttacks)
        return;

    unitTarget->m_extraAttacks = damage;

    ExecuteLogEffectExtraAttacks(effIndex, unitTarget->GetVictim(), damage);
}

void Spell::EffectParry(SpellEffIndex /*effIndex*/)
{
    if (effectHandleMode != SPELL_EFFECT_HANDLE_HIT)
        return;

    if (m_caster->GetTypeId() == TYPEID_PLAYER)
        m_caster->ToPlayer()->SetCanParry(true);
}

void Spell::EffectBlock(SpellEffIndex /*effIndex*/)
{
    if (effectHandleMode != SPELL_EFFECT_HANDLE_HIT)
        return;

    if (m_caster->GetTypeId() == TYPEID_PLAYER)
        m_caster->ToPlayer()->SetCanBlock(true);
}

void Spell::EffectLeap(SpellEffIndex /*effIndex*/)
{
    if (effectHandleMode != SPELL_EFFECT_HANDLE_HIT_TARGET)
        return;

    if (!unitTarget || unitTarget->IsInFlight())
        return;

    if (!m_targets.HasDst())
        return;

    Position pos = destTarget->GetPosition();
    pos = unitTarget->GetFirstCollisionPosition(unitTarget->GetDistance(pos.GetPositionX(), pos.GetPositionY(), pos.GetPositionZ() + 2.0f), 0.0f);
    unitTarget->NearTeleportTo(pos.GetPositionX(), pos.GetPositionY(), pos.GetPositionZ(), pos.GetOrientation(), unitTarget == m_caster);
}

void Spell::EffectReputation(SpellEffIndex effIndex)
{
    if (effectHandleMode != SPELL_EFFECT_HANDLE_HIT_TARGET)
        return;

    if (!unitTarget || unitTarget->GetTypeId() != TYPEID_PLAYER)
        return;

    Player* player = unitTarget->ToPlayer();

    int32  repChange = damage;

    uint32 factionId = m_spellInfo->Effects[effIndex].MiscValue;

    FactionEntry const* factionEntry = sFactionStore.LookupEntry(factionId);
    if (!factionEntry)
        return;

    repChange = player->CalculateReputationGain(REPUTATION_SOURCE_SPELL, 0, repChange, factionId);

    player->GetReputationMgr().ModifyReputation(factionEntry, repChange);
}

void Spell::EffectQuestComplete(SpellEffIndex effIndex)
{
    if (effectHandleMode != SPELL_EFFECT_HANDLE_HIT_TARGET)
        return;

    if (!unitTarget || unitTarget->GetTypeId() != TYPEID_PLAYER)
        return;
    Player* player = unitTarget->ToPlayer();

    uint32 questId = m_spellInfo->Effects[effIndex].MiscValue;
    if (questId)
    {
        Quest const* quest = sObjectMgr->GetQuestTemplate(questId);
        if (!quest)
            return;

        uint16 logSlot = player->FindQuestSlot(questId);
        if (logSlot < MAX_QUEST_LOG_SIZE)
            player->AreaExploredOrEventHappens(questId);
        else if (player->CanTakeQuest(quest, false))    // never rewarded before
            player->CompleteQuest(questId);             // quest not in log - for internal use
    }
}

void Spell::EffectForceDeselect(SpellEffIndex /*effIndex*/)
{
    if (effectHandleMode != SPELL_EFFECT_HANDLE_HIT)
        return;

    WorldPacket data(SMSG_CLEAR_TARGET, 8);
    data << uint64(m_caster->GetGUID());
    m_caster->SendMessageToSet(&data, true);
}

void Spell::EffectSelfResurrect(SpellEffIndex effIndex)
{
    if (effectHandleMode != SPELL_EFFECT_HANDLE_HIT)
        return;

    if (!m_caster || m_caster->IsAlive())
        return;
    if (m_caster->GetTypeId() != TYPEID_PLAYER)
        return;
    if (!m_caster->IsInWorld())
        return;

    uint32 health = 0;
    uint32 mana = 0;

    // flat case
    if (damage < 0)
    {
        health = uint32(-damage);
        mana = m_spellInfo->Effects[effIndex].MiscValue;
    }
    // percent case
    else
    {
        health = m_caster->CountPctFromMaxHealth(damage);
        if (m_caster->GetMaxPower(POWER_MANA) > 0)
            mana = CalculatePct(m_caster->GetMaxPower(POWER_MANA), damage);
    }

    Player* player = m_caster->ToPlayer();
    player->ResurrectPlayer(0.0f);

    player->SetHealth(health);
    player->SetPower(POWER_MANA, mana);
    player->SetPower(POWER_RAGE, 0);
    player->SetPower(POWER_ENERGY, player->GetMaxPower(POWER_ENERGY));
    player->SetPower(POWER_FOCUS, 0);

    player->SpawnCorpseBones();
}

void Spell::EffectSkinning(SpellEffIndex /*effIndex*/)
{
    if (effectHandleMode != SPELL_EFFECT_HANDLE_HIT_TARGET)
        return;

    if (unitTarget->GetTypeId() != TYPEID_UNIT)
        return;
    if (m_caster->GetTypeId() != TYPEID_PLAYER)
        return;

    Creature* creature = unitTarget->ToCreature();
    int32 targetLevel = creature->getLevel();

    uint32 skill = creature->GetCreatureTemplate()->GetRequiredLootSkill();

    m_caster->ToPlayer()->SendLoot(creature->GetGUID(), LOOT_SKINNING);
    creature->RemoveFlag(UNIT_FIELD_FLAGS, UNIT_FLAG_SKINNABLE);

    int32 reqValue = targetLevel < 10 ? 0 : targetLevel < 20 ? (targetLevel-10)*10 : targetLevel*5;

    int32 skillValue = m_caster->ToPlayer()->GetPureSkillValue(skill);

    // Double chances for elites
    m_caster->ToPlayer()->UpdateGatherSkill(skill, skillValue, reqValue, creature->isElite() ? 2 : 1);
}

void Spell::EffectCharge(SpellEffIndex /*effIndex*/)
{
    if (!unitTarget)
        return;

    if (effectHandleMode == SPELL_EFFECT_HANDLE_LAUNCH_TARGET)
    {
        // Spell is not using explicit target - no generated path
        if (m_preGeneratedPath.GetPathType() == PATHFIND_BLANK)
        {
            //unitTarget->GetContactPoint(m_caster, pos.m_positionX, pos.m_positionY, pos.m_positionZ);
            Position pos = unitTarget->GetFirstCollisionPosition(unitTarget->GetObjectSize(), unitTarget->GetRelativeAngle(m_caster));
            m_caster->GetMotionMaster()->MoveCharge(pos.m_positionX, pos.m_positionY, pos.m_positionZ);
        }
        else
            m_caster->GetMotionMaster()->MoveCharge(m_preGeneratedPath);
    }

    if (effectHandleMode == SPELL_EFFECT_HANDLE_HIT_TARGET)
    {
        // not all charge effects used in negative spells
        if (!m_spellInfo->IsPositive() && m_caster->GetTypeId() == TYPEID_PLAYER)
            m_caster->Attack(unitTarget, true);
    }
}

void Spell::EffectChargeDest(SpellEffIndex /*effIndex*/)
{
    if (effectHandleMode != SPELL_EFFECT_HANDLE_LAUNCH)
        return;

    if (m_targets.HasDst())
    {
        Position pos = destTarget->GetPosition();
        float angle = m_caster->GetRelativeAngle(pos.GetPositionX(), pos.GetPositionY());
        float dist = m_caster->GetDistance(pos);
        pos = m_caster->GetFirstCollisionPosition(dist, angle);

        m_caster->GetMotionMaster()->MoveCharge(pos.m_positionX, pos.m_positionY, pos.m_positionZ);
    }
}

void Spell::EffectKnockBack(SpellEffIndex effIndex)
{
    if (effectHandleMode != SPELL_EFFECT_HANDLE_HIT_TARGET)
        return;

    if (!unitTarget)
        return;

    if (Creature* creatureTarget = unitTarget->ToCreature())
        if (creatureTarget->isWorldBoss() || creatureTarget->IsDungeonBoss())
            return;

    // Spells with SPELL_EFFECT_KNOCK_BACK (like Thunderstorm) can't knockback target if target has ROOT/STUN
    if (unitTarget->HasUnitState(UNIT_STATE_ROOT | UNIT_STATE_STUNNED))
        return;

    // Instantly interrupt non melee spells being cast
    if (unitTarget->IsNonMeleeSpellCast(true))
        unitTarget->InterruptNonMeleeSpells(true);

    float ratio = 0.1f;
    float speedxy = float(m_spellInfo->Effects[effIndex].MiscValue) * ratio;
    float speedz = float(damage) * ratio;
    if (speedxy < 0.1f && speedz < 0.1f)
        return;

    float x, y;
    if (m_spellInfo->Effects[effIndex].Effect == SPELL_EFFECT_KNOCK_BACK_DEST)
    {
        if (m_targets.HasDst())
            destTarget->GetPosition(x, y);
        else
            return;
    }
    else //if (m_spellInfo->Effects[i].Effect == SPELL_EFFECT_KNOCK_BACK)
    {
        m_caster->GetPosition(x, y);
    }

    unitTarget->KnockbackFrom(x, y, speedxy, speedz);
}

void Spell::EffectLeapBack(SpellEffIndex effIndex)
{
    if (effectHandleMode != SPELL_EFFECT_HANDLE_LAUNCH_TARGET)
        return;

    if (!unitTarget)
        return;

    float speedxy = float(m_spellInfo->Effects[effIndex].MiscValue)/10;
    float speedz = float(damage/10);
    //1891: Disengage
    m_caster->JumpTo(speedxy, speedz, m_spellInfo->SpellIconID != 1891);
}

void Spell::EffectQuestClear(SpellEffIndex effIndex)
{
    if (effectHandleMode != SPELL_EFFECT_HANDLE_HIT_TARGET)
        return;

    if (!unitTarget || unitTarget->GetTypeId() != TYPEID_PLAYER)
        return;
    Player* player = unitTarget->ToPlayer();

    uint32 quest_id = m_spellInfo->Effects[effIndex].MiscValue;

    Quest const* quest = sObjectMgr->GetQuestTemplate(quest_id);

    if (!quest)
        return;

    // Player has never done this quest
    if (player->GetQuestStatus(quest_id) == QUEST_STATUS_NONE)
        return;

    // remove all quest entries for 'entry' from quest log
    for (uint8 slot = 0; slot < MAX_QUEST_LOG_SIZE; ++slot)
    {
        uint32 logQuest = player->GetQuestSlotQuestId(slot);
        if (logQuest == quest_id)
        {
            player->SetQuestSlot(slot, 0);

            // we ignore unequippable quest items in this case, it's still be equipped
            player->TakeQuestSourceItem(logQuest, false);

            if (quest->HasFlag(QUEST_FLAGS_FLAGS_PVP))
            {
                player->pvpInfo.IsHostile = player->pvpInfo.IsInHostileArea || player->HasPvPForcingQuest();
                player->UpdatePvPState();
            }
        }
    }

    player->RemoveActiveQuest(quest_id, false);
    player->RemoveRewardedQuest(quest_id);
}

void Spell::EffectSendTaxi(SpellEffIndex effIndex)
{
    if (effectHandleMode != SPELL_EFFECT_HANDLE_HIT_TARGET)
        return;

    if (!unitTarget || unitTarget->GetTypeId() != TYPEID_PLAYER)
        return;

    unitTarget->ToPlayer()->ActivateTaxiPathTo(m_spellInfo->Effects[effIndex].MiscValue, m_spellInfo->Id);
}

void Spell::EffectPullTowards(SpellEffIndex effIndex)
{
    if (effectHandleMode != SPELL_EFFECT_HANDLE_HIT_TARGET)
        return;

    if (!unitTarget)
        return;

    Position pos;
    if (m_spellInfo->Effects[effIndex].Effect == SPELL_EFFECT_PULL_TOWARDS_DEST)
    {
        if (m_targets.HasDst())
            pos.Relocate(*destTarget);
        else
            return;
    }
    else //if (m_spellInfo->Effects[i].Effect == SPELL_EFFECT_PULL_TOWARDS)
    {
        pos.Relocate(m_caster);
    }

    float speedXY = float(m_spellInfo->Effects[effIndex].MiscValue) * 0.1f;
    float speedZ = unitTarget->GetDistance(pos) / speedXY * 0.5f * Movement::gravity;

    unitTarget->GetMotionMaster()->MoveJump(pos.GetPositionX(), pos.GetPositionY(), pos.GetPositionZ(), speedXY, speedZ);
}

void Spell::EffectDispelMechanic(SpellEffIndex effIndex)
{
    if (effectHandleMode != SPELL_EFFECT_HANDLE_HIT_TARGET)
        return;

    if (!unitTarget)
        return;

    uint32 mechanic = m_spellInfo->Effects[effIndex].MiscValue;

    std::queue < std::pair < uint32, uint64 > > dispel_list;

    Unit::AuraMap const& auras = unitTarget->GetOwnedAuras();
    for (Unit::AuraMap::const_iterator itr = auras.begin(); itr != auras.end(); ++itr)
    {
        Aura* aura = itr->second;
        if (!aura->GetApplicationOfTarget(unitTarget->GetGUID()))
            continue;
        if (roll_chance_i(aura->CalcDispelChance(unitTarget, !unitTarget->IsFriendlyTo(m_caster))))
            if ((aura->GetSpellInfo()->GetAllEffectsMechanicMask() & (1 << mechanic)))
                dispel_list.push(std::make_pair(aura->GetId(), aura->GetCasterGUID()));
    }

    for (; dispel_list.size(); dispel_list.pop())
    {
        unitTarget->RemoveAura(dispel_list.front().first, dispel_list.front().second, 0, AURA_REMOVE_BY_ENEMY_SPELL);
    }
}

void Spell::EffectResurrectPet(SpellEffIndex /*effIndex*/)
{
    if (effectHandleMode != SPELL_EFFECT_HANDLE_HIT)
        return;

    if (damage < 0)
        return;

    Player* player = m_caster->ToPlayer();
    if (!player)
        return;

    // Maybe player dismissed dead pet or pet despawned?
    bool hadPet = true;

    if (!player->GetPet())
    {
        // Position passed to SummonPet is irrelevant with current implementation,
        // pet will be relocated without using these coords in Pet::LoadPetFromDB
        player->SummonPet(0, 0.0f, 0.0f, 0.0f, 0.0f, SUMMON_PET, 0);
        hadPet = false;
    }

    // TODO: Better to fail Hunter's "Revive Pet" at cast instead of here when casting ends
    Pet* pet = player->GetPet(); // Attempt to get current pet
    if (!pet || pet->IsAlive())
        return;

    // If player did have a pet before reviving, teleport it
    if (hadPet)
    {
        // Reposition the pet's corpse before reviving so as not to grab aggro
        // We can use a different, more accurate version of GetClosePoint() since we have a pet
        float x, y, z; // Will be used later to reposition the pet if we have one
        player->GetClosePoint(x, y, z, pet->GetObjectSize(), PET_FOLLOW_DIST, pet->GetFollowAngle());
        pet->NearTeleportTo(x, y, z, player->GetOrientation());
        pet->Relocate(x, y, z, player->GetOrientation()); // This is needed so SaveStayPosition() will get the proper coords.
    }

    pet->SetUInt32Value(UNIT_DYNAMIC_FLAGS, UNIT_DYNFLAG_NONE);
    pet->RemoveFlag(UNIT_FIELD_FLAGS, UNIT_FLAG_SKINNABLE);
    pet->setDeathState(ALIVE);
    pet->ClearUnitState(uint32(UNIT_STATE_ALL_STATE));
    pet->SetHealth(pet->CountPctFromMaxHealth(damage));

    // Reset things for when the AI to takes over
    CharmInfo *ci = pet->GetCharmInfo();
    if (ci)
    {
        // In case the pet was at stay, we don't want it running back
        ci->SaveStayPosition();
        ci->SetIsAtStay(ci->HasCommandState(COMMAND_STAY));

        ci->SetIsFollowing(false);
        ci->SetIsCommandAttack(false);
        ci->SetIsCommandFollow(false);
        ci->SetIsReturning(false);
    }

    pet->SavePetToDB(PET_SAVE_AS_CURRENT);
}

void Spell::EffectDestroyAllTotems(SpellEffIndex /*effIndex*/)
{
    if (effectHandleMode != SPELL_EFFECT_HANDLE_HIT)
        return;

    int32 mana = 0;
    for (uint8 slot = SUMMON_SLOT_TOTEM; slot < MAX_TOTEM_SLOT; ++slot)
    {
        if (!m_caster->m_SummonSlot[slot])
            continue;

        Creature* totem = m_caster->GetMap()->GetCreature(m_caster->m_SummonSlot[slot]);
        if (totem && totem->IsTotem())
        {
            uint32 spell_id = totem->GetUInt32Value(UNIT_CREATED_BY_SPELL);
            SpellInfo const* spellInfo = sSpellMgr->GetSpellInfo(spell_id);
            if (spellInfo)
            {
                mana += spellInfo->ManaCost;
                mana += int32(CalculatePct(m_caster->GetCreateMana(), spellInfo->ManaCostPercentage));
            }
            totem->ToTotem()->UnSummon();
        }
    }
    ApplyPct(mana, damage);
    if (mana)
        m_caster->CastCustomSpell(m_caster, 39104, &mana, NULL, NULL, true);
}

void Spell::EffectDurabilityDamage(SpellEffIndex effIndex)
{
    if (effectHandleMode != SPELL_EFFECT_HANDLE_HIT_TARGET)
        return;

    if (!unitTarget || unitTarget->GetTypeId() != TYPEID_PLAYER)
        return;

    int32 slot = m_spellInfo->Effects[effIndex].MiscValue;

    // -1 means all player equipped items and -2 all items
    if (slot < 0)
    {
        unitTarget->ToPlayer()->DurabilityPointsLossAll(damage, (slot < -1));
        ExecuteLogEffectDurabilityDamage(effIndex, unitTarget, -1, -1);
        return;
    }

    // invalid slot value
    if (slot >= INVENTORY_SLOT_BAG_END)
        return;

    if (Item* item = unitTarget->ToPlayer()->GetItemByPos(INVENTORY_SLOT_BAG_0, slot))
    {
        unitTarget->ToPlayer()->DurabilityPointsLoss(item, damage);
        ExecuteLogEffectDurabilityDamage(effIndex, unitTarget, item->GetEntry(), slot);
    }
}

void Spell::EffectDurabilityDamagePCT(SpellEffIndex effIndex)
{
    if (effectHandleMode != SPELL_EFFECT_HANDLE_HIT_TARGET)
        return;

    if (!unitTarget || unitTarget->GetTypeId() != TYPEID_PLAYER)
        return;

    int32 slot = m_spellInfo->Effects[effIndex].MiscValue;

    // FIXME: some spells effects have value -1/-2
    // Possibly its mean -1 all player equipped items and -2 all items
    if (slot < 0)
    {
        unitTarget->ToPlayer()->DurabilityLossAll(float(damage) / 100.0f, (slot < -1));
        return;
    }

    // invalid slot value
    if (slot >= INVENTORY_SLOT_BAG_END)
        return;

    if (damage <= 0)
        return;

    if (Item* item = unitTarget->ToPlayer()->GetItemByPos(INVENTORY_SLOT_BAG_0, slot))
        unitTarget->ToPlayer()->DurabilityLoss(item, float(damage) / 100.0f);
}

void Spell::EffectModifyThreatPercent(SpellEffIndex /*effIndex*/)
{
    if (effectHandleMode != SPELL_EFFECT_HANDLE_HIT_TARGET)
        return;

    if (!unitTarget)
        return;

    unitTarget->getThreatManager().modifyThreatPercent(m_caster, damage);
}

void Spell::EffectTransmitted(SpellEffIndex effIndex)
{
    if (effectHandleMode != SPELL_EFFECT_HANDLE_HIT)
        return;

    uint32 name_id = m_spellInfo->Effects[effIndex].MiscValue;

    GameObjectTemplate const* goinfo = sObjectMgr->GetGameObjectTemplate(name_id);

    if (!goinfo)
    {
        TC_LOG_ERROR("sql.sql", "Gameobject (Entry: %u) not exist and not created at spell (ID: %u) cast", name_id, m_spellInfo->Id);
        return;
    }

    float fx, fy, fz;

    if (m_targets.HasDst())
        destTarget->GetPosition(fx, fy, fz);
    //FIXME: this can be better check for most objects but still hack
    else if (m_spellInfo->Effects[effIndex].HasRadius() && m_spellInfo->Speed == 0)
    {
        float dis = m_spellInfo->Effects[effIndex].CalcRadius(m_originalCaster);
        m_caster->GetClosePoint(fx, fy, fz, DEFAULT_WORLD_OBJECT_SIZE, dis);
    }
    else
    {
        //GO is always friendly to it's creator, get range for friends
        float min_dis = m_spellInfo->GetMinRange(true);
        float max_dis = m_spellInfo->GetMaxRange(true);
        float dis = (float)rand_norm() * (max_dis - min_dis) + min_dis;

        m_caster->GetClosePoint(fx, fy, fz, DEFAULT_WORLD_OBJECT_SIZE, dis);
    }

    Map* cMap = m_caster->GetMap();
    // if gameobject is summoning object, it should be spawned right on caster's position
    if (goinfo->type == GAMEOBJECT_TYPE_SUMMONING_RITUAL)
        m_caster->GetPosition(fx, fy, fz);

    GameObject* pGameObj = new GameObject;

    if (!pGameObj->Create(sObjectMgr->GenerateLowGuid(HIGHGUID_GAMEOBJECT), name_id, cMap,
        m_caster->GetPhaseMask(), fx, fy, fz, m_caster->GetOrientation(), 0.0f, 0.0f, 0.0f, 0.0f, 100, GO_STATE_READY))
    {
        delete pGameObj;
        return;
    }

    int32 duration = m_spellInfo->GetDuration();

    switch (goinfo->type)
    {
        case GAMEOBJECT_TYPE_FISHINGNODE:
        {
            m_caster->SetUInt64Value(UNIT_FIELD_CHANNEL_OBJECT, pGameObj->GetGUID());
            m_caster->AddGameObject(pGameObj);              // will removed at spell cancel

            // end time of range when possible catch fish (FISHING_BOBBER_READY_TIME..GetDuration(m_spellInfo))
            // start time == fish-FISHING_BOBBER_READY_TIME (0..GetDuration(m_spellInfo)-FISHING_BOBBER_READY_TIME)
            int32 lastSec = 0;
            switch (urand(0, 3))
            {
                case 0: lastSec =  3; break;
                case 1: lastSec =  7; break;
                case 2: lastSec = 13; break;
                case 3: lastSec = 17; break;
            }

            duration = duration - lastSec*IN_MILLISECONDS + FISHING_BOBBER_READY_TIME*IN_MILLISECONDS;
            break;
        }
        case GAMEOBJECT_TYPE_SUMMONING_RITUAL:
        {
            if (m_caster->GetTypeId() == TYPEID_PLAYER)
            {
                pGameObj->AddUniqueUse(m_caster->ToPlayer());
                m_caster->AddGameObject(pGameObj);      // will be removed at spell cancel
            }
            break;
        }
        case GAMEOBJECT_TYPE_DUEL_ARBITER: // 52991
            m_caster->AddGameObject(pGameObj);
            break;
        case GAMEOBJECT_TYPE_FISHINGHOLE:
        case GAMEOBJECT_TYPE_CHEST:
        default:
            break;
    }

    pGameObj->SetRespawnTime(duration > 0 ? duration/IN_MILLISECONDS : 0);

    pGameObj->SetOwnerGUID(m_caster->GetGUID());

    //pGameObj->SetUInt32Value(GAMEOBJECT_LEVEL, m_caster->getLevel());
    pGameObj->SetSpellId(m_spellInfo->Id);

    ExecuteLogEffectSummonObject(effIndex, pGameObj);

    TC_LOG_DEBUG("spells", "AddObject at SpellEfects.cpp EffectTransmitted");
    //m_caster->AddGameObject(pGameObj);
    //m_ObjToDel.push_back(pGameObj);

    cMap->AddToMap(pGameObj);

    if (uint32 linkedEntry = pGameObj->GetGOInfo()->GetLinkedGameObjectEntry())
    {
        GameObject* linkedGO = new GameObject;
        if (linkedGO->Create(sObjectMgr->GenerateLowGuid(HIGHGUID_GAMEOBJECT), linkedEntry, cMap,
            m_caster->GetPhaseMask(), fx, fy, fz, m_caster->GetOrientation(), 0.0f, 0.0f, 0.0f, 0.0f, 100, GO_STATE_READY))
        {
            linkedGO->SetRespawnTime(duration > 0 ? duration/IN_MILLISECONDS : 0);
            //linkedGO->SetUInt32Value(GAMEOBJECT_LEVEL, m_caster->getLevel());
            linkedGO->SetSpellId(m_spellInfo->Id);
            linkedGO->SetOwnerGUID(m_caster->GetGUID());

            ExecuteLogEffectSummonObject(effIndex, linkedGO);

            linkedGO->GetMap()->AddToMap(linkedGO);
        }
        else
        {
            delete linkedGO;
            linkedGO = NULL;
            return;
        }
    }
}

void Spell::EffectProspecting(SpellEffIndex /*effIndex*/)
{
    if (effectHandleMode != SPELL_EFFECT_HANDLE_HIT_TARGET)
        return;

    Player* player = m_caster->ToPlayer();
    if (!player)
        return;

    if (!itemTarget || !(itemTarget->GetTemplate()->Flags & ITEM_PROTO_FLAG_PROSPECTABLE))
        return;

    if (itemTarget->GetCount() < 5)
        return;

    if (sWorld->getBoolConfig(CONFIG_SKILL_PROSPECTING))
    {
        uint32 SkillValue = player->GetPureSkillValue(SKILL_JEWELCRAFTING);
        uint32 reqSkillValue = itemTarget->GetTemplate()->RequiredSkillRank;
        player->UpdateGatherSkill(SKILL_JEWELCRAFTING, SkillValue, reqSkillValue);
    }

    player->SendLoot(itemTarget->GetGUID(), LOOT_PROSPECTING);
}

void Spell::EffectMilling(SpellEffIndex /*effIndex*/)
{
    if (effectHandleMode != SPELL_EFFECT_HANDLE_HIT_TARGET)
        return;

    Player* player = m_caster->ToPlayer();
    if (!player)
        return;

    if (!itemTarget || !(itemTarget->GetTemplate()->Flags & ITEM_PROTO_FLAG_MILLABLE))
        return;

    if (itemTarget->GetCount() < 5)
        return;

    if (sWorld->getBoolConfig(CONFIG_SKILL_MILLING))
    {
        uint32 SkillValue = player->GetPureSkillValue(SKILL_INSCRIPTION);
        uint32 reqSkillValue = itemTarget->GetTemplate()->RequiredSkillRank;
        player->UpdateGatherSkill(SKILL_INSCRIPTION, SkillValue, reqSkillValue);
    }

    player->SendLoot(itemTarget->GetGUID(), LOOT_MILLING);
}

void Spell::EffectSkill(SpellEffIndex /*effIndex*/)
{
    if (effectHandleMode != SPELL_EFFECT_HANDLE_HIT)
        return;

    TC_LOG_DEBUG("spells", "WORLD: SkillEFFECT");
}

/* There is currently no need for this effect. We handle it in Battleground.cpp
   If we would handle the resurrection here, the spiritguide would instantly disappear as the
   player revives, and so we wouldn't see the spirit heal visual effect on the npc.
   This is why we use a half sec delay between the visual effect and the resurrection itself */
void Spell::EffectSpiritHeal(SpellEffIndex /*effIndex*/)
{
    if (effectHandleMode != SPELL_EFFECT_HANDLE_HIT_TARGET)
        return;

    /*
    if (unitTarget->GetTypeId() != TYPEID_PLAYER)
        return;
    if (!unitTarget->IsInWorld())
        return;

    //m_spellInfo->Effects[i].BasePoints; == 99 (percent?)
    //unitTarget->ToPlayer()->setResurrect(m_caster->GetGUID(), unitTarget->GetPositionX(), unitTarget->GetPositionY(), unitTarget->GetPositionZ(), unitTarget->GetMaxHealth(), unitTarget->GetMaxPower(POWER_MANA));
    unitTarget->ToPlayer()->ResurrectPlayer(1.0f);
    unitTarget->ToPlayer()->SpawnCorpseBones();
    */
}

// remove insignia spell effect
void Spell::EffectSkinPlayerCorpse(SpellEffIndex /*effIndex*/)
{
    if (effectHandleMode != SPELL_EFFECT_HANDLE_HIT_TARGET)
        return;

    TC_LOG_DEBUG("spells", "Effect: SkinPlayerCorpse");

    Player* player = m_caster->ToPlayer();
    Player* target = unitTarget->ToPlayer();
    if (!player || !target || target->IsAlive())
        return;

    target->RemovedInsignia(player);
}

void Spell::EffectStealBeneficialBuff(SpellEffIndex effIndex)
{
    if (effectHandleMode != SPELL_EFFECT_HANDLE_HIT_TARGET)
        return;

    TC_LOG_DEBUG("spells", "Effect: StealBeneficialBuff");

    if (!unitTarget || unitTarget == m_caster)                 // can't steal from self
        return;

    DispelChargesList steal_list;

    // Create dispel mask by dispel type
    uint32 dispelMask  = SpellInfo::GetDispelMask(DispelType(m_spellInfo->Effects[effIndex].MiscValue));
    Unit::AuraMap const& auras = unitTarget->GetOwnedAuras();
    for (Unit::AuraMap::const_iterator itr = auras.begin(); itr != auras.end(); ++itr)
    {
        Aura* aura = itr->second;
        AuraApplication * aurApp = aura->GetApplicationOfTarget(unitTarget->GetGUID());
        if (!aurApp)
            continue;

        if ((aura->GetSpellInfo()->GetDispelMask()) & dispelMask)
        {
            // Need check for passive? this
            if (!aurApp->IsPositive() || aura->IsPassive() || aura->GetSpellInfo()->AttributesEx4 & SPELL_ATTR4_NOT_STEALABLE)
                continue;

            // The charges / stack amounts don't count towards the total number of auras that can be dispelled.
            // Ie: A dispel on a target with 5 stacks of Winters Chill and a Polymorph has 1 / (1 + 1) -> 50% chance to dispell
            // Polymorph instead of 1 / (5 + 1) -> 16%.
            bool dispel_charges = aura->GetSpellInfo()->AttributesEx7 & SPELL_ATTR7_DISPEL_CHARGES;
            uint8 charges = dispel_charges ? aura->GetCharges() : aura->GetStackAmount();
            if (charges > 0)
                steal_list.push_back(std::make_pair(aura, charges));
        }
    }

    if (steal_list.empty())
        return;

    // Ok if exist some buffs for dispel try dispel it
    uint32 failCount = 0;
    DispelList success_list;
    WorldPacket dataFail(SMSG_DISPEL_FAILED, 8+8+4+4+damage*4);
    // dispel N = damage buffs (or while exist buffs for dispel)
    for (int32 count = 0; count < damage && !steal_list.empty();)
    {
        // Random select buff for dispel
        DispelChargesList::iterator itr = steal_list.begin();
        std::advance(itr, urand(0, steal_list.size() - 1));

        int32 chance = itr->first->CalcDispelChance(unitTarget, !unitTarget->IsFriendlyTo(m_caster));
        // 2.4.3 Patch Notes: "Dispel effects will no longer attempt to remove effects that have 100% dispel resistance."
        if (!chance)
        {
            steal_list.erase(itr);
            continue;
        }
        else
        {
            if (roll_chance_i(chance))
            {
                success_list.push_back(std::make_pair(itr->first->GetId(), itr->first->GetCasterGUID()));
                --itr->second;
                if (itr->second <= 0)
                    steal_list.erase(itr);
            }
            else
            {
                if (!failCount)
                {
                    // Failed to dispell
                    dataFail << uint64(m_caster->GetGUID());            // Caster GUID
                    dataFail << uint64(unitTarget->GetGUID());          // Victim GUID
                    dataFail << uint32(m_spellInfo->Id);                // dispel spell id
                }
                ++failCount;
                dataFail << uint32(itr->first->GetId());                         // Spell Id
            }
            ++count;
        }
    }

    if (failCount)
        m_caster->SendMessageToSet(&dataFail, true);

    if (success_list.empty())
        return;

    WorldPacket dataSuccess(SMSG_SPELLSTEALLOG, 8+8+4+1+4+damage*5);
    dataSuccess.append(unitTarget->GetPackGUID());  // Victim GUID
    dataSuccess.append(m_caster->GetPackGUID());    // Caster GUID
    dataSuccess << uint32(m_spellInfo->Id);         // dispel spell id
    dataSuccess << uint8(0);                        // not used
    dataSuccess << uint32(success_list.size());     // count
    for (DispelList::iterator itr = success_list.begin(); itr!=success_list.end(); ++itr)
    {
        dataSuccess << uint32(itr->first);          // Spell Id
        dataSuccess << uint8(0);                    // 0 - steals !=0 transfers
        unitTarget->RemoveAurasDueToSpellBySteal(itr->first, itr->second, m_caster);
    }
    m_caster->SendMessageToSet(&dataSuccess, true);
}

void Spell::EffectKillCreditPersonal(SpellEffIndex effIndex)
{
    if (effectHandleMode != SPELL_EFFECT_HANDLE_HIT_TARGET)
        return;

    if (!unitTarget || unitTarget->GetTypeId() != TYPEID_PLAYER)
        return;

    unitTarget->ToPlayer()->KilledMonsterCredit(m_spellInfo->Effects[effIndex].MiscValue, 0);
}

void Spell::EffectKillCredit(SpellEffIndex effIndex)
{
    if (effectHandleMode != SPELL_EFFECT_HANDLE_HIT_TARGET)
        return;

    if (!unitTarget || unitTarget->GetTypeId() != TYPEID_PLAYER)
        return;

    int32 creatureEntry = m_spellInfo->Effects[effIndex].MiscValue;
    if (!creatureEntry)
    {
        if (m_spellInfo->Id == 42793) // Burn Body
            creatureEntry = 24008; // Fallen Combatant
    }

    if (creatureEntry)
        unitTarget->ToPlayer()->RewardPlayerAndGroupAtEvent(creatureEntry, unitTarget);
}

void Spell::EffectQuestFail(SpellEffIndex effIndex)
{
    if (effectHandleMode != SPELL_EFFECT_HANDLE_HIT_TARGET)
        return;

    if (!unitTarget || unitTarget->GetTypeId() != TYPEID_PLAYER)
        return;

    unitTarget->ToPlayer()->FailQuest(m_spellInfo->Effects[effIndex].MiscValue);
}

void Spell::EffectQuestStart(SpellEffIndex effIndex)
{
    if (effectHandleMode != SPELL_EFFECT_HANDLE_HIT_TARGET)
        return;

    if (!unitTarget)
        return;

    Player* player = unitTarget->ToPlayer();
    if (!player)
        return;

    if (Quest const* quest = sObjectMgr->GetQuestTemplate(m_spellInfo->Effects[effIndex].MiscValue))
    {
        if (!player->CanTakeQuest(quest, false))
            return;

        if (quest->IsAutoAccept() && player->CanAddQuest(quest, false))
            player->AddQuestAndCheckCompletion(quest, player);

        player->PlayerTalkClass->SendQuestGiverQuestDetails(quest, player->GetGUID(), true);
    }
}

void Spell::EffectActivateRune(SpellEffIndex effIndex)
{
    if (effectHandleMode != SPELL_EFFECT_HANDLE_LAUNCH)
        return;

    if (m_caster->GetTypeId() != TYPEID_PLAYER)
        return;

    Player* player = m_caster->ToPlayer();

    if (player->getClass() != CLASS_DEATH_KNIGHT)
        return;

    // needed later
    m_runesState = m_caster->ToPlayer()->GetRunesState();

    uint32 count = damage;
    if (count == 0) count = 1;
    for (uint32 j = 0; j < MAX_RUNES && count > 0; ++j)
    {
        if (player->GetRuneCooldown(j) && player->GetCurrentRune(j) == RuneType(m_spellInfo->Effects[effIndex].MiscValue))
        {
            if (m_spellInfo->Id == 45529)
                if (player->GetBaseRune(j) != RuneType(m_spellInfo->Effects[effIndex].MiscValueB))
                    continue;
            player->SetRuneCooldown(j, 0);
            --count;
        }
    }

    // Blood Tap
    if (m_spellInfo->Id == 45529 && count > 0)
    {
        for (uint32 l = 0; l + 1 < MAX_RUNES && count > 0; ++l)
        {
            // Check if both runes are on cd as that is the only time when this needs to come into effect
            if ((player->GetRuneCooldown(l) && player->GetCurrentRune(l) == RuneType(m_spellInfo->Effects[effIndex].MiscValueB)) && (player->GetRuneCooldown(l+1) && player->GetCurrentRune(l+1) == RuneType(m_spellInfo->Effects[effIndex].MiscValueB)))
            {
                // Should always update the rune with the lowest cd
                if (l + 1 < MAX_RUNES && player->GetRuneCooldown(l) >= player->GetRuneCooldown(l+1))
                    l++;
                player->SetRuneCooldown(l, 0);
                --count;
                // is needed to push through to the client that the rune is active
                player->ResyncRunes(MAX_RUNES);
            }
            else
                break;
        }
    }

    // Empower rune weapon
    if (m_spellInfo->Id == 47568)
    {
        // Need to do this just once
        if (effIndex != 0)
            return;

        for (uint32 i = 0; i < MAX_RUNES; ++i)
        {
            if (player->GetRuneCooldown(i) && (player->GetCurrentRune(i) == RUNE_FROST ||  player->GetCurrentRune(i) == RUNE_DEATH))
                player->SetRuneCooldown(i, 0);
        }
    }
}

void Spell::EffectCreateTamedPet(SpellEffIndex effIndex)
{
    if (effectHandleMode != SPELL_EFFECT_HANDLE_HIT_TARGET)
        return;

    if (!unitTarget || unitTarget->GetTypeId() != TYPEID_PLAYER || unitTarget->GetPetGUID() || unitTarget->getClass() != CLASS_HUNTER)
        return;

    uint32 creatureEntry = m_spellInfo->Effects[effIndex].MiscValue;
    Pet* pet = unitTarget->CreateTamedPetFrom(creatureEntry, m_spellInfo->Id);
    if (!pet)
        return;

    // relocate
    float px, py, pz;
    unitTarget->GetClosePoint(px, py, pz, pet->GetObjectSize(), PET_FOLLOW_DIST, pet->GetFollowAngle());
    pet->Relocate(px, py, pz, unitTarget->GetOrientation());

    // add to world
    pet->GetMap()->AddToMap(pet->ToCreature());

    // unitTarget has pet now
    unitTarget->SetMinion(pet, true);

    pet->InitTalentForLevel();

    if (unitTarget->GetTypeId() == TYPEID_PLAYER)
    {
        pet->SavePetToDB(PET_SAVE_AS_CURRENT);
        unitTarget->ToPlayer()->PetSpellInitialize();
    }
}

void Spell::EffectDiscoverTaxi(SpellEffIndex effIndex)
{
    if (effectHandleMode != SPELL_EFFECT_HANDLE_HIT_TARGET)
        return;

    if (!unitTarget || unitTarget->GetTypeId() != TYPEID_PLAYER)
        return;
    uint32 nodeid = m_spellInfo->Effects[effIndex].MiscValue;
    if (sTaxiNodesStore.LookupEntry(nodeid))
        unitTarget->ToPlayer()->GetSession()->SendDiscoverNewTaxiNode(nodeid);
}

void Spell::EffectTitanGrip(SpellEffIndex /*effIndex*/)
{
    if (effectHandleMode != SPELL_EFFECT_HANDLE_HIT)
        return;

    if (m_caster->GetTypeId() == TYPEID_PLAYER)
        m_caster->ToPlayer()->SetCanTitanGrip(true);
}

void Spell::EffectRedirectThreat(SpellEffIndex /*effIndex*/)
{
    if (effectHandleMode != SPELL_EFFECT_HANDLE_HIT_TARGET)
        return;

    if (unitTarget)
        m_caster->SetRedirectThreat(unitTarget->GetGUID(), uint32(damage));
}

void Spell::EffectGameObjectDamage(SpellEffIndex /*effIndex*/)
{
    if (effectHandleMode != SPELL_EFFECT_HANDLE_HIT_TARGET)
        return;

    if (!gameObjTarget)
        return;

    Unit* caster = m_originalCaster;
    if (!caster)
        return;

    FactionTemplateEntry const* casterFaction = caster->GetFactionTemplateEntry();
    FactionTemplateEntry const* targetFaction = sFactionTemplateStore.LookupEntry(gameObjTarget->GetUInt32Value(GAMEOBJECT_FACTION));
    // Do not allow to damage GO's of friendly factions (ie: Wintergrasp Walls/Ulduar Storm Beacons)
    if ((casterFaction && targetFaction && !casterFaction->IsFriendlyTo(*targetFaction)) || !targetFaction)
        gameObjTarget->ModifyHealth(-damage, caster, GetSpellInfo()->Id);
}

void Spell::EffectGameObjectRepair(SpellEffIndex /*effIndex*/)
{
    if (effectHandleMode != SPELL_EFFECT_HANDLE_HIT_TARGET)
        return;

    if (!gameObjTarget)
        return;

    gameObjTarget->ModifyHealth(damage, m_caster);
}

void Spell::EffectGameObjectSetDestructionState(SpellEffIndex effIndex)
{
    if (effectHandleMode != SPELL_EFFECT_HANDLE_HIT_TARGET)
        return;

    if (!gameObjTarget || !m_originalCaster)
        return;

    Player* player = m_originalCaster->GetCharmerOrOwnerPlayerOrPlayerItself();
    gameObjTarget->SetDestructibleState(GameObjectDestructibleState(m_spellInfo->Effects[effIndex].MiscValue), player, true);
}

void Spell::SummonGuardian(uint32 i, uint32 entry, SummonPropertiesEntry const* properties, uint32 numGuardians)
{
    Unit* caster = m_originalCaster;
    if (!caster)
        return;

    if (caster->IsTotem())
        caster = caster->ToTotem()->GetOwner();

    // in another case summon new
    uint8 level = caster->getLevel();

    // level of pet summoned using engineering item based at engineering skill level
    if (m_CastItem && caster->GetTypeId() == TYPEID_PLAYER)
        if (ItemTemplate const* proto = m_CastItem->GetTemplate())
            if (proto->RequiredSkill == SKILL_ENGINEERING)
                if (uint16 skill202 = caster->ToPlayer()->GetSkillValue(SKILL_ENGINEERING))
                    level = skill202 / 5;

    float radius = 5.0f;
    int32 duration = m_spellInfo->GetDuration();

    if (Player* modOwner = m_originalCaster->GetSpellModOwner())
        modOwner->ApplySpellMod(m_spellInfo->Id, SPELLMOD_DURATION, duration);

    //TempSummonType summonType = (duration == 0) ? TEMPSUMMON_DEAD_DESPAWN : TEMPSUMMON_TIMED_DESPAWN;
    Map* map = caster->GetMap();

    for (uint32 count = 0; count < numGuardians; ++count)
    {
        Position pos;
        if (count == 0)
            pos = *destTarget;
        else
            // randomize position for multiple summons
            pos = m_caster->GetRandomPoint(*destTarget, radius);

        TempSummon* summon = map->SummonCreature(entry, pos, properties, duration, caster, m_spellInfo->Id);
        if (!summon)
            return;

        if (summon->HasUnitTypeMask(UNIT_MASK_GUARDIAN))
            ((Guardian*)summon)->InitStatsForLevel(level);

        if (properties && properties->Category == SUMMON_CATEGORY_ALLY)
            summon->setFaction(caster->getFaction());

        if (summon->HasUnitTypeMask(UNIT_MASK_MINION) && m_targets.HasDst())
            ((Minion*)summon)->SetFollowAngle(m_caster->GetAngle(summon));

        if (summon->GetEntry() == 27893)
        {
            if (uint32 weapon = m_caster->GetUInt32Value(PLAYER_VISIBLE_ITEM_16_ENTRYID))
            {
                summon->SetDisplayId(11686); // modelid2
                summon->SetUInt32Value(UNIT_VIRTUAL_ITEM_SLOT_ID, weapon);
            }
            else
                summon->SetDisplayId(1126); // modelid1
        }

        summon->AI()->EnterEvadeMode();

        ExecuteLogEffectSummonObject(i, summon);
    }
}

void Spell::EffectRenamePet(SpellEffIndex /*effIndex*/)
{
    if (effectHandleMode != SPELL_EFFECT_HANDLE_HIT_TARGET)
        return;

    if (!unitTarget || unitTarget->GetTypeId() != TYPEID_UNIT ||
        !unitTarget->ToCreature()->IsPet() || ((Pet*)unitTarget)->getPetType() != HUNTER_PET)
        return;

    unitTarget->SetByteFlag(UNIT_FIELD_BYTES_2, 2, UNIT_CAN_BE_RENAMED);
}

void Spell::EffectPlayMusic(SpellEffIndex effIndex)
{
    if (effectHandleMode != SPELL_EFFECT_HANDLE_HIT_TARGET)
        return;

    if (!unitTarget || unitTarget->GetTypeId() != TYPEID_PLAYER)
        return;

    uint32 soundid = m_spellInfo->Effects[effIndex].MiscValue;

    if (!sSoundEntriesStore.LookupEntry(soundid))
    {
        TC_LOG_ERROR("spells", "EffectPlayMusic: Sound (Id: %u) not exist in spell %u.", soundid, m_spellInfo->Id);
        return;
    }

    WorldPacket data(SMSG_PLAY_MUSIC, 4);
    data << uint32(soundid);
    data << uint64(unitTarget->GetGUID());
    unitTarget->ToPlayer()->GetSession()->SendPacket(&data);
}

void Spell::EffectSpecCount(SpellEffIndex /*effIndex*/)
{
    if (effectHandleMode != SPELL_EFFECT_HANDLE_HIT_TARGET)
        return;

    if (!unitTarget || unitTarget->GetTypeId() != TYPEID_PLAYER)
        return;

    unitTarget->ToPlayer()->UpdateSpecCount(damage);
}

void Spell::EffectActivateSpec(SpellEffIndex /*effIndex*/)
{
    if (effectHandleMode != SPELL_EFFECT_HANDLE_HIT_TARGET)
        return;

    if (!unitTarget || unitTarget->GetTypeId() != TYPEID_PLAYER)
        return;

    unitTarget->ToPlayer()->ActivateSpec(damage-1);  // damage is 1 or 2, spec is 0 or 1
}

void Spell::EffectPlaySound(SpellEffIndex effIndex)
{
    if (effectHandleMode != SPELL_EFFECT_HANDLE_HIT_TARGET)
        return;

    if (!unitTarget || unitTarget->GetTypeId() != TYPEID_PLAYER)
        return;

    switch (m_spellInfo->Id)
    {
        case 91604: // Restricted Flight Area
            unitTarget->ToPlayer()->GetSession()->SendNotification(LANG_ZONE_NOFLYZONE);
            break;
        default:
            break;
    }

    uint32 soundId = m_spellInfo->Effects[effIndex].MiscValue;

    if (!sSoundEntriesStore.LookupEntry(soundId))
    {
        TC_LOG_ERROR("spells", "EffectPlaySound: Sound (Id: %u) not exist in spell %u.", soundId, m_spellInfo->Id);
        return;
    }

    WorldPacket data(SMSG_PLAY_SOUND, 4);
    data << uint32(soundId);
    data << uint64(m_caster->GetGUID());
    unitTarget->ToPlayer()->GetSession()->SendPacket(&data);
}

void Spell::EffectRemoveAura(SpellEffIndex effIndex)
{
    if (effectHandleMode != SPELL_EFFECT_HANDLE_HIT_TARGET)
        return;

    if (!unitTarget)
        return;
    // there may be need of specifying casterguid of removed auras
    unitTarget->RemoveAurasDueToSpell(m_spellInfo->Effects[effIndex].TriggerSpell);
}

void Spell::EffectDamageFromMaxHealthPCT(SpellEffIndex /*effIndex*/)
{
    if (effectHandleMode != SPELL_EFFECT_HANDLE_HIT_TARGET)
        return;

    if (!unitTarget)
        return;

    m_damage += unitTarget->CountPctFromMaxHealth(damage);
}

void Spell::EffectGiveCurrency(SpellEffIndex effIndex)
{
    if (effectHandleMode != SPELL_EFFECT_HANDLE_HIT_TARGET)
        return;

    if (!unitTarget || unitTarget->GetTypeId() != TYPEID_PLAYER)
        return;

    unitTarget->ToPlayer()->ModifyCurrency(m_spellInfo->Effects[effIndex].MiscValue, damage);
}

void Spell::EffectCastButtons(SpellEffIndex effIndex)
{
    if (effectHandleMode != SPELL_EFFECT_HANDLE_HIT)
        return;

    if (m_caster->GetTypeId() != TYPEID_PLAYER)
        return;

    Player* p_caster = m_caster->ToPlayer();
    uint32 button_id = m_spellInfo->Effects[effIndex].MiscValue + 132;
    uint32 n_buttons = m_spellInfo->Effects[effIndex].MiscValueB;

    for (; n_buttons; --n_buttons, ++button_id)
    {
        ActionButton const* ab = p_caster->GetActionButton(button_id);
        if (!ab || ab->GetType() != ACTION_BUTTON_SPELL)
            continue;

        //! Action button data is unverified when it's set so it can be "hacked"
        //! to contain invalid spells, so filter here.
        uint32 spell_id = ab->GetAction();
        if (!spell_id)
            continue;

        SpellInfo const* spellInfo = sSpellMgr->GetSpellInfo(spell_id);
        if (!spellInfo)
            continue;

        if (!p_caster->HasSpell(spell_id) || p_caster->HasSpellCooldown(spell_id))
            continue;

        if (!(spellInfo->AttributesEx9 & SPELL_ATTR9_SUMMON_PLAYER_TOTEM))
            continue;

        int32 cost = spellInfo->CalcPowerCost(m_caster, spellInfo->GetSchoolMask());
        if (m_caster->GetPower(POWER_MANA) < cost)
            continue;

        TriggerCastFlags triggerFlags = TriggerCastFlags(TRIGGERED_IGNORE_GCD | TRIGGERED_IGNORE_CAST_IN_PROGRESS | TRIGGERED_CAST_DIRECTLY);
        m_caster->CastSpell(m_caster, spell_id, triggerFlags);
    }
}

void Spell::EffectRechargeManaGem(SpellEffIndex /*effIndex*/)
{
    if (effectHandleMode != SPELL_EFFECT_HANDLE_HIT_TARGET)
        return;

    if (!unitTarget || unitTarget->GetTypeId() != TYPEID_PLAYER)
        return;

    Player* player = m_caster->ToPlayer();

    if (!player)
        return;

    uint32 item_id = m_spellInfo->Effects[EFFECT_0].ItemType;

    ItemTemplate const* pProto = sObjectMgr->GetItemTemplate(item_id);
    if (!pProto)
    {
        player->SendEquipError(EQUIP_ERR_ITEM_NOT_FOUND, NULL, NULL);
        return;
    }

    if (Item* pItem = player->GetItemByEntry(item_id))
    {
        for (int x = 0; x < MAX_ITEM_PROTO_SPELLS; ++x)
            pItem->SetSpellCharges(x, pProto->Spells[x].SpellCharges);
        pItem->SetState(ITEM_CHANGED, player);
    }
}

void Spell::EffectBind(SpellEffIndex effIndex)
{
    if (effectHandleMode != SPELL_EFFECT_HANDLE_HIT_TARGET)
        return;

    if (!unitTarget || unitTarget->GetTypeId() != TYPEID_PLAYER)
        return;

    Player* player = unitTarget->ToPlayer();

    WorldLocation homeLoc;
    uint32 areaId = player->GetAreaId();

    if (m_spellInfo->Effects[effIndex].MiscValue)
        areaId = m_spellInfo->Effects[effIndex].MiscValue;

    if (m_targets.HasDst())
        homeLoc.WorldRelocate(*destTarget);
    else
        homeLoc = player->GetWorldLocation();

    player->SetHomebind(homeLoc, areaId);

    // binding
    WorldPacket data(SMSG_BINDPOINTUPDATE, 4 + 4 + 4 + 4 + 4);
    data << float(homeLoc.GetPositionX());
    data << float(homeLoc.GetPositionY());
    data << float(homeLoc.GetPositionZ());
    data << uint32(homeLoc.GetMapId());
    data << uint32(areaId);
    player->SendDirectMessage(&data);

    TC_LOG_DEBUG("spells", "EffectBind: New homebind X: %f, Y: %f, Z: %f, MapId: %u, AreaId: %u",
        homeLoc.GetPositionX(), homeLoc.GetPositionY(), homeLoc.GetPositionZ(), homeLoc.GetMapId(), areaId);

    // zone update
    data.Initialize(SMSG_PLAYERBOUND, 8 + 4);
    data << uint64(m_caster->GetGUID());
    data << uint32(areaId);
    player->SendDirectMessage(&data);
}

void Spell::EffectSummonRaFFriend(SpellEffIndex effIndex)
{
    if (effectHandleMode != SPELL_EFFECT_HANDLE_HIT_TARGET)
        return;

    if (m_caster->GetTypeId() != TYPEID_PLAYER || !unitTarget || unitTarget->GetTypeId() != TYPEID_PLAYER)
        return;

    m_caster->CastSpell(unitTarget, m_spellInfo->Effects[effIndex].TriggerSpell, true);
}

void Spell::EffectUnlockGuildVaultTab(SpellEffIndex effIndex)
{
    if (effectHandleMode != SPELL_EFFECT_HANDLE_HIT)
        return;

    // Safety checks done in Spell::CheckCast
    Player* caster = m_caster->ToPlayer();
    if (Guild* guild = caster->GetGuild())
        guild->HandleBuyBankTab(caster->GetSession(), m_spellInfo->Effects[effIndex].BasePoints - 1); // Bank tabs start at zero internally
}

void Spell::EffectResurrectWithAura(SpellEffIndex effIndex)
{
    if (effectHandleMode != SPELL_EFFECT_HANDLE_HIT_TARGET)
        return;

    if (!unitTarget || !unitTarget->IsInWorld())
        return;

    Player* target = unitTarget->ToPlayer();
    if (!target)
        return;

    if (unitTarget->IsAlive())
        return;

    if (target->IsRessurectRequested())       // already have one active request
        return;

    uint32 health = target->CountPctFromMaxHealth(damage);
    uint32 mana   = CalculatePct(target->GetMaxPower(POWER_MANA), damage);
    uint32 resurrectAura = 0;
    if (sSpellMgr->GetSpellInfo(GetSpellInfo()->Effects[effIndex].TriggerSpell))
        resurrectAura = GetSpellInfo()->Effects[effIndex].TriggerSpell;

    if (resurrectAura && target->HasAura(resurrectAura))
        return;

    ExecuteLogEffectResurrect(effIndex, target);
    target->SetResurrectRequestData(m_caster, health, mana, resurrectAura);
    SendResurrectRequest(target);
}

void Spell::EffectCreateAreaTrigger(SpellEffIndex effIndex)
{
    if (effectHandleMode != SPELL_EFFECT_HANDLE_HIT)
        return;

    Position pos;
    if (!m_targets.HasDst())
        pos = GetCaster()->GetPosition();
    else
        pos = destTarget->GetPosition();

    // trigger entry/miscvalue relation is currently unknown, for now use MiscValue as trigger entry
    uint32 triggerEntry = GetSpellInfo()->Effects[effIndex].MiscValue;

    AreaTrigger * areaTrigger = new AreaTrigger;
    if (!areaTrigger->CreateAreaTrigger(sObjectMgr->GenerateLowGuid(HIGHGUID_AREATRIGGER), triggerEntry, GetCaster(), GetSpellInfo(), pos))
        delete areaTrigger;
}<|MERGE_RESOLUTION|>--- conflicted
+++ resolved
@@ -280,11 +280,7 @@
 
     Player* target = unitTarget->ToPlayer();
 
-<<<<<<< HEAD
-    if (target->IsRessurectRequested())       // already have one active request
-=======
-    if (target->isResurrectRequested())       // already have one active request
->>>>>>> c06dc7d3
+    if (target->IsResurrectRequested())       // already have one active request
         return;
 
     uint32 health = damage;
@@ -4258,11 +4254,7 @@
 
     Player* target = unitTarget->ToPlayer();
 
-<<<<<<< HEAD
-    if (target->IsRessurectRequested())       // already have one active request
-=======
-    if (target->isResurrectRequested())       // already have one active request
->>>>>>> c06dc7d3
+    if (target->IsResurrectRequested())       // already have one active request
         return;
 
     uint32 health = target->CountPctFromMaxHealth(damage);
@@ -5721,7 +5713,7 @@
     if (unitTarget->IsAlive())
         return;
 
-    if (target->IsRessurectRequested())       // already have one active request
+    if (target->IsResurrectRequested())       // already have one active request
         return;
 
     uint32 health = target->CountPctFromMaxHealth(damage);
