/*
 * Copyright (C) 2008-2013 TrinityCore <http://www.trinitycore.org/>
 * Copyright (C) 2005-2009 MaNGOS <http://getmangos.com/>
 *
 * This program is free software; you can redistribute it and/or modify it
 * under the terms of the GNU General Public License as published by the
 * Free Software Foundation; either version 2 of the License, or (at your
 * option) any later version.
 *
 * This program is distributed in the hope that it will be useful, but WITHOUT
 * ANY WARRANTY; without even the implied warranty of MERCHANTABILITY or
 * FITNESS FOR A PARTICULAR PURPOSE. See the GNU General Public License for
 * more details.
 *
 * You should have received a copy of the GNU General Public License along
 * with this program. If not, see <http://www.gnu.org/licenses/>.
 */

#include "SpellMgr.h"
#include "SpellInfo.h"
#include "ObjectMgr.h"
#include "SpellAuras.h"
#include "SpellAuraDefines.h"
#include "SharedDefines.h"
#include "DBCStores.h"
#include "World.h"
#include "Chat.h"
#include "Spell.h"
#include "BattlegroundMgr.h"
#include "CreatureAI.h"
#include "MapManager.h"
#include "BattlegroundIC.h"
#include "BattlefieldWG.h"
#include "BattlefieldMgr.h"
#include "Player.h"

bool IsPrimaryProfessionSkill(uint32 skill)
{
    SkillLineEntry const* pSkill = sSkillLineStore.LookupEntry(skill);
    return pSkill && pSkill->categoryId == SKILL_CATEGORY_PROFESSION;
}

bool IsWeaponSkill(uint32 skill)
{
    SkillLineEntry const* pSkill = sSkillLineStore.LookupEntry(skill);
    return pSkill && pSkill->categoryId == SKILL_CATEGORY_WEAPON;
}

bool IsPartOfSkillLine(uint32 skillId, uint32 spellId)
{
    SkillLineAbilityMapBounds skillBounds = sSpellMgr->GetSkillLineAbilityMapBounds(spellId);
    for (SkillLineAbilityMap::const_iterator itr = skillBounds.first; itr != skillBounds.second; ++itr)
        if (itr->second->skillId == skillId)
            return true;

    return false;
}

DiminishingGroup GetDiminishingReturnsGroupForSpell(SpellInfo const* spellproto, bool triggered)
{
    if (spellproto->IsPositive())
        return DIMINISHING_NONE;

    for (uint8 i = 0; i < MAX_SPELL_EFFECTS; ++i)
    {
        if (spellproto->Effects[i].ApplyAuraName == SPELL_AURA_MOD_TAUNT)
            return DIMINISHING_TAUNT;
    }

    // Explicit Diminishing Groups
    switch (spellproto->SpellFamilyName)
    {
        case SPELLFAMILY_GENERIC:
        {
            // Pet charge effects (Infernal Awakening, Demon Charge)
            if (spellproto->SpellVisual[0] == 2816 && spellproto->SpellIconID == 15)
                return DIMINISHING_CONTROLLED_STUN;
            // Frost Tomb
            else if (spellproto->Id == 48400)
                return DIMINISHING_NONE;
            // Gnaw
            else if (spellproto->Id == 47481)
                return DIMINISHING_CONTROLLED_STUN;
            // ToC Icehowl Arctic Breath
            else if (spellproto->SpellVisual[0] == 14153)
                return DIMINISHING_NONE;
            break;
        }
        // Event spells
        case SPELLFAMILY_UNK1:
            return DIMINISHING_NONE;
        case SPELLFAMILY_MAGE:
        {
            // Frostbite
            if (spellproto->SpellFamilyFlags[1] & 0x80000000)
                return DIMINISHING_ROOT;
            // Shattered Barrier
            else if (spellproto->SpellVisual[0] == 12297)
                return DIMINISHING_ROOT;
            // Deep Freeze
            else if (spellproto->SpellIconID == 2939 && spellproto->SpellVisual[0] == 9963)
                return DIMINISHING_CONTROLLED_STUN;
            // Frost Nova / Freeze (Water Elemental)
            else if (spellproto->SpellIconID == 193)
                return DIMINISHING_CONTROLLED_ROOT;
            // Dragon's Breath
            else if (spellproto->SpellFamilyFlags[0] & 0x800000)
                return DIMINISHING_DRAGONS_BREATH;
            break;
        }
        case SPELLFAMILY_WARRIOR:
        {
            // Hamstring - limit duration to 10s in PvP
            if (spellproto->SpellFamilyFlags[0] & 0x2)
                return DIMINISHING_LIMITONLY;
            // Charge Stun (own diminishing)
            else if (spellproto->SpellFamilyFlags[0] & 0x01000000)
                return DIMINISHING_CHARGE;
            break;
        }
        case SPELLFAMILY_WARLOCK:
        {
            // Curses/etc
            if ((spellproto->SpellFamilyFlags[0] & 0x80000000) || (spellproto->SpellFamilyFlags[1] & 0x200))
                return DIMINISHING_LIMITONLY;
            // Seduction
            else if (spellproto->SpellFamilyFlags[1] & 0x10000000)
                return DIMINISHING_FEAR;
            break;
        }
        case SPELLFAMILY_DRUID:
        {
            // Pounce
            if (spellproto->SpellFamilyFlags[0] & 0x20000)
                return DIMINISHING_OPENING_STUN;
            // Cyclone
            else if (spellproto->SpellFamilyFlags[1] & 0x20)
                return DIMINISHING_CYCLONE;
            // Entangling Roots
            // Nature's Grasp
            else if (spellproto->SpellFamilyFlags[0] & 0x00000200)
                return DIMINISHING_CONTROLLED_ROOT;
            // Faerie Fire
            else if (spellproto->SpellFamilyFlags[0] & 0x400)
                return DIMINISHING_LIMITONLY;
            break;
        }
        case SPELLFAMILY_ROGUE:
        {
            // Gouge
            if (spellproto->SpellFamilyFlags[0] & 0x8)
                return DIMINISHING_DISORIENT;
            // Blind
            else if (spellproto->SpellFamilyFlags[0] & 0x1000000)
                return DIMINISHING_FEAR;
            // Cheap Shot
            else if (spellproto->SpellFamilyFlags[0] & 0x400)
                return DIMINISHING_OPENING_STUN;
            // Crippling poison - Limit to 10 seconds in PvP (No SpellFamilyFlags)
            else if (spellproto->SpellIconID == 163)
                return DIMINISHING_LIMITONLY;
            break;
        }
        case SPELLFAMILY_HUNTER:
        {
            // Hunter's Mark
            if ((spellproto->SpellFamilyFlags[0] & 0x400) && spellproto->SpellIconID == 538)
                return DIMINISHING_LIMITONLY;
            // Scatter Shot (own diminishing)
            else if ((spellproto->SpellFamilyFlags[0] & 0x40000) && spellproto->SpellIconID == 132)
                return DIMINISHING_SCATTER_SHOT;
            // Entrapment (own diminishing)
            else if (spellproto->SpellVisual[0] == 7484 && spellproto->SpellIconID == 20)
                return DIMINISHING_ENTRAPMENT;
            // Wyvern Sting mechanic is MECHANIC_SLEEP but the diminishing is DIMINISHING_DISORIENT
            else if ((spellproto->SpellFamilyFlags[1] & 0x1000) && spellproto->SpellIconID == 1721)
                return DIMINISHING_DISORIENT;
            // Freezing Arrow
            else if (spellproto->SpellFamilyFlags[0] & 0x8)
                return DIMINISHING_DISORIENT;
            break;
        }
        case SPELLFAMILY_PALADIN:
        {
            // Judgement of Justice - limit duration to 10s in PvP
            if (spellproto->SpellFamilyFlags[0] & 0x100000)
                return DIMINISHING_LIMITONLY;
            // Turn Evil
            else if ((spellproto->SpellFamilyFlags[1] & 0x804000) && spellproto->SpellIconID == 309)
                return DIMINISHING_FEAR;
            break;
        }
        case SPELLFAMILY_DEATHKNIGHT:
        {
            // Hungering Cold (no flags)
            if (spellproto->SpellIconID == 2797)
                return DIMINISHING_DISORIENT;
            // Mark of Blood
            else if ((spellproto->SpellFamilyFlags[0] & 0x10000000) && spellproto->SpellIconID == 2285)
                return DIMINISHING_LIMITONLY;
            break;
        }
        default:
            break;
    }

    // Lastly - Set diminishing depending on mechanic
    uint32 mechanic = spellproto->GetAllEffectsMechanicMask();
    if (mechanic & (1 << MECHANIC_CHARM))
        return DIMINISHING_MIND_CONTROL;
    if (mechanic & (1 << MECHANIC_SILENCE))
        return DIMINISHING_SILENCE;
    if (mechanic & (1 << MECHANIC_SLEEP))
        return DIMINISHING_SLEEP;
    if (mechanic & ((1 << MECHANIC_SAPPED) | (1 << MECHANIC_POLYMORPH) | (1 << MECHANIC_SHACKLE)))
        return DIMINISHING_DISORIENT;
    // Mechanic Knockout, except Blast Wave
    if (mechanic & (1 << MECHANIC_KNOCKOUT) && spellproto->SpellIconID != 292)
        return DIMINISHING_DISORIENT;
    if (mechanic & (1 << MECHANIC_DISARM))
        return DIMINISHING_DISARM;
    if (mechanic & (1 << MECHANIC_FEAR))
        return DIMINISHING_FEAR;
    if (mechanic & (1 << MECHANIC_STUN))
        return triggered ? DIMINISHING_STUN : DIMINISHING_CONTROLLED_STUN;
    if (mechanic & (1 << MECHANIC_BANISH))
        return DIMINISHING_BANISH;
    if (mechanic & (1 << MECHANIC_ROOT))
        return triggered ? DIMINISHING_ROOT : DIMINISHING_CONTROLLED_ROOT;
    if (mechanic & (1 << MECHANIC_HORROR))
        return DIMINISHING_HORROR;

    return DIMINISHING_NONE;
}

DiminishingReturnsType GetDiminishingReturnsGroupType(DiminishingGroup group)
{
    switch (group)
    {
        case DIMINISHING_TAUNT:
        case DIMINISHING_CONTROLLED_STUN:
        case DIMINISHING_STUN:
        case DIMINISHING_OPENING_STUN:
        case DIMINISHING_CYCLONE:
        case DIMINISHING_CHARGE:
            return DRTYPE_ALL;
        case DIMINISHING_LIMITONLY:
        case DIMINISHING_NONE:
            return DRTYPE_NONE;
        default:
            return DRTYPE_PLAYER;
    }
}

DiminishingLevels GetDiminishingReturnsMaxLevel(DiminishingGroup group)
{
    switch (group)
    {
        case DIMINISHING_TAUNT:
            return DIMINISHING_LEVEL_TAUNT_IMMUNE;
        default:
            return DIMINISHING_LEVEL_IMMUNE;
    }
}

int32 GetDiminishingReturnsLimitDuration(DiminishingGroup group, SpellInfo const* spellproto)
{
    if (!IsDiminishingReturnsGroupDurationLimited(group))
        return 0;

    // Explicit diminishing duration
    switch (spellproto->SpellFamilyName)
    {
        case SPELLFAMILY_DRUID:
        {
            // Faerie Fire - limit to 40 seconds in PvP (3.1)
            if (spellproto->SpellFamilyFlags[0] & 0x400)
                return 40 * IN_MILLISECONDS;
            break;
        }
        case SPELLFAMILY_HUNTER:
        {
            // Wyvern Sting
            if (spellproto->SpellFamilyFlags[1] & 0x1000)
                return 6 * IN_MILLISECONDS;
            // Hunter's Mark
            if (spellproto->SpellFamilyFlags[0] & 0x400)
                return 120 * IN_MILLISECONDS;
            break;
        }
        case SPELLFAMILY_PALADIN:
        {
            // Repentance - limit to 6 seconds in PvP
            if (spellproto->SpellFamilyFlags[0] & 0x4)
                return 6 * IN_MILLISECONDS;
            break;
        }
        case SPELLFAMILY_WARLOCK:
        {
            // Banish - limit to 6 seconds in PvP
            if (spellproto->SpellFamilyFlags[1] & 0x8000000)
                return 6 * IN_MILLISECONDS;
            // Curse of Tongues - limit to 12 seconds in PvP
            else if (spellproto->SpellFamilyFlags[2] & 0x800)
                return 12 * IN_MILLISECONDS;
            // Curse of Elements - limit to 120 seconds in PvP
            else if (spellproto->SpellFamilyFlags[1] & 0x200)
               return 120 * IN_MILLISECONDS;
            break;
        }
        default:
            break;
    }

    return 8 * IN_MILLISECONDS;
}

bool IsDiminishingReturnsGroupDurationLimited(DiminishingGroup group)
{
    switch (group)
    {
        case DIMINISHING_BANISH:
        case DIMINISHING_CONTROLLED_STUN:
        case DIMINISHING_CONTROLLED_ROOT:
        case DIMINISHING_CYCLONE:
        case DIMINISHING_DISORIENT:
        case DIMINISHING_ENTRAPMENT:
        case DIMINISHING_FEAR:
        case DIMINISHING_HORROR:
        case DIMINISHING_MIND_CONTROL:
        case DIMINISHING_OPENING_STUN:
        case DIMINISHING_ROOT:
        case DIMINISHING_STUN:
        case DIMINISHING_SLEEP:
        case DIMINISHING_LIMITONLY:
            return true;
        default:
            return false;
    }
}

SpellMgr::SpellMgr()
{
}

SpellMgr::~SpellMgr()
{
    UnloadSpellInfoStore();
}

/// Some checks for spells, to prevent adding deprecated/broken spells for trainers, spell book, etc
bool SpellMgr::IsSpellValid(SpellInfo const* spellInfo, Player* player, bool msg)
{
    // not exist
    if (!spellInfo)
        return false;

    bool need_check_reagents = false;

    // check effects
    for (uint8 i = 0; i < MAX_SPELL_EFFECTS; ++i)
    {
        switch (spellInfo->Effects[i].Effect)
        {
            case 0:
                continue;

            // craft spell for crafting non-existed item (break client recipes list show)
            case SPELL_EFFECT_CREATE_ITEM:
            case SPELL_EFFECT_CREATE_ITEM_2:
            {
                if (spellInfo->Effects[i].ItemType == 0)
                {
                    // skip auto-loot crafting spells, its not need explicit item info (but have special fake items sometime)
                    if (!spellInfo->IsLootCrafting())
                    {
                        if (msg)
                        {
                            if (player)
                                ChatHandler(player->GetSession()).PSendSysMessage("Craft spell %u not have create item entry.", spellInfo->Id);
                            else
                                TC_LOG_ERROR(LOG_FILTER_SQL, "Craft spell %u not have create item entry.", spellInfo->Id);
                        }
                        return false;
                    }

                }
                // also possible IsLootCrafting case but fake item must exist anyway
                else if (!sObjectMgr->GetItemTemplate(spellInfo->Effects[i].ItemType))
                {
                    if (msg)
                    {
                        if (player)
                            ChatHandler(player->GetSession()).PSendSysMessage("Craft spell %u create not-exist in DB item (Entry: %u) and then...", spellInfo->Id, spellInfo->Effects[i].ItemType);
                        else
                            TC_LOG_ERROR(LOG_FILTER_SQL, "Craft spell %u create not-exist in DB item (Entry: %u) and then...", spellInfo->Id, spellInfo->Effects[i].ItemType);
                    }
                    return false;
                }

                need_check_reagents = true;
                break;
            }
            case SPELL_EFFECT_LEARN_SPELL:
            {
                SpellInfo const* spellInfo2 = sSpellMgr->GetSpellInfo(spellInfo->Effects[i].TriggerSpell);
                if (!IsSpellValid(spellInfo2, player, msg))
                {
                    if (msg)
                    {
                        if (player)
                            ChatHandler(player->GetSession()).PSendSysMessage("Spell %u learn to broken spell %u, and then...", spellInfo->Id, spellInfo->Effects[i].TriggerSpell);
                        else
                            TC_LOG_ERROR(LOG_FILTER_SQL, "Spell %u learn to invalid spell %u, and then...", spellInfo->Id, spellInfo->Effects[i].TriggerSpell);
                    }
                    return false;
                }
                break;
            }
        }
    }

    if (need_check_reagents)
    {
        for (uint8 j = 0; j < MAX_SPELL_REAGENTS; ++j)
        {
            if (spellInfo->Reagent[j] > 0 && !sObjectMgr->GetItemTemplate(spellInfo->Reagent[j]))
            {
                if (msg)
                {
                    if (player)
                        ChatHandler(player->GetSession()).PSendSysMessage("Craft spell %u have not-exist reagent in DB item (Entry: %u) and then...", spellInfo->Id, spellInfo->Reagent[j]);
                    else
                        TC_LOG_ERROR(LOG_FILTER_SQL, "Craft spell %u have not-exist reagent in DB item (Entry: %u) and then...", spellInfo->Id, spellInfo->Reagent[j]);
                }
                return false;
            }
        }
    }

    return true;
}

uint32 SpellMgr::GetSpellDifficultyId(uint32 spellId) const
{
    SpellDifficultySearcherMap::const_iterator i = mSpellDifficultySearcherMap.find(spellId);
    return i == mSpellDifficultySearcherMap.end() ? 0 : (*i).second;
}

void SpellMgr::SetSpellDifficultyId(uint32 spellId, uint32 id)
{
    mSpellDifficultySearcherMap[spellId] = id;
}

uint32 SpellMgr::GetSpellIdForDifficulty(uint32 spellId, Unit const* caster) const
{
    if (!GetSpellInfo(spellId))
        return spellId;

    if (!caster || !caster->GetMap() || !caster->GetMap()->IsDungeon())
        return spellId;

    uint32 mode = uint32(caster->GetMap()->GetSpawnMode());
    if (mode >= MAX_DIFFICULTY)
    {
        TC_LOG_ERROR(LOG_FILTER_SPELLS_AURAS, "SpellMgr::GetSpellIdForDifficulty: Incorrect Difficulty for spell %u.", spellId);
        return spellId; //return source spell
    }

    uint32 difficultyId = GetSpellDifficultyId(spellId);
    if (!difficultyId)
        return spellId; //return source spell, it has only REGULAR_DIFFICULTY

    SpellDifficultyEntry const* difficultyEntry = sSpellDifficultyStore.LookupEntry(difficultyId);
    if (!difficultyEntry)
    {
        TC_LOG_DEBUG(LOG_FILTER_SPELLS_AURAS, "SpellMgr::GetSpellIdForDifficulty: SpellDifficultyEntry not found for spell %u. This should never happen.", spellId);
        return spellId; //return source spell
    }

    if (difficultyEntry->SpellID[mode] <= 0 && mode > DUNGEON_DIFFICULTY_HEROIC)
    {
        TC_LOG_DEBUG(LOG_FILTER_SPELLS_AURAS, "SpellMgr::GetSpellIdForDifficulty: spell %u mode %u spell is NULL, using mode %u", spellId, mode, mode - 2);
        mode -= 2;
    }

    if (difficultyEntry->SpellID[mode] <= 0)
    {
        TC_LOG_ERROR(LOG_FILTER_SQL, "SpellMgr::GetSpellIdForDifficulty: spell %u mode %u spell is 0. Check spelldifficulty_dbc!", spellId, mode);
        return spellId;
    }

    TC_LOG_DEBUG(LOG_FILTER_SPELLS_AURAS, "SpellMgr::GetSpellIdForDifficulty: spellid for spell %u in mode %u is %d", spellId, mode, difficultyEntry->SpellID[mode]);
    return uint32(difficultyEntry->SpellID[mode]);
}

SpellInfo const* SpellMgr::GetSpellForDifficultyFromSpell(SpellInfo const* spell, Unit const* caster) const
{
    uint32 newSpellId = GetSpellIdForDifficulty(spell->Id, caster);
    SpellInfo const* newSpell = GetSpellInfo(newSpellId);
    if (!newSpell)
    {
        TC_LOG_DEBUG(LOG_FILTER_SPELLS_AURAS, "SpellMgr::GetSpellForDifficultyFromSpell: spell %u not found. Check spelldifficulty_dbc!", newSpellId);
        return spell;
    }

    TC_LOG_DEBUG(LOG_FILTER_SPELLS_AURAS, "SpellMgr::GetSpellForDifficultyFromSpell: Spell id for instance mode is %u (original %u)", newSpell->Id, spell->Id);
    return newSpell;
}

SpellChainNode const* SpellMgr::GetSpellChainNode(uint32 spell_id) const
{
    SpellChainMap::const_iterator itr = mSpellChains.find(spell_id);
    if (itr == mSpellChains.end())
        return NULL;

    return &itr->second;
}

uint32 SpellMgr::GetFirstSpellInChain(uint32 spell_id) const
{
    if (SpellChainNode const* node = GetSpellChainNode(spell_id))
        return node->first->Id;

    return spell_id;
}

uint32 SpellMgr::GetLastSpellInChain(uint32 spell_id) const
{
    if (SpellChainNode const* node = GetSpellChainNode(spell_id))
        return node->last->Id;

    return spell_id;
}

uint32 SpellMgr::GetNextSpellInChain(uint32 spell_id) const
{
    if (SpellChainNode const* node = GetSpellChainNode(spell_id))
        if (node->next)
            return node->next->Id;

    return 0;
}

uint32 SpellMgr::GetPrevSpellInChain(uint32 spell_id) const
{
    if (SpellChainNode const* node = GetSpellChainNode(spell_id))
        if (node->prev)
            return node->prev->Id;

    return 0;
}

uint8 SpellMgr::GetSpellRank(uint32 spell_id) const
{
    if (SpellChainNode const* node = GetSpellChainNode(spell_id))
        return node->rank;

    return 0;
}

uint32 SpellMgr::GetSpellWithRank(uint32 spell_id, uint32 rank, bool strict) const
{
    if (SpellChainNode const* node = GetSpellChainNode(spell_id))
    {
        if (rank != node->rank)
            return GetSpellWithRank(node->rank < rank ? node->next->Id : node->prev->Id, rank, strict);
    }
    else if (strict && rank > 1)
        return 0;
    return spell_id;
}

SpellRequiredMapBounds SpellMgr::GetSpellsRequiredForSpellBounds(uint32 spell_id) const
{
    return mSpellReq.equal_range(spell_id);
}

SpellsRequiringSpellMapBounds SpellMgr::GetSpellsRequiringSpellBounds(uint32 spell_id) const
{
    return mSpellsReqSpell.equal_range(spell_id);
}

bool SpellMgr::IsSpellRequiringSpell(uint32 spellid, uint32 req_spellid) const
{
    SpellsRequiringSpellMapBounds spellsRequiringSpell = GetSpellsRequiringSpellBounds(req_spellid);
    for (SpellsRequiringSpellMap::const_iterator itr = spellsRequiringSpell.first; itr != spellsRequiringSpell.second; ++itr)
    {
        if (itr->second == spellid)
            return true;
    }
    return false;
}

SpellLearnSkillNode const* SpellMgr::GetSpellLearnSkill(uint32 spell_id) const
{
    SpellLearnSkillMap::const_iterator itr = mSpellLearnSkills.find(spell_id);
    if (itr != mSpellLearnSkills.end())
        return &itr->second;
    else
        return NULL;
}

SpellLearnSpellMapBounds SpellMgr::GetSpellLearnSpellMapBounds(uint32 spell_id) const
{
    return mSpellLearnSpells.equal_range(spell_id);
}

bool SpellMgr::IsSpellLearnSpell(uint32 spell_id) const
{
    return mSpellLearnSpells.find(spell_id) != mSpellLearnSpells.end();
}

bool SpellMgr::IsSpellLearnToSpell(uint32 spell_id1, uint32 spell_id2) const
{
    SpellLearnSpellMapBounds bounds = GetSpellLearnSpellMapBounds(spell_id1);
    for (SpellLearnSpellMap::const_iterator i = bounds.first; i != bounds.second; ++i)
        if (i->second.spell == spell_id2)
            return true;
    return false;
}

SpellTargetPosition const* SpellMgr::GetSpellTargetPosition(uint32 spell_id, SpellEffIndex effIndex) const
{
    SpellTargetPositionMap::const_iterator itr = mSpellTargetPositions.find(std::make_pair(spell_id, effIndex));
    if (itr != mSpellTargetPositions.end())
        return &itr->second;
    return NULL;
}

SpellSpellGroupMapBounds SpellMgr::GetSpellSpellGroupMapBounds(uint32 spell_id) const
{
    spell_id = GetFirstSpellInChain(spell_id);
    return mSpellSpellGroup.equal_range(spell_id);
}

bool SpellMgr::IsSpellMemberOfSpellGroup(uint32 spellid, SpellGroup groupid) const
{
    SpellSpellGroupMapBounds spellGroup = GetSpellSpellGroupMapBounds(spellid);
    for (SpellSpellGroupMap::const_iterator itr = spellGroup.first; itr != spellGroup.second; ++itr)
    {
        if (itr->second == groupid)
            return true;
    }
    return false;
}

SpellGroupSpellMapBounds SpellMgr::GetSpellGroupSpellMapBounds(SpellGroup group_id) const
{
    return mSpellGroupSpell.equal_range(group_id);
}

void SpellMgr::GetSetOfSpellsInSpellGroup(SpellGroup group_id, std::set<uint32>& foundSpells) const
{
    std::set<SpellGroup> usedGroups;
    GetSetOfSpellsInSpellGroup(group_id, foundSpells, usedGroups);
}

void SpellMgr::GetSetOfSpellsInSpellGroup(SpellGroup group_id, std::set<uint32>& foundSpells, std::set<SpellGroup>& usedGroups) const
{
    if (usedGroups.find(group_id) != usedGroups.end())
        return;
    usedGroups.insert(group_id);

    SpellGroupSpellMapBounds groupSpell = GetSpellGroupSpellMapBounds(group_id);
    for (SpellGroupSpellMap::const_iterator itr = groupSpell.first; itr != groupSpell.second; ++itr)
    {
        if (itr->second < 0)
        {
            SpellGroup currGroup = (SpellGroup)abs(itr->second);
            GetSetOfSpellsInSpellGroup(currGroup, foundSpells, usedGroups);
        }
        else
        {
            foundSpells.insert(itr->second);
        }
    }
}

bool SpellMgr::AddSameEffectStackRuleSpellGroups(SpellInfo const* spellInfo, int32 amount, std::map<SpellGroup, int32>& groups) const
{
    uint32 spellId = spellInfo->GetFirstRankSpell()->Id;
    SpellSpellGroupMapBounds spellGroup = GetSpellSpellGroupMapBounds(spellId);
    // Find group with SPELL_GROUP_STACK_RULE_EXCLUSIVE_SAME_EFFECT if it belongs to one
    for (SpellSpellGroupMap::const_iterator itr = spellGroup.first; itr != spellGroup.second; ++itr)
    {
        SpellGroup group = itr->second;
        SpellGroupStackMap::const_iterator found = mSpellGroupStack.find(group);
        if (found != mSpellGroupStack.end())
        {
            if (found->second == SPELL_GROUP_STACK_RULE_EXCLUSIVE_SAME_EFFECT)
            {
                // Put the highest amount in the map
                if (groups.find(group) == groups.end())
                    groups[group] = amount;
                else
                {
                    int32 curr_amount = groups[group];
                    // Take absolute value because this also counts for the highest negative aura
                    if (abs(curr_amount) < abs(amount))
                        groups[group] = amount;
                }
                // return because a spell should be in only one SPELL_GROUP_STACK_RULE_EXCLUSIVE_SAME_EFFECT group
                return true;
            }
        }
    }
    // Not in a SPELL_GROUP_STACK_RULE_EXCLUSIVE_SAME_EFFECT group, so return false
    return false;
}

SpellGroupStackRule SpellMgr::CheckSpellGroupStackRules(SpellInfo const* spellInfo1, SpellInfo const* spellInfo2) const
{
    uint32 spellid_1 = spellInfo1->GetFirstRankSpell()->Id;
    uint32 spellid_2 = spellInfo2->GetFirstRankSpell()->Id;
    if (spellid_1 == spellid_2)
        return SPELL_GROUP_STACK_RULE_DEFAULT;
    // find SpellGroups which are common for both spells
    SpellSpellGroupMapBounds spellGroup1 = GetSpellSpellGroupMapBounds(spellid_1);
    std::set<SpellGroup> groups;
    for (SpellSpellGroupMap::const_iterator itr = spellGroup1.first; itr != spellGroup1.second; ++itr)
    {
        if (IsSpellMemberOfSpellGroup(spellid_2, itr->second))
        {
            bool add = true;
            SpellGroupSpellMapBounds groupSpell = GetSpellGroupSpellMapBounds(itr->second);
            for (SpellGroupSpellMap::const_iterator itr2 = groupSpell.first; itr2 != groupSpell.second; ++itr2)
            {
                if (itr2->second < 0)
                {
                    SpellGroup currGroup = (SpellGroup)abs(itr2->second);
                    if (IsSpellMemberOfSpellGroup(spellid_1, currGroup) && IsSpellMemberOfSpellGroup(spellid_2, currGroup))
                    {
                        add = false;
                        break;
                    }
                }
            }
            if (add)
                groups.insert(itr->second);
        }
    }

    SpellGroupStackRule rule = SPELL_GROUP_STACK_RULE_DEFAULT;

    for (std::set<SpellGroup>::iterator itr = groups.begin(); itr!= groups.end(); ++itr)
    {
        SpellGroupStackMap::const_iterator found = mSpellGroupStack.find(*itr);
        if (found != mSpellGroupStack.end())
            rule = found->second;
        if (rule)
            break;
    }
    return rule;
}

SpellProcEventEntry const* SpellMgr::GetSpellProcEvent(uint32 spellId) const
{
    SpellProcEventMap::const_iterator itr = mSpellProcEventMap.find(spellId);
    if (itr != mSpellProcEventMap.end())
        return &itr->second;
    return NULL;
}

bool SpellMgr::IsSpellProcEventCanTriggeredBy(SpellProcEventEntry const* spellProcEvent, uint32 EventProcFlag, SpellInfo const* procSpell, uint32 procFlags, uint32 procExtra, bool active) const
{
    // No extra req need
    uint32 procEvent_procEx = PROC_EX_NONE;

    // check prockFlags for condition
    if ((procFlags & EventProcFlag) == 0)
        return false;

    bool hasFamilyMask = false;

    /* Check Periodic Auras

    *Dots can trigger if spell has no PROC_FLAG_SUCCESSFUL_NEGATIVE_MAGIC_SPELL
        nor PROC_FLAG_TAKEN_POSITIVE_MAGIC_SPELL

    *Only Hots can trigger if spell has PROC_FLAG_TAKEN_POSITIVE_MAGIC_SPELL

    *Only dots can trigger if spell has both positivity flags or PROC_FLAG_SUCCESSFUL_NEGATIVE_MAGIC_SPELL

    *Aura has to have PROC_FLAG_TAKEN_POSITIVE_MAGIC_SPELL or spellfamily specified to trigger from Hot

    */

    if (procFlags & PROC_FLAG_DONE_PERIODIC)
    {
        if (EventProcFlag & PROC_FLAG_DONE_SPELL_MAGIC_DMG_CLASS_NEG)
        {
            if (!(procExtra & PROC_EX_INTERNAL_DOT))
                return false;
        }
        else if (procExtra & PROC_EX_INTERNAL_HOT)
            procExtra |= PROC_EX_INTERNAL_REQ_FAMILY;
        else if (EventProcFlag & PROC_FLAG_DONE_SPELL_MAGIC_DMG_CLASS_POS)
            return false;
    }

    if (procFlags & PROC_FLAG_TAKEN_PERIODIC)
    {
        if (EventProcFlag & PROC_FLAG_TAKEN_SPELL_MAGIC_DMG_CLASS_POS)
        {
            if (!(procExtra & PROC_EX_INTERNAL_DOT))
                return false;
        }
        else if (procExtra & PROC_EX_INTERNAL_HOT)
            procExtra |= PROC_EX_INTERNAL_REQ_FAMILY;
        else if (EventProcFlag & PROC_FLAG_TAKEN_SPELL_NONE_DMG_CLASS_POS)
            return false;
    }
    // Trap casts are active by default
    if (procFlags & PROC_FLAG_DONE_TRAP_ACTIVATION)
        active = true;

    // Always trigger for this
    if (procFlags & (PROC_FLAG_KILLED | PROC_FLAG_KILL | PROC_FLAG_DEATH))
        return true;

    if (spellProcEvent)     // Exist event data
    {
        // Store extra req
        procEvent_procEx = spellProcEvent->procEx;

        // For melee triggers
        if (procSpell == NULL)
        {
            // Check (if set) for school (melee attack have Normal school)
            if (spellProcEvent->schoolMask && (spellProcEvent->schoolMask & SPELL_SCHOOL_MASK_NORMAL) == 0)
                return false;
        }
        else // For spells need check school/spell family/family mask
        {
            // Check (if set) for school
            if (spellProcEvent->schoolMask && (spellProcEvent->schoolMask & procSpell->SchoolMask) == 0)
                return false;

            // Check (if set) for spellFamilyName
            if (spellProcEvent->spellFamilyName && (spellProcEvent->spellFamilyName != procSpell->SpellFamilyName))
                return false;

            // spellFamilyName is Ok need check for spellFamilyMask if present
            if (spellProcEvent->spellFamilyMask)
            {
                if (!(spellProcEvent->spellFamilyMask & procSpell->SpellFamilyFlags))
                    return false;
                hasFamilyMask = true;
                // Some spells are not considered as active even with have spellfamilyflags
                if (!(procEvent_procEx & PROC_EX_ONLY_ACTIVE_SPELL))
                    active = true;
            }
        }
    }

    if (procExtra & (PROC_EX_INTERNAL_REQ_FAMILY))
    {
        if (!hasFamilyMask)
            return false;
    }

    // Check for extra req (if none) and hit/crit
    if (procEvent_procEx == PROC_EX_NONE)
    {
        // No extra req, so can trigger only for hit/crit - spell has to be active
        if ((procExtra & (PROC_EX_NORMAL_HIT|PROC_EX_CRITICAL_HIT)) && active)
            return true;
    }
    else // Passive spells hits here only if resist/reflect/immune/evade
    {
        if (procExtra & AURA_SPELL_PROC_EX_MASK)
        {
            // if spell marked as procing only from not active spells
            if (active && procEvent_procEx & PROC_EX_NOT_ACTIVE_SPELL)
                return false;
            // if spell marked as procing only from active spells
            if (!active && procEvent_procEx & PROC_EX_ONLY_ACTIVE_SPELL)
                return false;
            // Exist req for PROC_EX_EX_TRIGGER_ALWAYS
            if (procEvent_procEx & PROC_EX_EX_TRIGGER_ALWAYS)
                return true;
            // PROC_EX_NOT_ACTIVE_SPELL and PROC_EX_ONLY_ACTIVE_SPELL flags handle: if passed checks before
            if ((procExtra & (PROC_EX_NORMAL_HIT|PROC_EX_CRITICAL_HIT)) && ((procEvent_procEx & (AURA_SPELL_PROC_EX_MASK)) == 0))
                return true;
        }
        // Check Extra Requirement like (hit/crit/miss/resist/parry/dodge/block/immune/reflect/absorb and other)
        if (procEvent_procEx & procExtra)
            return true;
    }
    return false;
}

SpellProcEntry const* SpellMgr::GetSpellProcEntry(uint32 spellId) const
{
    SpellProcMap::const_iterator itr = mSpellProcMap.find(spellId);
    if (itr != mSpellProcMap.end())
        return &itr->second;
    return NULL;
}

bool SpellMgr::CanSpellTriggerProcOnEvent(SpellProcEntry const& procEntry, ProcEventInfo& eventInfo) const
{
    // proc type doesn't match
    if (!(eventInfo.GetTypeMask() & procEntry.typeMask))
        return false;

    // check XP or honor target requirement
    if (procEntry.attributesMask & PROC_ATTR_REQ_EXP_OR_HONOR)
        if (Player* actor = eventInfo.GetActor()->ToPlayer())
            if (eventInfo.GetActionTarget() && !actor->isHonorOrXPTarget(eventInfo.GetActionTarget()))
                return false;

    // always trigger for these types
    if (eventInfo.GetTypeMask() & (PROC_FLAG_KILLED | PROC_FLAG_KILL | PROC_FLAG_DEATH))
        return true;

    // check school mask (if set) for other trigger types
    if (procEntry.schoolMask && !(eventInfo.GetSchoolMask() & procEntry.schoolMask))
        return false;

    // check spell family name/flags (if set) for spells
    if (eventInfo.GetTypeMask() & (PERIODIC_PROC_FLAG_MASK | SPELL_PROC_FLAG_MASK | PROC_FLAG_DONE_TRAP_ACTIVATION))
    {
        if (procEntry.spellFamilyName && (procEntry.spellFamilyName != eventInfo.GetSpellInfo()->SpellFamilyName))
            return false;

        if (procEntry.spellFamilyMask && !(procEntry.spellFamilyMask & eventInfo.GetSpellInfo()->SpellFamilyFlags))
            return false;
    }

    // check spell type mask (if set)
    if (eventInfo.GetTypeMask() & (SPELL_PROC_FLAG_MASK | PERIODIC_PROC_FLAG_MASK))
    {
        if (procEntry.spellTypeMask && !(eventInfo.GetSpellTypeMask() & procEntry.spellTypeMask))
            return false;
    }

    // check spell phase mask
    if (eventInfo.GetTypeMask() & REQ_SPELL_PHASE_PROC_FLAG_MASK)
    {
        if (!(eventInfo.GetSpellPhaseMask() & procEntry.spellPhaseMask))
            return false;
    }

    // check hit mask (on taken hit or on done hit, but not on spell cast phase)
    if ((eventInfo.GetTypeMask() & TAKEN_HIT_PROC_FLAG_MASK) || ((eventInfo.GetTypeMask() & DONE_HIT_PROC_FLAG_MASK) && !(eventInfo.GetSpellPhaseMask() & PROC_SPELL_PHASE_CAST)))
    {
        uint32 hitMask = procEntry.hitMask;
        // get default values if hit mask not set
        if (!hitMask)
        {
            // for taken procs allow normal + critical hits by default
            if (eventInfo.GetTypeMask() & TAKEN_HIT_PROC_FLAG_MASK)
                hitMask |= PROC_HIT_NORMAL | PROC_HIT_CRITICAL;
            // for done procs allow normal + critical + absorbs by default
            else
                hitMask |= PROC_HIT_NORMAL | PROC_HIT_CRITICAL | PROC_HIT_ABSORB;
        }
        if (!(eventInfo.GetHitMask() & hitMask))
            return false;
    }

    return true;
}

SpellBonusEntry const* SpellMgr::GetSpellBonusData(uint32 spellId) const
{
    // Lookup data
    SpellBonusMap::const_iterator itr = mSpellBonusMap.find(spellId);
    if (itr != mSpellBonusMap.end())
        return &itr->second;
    // Not found, try lookup for 1 spell rank if exist
    if (uint32 rank_1 = GetFirstSpellInChain(spellId))
    {
        SpellBonusMap::const_iterator itr2 = mSpellBonusMap.find(rank_1);
        if (itr2 != mSpellBonusMap.end())
            return &itr2->second;
    }
    return NULL;
}

SpellThreatEntry const* SpellMgr::GetSpellThreatEntry(uint32 spellID) const
{
    SpellThreatMap::const_iterator itr = mSpellThreatMap.find(spellID);
    if (itr != mSpellThreatMap.end())
        return &itr->second;
    else
    {
        uint32 firstSpell = GetFirstSpellInChain(spellID);
        itr = mSpellThreatMap.find(firstSpell);
        if (itr != mSpellThreatMap.end())
            return &itr->second;
    }
    return NULL;
}

SkillLineAbilityMapBounds SpellMgr::GetSkillLineAbilityMapBounds(uint32 spell_id) const
{
    return mSkillLineAbilityMap.equal_range(spell_id);
}

PetAura const* SpellMgr::GetPetAura(uint32 spell_id, uint8 eff) const
{
    SpellPetAuraMap::const_iterator itr = mSpellPetAuraMap.find((spell_id<<8) + eff);
    if (itr != mSpellPetAuraMap.end())
        return &itr->second;
    else
        return NULL;
}

SpellEnchantProcEntry const* SpellMgr::GetSpellEnchantProcEvent(uint32 enchId) const
{
    SpellEnchantProcEventMap::const_iterator itr = mSpellEnchantProcEventMap.find(enchId);
    if (itr != mSpellEnchantProcEventMap.end())
        return &itr->second;
    return NULL;
}

bool SpellMgr::IsArenaAllowedEnchancment(uint32 ench_id) const
{
    return mEnchantCustomAttr[ench_id];
}

const std::vector<int32>* SpellMgr::GetSpellLinked(int32 spell_id) const
{
    SpellLinkedMap::const_iterator itr = mSpellLinkedMap.find(spell_id);
    return itr != mSpellLinkedMap.end() ? &(itr->second) : NULL;
}

PetLevelupSpellSet const* SpellMgr::GetPetLevelupSpellList(uint32 petFamily) const
{
    PetLevelupSpellMap::const_iterator itr = mPetLevelupSpellMap.find(petFamily);
    if (itr != mPetLevelupSpellMap.end())
        return &itr->second;
    else
        return NULL;
}

PetDefaultSpellsEntry const* SpellMgr::GetPetDefaultSpellsEntry(int32 id) const
{
    PetDefaultSpellsMap::const_iterator itr = mPetDefaultSpellsMap.find(id);
    if (itr != mPetDefaultSpellsMap.end())
        return &itr->second;
    return NULL;
}

SpellAreaMapBounds SpellMgr::GetSpellAreaMapBounds(uint32 spell_id) const
{
    return mSpellAreaMap.equal_range(spell_id);
}

SpellAreaForQuestMapBounds SpellMgr::GetSpellAreaForQuestMapBounds(uint32 quest_id) const
{
    return mSpellAreaForQuestMap.equal_range(quest_id);
}

SpellAreaForQuestMapBounds SpellMgr::GetSpellAreaForQuestEndMapBounds(uint32 quest_id) const
{
    return mSpellAreaForQuestEndMap.equal_range(quest_id);
}

SpellAreaForAuraMapBounds SpellMgr::GetSpellAreaForAuraMapBounds(uint32 spell_id) const
{
    return mSpellAreaForAuraMap.equal_range(spell_id);
}

SpellAreaForAreaMapBounds SpellMgr::GetSpellAreaForAreaMapBounds(uint32 area_id) const
{
    return mSpellAreaForAreaMap.equal_range(area_id);
}

bool SpellArea::IsFitToRequirements(Player const* player, uint32 newZone, uint32 newArea) const
{
    if (gender != GENDER_NONE)                   // not in expected gender
        if (!player || gender != player->getGender())
            return false;

    if (raceMask)                                // not in expected race
        if (!player || !(raceMask & player->getRaceMask()))
            return false;

    if (areaId)                                  // not in expected zone
        if (newZone != areaId && newArea != areaId)
            return false;

    if (questStart)                              // not in expected required quest state
        if (!player || (((1 << player->GetQuestStatus(questStart)) & questStartStatus) == 0))
            return false;

    if (questEnd)                                // not in expected forbidden quest state
        if (!player || (((1 << player->GetQuestStatus(questEnd)) & questEndStatus) == 0))
            return false;

    if (auraSpell)                               // not have expected aura
        if (!player || (auraSpell > 0 && !player->HasAura(auraSpell)) || (auraSpell < 0 && player->HasAura(-auraSpell)))
            return false;

    // Extra conditions -- leaving the possibility add extra conditions...
    switch (spellId)
    {
        case 91604: // No fly Zone - Wintergrasp
        {
            if (!player)
                return false;

            Battlefield* Bf = sBattlefieldMgr->GetBattlefieldToZoneId(player->GetZoneId());
            if (!Bf || Bf->CanFlyIn() || (!player->HasAuraType(SPELL_AURA_MOD_INCREASE_MOUNTED_FLIGHT_SPEED) && !player->HasAuraType(SPELL_AURA_FLY)))
                return false;
            break;
        }
        case 68719: // Oil Refinery - Isle of Conquest.
        case 68720: // Quarry - Isle of Conquest.
        {
            if (!player || player->GetBattlegroundTypeId() != BATTLEGROUND_IC || !player->GetBattleground())
                return false;

            uint8 nodeType = spellId == 68719 ? NODE_TYPE_REFINERY : NODE_TYPE_QUARRY;
            uint8 nodeState = player->GetTeamId() == TEAM_ALLIANCE ? NODE_STATE_CONTROLLED_A : NODE_STATE_CONTROLLED_H;

            BattlegroundIC* pIC = static_cast<BattlegroundIC*>(player->GetBattleground());
            if (pIC->GetNodeState(nodeType) == nodeState)
                return true;

            return false;
        }
        case 56618: // Horde Controls Factory Phase Shift
        case 56617: // Alliance Controls Factory Phase Shift
        {
            if (!player)
                return false;

            Battlefield* bf = sBattlefieldMgr->GetBattlefieldToZoneId(player->GetZoneId());

            if (!bf || bf->GetTypeId() != BATTLEFIELD_WG)
                return false;

            // team that controls the workshop in the specified area
            uint32 team = bf->GetData(newArea);

            if (team == TEAM_HORDE)
                return spellId == 56618;
            else if (team == TEAM_ALLIANCE)
                return spellId == 56617;
            break;
        }
        case 57940: // Essence of Wintergrasp - Northrend
        case 58045: // Essence of Wintergrasp - Wintergrasp
        {
            if (!player)
                return false;

            if (Battlefield* battlefieldWG = sBattlefieldMgr->GetBattlefieldByBattleId(BATTLEFIELD_BATTLEID_WG))
                return battlefieldWG->IsEnabled() && (player->GetTeamId() == battlefieldWG->GetDefenderTeam()) && !battlefieldWG->IsWarTime();
            break;
        }
        case 74411: // Battleground - Dampening
        {
            if (!player)
                return false;

            if (Battlefield* bf = sBattlefieldMgr->GetBattlefieldToZoneId(player->GetZoneId()))
                return bf->IsWarTime();
            break;
        }

    }

    return true;
}

void SpellMgr::LoadSpellRanks()
{
    uint32 oldMSTime = getMSTime();

    // cleanup core data before reload - remove reference to ChainNode from SpellInfo
    for (SpellChainMap::iterator itr = mSpellChains.begin(); itr != mSpellChains.end(); ++itr)
    {
        mSpellInfoMap[itr->first]->ChainEntry = NULL;
    }
    mSpellChains.clear();
    //                                                     0             1      2
    QueryResult result = WorldDatabase.Query("SELECT first_spell_id, spell_id, rank from spell_ranks ORDER BY first_spell_id, rank");

    if (!result)
    {
        TC_LOG_INFO(LOG_FILTER_SERVER_LOADING, ">> Loaded 0 spell rank records. DB table `spell_ranks` is empty.");

        return;
    }

    uint32 count = 0;
    bool finished = false;

    do
    {
                        // spellid, rank
        std::list < std::pair < int32, int32 > > rankChain;
        int32 currentSpell = -1;
        int32 lastSpell = -1;

        // fill one chain
        while (currentSpell == lastSpell && !finished)
        {
            Field* fields = result->Fetch();

            currentSpell = fields[0].GetUInt32();
            if (lastSpell == -1)
                lastSpell = currentSpell;
            uint32 spell_id = fields[1].GetUInt32();
            uint32 rank = fields[2].GetUInt8();

            // don't drop the row if we're moving to the next rank
            if (currentSpell == lastSpell)
            {
                rankChain.push_back(std::make_pair(spell_id, rank));
                if (!result->NextRow())
                    finished = true;
            }
            else
                break;
        }
        // check if chain is made with valid first spell
        SpellInfo const* first = GetSpellInfo(lastSpell);
        if (!first)
        {
            TC_LOG_ERROR(LOG_FILTER_SQL, "Spell rank identifier(first_spell_id) %u listed in `spell_ranks` does not exist!", lastSpell);
            continue;
        }
        // check if chain is long enough
        if (rankChain.size() < 2)
        {
            TC_LOG_ERROR(LOG_FILTER_SQL, "There is only 1 spell rank for identifier(first_spell_id) %u in `spell_ranks`, entry is not needed!", lastSpell);
            continue;
        }
        int32 curRank = 0;
        bool valid = true;
        // check spells in chain
        for (std::list<std::pair<int32, int32> >::iterator itr = rankChain.begin(); itr!= rankChain.end(); ++itr)
        {
            SpellInfo const* spell = GetSpellInfo(itr->first);
            if (!spell)
            {
                TC_LOG_ERROR(LOG_FILTER_SQL, "Spell %u (rank %u) listed in `spell_ranks` for chain %u does not exist!", itr->first, itr->second, lastSpell);
                valid = false;
                break;
            }
            ++curRank;
            if (itr->second != curRank)
            {
                TC_LOG_ERROR(LOG_FILTER_SQL, "Spell %u (rank %u) listed in `spell_ranks` for chain %u does not have proper rank value(should be %u)!", itr->first, itr->second, lastSpell, curRank);
                valid = false;
                break;
            }
        }
        if (!valid)
            continue;
        int32 prevRank = 0;
        // insert the chain
        std::list<std::pair<int32, int32> >::iterator itr = rankChain.begin();
        do
        {
            ++count;
            int32 addedSpell = itr->first;
            mSpellChains[addedSpell].first = GetSpellInfo(lastSpell);
            mSpellChains[addedSpell].last = GetSpellInfo(rankChain.back().first);
            mSpellChains[addedSpell].rank = itr->second;
            mSpellChains[addedSpell].prev = GetSpellInfo(prevRank);
            mSpellInfoMap[addedSpell]->ChainEntry = &mSpellChains[addedSpell];
            prevRank = addedSpell;
            ++itr;

            if (itr == rankChain.end())
            {
                mSpellChains[addedSpell].next = NULL;
                break;
            }
            else
                mSpellChains[addedSpell].next = GetSpellInfo(itr->first);
        }
        while (true);
    } while (!finished);

    TC_LOG_INFO(LOG_FILTER_SERVER_LOADING, ">> Loaded %u spell rank records in %u ms", count, GetMSTimeDiffToNow(oldMSTime));

}

void SpellMgr::LoadSpellRequired()
{
    uint32 oldMSTime = getMSTime();

    mSpellsReqSpell.clear();                                   // need for reload case
    mSpellReq.clear();                                         // need for reload case

    //                                                   0        1
    QueryResult result = WorldDatabase.Query("SELECT spell_id, req_spell from spell_required");

    if (!result)
    {
        TC_LOG_INFO(LOG_FILTER_SERVER_LOADING, ">> Loaded 0 spell required records. DB table `spell_required` is empty.");

        return;
    }

    uint32 count = 0;
    do
    {
        Field* fields = result->Fetch();

        uint32 spell_id = fields[0].GetUInt32();
        uint32 spell_req = fields[1].GetUInt32();

        // check if chain is made with valid first spell
        SpellInfo const* spell = GetSpellInfo(spell_id);
        if (!spell)
        {
            TC_LOG_ERROR(LOG_FILTER_SQL, "spell_id %u in `spell_required` table is not found in dbcs, skipped", spell_id);
            continue;
        }

        SpellInfo const* req_spell = GetSpellInfo(spell_req);
        if (!req_spell)
        {
            TC_LOG_ERROR(LOG_FILTER_SQL, "req_spell %u in `spell_required` table is not found in dbcs, skipped", spell_req);
            continue;
        }

        if (GetFirstSpellInChain(spell_id) == GetFirstSpellInChain(spell_req))
        {
            TC_LOG_ERROR(LOG_FILTER_SQL, "req_spell %u and spell_id %u in `spell_required` table are ranks of the same spell, entry not needed, skipped", spell_req, spell_id);
            continue;
        }

        if (IsSpellRequiringSpell(spell_id, spell_req))
        {
            TC_LOG_ERROR(LOG_FILTER_SQL, "duplicated entry of req_spell %u and spell_id %u in `spell_required`, skipped", spell_req, spell_id);
            continue;
        }

        mSpellReq.insert (std::pair<uint32, uint32>(spell_id, spell_req));
        mSpellsReqSpell.insert (std::pair<uint32, uint32>(spell_req, spell_id));
        ++count;
    } while (result->NextRow());

    TC_LOG_INFO(LOG_FILTER_SERVER_LOADING, ">> Loaded %u spell required records in %u ms", count, GetMSTimeDiffToNow(oldMSTime));

}

void SpellMgr::LoadSpellLearnSkills()
{
    uint32 oldMSTime = getMSTime();

    mSpellLearnSkills.clear();                              // need for reload case

    // search auto-learned skills and add its to map also for use in unlearn spells/talents
    uint32 dbc_count = 0;
    for (uint32 spell = 0; spell < GetSpellInfoStoreSize(); ++spell)
    {
        SpellInfo const* entry = GetSpellInfo(spell);

        if (!entry)
            continue;

        for (uint8 i = 0; i < MAX_SPELL_EFFECTS; ++i)
        {
            if (entry->Effects[i].Effect == SPELL_EFFECT_SKILL)
            {
                SpellLearnSkillNode dbc_node;
                dbc_node.skill = entry->Effects[i].MiscValue;
                dbc_node.step  = entry->Effects[i].CalcValue();
                if (dbc_node.skill != SKILL_RIDING)
                    dbc_node.value = 1;
                else
                    dbc_node.value = dbc_node.step * 75;
                dbc_node.maxvalue = dbc_node.step * 75;
                mSpellLearnSkills[spell] = dbc_node;
                ++dbc_count;
                break;
            }
        }
    }

    TC_LOG_INFO(LOG_FILTER_SERVER_LOADING, ">> Loaded %u Spell Learn Skills from DBC in %u ms", dbc_count, GetMSTimeDiffToNow(oldMSTime));
}

void SpellMgr::LoadSpellLearnSpells()
{
    uint32 oldMSTime = getMSTime();

    mSpellLearnSpells.clear();                              // need for reload case

    //                                                  0      1        2
    QueryResult result = WorldDatabase.Query("SELECT entry, SpellID, Active FROM spell_learn_spell");
    if (!result)
    {
        TC_LOG_INFO(LOG_FILTER_SERVER_LOADING, ">> Loaded 0 spell learn spells. DB table `spell_learn_spell` is empty.");
        return;
    }

    uint32 count = 0;
    do
    {
        Field* fields = result->Fetch();

        uint32 spell_id = fields[0].GetUInt32();

        SpellLearnSpellNode node;
        node.spell       = fields[1].GetUInt32();
        node.active      = fields[2].GetBool();
        node.autoLearned = false;

        if (!GetSpellInfo(spell_id))
        {
            TC_LOG_ERROR(LOG_FILTER_SQL, "Spell %u listed in `spell_learn_spell` does not exist", spell_id);
            continue;
        }

        if (!GetSpellInfo(node.spell))
        {
            TC_LOG_ERROR(LOG_FILTER_SQL, "Spell %u listed in `spell_learn_spell` learning not existed spell %u", spell_id, node.spell);
            continue;
        }

        if (GetTalentSpellCost(node.spell))
        {
            TC_LOG_ERROR(LOG_FILTER_SQL, "Spell %u listed in `spell_learn_spell` attempt learning talent spell %u, skipped", spell_id, node.spell);
            continue;
        }

        mSpellLearnSpells.insert(SpellLearnSpellMap::value_type(spell_id, node));

        ++count;
    } while (result->NextRow());

    // copy state loaded from db
    SpellLearnSpellMap dbSpellLearnSpells = mSpellLearnSpells;

    // search auto-learned spells and add its to map also for use in unlearn spells/talents
    uint32 dbc_count = 0;
    for (uint32 spell = 0; spell < GetSpellInfoStoreSize(); ++spell)
    {
        SpellInfo const* entry = GetSpellInfo(spell);

        if (!entry)
            continue;

        for (uint8 i = 0; i < MAX_SPELL_EFFECTS; ++i)
        {
            if (entry->Effects[i].Effect == SPELL_EFFECT_LEARN_SPELL)
            {
                SpellLearnSpellNode dbc_node;
                dbc_node.spell = entry->Effects[i].TriggerSpell;
                dbc_node.active = true;                     // all dbc based learned spells is active (show in spell book or hide by client itself)

                // ignore learning not existed spells (broken/outdated/or generic learnig spell 483
                if (!GetSpellInfo(dbc_node.spell))
                    continue;

                // talent or passive spells or skill-step spells auto-casted and not need dependent learning,
                // pet teaching spells must not be dependent learning (casted)
                // other required explicit dependent learning
                dbc_node.autoLearned = entry->Effects[i].TargetA.GetTarget() == TARGET_UNIT_PET || GetTalentSpellCost(spell) > 0 || entry->IsPassive() || entry->HasEffect(SPELL_EFFECT_SKILL_STEP);

                SpellLearnSpellMapBounds db_node_bounds = dbSpellLearnSpells.equal_range(spell);

                bool found = false;
                for (SpellLearnSpellMap::const_iterator itr = db_node_bounds.first; itr != db_node_bounds.second; ++itr)
                {
                    if (itr->second.spell == dbc_node.spell)
                    {
                        TC_LOG_ERROR(LOG_FILTER_SQL, "Spell %u auto-learn spell %u in spell.dbc then the record in `spell_learn_spell` is redundant, please fix DB.",
                            spell, dbc_node.spell);
                        found = true;
                        break;
                    }
                }

                if (!found)                                  // add new spell-spell pair if not found
                {
                    mSpellLearnSpells.insert(SpellLearnSpellMap::value_type(spell, dbc_node));
                    ++dbc_count;
                }
            }
        }
    }

<<<<<<< HEAD
    uint32 mastery_count = 0;
    for (uint32 i = 0; i < sTalentTabStore.GetNumRows(); ++i)
    {
        TalentTabEntry const* talentTab = sTalentTabStore.LookupEntry(i);
        if (!talentTab)
            continue;

        for (uint32 c = CLASS_WARRIOR; c < MAX_CLASSES; ++c)
        {
            if (!(talentTab->ClassMask & (1 << (c - 1))))
                continue;

            uint32 masteryMainSpell = MasterySpells[c];

            for (uint32 m = 0; m < MAX_MASTERY_SPELLS; ++m)
            {
                uint32 mastery = talentTab->MasterySpellId[m];
                if (!mastery)
                    continue;

                SpellLearnSpellMapBounds db_node_bounds = dbSpellLearnSpells.equal_range(masteryMainSpell);
                bool found = false;
                for (SpellLearnSpellMap::const_iterator itr = db_node_bounds.first; itr != db_node_bounds.second; ++itr)
                {
                    if (itr->second.spell == mastery)
                    {
                        sLog->outError(LOG_FILTER_SQL, "Found redundant record (entry: %u, SpellID: %u) in `spell_learn_spell`, spell added automatically as mastery learned spell from TalentTab.dbc", masteryMainSpell, mastery);
                        found = true;
                        break;
                    }
                }

                if (found)
                    continue;

                // Check if it is already found in Spell.dbc, ignore silently if yes
                SpellLearnSpellMapBounds dbc_node_bounds = GetSpellLearnSpellMapBounds(masteryMainSpell);
                found = false;
                for (SpellLearnSpellMap::const_iterator itr = dbc_node_bounds.first; itr != dbc_node_bounds.second; ++itr)
                {
                    if (itr->second.spell == mastery)
                    {
                        found = true;
                        break;
                    }
                }

                if (found)
                    continue;

                SpellLearnSpellNode masteryNode;
                masteryNode.spell       = mastery;
                masteryNode.active      = true;
                masteryNode.autoLearned = false;

                mSpellLearnSpells.insert(SpellLearnSpellMap::value_type(masteryMainSpell, masteryNode));
                ++mastery_count;
            }
        }
    }

    sLog->outInfo(LOG_FILTER_SERVER_LOADING, ">> Loaded %u spell learn spells, %u found in Spell.dbc and %u from TalentTab.dbc in %u ms", count, dbc_count, mastery_count, GetMSTimeDiffToNow(oldMSTime));
=======
    TC_LOG_INFO(LOG_FILTER_SERVER_LOADING, ">> Loaded %u spell learn spells + %u found in DBC in %u ms", count, dbc_count, GetMSTimeDiffToNow(oldMSTime));
>>>>>>> d1677b2d
}

void SpellMgr::LoadSpellTargetPositions()
{
    uint32 oldMSTime = getMSTime();

    mSpellTargetPositions.clear();                                // need for reload case

    //                                                0      1          2             3                  4                  5                   6
    QueryResult result = WorldDatabase.Query("SELECT id, effIndex, target_map, target_position_x, target_position_y, target_position_z, target_orientation FROM spell_target_position");
    if (!result)
    {
        TC_LOG_INFO(LOG_FILTER_SERVER_LOADING, ">> Loaded 0 spell target coordinates. DB table `spell_target_position` is empty.");
        return;
    }

    uint32 count = 0;
    do
    {
        Field* fields = result->Fetch();

        uint32 Spell_ID = fields[0].GetUInt32();
        SpellEffIndex effIndex = SpellEffIndex(fields[1].GetUInt8());

        SpellTargetPosition st;

        st.target_mapId       = fields[2].GetUInt16();
        st.target_X           = fields[3].GetFloat();
        st.target_Y           = fields[4].GetFloat();
        st.target_Z           = fields[5].GetFloat();
        st.target_Orientation = fields[6].GetFloat();

        MapEntry const* mapEntry = sMapStore.LookupEntry(st.target_mapId);
        if (!mapEntry)
        {
            TC_LOG_ERROR(LOG_FILTER_SQL, "Spell (Id: %u, effIndex: %u) target map (ID: %u) does not exist in `Map.dbc`.", Spell_ID, effIndex, st.target_mapId);
            continue;
        }

        if (st.target_X==0 && st.target_Y==0 && st.target_Z==0)
        {
            TC_LOG_ERROR(LOG_FILTER_SQL, "Spell (Id: %u, effIndex: %u) target coordinates not provided.", Spell_ID, effIndex);
            continue;
        }

        SpellInfo const* spellInfo = GetSpellInfo(Spell_ID);
        if (!spellInfo)
        {
            TC_LOG_ERROR(LOG_FILTER_SQL, "Spell (ID:%u) listed in `spell_target_position` does not exist.", Spell_ID);
            continue;
        }

        if (spellInfo->Effects[effIndex].TargetA.GetTarget() == TARGET_DEST_DB || spellInfo->Effects[effIndex].TargetB.GetTarget() == TARGET_DEST_DB)
        {
            std::pair<uint32, SpellEffIndex> key = std::make_pair(Spell_ID, effIndex);
            mSpellTargetPositions[key] = st;
            ++count;
        }
        else
        {
            TC_LOG_ERROR(LOG_FILTER_SQL, "Spell (Id: %u, effIndex: %u) listed in `spell_target_position` does not have target TARGET_DEST_DB (17).", Spell_ID, effIndex);
            continue;
        }

    } while (result->NextRow());

    /*
    // Check all spells
    for (uint32 i = 1; i < GetSpellInfoStoreSize; ++i)
    {
        SpellInfo const* spellInfo = GetSpellInfo(i);
        if (!spellInfo)
            continue;

        bool found = false;
        for (int j = 0; j < MAX_SPELL_EFFECTS; ++j)
        {
            switch (spellInfo->Effects[j].TargetA)
            {
                case TARGET_DEST_DB:
                    found = true;
                    break;
            }
            if (found)
                break;
            switch (spellInfo->Effects[j].TargetB)
            {
                case TARGET_DEST_DB:
                    found = true;
                    break;
            }
            if (found)
                break;
        }
        if (found)
        {
            if (!sSpellMgr->GetSpellTargetPosition(i))
                TC_LOG_DEBUG(LOG_FILTER_SPELLS_AURAS, "Spell (ID: %u) does not have record in `spell_target_position`", i);
        }
    }*/

    TC_LOG_INFO(LOG_FILTER_SERVER_LOADING, ">> Loaded %u spell teleport coordinates in %u ms", count, GetMSTimeDiffToNow(oldMSTime));
}

void SpellMgr::LoadSpellGroups()
{
    uint32 oldMSTime = getMSTime();

    mSpellSpellGroup.clear();                                  // need for reload case
    mSpellGroupSpell.clear();

    //                                                0     1
    QueryResult result = WorldDatabase.Query("SELECT id, spell_id FROM spell_group");
    if (!result)
    {
        TC_LOG_INFO(LOG_FILTER_SERVER_LOADING, ">> Loaded 0 spell group definitions. DB table `spell_group` is empty.");
        return;
    }

    std::set<uint32> groups;
    uint32 count = 0;
    do
    {
        Field* fields = result->Fetch();

        uint32 group_id = fields[0].GetUInt32();
        if (group_id <= SPELL_GROUP_DB_RANGE_MIN && group_id >= SPELL_GROUP_CORE_RANGE_MAX)
        {
            TC_LOG_ERROR(LOG_FILTER_SQL, "SpellGroup id %u listed in `spell_group` is in core range, but is not defined in core!", group_id);
            continue;
        }
        int32 spell_id = fields[1].GetInt32();

        groups.insert(std::set<uint32>::value_type(group_id));
        mSpellGroupSpell.insert(SpellGroupSpellMap::value_type((SpellGroup)group_id, spell_id));

    } while (result->NextRow());

    for (SpellGroupSpellMap::iterator itr = mSpellGroupSpell.begin(); itr!= mSpellGroupSpell.end();)
    {
        if (itr->second < 0)
        {
            if (groups.find(abs(itr->second)) == groups.end())
            {
                TC_LOG_ERROR(LOG_FILTER_SQL, "SpellGroup id %u listed in `spell_group` does not exist", abs(itr->second));
                mSpellGroupSpell.erase(itr++);
            }
            else
                ++itr;
        }
        else
        {
            SpellInfo const* spellInfo = GetSpellInfo(itr->second);

            if (!spellInfo)
            {
                TC_LOG_ERROR(LOG_FILTER_SQL, "Spell %u listed in `spell_group` does not exist", itr->second);
                mSpellGroupSpell.erase(itr++);
            }
            else if (spellInfo->GetRank() > 1)
            {
                TC_LOG_ERROR(LOG_FILTER_SQL, "Spell %u listed in `spell_group` is not first rank of spell", itr->second);
                mSpellGroupSpell.erase(itr++);
            }
            else
                ++itr;
        }
    }

    for (std::set<uint32>::iterator groupItr = groups.begin(); groupItr != groups.end(); ++groupItr)
    {
        std::set<uint32> spells;
        GetSetOfSpellsInSpellGroup(SpellGroup(*groupItr), spells);

        for (std::set<uint32>::iterator spellItr = spells.begin(); spellItr != spells.end(); ++spellItr)
        {
            ++count;
            mSpellSpellGroup.insert(SpellSpellGroupMap::value_type(*spellItr, SpellGroup(*groupItr)));
        }
    }

    TC_LOG_INFO(LOG_FILTER_SERVER_LOADING, ">> Loaded %u spell group definitions in %u ms", count, GetMSTimeDiffToNow(oldMSTime));
}

void SpellMgr::LoadSpellGroupStackRules()
{
    uint32 oldMSTime = getMSTime();

    mSpellGroupStack.clear();                                  // need for reload case

    //                                                       0         1
    QueryResult result = WorldDatabase.Query("SELECT group_id, stack_rule FROM spell_group_stack_rules");
    if (!result)
    {
        TC_LOG_INFO(LOG_FILTER_SERVER_LOADING, ">> Loaded 0 spell group stack rules. DB table `spell_group_stack_rules` is empty.");
        return;
    }

    uint32 count = 0;
    do
    {
        Field* fields = result->Fetch();

        uint32 group_id = fields[0].GetUInt32();
        uint8 stack_rule = fields[1].GetInt8();
        if (stack_rule >= SPELL_GROUP_STACK_RULE_MAX)
        {
            TC_LOG_ERROR(LOG_FILTER_SQL, "SpellGroupStackRule %u listed in `spell_group_stack_rules` does not exist", stack_rule);
            continue;
        }

        SpellGroupSpellMapBounds spellGroup = GetSpellGroupSpellMapBounds((SpellGroup)group_id);

        if (spellGroup.first == spellGroup.second)
        {
            TC_LOG_ERROR(LOG_FILTER_SQL, "SpellGroup id %u listed in `spell_group_stack_rules` does not exist", group_id);
            continue;
        }

        mSpellGroupStack[(SpellGroup)group_id] = (SpellGroupStackRule)stack_rule;

        ++count;
    } while (result->NextRow());

    TC_LOG_INFO(LOG_FILTER_SERVER_LOADING, ">> Loaded %u spell group stack rules in %u ms", count, GetMSTimeDiffToNow(oldMSTime));
}

void SpellMgr::LoadSpellProcEvents()
{
    uint32 oldMSTime = getMSTime();

    mSpellProcEventMap.clear();                             // need for reload case

    //                                                0      1           2                3                 4                 5                 6          7       8        9             10
    QueryResult result = WorldDatabase.Query("SELECT entry, SchoolMask, SpellFamilyName, SpellFamilyMask0, SpellFamilyMask1, SpellFamilyMask2, procFlags, procEx, ppmRate, CustomChance, Cooldown FROM spell_proc_event");
    if (!result)
    {
        TC_LOG_INFO(LOG_FILTER_SERVER_LOADING, ">> Loaded 0 spell proc event conditions. DB table `spell_proc_event` is empty.");
        return;
    }

    uint32 count = 0;
    uint32 customProc = 0;
    do
    {
        Field* fields = result->Fetch();

        uint32 entry = fields[0].GetUInt32();

        SpellInfo const* spell = GetSpellInfo(entry);
        if (!spell)
        {
            TC_LOG_ERROR(LOG_FILTER_SQL, "Spell %u listed in `spell_proc_event` does not exist", entry);
            continue;
        }

        SpellProcEventEntry spe;

        spe.schoolMask      = fields[1].GetInt8();
        spe.spellFamilyName = fields[2].GetUInt16();
        spe.spellFamilyMask[0] = fields[3].GetUInt32();
        spe.spellFamilyMask[1] = fields[4].GetUInt32();
        spe.spellFamilyMask[2] = fields[5].GetUInt32();
        spe.procFlags       = fields[6].GetUInt32();
        spe.procEx          = fields[7].GetUInt32();
        spe.ppmRate         = fields[8].GetFloat();
        spe.customChance    = fields[9].GetFloat();
        spe.cooldown        = fields[10].GetUInt32();

        mSpellProcEventMap[entry] = spe;

        if (spell->ProcFlags == 0)
        {
            if (spe.procFlags == 0)
            {
                TC_LOG_ERROR(LOG_FILTER_SQL, "Spell %u listed in `spell_proc_event` probally not triggered spell", entry);
                continue;
            }
            customProc++;
        }
        ++count;
    } while (result->NextRow());

    if (customProc)
        TC_LOG_INFO(LOG_FILTER_SERVER_LOADING, ">> Loaded %u extra and %u custom spell proc event conditions in %u ms",  count, customProc, GetMSTimeDiffToNow(oldMSTime));
    else
        TC_LOG_INFO(LOG_FILTER_SERVER_LOADING, ">> Loaded %u extra spell proc event conditions in %u ms", count, GetMSTimeDiffToNow(oldMSTime));

}

void SpellMgr::LoadSpellProcs()
{
    uint32 oldMSTime = getMSTime();

    mSpellProcMap.clear();                             // need for reload case

    //                                                 0        1           2                3                 4                 5                 6         7              8               9        10              11             12      13        14
    QueryResult result = WorldDatabase.Query("SELECT spellId, schoolMask, spellFamilyName, spellFamilyMask0, spellFamilyMask1, spellFamilyMask2, typeMask, spellTypeMask, spellPhaseMask, hitMask, attributesMask, ratePerMinute, chance, cooldown, charges FROM spell_proc");
    if (!result)
    {
        TC_LOG_INFO(LOG_FILTER_SERVER_LOADING, ">> Loaded 0 spell proc conditions and data. DB table `spell_proc` is empty.");
        return;
    }

    uint32 count = 0;
    do
    {
        Field* fields = result->Fetch();

        int32 spellId = fields[0].GetInt32();

        bool allRanks = false;
        if (spellId < 0)
        {
            allRanks = true;
            spellId = -spellId;
        }

        SpellInfo const* spellInfo = GetSpellInfo(spellId);
        if (!spellInfo)
        {
            TC_LOG_ERROR(LOG_FILTER_SQL, "Spell %u listed in `spell_proc` does not exist", spellId);
            continue;
        }

        if (allRanks)
        {
            if (spellInfo->GetFirstRankSpell()->Id != uint32(spellId))
            {
                TC_LOG_ERROR(LOG_FILTER_SQL, "Spell %u listed in `spell_proc` is not first rank of spell.", spellId);
                continue;
            }
        }

        SpellProcEntry baseProcEntry;

        baseProcEntry.schoolMask      = fields[1].GetInt8();
        baseProcEntry.spellFamilyName = fields[2].GetUInt16();
        baseProcEntry.spellFamilyMask[0] = fields[3].GetUInt32();
        baseProcEntry.spellFamilyMask[1] = fields[4].GetUInt32();
        baseProcEntry.spellFamilyMask[2] = fields[5].GetUInt32();
        baseProcEntry.typeMask        = fields[6].GetUInt32();
        baseProcEntry.spellTypeMask   = fields[7].GetUInt32();
        baseProcEntry.spellPhaseMask  = fields[8].GetUInt32();
        baseProcEntry.hitMask         = fields[9].GetUInt32();
        baseProcEntry.attributesMask  = fields[10].GetUInt32();
        baseProcEntry.ratePerMinute   = fields[11].GetFloat();
        baseProcEntry.chance          = fields[12].GetFloat();
        float cooldown                = fields[13].GetFloat();
        baseProcEntry.cooldown        = uint32(cooldown);
        baseProcEntry.charges         = fields[14].GetUInt32();

        while (spellInfo)
        {
            if (mSpellProcMap.find(spellInfo->Id) != mSpellProcMap.end())
            {
                TC_LOG_ERROR(LOG_FILTER_SQL, "Spell %u listed in `spell_proc` has duplicate entry in the table", spellInfo->Id);
                break;
            }
            SpellProcEntry procEntry = SpellProcEntry(baseProcEntry);

            // take defaults from dbcs
            if (!procEntry.typeMask)
                procEntry.typeMask = spellInfo->ProcFlags;
            if (!procEntry.charges)
                procEntry.charges = spellInfo->ProcCharges;
            if (!procEntry.chance && !procEntry.ratePerMinute)
                procEntry.chance = float(spellInfo->ProcChance);

            // validate data
            if (procEntry.schoolMask & ~SPELL_SCHOOL_MASK_ALL)
                TC_LOG_ERROR(LOG_FILTER_SQL, "`spell_proc` table entry for spellId %u has wrong `schoolMask` set: %u", spellInfo->Id, procEntry.schoolMask);
            if (procEntry.spellFamilyName && (procEntry.spellFamilyName < 3 || procEntry.spellFamilyName > 17 || procEntry.spellFamilyName == 14 || procEntry.spellFamilyName == 16))
                TC_LOG_ERROR(LOG_FILTER_SQL, "`spell_proc` table entry for spellId %u has wrong `spellFamilyName` set: %u", spellInfo->Id, procEntry.spellFamilyName);
            if (procEntry.chance < 0)
            {
                TC_LOG_ERROR(LOG_FILTER_SQL, "`spell_proc` table entry for spellId %u has negative value in `chance` field", spellInfo->Id);
                procEntry.chance = 0;
            }
            if (procEntry.ratePerMinute < 0)
            {
                TC_LOG_ERROR(LOG_FILTER_SQL, "`spell_proc` table entry for spellId %u has negative value in `ratePerMinute` field", spellInfo->Id);
                procEntry.ratePerMinute = 0;
            }
            if (cooldown < 0)
            {
                TC_LOG_ERROR(LOG_FILTER_SQL, "`spell_proc` table entry for spellId %u has negative value in `cooldown` field", spellInfo->Id);
                procEntry.cooldown = 0;
            }
            if (procEntry.chance == 0 && procEntry.ratePerMinute == 0)
                TC_LOG_ERROR(LOG_FILTER_SQL, "`spell_proc` table entry for spellId %u doesn't have `chance` and `ratePerMinute` values defined, proc will not be triggered", spellInfo->Id);
            if (procEntry.charges > 99)
            {
                TC_LOG_ERROR(LOG_FILTER_SQL, "`spell_proc` table entry for spellId %u has too big value in `charges` field", spellInfo->Id);
                procEntry.charges = 99;
            }
            if (!procEntry.typeMask)
                TC_LOG_ERROR(LOG_FILTER_SQL, "`spell_proc` table entry for spellId %u doesn't have `typeMask` value defined, proc will not be triggered", spellInfo->Id);
            if (procEntry.spellTypeMask & ~PROC_SPELL_TYPE_MASK_ALL)
                TC_LOG_ERROR(LOG_FILTER_SQL, "`spell_proc` table entry for spellId %u has wrong `spellTypeMask` set: %u", spellInfo->Id, procEntry.spellTypeMask);
            if (procEntry.spellTypeMask && !(procEntry.typeMask & (SPELL_PROC_FLAG_MASK | PERIODIC_PROC_FLAG_MASK)))
                TC_LOG_ERROR(LOG_FILTER_SQL, "`spell_proc` table entry for spellId %u has `spellTypeMask` value defined, but it won't be used for defined `typeMask` value", spellInfo->Id);
            if (!procEntry.spellPhaseMask && procEntry.typeMask & REQ_SPELL_PHASE_PROC_FLAG_MASK)
                TC_LOG_ERROR(LOG_FILTER_SQL, "`spell_proc` table entry for spellId %u doesn't have `spellPhaseMask` value defined, but it's required for defined `typeMask` value, proc will not be triggered", spellInfo->Id);
            if (procEntry.spellPhaseMask & ~PROC_SPELL_PHASE_MASK_ALL)
                TC_LOG_ERROR(LOG_FILTER_SQL, "`spell_proc` table entry for spellId %u has wrong `spellPhaseMask` set: %u", spellInfo->Id, procEntry.spellPhaseMask);
            if (procEntry.spellPhaseMask && !(procEntry.typeMask & REQ_SPELL_PHASE_PROC_FLAG_MASK))
                TC_LOG_ERROR(LOG_FILTER_SQL, "`spell_proc` table entry for spellId %u has `spellPhaseMask` value defined, but it won't be used for defined `typeMask` value", spellInfo->Id);
            if (procEntry.hitMask & ~PROC_HIT_MASK_ALL)
                TC_LOG_ERROR(LOG_FILTER_SQL, "`spell_proc` table entry for spellId %u has wrong `hitMask` set: %u", spellInfo->Id, procEntry.hitMask);
            if (procEntry.hitMask && !(procEntry.typeMask & TAKEN_HIT_PROC_FLAG_MASK || (procEntry.typeMask & DONE_HIT_PROC_FLAG_MASK && (!procEntry.spellPhaseMask || procEntry.spellPhaseMask & (PROC_SPELL_PHASE_HIT | PROC_SPELL_PHASE_FINISH)))))
                TC_LOG_ERROR(LOG_FILTER_SQL, "`spell_proc` table entry for spellId %u has `hitMask` value defined, but it won't be used for defined `typeMask` and `spellPhaseMask` values", spellInfo->Id);

            mSpellProcMap[spellInfo->Id] = procEntry;

            if (allRanks)
                spellInfo = spellInfo->GetNextRankSpell();
            else
                break;
        }
        ++count;
    }
    while (result->NextRow());

    TC_LOG_INFO(LOG_FILTER_SERVER_LOADING, ">> Loaded %u spell proc conditions and data in %u ms", count, GetMSTimeDiffToNow(oldMSTime));
}

void SpellMgr::LoadSpellBonusess()
{
    uint32 oldMSTime = getMSTime();

    mSpellBonusMap.clear();                             // need for reload case

    //                                                0      1             2          3         4
    QueryResult result = WorldDatabase.Query("SELECT entry, direct_bonus, dot_bonus, ap_bonus, ap_dot_bonus FROM spell_bonus_data");
    if (!result)
    {
        TC_LOG_INFO(LOG_FILTER_SERVER_LOADING, ">> Loaded 0 spell bonus data. DB table `spell_bonus_data` is empty.");
        return;
    }

    uint32 count = 0;
    do
    {
        Field* fields = result->Fetch();
        uint32 entry = fields[0].GetUInt32();

        SpellInfo const* spell = GetSpellInfo(entry);
        if (!spell)
        {
            TC_LOG_ERROR(LOG_FILTER_SQL, "Spell %u listed in `spell_bonus_data` does not exist", entry);
            continue;
        }

        SpellBonusEntry& sbe = mSpellBonusMap[entry];
        sbe.direct_damage = fields[1].GetFloat();
        sbe.dot_damage    = fields[2].GetFloat();
        sbe.ap_bonus      = fields[3].GetFloat();
        sbe.ap_dot_bonus   = fields[4].GetFloat();

        ++count;
    } while (result->NextRow());

    TC_LOG_INFO(LOG_FILTER_SERVER_LOADING, ">> Loaded %u extra spell bonus data in %u ms", count, GetMSTimeDiffToNow(oldMSTime));
}

void SpellMgr::LoadSpellThreats()
{
    uint32 oldMSTime = getMSTime();

    mSpellThreatMap.clear();                                // need for reload case

    //                                                0      1        2       3
    QueryResult result = WorldDatabase.Query("SELECT entry, flatMod, pctMod, apPctMod FROM spell_threat");
    if (!result)
    {
        TC_LOG_INFO(LOG_FILTER_SERVER_LOADING, ">> Loaded 0 aggro generating spells. DB table `spell_threat` is empty.");
        return;
    }

    uint32 count = 0;
    do
    {
        Field* fields = result->Fetch();

        uint32 entry = fields[0].GetUInt32();

        if (!GetSpellInfo(entry))
        {
            TC_LOG_ERROR(LOG_FILTER_SQL, "Spell %u listed in `spell_threat` does not exist", entry);
            continue;
        }

        SpellThreatEntry ste;
        ste.flatMod  = fields[1].GetInt32();
        ste.pctMod   = fields[2].GetFloat();
        ste.apPctMod = fields[3].GetFloat();

        mSpellThreatMap[entry] = ste;
        ++count;
    } while (result->NextRow());

    TC_LOG_INFO(LOG_FILTER_SERVER_LOADING, ">> Loaded %u SpellThreatEntries in %u ms", count, GetMSTimeDiffToNow(oldMSTime));
}

void SpellMgr::LoadSkillLineAbilityMap()
{
    uint32 oldMSTime = getMSTime();

    mSkillLineAbilityMap.clear();

    uint32 count = 0;

    for (uint32 i = 0; i < sSkillLineAbilityStore.GetNumRows(); ++i)
    {
        SkillLineAbilityEntry const* SkillInfo = sSkillLineAbilityStore.LookupEntry(i);
        if (!SkillInfo)
            continue;

        mSkillLineAbilityMap.insert(SkillLineAbilityMap::value_type(SkillInfo->spellId, SkillInfo));
        ++count;
    }

    TC_LOG_INFO(LOG_FILTER_SERVER_LOADING, ">> Loaded %u SkillLineAbility MultiMap Data in %u ms", count, GetMSTimeDiffToNow(oldMSTime));
}

void SpellMgr::LoadSpellPetAuras()
{
    uint32 oldMSTime = getMSTime();

    mSpellPetAuraMap.clear();                                  // need for reload case

    //                                                  0       1       2    3
    QueryResult result = WorldDatabase.Query("SELECT spell, effectId, pet, aura FROM spell_pet_auras");
    if (!result)
    {
        TC_LOG_INFO(LOG_FILTER_SERVER_LOADING, ">> Loaded 0 spell pet auras. DB table `spell_pet_auras` is empty.");
        return;
    }

    uint32 count = 0;
    do
    {
        Field* fields = result->Fetch();

        uint32 spell = fields[0].GetUInt32();
        uint8 eff = fields[1].GetUInt8();
        uint32 pet = fields[2].GetUInt32();
        uint32 aura = fields[3].GetUInt32();

        SpellPetAuraMap::iterator itr = mSpellPetAuraMap.find((spell<<8) + eff);
        if (itr != mSpellPetAuraMap.end())
            itr->second.AddAura(pet, aura);
        else
        {
            SpellInfo const* spellInfo = GetSpellInfo(spell);
            if (!spellInfo)
            {
                TC_LOG_ERROR(LOG_FILTER_SQL, "Spell %u listed in `spell_pet_auras` does not exist", spell);
                continue;
            }
            if (spellInfo->Effects[eff].Effect != SPELL_EFFECT_DUMMY &&
               (spellInfo->Effects[eff].Effect != SPELL_EFFECT_APPLY_AURA ||
                spellInfo->Effects[eff].ApplyAuraName != SPELL_AURA_DUMMY))
            {
                TC_LOG_ERROR(LOG_FILTER_SPELLS_AURAS, "Spell %u listed in `spell_pet_auras` does not have dummy aura or dummy effect", spell);
                continue;
            }

            SpellInfo const* spellInfo2 = GetSpellInfo(aura);
            if (!spellInfo2)
            {
                TC_LOG_ERROR(LOG_FILTER_SQL, "Aura %u listed in `spell_pet_auras` does not exist", aura);
                continue;
            }

            PetAura pa(pet, aura, spellInfo->Effects[eff].TargetA.GetTarget() == TARGET_UNIT_PET, spellInfo->Effects[eff].CalcValue());
            mSpellPetAuraMap[(spell<<8) + eff] = pa;
        }

        ++count;
    } while (result->NextRow());

    TC_LOG_INFO(LOG_FILTER_SERVER_LOADING, ">> Loaded %u spell pet auras in %u ms", count, GetMSTimeDiffToNow(oldMSTime));
}

// Fill custom data about enchancments
void SpellMgr::LoadEnchantCustomAttr()
{
    uint32 oldMSTime = getMSTime();

    uint32 size = sSpellItemEnchantmentStore.GetNumRows();
    mEnchantCustomAttr.resize(size);

    for (uint32 i = 0; i < size; ++i)
       mEnchantCustomAttr[i] = 0;

    uint32 count = 0;
    for (uint32 i = 0; i < GetSpellInfoStoreSize(); ++i)
    {
        SpellInfo const* spellInfo = GetSpellInfo(i);
        if (!spellInfo)
            continue;

        /// @todo find a better check
        if (!(spellInfo->AttributesEx2 & SPELL_ATTR2_PRESERVE_ENCHANT_IN_ARENA) || !(spellInfo->Attributes & SPELL_ATTR0_NOT_SHAPESHIFT))
            continue;

        for (uint32 j = 0; j < MAX_SPELL_EFFECTS; ++j)
        {
            if (spellInfo->Effects[j].Effect == SPELL_EFFECT_ENCHANT_ITEM_TEMPORARY)
            {
                uint32 enchId = spellInfo->Effects[j].MiscValue;
                SpellItemEnchantmentEntry const* ench = sSpellItemEnchantmentStore.LookupEntry(enchId);
                if (!ench)
                    continue;
                mEnchantCustomAttr[enchId] = true;
                ++count;
                break;
            }
        }
    }

    TC_LOG_INFO(LOG_FILTER_SERVER_LOADING, ">> Loaded %u custom enchant attributes in %u ms", count, GetMSTimeDiffToNow(oldMSTime));
}

void SpellMgr::LoadSpellEnchantProcData()
{
    uint32 oldMSTime = getMSTime();

    mSpellEnchantProcEventMap.clear();                             // need for reload case

    //                                                  0         1           2         3
    QueryResult result = WorldDatabase.Query("SELECT entry, customChance, PPMChance, procEx FROM spell_enchant_proc_data");
    if (!result)
    {
        TC_LOG_INFO(LOG_FILTER_SERVER_LOADING, ">> Loaded 0 spell enchant proc event conditions. DB table `spell_enchant_proc_data` is empty.");
        return;
    }

    uint32 count = 0;
    do
    {
        Field* fields = result->Fetch();

        uint32 enchantId = fields[0].GetUInt32();

        SpellItemEnchantmentEntry const* ench = sSpellItemEnchantmentStore.LookupEntry(enchantId);
        if (!ench)
        {
            TC_LOG_ERROR(LOG_FILTER_SQL, "Enchancment %u listed in `spell_enchant_proc_data` does not exist", enchantId);
            continue;
        }

        SpellEnchantProcEntry spe;

        spe.customChance = fields[1].GetUInt32();
        spe.PPMChance = fields[2].GetFloat();
        spe.procEx = fields[3].GetUInt32();

        mSpellEnchantProcEventMap[enchantId] = spe;

        ++count;
    } while (result->NextRow());

    TC_LOG_INFO(LOG_FILTER_SERVER_LOADING, ">> Loaded %u enchant proc data definitions in %u ms", count, GetMSTimeDiffToNow(oldMSTime));
}

void SpellMgr::LoadSpellLinked()
{
    uint32 oldMSTime = getMSTime();

    mSpellLinkedMap.clear();    // need for reload case

    //                                                0              1             2
    QueryResult result = WorldDatabase.Query("SELECT spell_trigger, spell_effect, type FROM spell_linked_spell");
    if (!result)
    {
        TC_LOG_INFO(LOG_FILTER_SERVER_LOADING, ">> Loaded 0 linked spells. DB table `spell_linked_spell` is empty.");
        return;
    }

    uint32 count = 0;
    do
    {
        Field* fields = result->Fetch();

        int32 trigger = fields[0].GetInt32();
        int32 effect = fields[1].GetInt32();
        int32 type = fields[2].GetUInt8();

        SpellInfo const* spellInfo = GetSpellInfo(abs(trigger));
        if (!spellInfo)
        {
            TC_LOG_ERROR(LOG_FILTER_SQL, "Spell %u listed in `spell_linked_spell` does not exist", abs(trigger));
            continue;
        }
        spellInfo = GetSpellInfo(abs(effect));
        if (!spellInfo)
        {
            TC_LOG_ERROR(LOG_FILTER_SQL, "Spell %u listed in `spell_linked_spell` does not exist", abs(effect));
            continue;
        }

        if (type) //we will find a better way when more types are needed
        {
            if (trigger > 0)
                trigger += SPELL_LINKED_MAX_SPELLS * type;
            else
                trigger -= SPELL_LINKED_MAX_SPELLS * type;
        }
        mSpellLinkedMap[trigger].push_back(effect);

        ++count;
    } while (result->NextRow());

    TC_LOG_INFO(LOG_FILTER_SERVER_LOADING, ">> Loaded %u linked spells in %u ms", count, GetMSTimeDiffToNow(oldMSTime));
}

void SpellMgr::LoadPetLevelupSpellMap()
{
    uint32 oldMSTime = getMSTime();

    mPetLevelupSpellMap.clear();                                   // need for reload case

    uint32 count = 0;
    uint32 family_count = 0;

    for (uint32 i = 0; i < sCreatureFamilyStore.GetNumRows(); ++i)
    {
        CreatureFamilyEntry const* creatureFamily = sCreatureFamilyStore.LookupEntry(i);
        if (!creatureFamily)                                     // not exist
            continue;

        for (uint8 j = 0; j < 2; ++j)
        {
            if (!creatureFamily->skillLine[j])
                continue;

            for (uint32 k = 0; k < sSkillLineAbilityStore.GetNumRows(); ++k)
            {
                SkillLineAbilityEntry const* skillLine = sSkillLineAbilityStore.LookupEntry(k);
                if (!skillLine)
                    continue;

                //if (skillLine->skillId != creatureFamily->skillLine[0] &&
                //    (!creatureFamily->skillLine[1] || skillLine->skillId != creatureFamily->skillLine[1]))
                //    continue;

                if (skillLine->skillId != creatureFamily->skillLine[j])
                    continue;

                if (skillLine->learnOnGetSkill != ABILITY_LEARNED_ON_GET_RACE_OR_CLASS_SKILL)
                    continue;

                SpellInfo const* spell = GetSpellInfo(skillLine->spellId);
                if (!spell) // not exist or triggered or talent
                    continue;

                if (!spell->SpellLevel)
                    continue;

                PetLevelupSpellSet& spellSet = mPetLevelupSpellMap[creatureFamily->ID];
                if (spellSet.empty())
                    ++family_count;

                spellSet.insert(PetLevelupSpellSet::value_type(spell->SpellLevel, spell->Id));
                ++count;
            }
        }
    }

    TC_LOG_INFO(LOG_FILTER_SERVER_LOADING, ">> Loaded %u pet levelup and default spells for %u families in %u ms", count, family_count, GetMSTimeDiffToNow(oldMSTime));
}

bool LoadPetDefaultSpells_helper(CreatureTemplate const* cInfo, PetDefaultSpellsEntry& petDefSpells)
{
    // skip empty list;
    bool have_spell = false;
    for (uint8 j = 0; j < MAX_CREATURE_SPELL_DATA_SLOT; ++j)
    {
        if (petDefSpells.spellid[j])
        {
            have_spell = true;
            break;
        }
    }
    if (!have_spell)
        return false;

    // remove duplicates with levelupSpells if any
    if (PetLevelupSpellSet const* levelupSpells = cInfo->family ? sSpellMgr->GetPetLevelupSpellList(cInfo->family) : NULL)
    {
        for (uint8 j = 0; j < MAX_CREATURE_SPELL_DATA_SLOT; ++j)
        {
            if (!petDefSpells.spellid[j])
                continue;

            for (PetLevelupSpellSet::const_iterator itr = levelupSpells->begin(); itr != levelupSpells->end(); ++itr)
            {
                if (itr->second == petDefSpells.spellid[j])
                {
                    petDefSpells.spellid[j] = 0;
                    break;
                }
            }
        }
    }

    // skip empty list;
    have_spell = false;
    for (uint8 j = 0; j < MAX_CREATURE_SPELL_DATA_SLOT; ++j)
    {
        if (petDefSpells.spellid[j])
        {
            have_spell = true;
            break;
        }
    }

    return have_spell;
}

void SpellMgr::LoadPetDefaultSpells()
{
    uint32 oldMSTime = getMSTime();

    mPetDefaultSpellsMap.clear();

    uint32 countCreature = 0;
    uint32 countData = 0;

    CreatureTemplateContainer const* ctc = sObjectMgr->GetCreatureTemplates();
    for (CreatureTemplateContainer::const_iterator itr = ctc->begin(); itr != ctc->end(); ++itr)
    {

        if (!itr->second.PetSpellDataId)
            continue;

        // for creature with PetSpellDataId get default pet spells from dbc
        CreatureSpellDataEntry const* spellDataEntry = sCreatureSpellDataStore.LookupEntry(itr->second.PetSpellDataId);
        if (!spellDataEntry)
            continue;

        int32 petSpellsId = -int32(itr->second.PetSpellDataId);
        PetDefaultSpellsEntry petDefSpells;
        for (uint8 j = 0; j < MAX_CREATURE_SPELL_DATA_SLOT; ++j)
            petDefSpells.spellid[j] = spellDataEntry->spellId[j];

        if (LoadPetDefaultSpells_helper(&itr->second, petDefSpells))
        {
            mPetDefaultSpellsMap[petSpellsId] = petDefSpells;
            ++countData;
        }
    }

    TC_LOG_INFO(LOG_FILTER_SERVER_LOADING, ">> Loaded addition spells for %u pet spell data entries in %u ms", countData, GetMSTimeDiffToNow(oldMSTime));

    TC_LOG_INFO(LOG_FILTER_SERVER_LOADING, "Loading summonable creature templates...");
    oldMSTime = getMSTime();

    // different summon spells
    for (uint32 i = 0; i < GetSpellInfoStoreSize(); ++i)
    {
        SpellInfo const* spellEntry = GetSpellInfo(i);
        if (!spellEntry)
            continue;

        for (uint8 k = 0; k < MAX_SPELL_EFFECTS; ++k)
        {
            if (spellEntry->Effects[k].Effect == SPELL_EFFECT_SUMMON || spellEntry->Effects[k].Effect == SPELL_EFFECT_SUMMON_PET)
            {
                uint32 creature_id = spellEntry->Effects[k].MiscValue;
                CreatureTemplate const* cInfo = sObjectMgr->GetCreatureTemplate(creature_id);
                if (!cInfo)
                    continue;

                // already loaded
                if (cInfo->PetSpellDataId)
                    continue;

                // for creature without PetSpellDataId get default pet spells from creature_template
                int32 petSpellsId = cInfo->Entry;
                if (mPetDefaultSpellsMap.find(cInfo->Entry) != mPetDefaultSpellsMap.end())
                    continue;

                PetDefaultSpellsEntry petDefSpells;
                for (uint8 j = 0; j < MAX_CREATURE_SPELL_DATA_SLOT; ++j)
                    petDefSpells.spellid[j] = cInfo->spells[j];

                if (LoadPetDefaultSpells_helper(cInfo, petDefSpells))
                {
                    mPetDefaultSpellsMap[petSpellsId] = petDefSpells;
                    ++countCreature;
                }
            }
        }
    }

    TC_LOG_INFO(LOG_FILTER_SERVER_LOADING, ">> Loaded %u summonable creature templates in %u ms", countCreature, GetMSTimeDiffToNow(oldMSTime));
}

void SpellMgr::LoadSpellAreas()
{
    uint32 oldMSTime = getMSTime();

    mSpellAreaMap.clear();                                  // need for reload case
    mSpellAreaForQuestMap.clear();
    mSpellAreaForQuestEndMap.clear();
    mSpellAreaForAuraMap.clear();

    //                                                  0     1         2              3               4                 5          6          7       8         9
    QueryResult result = WorldDatabase.Query("SELECT spell, area, quest_start, quest_start_status, quest_end_status, quest_end, aura_spell, racemask, gender, autocast FROM spell_area");
    if (!result)
    {
        TC_LOG_INFO(LOG_FILTER_SERVER_LOADING, ">> Loaded 0 spell area requirements. DB table `spell_area` is empty.");

        return;
    }

    uint32 count = 0;
    do
    {
        Field* fields = result->Fetch();

        uint32 spell = fields[0].GetUInt32();
        SpellArea spellArea;
        spellArea.spellId             = spell;
        spellArea.areaId              = fields[1].GetUInt32();
        spellArea.questStart          = fields[2].GetUInt32();
        spellArea.questStartStatus    = fields[3].GetUInt32();
        spellArea.questEndStatus      = fields[4].GetUInt32();
        spellArea.questEnd            = fields[5].GetUInt32();
        spellArea.auraSpell           = fields[6].GetInt32();
        spellArea.raceMask            = fields[7].GetUInt32();
        spellArea.gender              = Gender(fields[8].GetUInt8());
        spellArea.autocast            = fields[9].GetBool();

        if (SpellInfo const* spellInfo = GetSpellInfo(spell))
        {
            if (spellArea.autocast)
                const_cast<SpellInfo*>(spellInfo)->Attributes |= SPELL_ATTR0_CANT_CANCEL;
        }
        else
        {
            TC_LOG_ERROR(LOG_FILTER_SQL, "Spell %u listed in `spell_area` does not exist", spell);
            continue;
        }

        {
            bool ok = true;
            SpellAreaMapBounds sa_bounds = GetSpellAreaMapBounds(spellArea.spellId);
            for (SpellAreaMap::const_iterator itr = sa_bounds.first; itr != sa_bounds.second; ++itr)
            {
                if (spellArea.spellId != itr->second.spellId)
                    continue;
                if (spellArea.areaId != itr->second.areaId)
                    continue;
                if (spellArea.questStart != itr->second.questStart)
                    continue;
                if (spellArea.auraSpell != itr->second.auraSpell)
                    continue;
                if ((spellArea.raceMask & itr->second.raceMask) == 0)
                    continue;
                if (spellArea.gender != itr->second.gender)
                    continue;

                // duplicate by requirements
                ok = false;
                break;
            }

            if (!ok)
            {
                TC_LOG_ERROR(LOG_FILTER_SQL, "Spell %u listed in `spell_area` already listed with similar requirements.", spell);
                continue;
            }
        }

        if (spellArea.areaId && !GetAreaEntryByAreaID(spellArea.areaId))
        {
            TC_LOG_ERROR(LOG_FILTER_SQL, "Spell %u listed in `spell_area` have wrong area (%u) requirement", spell, spellArea.areaId);
            continue;
        }

        if (spellArea.questStart && !sObjectMgr->GetQuestTemplate(spellArea.questStart))
        {
            TC_LOG_ERROR(LOG_FILTER_SQL, "Spell %u listed in `spell_area` have wrong start quest (%u) requirement", spell, spellArea.questStart);
            continue;
        }

        if (spellArea.questEnd)
        {
            if (!sObjectMgr->GetQuestTemplate(spellArea.questEnd))
            {
                TC_LOG_ERROR(LOG_FILTER_SQL, "Spell %u listed in `spell_area` have wrong end quest (%u) requirement", spell, spellArea.questEnd);
                continue;
            }
        }

        if (spellArea.auraSpell)
        {
            SpellInfo const* spellInfo = GetSpellInfo(abs(spellArea.auraSpell));
            if (!spellInfo)
            {
                TC_LOG_ERROR(LOG_FILTER_SQL, "Spell %u listed in `spell_area` have wrong aura spell (%u) requirement", spell, abs(spellArea.auraSpell));
                continue;
            }

            if (uint32(abs(spellArea.auraSpell)) == spellArea.spellId)
            {
                TC_LOG_ERROR(LOG_FILTER_SQL, "Spell %u listed in `spell_area` have aura spell (%u) requirement for itself", spell, abs(spellArea.auraSpell));
                continue;
            }

            // not allow autocast chains by auraSpell field (but allow use as alternative if not present)
            if (spellArea.autocast && spellArea.auraSpell > 0)
            {
                bool chain = false;
                SpellAreaForAuraMapBounds saBound = GetSpellAreaForAuraMapBounds(spellArea.spellId);
                for (SpellAreaForAuraMap::const_iterator itr = saBound.first; itr != saBound.second; ++itr)
                {
                    if (itr->second->autocast && itr->second->auraSpell > 0)
                    {
                        chain = true;
                        break;
                    }
                }

                if (chain)
                {
                    TC_LOG_ERROR(LOG_FILTER_SQL, "Spell %u listed in `spell_area` have aura spell (%u) requirement that itself autocast from aura", spell, spellArea.auraSpell);
                    continue;
                }

                SpellAreaMapBounds saBound2 = GetSpellAreaMapBounds(spellArea.auraSpell);
                for (SpellAreaMap::const_iterator itr2 = saBound2.first; itr2 != saBound2.second; ++itr2)
                {
                    if (itr2->second.autocast && itr2->second.auraSpell > 0)
                    {
                        chain = true;
                        break;
                    }
                }

                if (chain)
                {
                    TC_LOG_ERROR(LOG_FILTER_SQL, "Spell %u listed in `spell_area` have aura spell (%u) requirement that itself autocast from aura", spell, spellArea.auraSpell);
                    continue;
                }
            }
        }

        if (spellArea.raceMask && (spellArea.raceMask & RACEMASK_ALL_PLAYABLE) == 0)
        {
            TC_LOG_ERROR(LOG_FILTER_SQL, "Spell %u listed in `spell_area` have wrong race mask (%u) requirement", spell, spellArea.raceMask);
            continue;
        }

        if (spellArea.gender != GENDER_NONE && spellArea.gender != GENDER_FEMALE && spellArea.gender != GENDER_MALE)
        {
            TC_LOG_ERROR(LOG_FILTER_SQL, "Spell %u listed in `spell_area` have wrong gender (%u) requirement", spell, spellArea.gender);
            continue;
        }

        SpellArea const* sa = &mSpellAreaMap.insert(SpellAreaMap::value_type(spell, spellArea))->second;

        // for search by current zone/subzone at zone/subzone change
        if (spellArea.areaId)
            mSpellAreaForAreaMap.insert(SpellAreaForAreaMap::value_type(spellArea.areaId, sa));

        // for search at quest start/reward
        if (spellArea.questStart)
            mSpellAreaForQuestMap.insert(SpellAreaForQuestMap::value_type(spellArea.questStart, sa));

        // for search at quest start/reward
        if (spellArea.questEnd)
            mSpellAreaForQuestEndMap.insert(SpellAreaForQuestMap::value_type(spellArea.questEnd, sa));

        // for search at aura apply
        if (spellArea.auraSpell)
            mSpellAreaForAuraMap.insert(SpellAreaForAuraMap::value_type(abs(spellArea.auraSpell), sa));

        ++count;
    } while (result->NextRow());

    TC_LOG_INFO(LOG_FILTER_SERVER_LOADING, ">> Loaded %u spell area requirements in %u ms", count, GetMSTimeDiffToNow(oldMSTime));
}

// Temporary structure to hold spell effect entries for faster loading
struct SpellEffectArray
{
    SpellEffectArray()
    {
        effects[0] = NULL;
        effects[1] = NULL;
        effects[2] = NULL;
    }

    SpellEffectEntry const* effects[MAX_SPELL_EFFECTS];
};

void SpellMgr::LoadSpellInfoStore()
{
    uint32 oldMSTime = getMSTime();

    UnloadSpellInfoStore();
    mSpellInfoMap.resize(sSpellStore.GetNumRows(), NULL);

    std::map<uint32, SpellEffectArray> effectsBySpell;

    for (uint32 i = 0; i < sSpellEffectStore.GetNumRows(); ++i)
    {
        SpellEffectEntry const* effect = sSpellEffectStore.LookupEntry(i);
        if (!effect)
            continue;

        effectsBySpell[effect->EffectSpellId].effects[effect->EffectIndex] = effect;
    }

<<<<<<< HEAD
    for (uint32 i = 0; i < sSpellStore.GetNumRows(); ++i)
        if (SpellEntry const* spellEntry = sSpellStore.LookupEntry(i))
            mSpellInfoMap[i] = new SpellInfo(spellEntry, effectsBySpell[i].effects);

    sLog->outInfo(LOG_FILTER_SERVER_LOADING, ">> Loaded spell info store in %u ms", GetMSTimeDiffToNow(oldMSTime));
=======
    TC_LOG_INFO(LOG_FILTER_SERVER_LOADING, ">> Loaded spell custom attributes in %u ms", GetMSTimeDiffToNow(oldMSTime));
>>>>>>> d1677b2d
}

void SpellMgr::UnloadSpellInfoStore()
{
    for (uint32 i = 0; i < mSpellInfoMap.size(); ++i)
    {
        if (mSpellInfoMap[i])
            delete mSpellInfoMap[i];
    }
    mSpellInfoMap.clear();
}

void SpellMgr::UnloadSpellInfoImplicitTargetConditionLists()
{
    for (uint32 i = 0; i < mSpellInfoMap.size(); ++i)
    {
        if (mSpellInfoMap[i])
            mSpellInfoMap[i]->_UnloadImplicitTargetConditionLists();
    }
}

void SpellMgr::LoadSpellCustomAttr()
{
    uint32 oldMSTime = getMSTime();

    SpellInfo* spellInfo = NULL;
    for (uint32 i = 0; i < GetSpellInfoStoreSize(); ++i)
    {
        spellInfo = mSpellInfoMap[i];
        if (!spellInfo)
            continue;

        for (uint8 j = 0; j < MAX_SPELL_EFFECTS; ++j)
        {
            switch (spellInfo->Effects[j].ApplyAuraName)
            {
                case SPELL_AURA_MOD_POSSESS:
                case SPELL_AURA_MOD_CONFUSE:
                case SPELL_AURA_MOD_CHARM:
                case SPELL_AURA_AOE_CHARM:
                case SPELL_AURA_MOD_FEAR:
                case SPELL_AURA_MOD_STUN:
                    spellInfo->AttributesCu |= SPELL_ATTR0_CU_AURA_CC;
                    break;
                case SPELL_AURA_PERIODIC_HEAL:
                case SPELL_AURA_PERIODIC_DAMAGE:
                case SPELL_AURA_PERIODIC_DAMAGE_PERCENT:
                case SPELL_AURA_PERIODIC_LEECH:
                case SPELL_AURA_PERIODIC_MANA_LEECH:
                case SPELL_AURA_PERIODIC_HEALTH_FUNNEL:
                case SPELL_AURA_PERIODIC_ENERGIZE:
                case SPELL_AURA_OBS_MOD_HEALTH:
                case SPELL_AURA_OBS_MOD_POWER:
                case SPELL_AURA_POWER_BURN:
                    spellInfo->AttributesCu |= SPELL_ATTR0_CU_NO_INITIAL_THREAT;
                    break;
            }

            switch (spellInfo->Effects[j].Effect)
            {
                case SPELL_EFFECT_SCHOOL_DAMAGE:
                case SPELL_EFFECT_WEAPON_DAMAGE:
                case SPELL_EFFECT_WEAPON_DAMAGE_NOSCHOOL:
                case SPELL_EFFECT_NORMALIZED_WEAPON_DMG:
                case SPELL_EFFECT_WEAPON_PERCENT_DAMAGE:
                case SPELL_EFFECT_HEAL:
                    spellInfo->AttributesCu |= SPELL_ATTR0_CU_DIRECT_DAMAGE;
                    break;
                case SPELL_EFFECT_POWER_DRAIN:
                case SPELL_EFFECT_POWER_BURN:
                case SPELL_EFFECT_HEAL_MAX_HEALTH:
                case SPELL_EFFECT_HEALTH_LEECH:
                case SPELL_EFFECT_HEAL_PCT:
                case SPELL_EFFECT_ENERGIZE_PCT:
                case SPELL_EFFECT_ENERGIZE:
                case SPELL_EFFECT_HEAL_MECHANICAL:
                    spellInfo->AttributesCu |= SPELL_ATTR0_CU_NO_INITIAL_THREAT;
                    break;
                case SPELL_EFFECT_CHARGE:
                case SPELL_EFFECT_CHARGE_DEST:
                case SPELL_EFFECT_JUMP:
                case SPELL_EFFECT_JUMP_DEST:
                case SPELL_EFFECT_LEAP_BACK:
                    spellInfo->AttributesCu |= SPELL_ATTR0_CU_CHARGE;
                    break;
                case SPELL_EFFECT_PICKPOCKET:
                    spellInfo->AttributesCu |= SPELL_ATTR0_CU_PICKPOCKET;
                    break;
                case SPELL_EFFECT_ENCHANT_ITEM:
                case SPELL_EFFECT_ENCHANT_ITEM_TEMPORARY:
                case SPELL_EFFECT_ENCHANT_ITEM_PRISMATIC:
                case SPELL_EFFECT_ENCHANT_HELD_ITEM:
                {
                    // only enchanting profession enchantments procs can stack
                    if (IsPartOfSkillLine(SKILL_ENCHANTING, i))
                    {
                        uint32 enchantId = spellInfo->Effects[j].MiscValue;
                        SpellItemEnchantmentEntry const* enchant = sSpellItemEnchantmentStore.LookupEntry(enchantId);
                        for (uint8 s = 0; s < MAX_ITEM_ENCHANTMENT_EFFECTS; ++s)
                        {
                            if (enchant->type[s] != ITEM_ENCHANTMENT_TYPE_COMBAT_SPELL)
                                continue;

                            SpellInfo* procInfo = (SpellInfo*)GetSpellInfo(enchant->spellid[s]);
                            if (!procInfo)
                                continue;

                            // if proced directly from enchantment, not via proc aura
                            // NOTE: Enchant Weapon - Blade Ward also has proc aura spell and is proced directly
                            // however its not expected to stack so this check is good
                            if (procInfo->HasAura(SPELL_AURA_PROC_TRIGGER_SPELL))
                                continue;

                            procInfo->AttributesCu |= SPELL_ATTR0_CU_ENCHANT_PROC;
                        }
                    }
                    break;
                }
            }
        }

        if (!spellInfo->_IsPositiveEffect(EFFECT_0, false))
            spellInfo->AttributesCu |= SPELL_ATTR0_CU_NEGATIVE_EFF0;

        if (!spellInfo->_IsPositiveEffect(EFFECT_1, false))
            spellInfo->AttributesCu |= SPELL_ATTR0_CU_NEGATIVE_EFF1;

        if (!spellInfo->_IsPositiveEffect(EFFECT_2, false))
            spellInfo->AttributesCu |= SPELL_ATTR0_CU_NEGATIVE_EFF2;

        if (spellInfo->SpellVisual[0] == 3879)
            spellInfo->AttributesCu |= SPELL_ATTR0_CU_CONE_BACK;

        switch (spellInfo->Id)
        {
            case 60256:
                //Crashes client on pressing ESC (Maybe because of ReqSpellFocus and GameObject)
                spellInfo->AttributesEx4 &= ~SPELL_ATTR4_TRIGGERED;
                break;
            case 1776: // Gouge
            case 1777:
            case 8629:
            case 11285:
            case 11286:
            case 12540:
            case 13579:
            case 24698:
            case 28456:
            case 29425:
            case 34940:
            case 36862:
            case 38764:
            case 38863:
            case 52743: // Head Smack
                spellInfo->AttributesCu |= SPELL_ATTR0_CU_REQ_TARGET_FACING_CASTER;
                break;
            case 53: // Backstab
            case 2589:
            case 2590:
            case 2591:
            case 8721:
            case 11279:
            case 11280:
            case 11281:
            case 25300:
            case 26863:
            case 48656:
            case 48657:
            case 703: // Garrote
            case 8631:
            case 8632:
            case 8633:
            case 11289:
            case 11290:
            case 26839:
            case 26884:
            case 48675:
            case 48676:
            case 5221: // Shred
            case 6800:
            case 8992:
            case 9829:
            case 9830:
            case 27001:
            case 27002:
            case 48571:
            case 48572:
            case 8676: // Ambush
            case 8724:
            case 8725:
            case 11267:
            case 11268:
            case 11269:
            case 27441:
            case 48689:
            case 48690:
            case 48691:
            case 6785: // Ravage
            case 6787:
            case 9866:
            case 9867:
            case 27005:
            case 48578:
            case 48579:
            case 21987: // Lash of Pain
            case 23959: // Test Stab R50
            case 24825: // Test Backstab
            case 58563: // Assassinate Restless Lookout
                spellInfo->AttributesCu |= SPELL_ATTR0_CU_REQ_CASTER_BEHIND_TARGET;
                break;
            case 26029: // Dark Glare
            case 37433: // Spout
            case 43140: // Flame Breath
            case 43215: // Flame Breath
            case 70461: // Coldflame Trap
            case 72133: // Pain and Suffering
            case 73788: // Pain and Suffering
            case 73789: // Pain and Suffering
            case 73790: // Pain and Suffering
                spellInfo->AttributesCu |= SPELL_ATTR0_CU_CONE_LINE;
                break;
            case 24340: // Meteor
            case 26558: // Meteor
            case 28884: // Meteor
            case 36837: // Meteor
            case 38903: // Meteor
            case 41276: // Meteor
            case 57467: // Meteor
            case 26789: // Shard of the Fallen Star
            case 31436: // Malevolent Cleave
            case 35181: // Dive Bomb
            case 40810: // Saber Lash
            case 43267: // Saber Lash
            case 43268: // Saber Lash
            case 42384: // Brutal Swipe
            case 45150: // Meteor Slash
            case 64688: // Sonic Screech
            case 72373: // Shared Suffering
            case 71904: // Chaos Bane
            case 70492: // Ooze Eruption
            case 72505: // Ooze Eruption
            case 72624: // Ooze Eruption
            case 72625: // Ooze Eruption
                // ONLY SPELLS WITH SPELLFAMILY_GENERIC and EFFECT_SCHOOL_DAMAGE
                spellInfo->AttributesCu |= SPELL_ATTR0_CU_SHARE_DAMAGE;
                break;
            case 18500: // Wing Buffet
            case 33086: // Wild Bite
            case 49749: // Piercing Blow
            case 52890: // Penetrating Strike
            case 53454: // Impale
            case 59446: // Impale
            case 62383: // Shatter
            case 64777: // Machine Gun
            case 65239: // Machine Gun
            case 65919: // Impale
            case 67858: // Impale
            case 67859: // Impale
            case 67860: // Impale
            case 69293: // Wing Buffet
            case 74439: // Machine Gun
            case 63278: // Mark of the Faceless (General Vezax)
            case 62544: // Thrust (Argent Tournament)
            case 64588: // Thrust (Argent Tournament)
            case 66479: // Thrust (Argent Tournament)
            case 68505: // Thrust (Argent Tournament)
            case 62709: // Counterattack! (Argent Tournament)
            case 62626: // Break-Shield (Argent Tournament, Player)
            case 64590: // Break-Shield (Argent Tournament, Player)
            case 64342: // Break-Shield (Argent Tournament, NPC)
            case 64686: // Break-Shield (Argent Tournament, NPC)
            case 65147: // Break-Shield (Argent Tournament, NPC)
            case 68504: // Break-Shield (Argent Tournament, NPC)
            case 62874: // Charge (Argent Tournament, Player)
            case 68498: // Charge (Argent Tournament, Player)
            case 64591: // Charge (Argent Tournament, Player)
            case 63003: // Charge (Argent Tournament, NPC)
            case 63010: // Charge (Argent Tournament, NPC)
            case 68321: // Charge (Argent Tournament, NPC)
            case 72255: // Mark of the Fallen Champion (Deathbringer Saurfang)
            case 72444: // Mark of the Fallen Champion (Deathbringer Saurfang)
            case 72445: // Mark of the Fallen Champion (Deathbringer Saurfang)
            case 72446: // Mark of the Fallen Champion (Deathbringer Saurfang)
                spellInfo->AttributesCu |= SPELL_ATTR0_CU_IGNORE_ARMOR;
                break;
            case 64422: // Sonic Screech (Auriaya)
                spellInfo->AttributesCu |= SPELL_ATTR0_CU_SHARE_DAMAGE;
                spellInfo->AttributesCu |= SPELL_ATTR0_CU_IGNORE_ARMOR;
                break;
            case 72293: // Mark of the Fallen Champion (Deathbringer Saurfang)
                spellInfo->AttributesCu |= SPELL_ATTR0_CU_NEGATIVE_EFF0;
                break;
            default:
                break;
        }

        switch (spellInfo->SpellFamilyName)
        {
            case SPELLFAMILY_WARRIOR:
                // Shout
                if (spellInfo->SpellFamilyFlags[0] & 0x20000 || spellInfo->SpellFamilyFlags[1] & 0x20)
                    spellInfo->AttributesCu |= SPELL_ATTR0_CU_AURA_CC;
                break;
            case SPELLFAMILY_DRUID:
                // Roar
                if (spellInfo->SpellFamilyFlags[0] & 0x8)
                    spellInfo->AttributesCu |= SPELL_ATTR0_CU_AURA_CC;
                break;
            default:
                break;
        }
    }

    CreatureAI::FillAISpellInfo();

    TC_LOG_INFO(LOG_FILTER_SERVER_LOADING, ">> Loaded spell custom attributes in %u ms", GetMSTimeDiffToNow(oldMSTime));
}

void SpellMgr::LoadSpellInfoCorrections()
{
    uint32 oldMSTime = getMSTime();

    SpellInfo* spellInfo = NULL;
    for (uint32 i = 0; i < mSpellInfoMap.size(); ++i)
    {
        spellInfo = (SpellInfo*)mSpellInfoMap[i];
        if (!spellInfo)
            continue;

        for (uint8 j = 0; j < MAX_SPELL_EFFECTS; ++j)
        {
            switch (spellInfo->Effects[j].Effect)
            {
                case SPELL_EFFECT_CHARGE:
                case SPELL_EFFECT_CHARGE_DEST:
                case SPELL_EFFECT_JUMP:
                case SPELL_EFFECT_JUMP_DEST:
                case SPELL_EFFECT_LEAP_BACK:
                    if (!spellInfo->Speed && !spellInfo->SpellFamilyName)
                        spellInfo->Speed = SPEED_CHARGE;
                    break;
            }
        }

        if (spellInfo->ActiveIconID == 2158)  // flight
            spellInfo->Attributes |= SPELL_ATTR0_PASSIVE;

        switch (spellInfo->Id)
        {
            case 53096: // Quetz'lun's Judgment
                spellInfo->MaxAffectedTargets = 1;
                break;
            case 42730:
                spellInfo->Effects[EFFECT_1].TriggerSpell = 42739;
                break;
            case 59735:
                spellInfo->Effects[EFFECT_1].TriggerSpell = 59736;
                break;
            case 52611: // Summon Skeletons
            case 52612: // Summon Skeletons
                spellInfo->Effects[EFFECT_0].MiscValueB = 64;
                break;
            case 40244: // Simon Game Visual
            case 40245: // Simon Game Visual
            case 40246: // Simon Game Visual
            case 40247: // Simon Game Visual
            case 42835: // Spout, remove damage effect, only anim is needed
                spellInfo->Effects[EFFECT_0].Effect = 0;
                break;
            case 30657: // Quake
                spellInfo->Effects[EFFECT_0].TriggerSpell = 30571;
                break;
            case 30541: // Blaze (needs conditions entry)
                spellInfo->Effects[EFFECT_0].TargetA = SpellImplicitTargetInfo(TARGET_UNIT_TARGET_ENEMY);
                spellInfo->Effects[EFFECT_0].TargetB = SpellImplicitTargetInfo();
                break;
            case 63665: // Charge (Argent Tournament emote on riders)
            case 31298: // Sleep (needs target selection script)
            case 51904: // Summon Ghouls On Scarlet Crusade (this should use conditions table, script for this spell needs to be fixed)
            case 2895:  // Wrath of Air Totem rank 1 (Aura)
            case 68933: // Wrath of Air Totem rank 2 (Aura)
            case 29200: // Purify Helboar Meat
                spellInfo->Effects[EFFECT_0].TargetA = SpellImplicitTargetInfo(TARGET_UNIT_CASTER);
                spellInfo->Effects[EFFECT_0].TargetB = SpellImplicitTargetInfo();
                break;
            case 31344: // Howl of Azgalor
                spellInfo->Effects[EFFECT_0].RadiusEntry = sSpellRadiusStore.LookupEntry(EFFECT_RADIUS_100_YARDS); // 100yards instead of 50000?!
                break;
            case 42818: // Headless Horseman - Wisp Flight Port
            case 42821: // Headless Horseman - Wisp Flight Missile
                spellInfo->RangeEntry = sSpellRangeStore.LookupEntry(6); // 100 yards
                break;
            case 36350: //They Must Burn Bomb Aura (self)
                spellInfo->Effects[EFFECT_0].TriggerSpell = 36325; // They Must Burn Bomb Drop (DND)
                break;
            case 49838: // Stop Time
                spellInfo->AttributesEx3 |= SPELL_ATTR3_NO_INITIAL_AGGRO;
                break;
            case 61407: // Energize Cores
            case 62136: // Energize Cores
            case 54069: // Energize Cores
            case 56251: // Energize Cores
                spellInfo->Effects[EFFECT_0].TargetA = SpellImplicitTargetInfo(TARGET_UNIT_SRC_AREA_ENTRY);
                break;
            case 50785: // Energize Cores
            case 59372: // Energize Cores
                spellInfo->Effects[EFFECT_0].TargetA = SpellImplicitTargetInfo(TARGET_UNIT_SRC_AREA_ENEMY);
                break;
            case 8494: // Mana Shield (rank 2)
                // because of bug in dbc
                spellInfo->ProcChance = 0;
                break;
            case 20335: // Heart of the Crusader
            case 20336:
            case 20337:
            case 63320: // Glyph of Life Tap
            // Entries were not updated after spell effect change, we have to do that manually :/
                spellInfo->AttributesEx3 |= SPELL_ATTR3_CAN_PROC_WITH_TRIGGERED;
                break;
            case 59725: // Improved Spell Reflection - aoe aura
                // Target entry seems to be wrong for this spell :/
                spellInfo->Effects[EFFECT_0].TargetA = SpellImplicitTargetInfo(TARGET_UNIT_CASTER_AREA_PARTY);
                spellInfo->Effects[EFFECT_0].RadiusEntry = sSpellRadiusStore.LookupEntry(EFFECT_RADIUS_10_YARDS_2);
                break;
            case 44978: // Wild Magic
            case 45001:
            case 45002:
            case 45004:
            case 45006:
            case 45010:
            case 31347: // Doom
            case 41635: // Prayer of Mending
            case 44869: // Spectral Blast
            case 45027: // Revitalize
            case 45976: // Muru Portal Channel
            case 39365: // Thundering Storm
            case 41071: // Raise Dead (HACK)
            case 52124: // Sky Darkener Assault
            case 42442: // Vengeance Landing Cannonfire
            case 45863: // Cosmetic - Incinerate to Random Target
            case 25425: // Shoot
            case 45761: // Shoot
            case 42611: // Shoot
            case 61588: // Blazing Harpoon
            case 52479: // Gift of the Harvester
            case 48246: // Ball of Flame
                spellInfo->MaxAffectedTargets = 1;
                break;
            case 36384: // Skartax Purple Beam
                spellInfo->MaxAffectedTargets = 2;
                break;
            case 41376: // Spite
            case 39992: // Needle Spine
            case 29576: // Multi-Shot
            case 40816: // Saber Lash
            case 37790: // Spread Shot
            case 46771: // Flame Sear
            case 45248: // Shadow Blades
            case 41303: // Soul Drain
            case 54172: // Divine Storm (heal)
            case 29213: // Curse of the Plaguebringer - Noth
            case 28542: // Life Drain - Sapphiron
            case 66588: // Flaming Spear
            case 54171: // Divine Storm
                spellInfo->MaxAffectedTargets = 3;
                break;
            case 38310: // Multi-Shot
            case 53385: // Divine Storm (Damage)
                spellInfo->MaxAffectedTargets = 4;
                break;
            case 42005: // Bloodboil
            case 38296: // Spitfire Totem
            case 37676: // Insidious Whisper
            case 46008: // Negative Energy
            case 45641: // Fire Bloom
            case 55665: // Life Drain - Sapphiron (H)
            case 28796: // Poison Bolt Volly - Faerlina
                spellInfo->MaxAffectedTargets = 5;
                break;
            case 40827: // Sinful Beam
            case 40859: // Sinister Beam
            case 40860: // Vile Beam
            case 40861: // Wicked Beam
            case 54835: // Curse of the Plaguebringer - Noth (H)
            case 54098: // Poison Bolt Volly - Faerlina (H)
                spellInfo->MaxAffectedTargets = 10;
                break;
            case 50312: // Unholy Frenzy
                spellInfo->MaxAffectedTargets = 15;
                break;
            case 33711: // Murmur's Touch
            case 38794:
                spellInfo->MaxAffectedTargets = 1;
                spellInfo->Effects[EFFECT_0].TriggerSpell = 33760;
                break;
            case 17941: // Shadow Trance
            case 22008: // Netherwind Focus
            case 31834: // Light's Grace
            case 34754: // Clearcasting
            case 34936: // Backlash
            case 48108: // Hot Streak
            case 51124: // Killing Machine
            case 54741: // Firestarter
            case 57761: // Fireball!
            case 39805: // Lightning Overload
            case 64823: // Item - Druid T8 Balance 4P Bonus
            case 34477: // Misdirection
            case 44401: // Missile Barrage
                spellInfo->ProcCharges = 1;
                break;
            case 44544: // Fingers of Frost
                spellInfo->Effects[EFFECT_0].SpellClassMask = flag96(685904631, 1151048, 0);
                break;
            case 74396: // Fingers of Frost visual buff
                spellInfo->ProcCharges = 2;
                spellInfo->StackAmount = 0;
                break;
            case 28200: // Ascendance (Talisman of Ascendance trinket)
                spellInfo->ProcCharges = 6;
                break;
            case 47201: // Everlasting Affliction
            case 47202:
            case 47203:
            case 47204:
            case 47205:
                // add corruption to affected spells
                spellInfo->Effects[1].SpellClassMask[0] |= 2;
                break;
            case 51852: // The Eye of Acherus (no spawn in phase 2 in db)
                spellInfo->Effects[0].MiscValue |= 1;
                break;
            case 51912: // Crafty's Ultra-Advanced Proto-Typical Shortening Blaster
                spellInfo->Effects[0].Amplitude = 3000;
                break;
            case 29809: // Desecration Arm - 36 instead of 37 - typo? :/
                spellInfo->Effects[EFFECT_0].RadiusEntry = sSpellRadiusStore.LookupEntry(EFFECT_RADIUS_7_YARDS);
                break;
            // Master Shapeshifter: missing stance data for forms other than bear - bear version has correct data
            // To prevent aura staying on target after talent unlearned
            case 48420:
                spellInfo->Stances = 1 << (FORM_CAT - 1);
                break;
            case 48421:
                spellInfo->Stances = 1 << (FORM_MOONKIN - 1);
                break;
            case 48422:
                spellInfo->Stances = 1 << (FORM_TREE - 1);
                break;
            case 51466: // Elemental Oath (Rank 1)
            case 51470: // Elemental Oath (Rank 2)
                spellInfo->Effects[EFFECT_1].Effect = SPELL_EFFECT_APPLY_AURA;
                spellInfo->Effects[EFFECT_1].ApplyAuraName = SPELL_AURA_ADD_FLAT_MODIFIER;
                spellInfo->Effects[EFFECT_1].MiscValue = SPELLMOD_EFFECT2;
                spellInfo->Effects[EFFECT_1].SpellClassMask = flag96(0x00000000, 0x00004000, 0x00000000);
                break;
            case 47569: // Improved Shadowform (Rank 1)
                // with this spell atrribute aura can be stacked several times
                spellInfo->Attributes &= ~SPELL_ATTR0_NOT_SHAPESHIFT;
                break;
            case 64904: // Hymn of Hope
                spellInfo->Effects[EFFECT_1].ApplyAuraName = SPELL_AURA_MOD_INCREASE_ENERGY_PERCENT;
                break;
            case 30421: // Nether Portal - Perseverence
                spellInfo->Effects[2].BasePoints += 30000;
                break;
            case 51735: // Ebon Plague
            case 51734:
            case 51726:
                spellInfo->AttributesEx3 |= SPELL_ATTR3_STACK_FOR_DIFF_CASTERS;
                spellInfo->SpellFamilyFlags[2] = 0x10;
                spellInfo->Effects[1].ApplyAuraName = SPELL_AURA_MOD_DAMAGE_PERCENT_TAKEN;
                break;
            case 41913: // Parasitic Shadowfiend Passive
                spellInfo->Effects[0].ApplyAuraName = SPELL_AURA_DUMMY; // proc debuff, and summon infinite fiends
                break;
            case 27892: // To Anchor 1
            case 27928: // To Anchor 1
            case 27935: // To Anchor 1
            case 27915: // Anchor to Skulls
            case 27931: // Anchor to Skulls
            case 27937: // Anchor to Skulls
                spellInfo->RangeEntry = sSpellRangeStore.LookupEntry(13);
                break;
            // target allys instead of enemies, target A is src_caster, spells with effect like that have ally target
            // this is the only known exception, probably just wrong data
            case 29214: // Wrath of the Plaguebringer
            case 54836: // Wrath of the Plaguebringer
                spellInfo->Effects[EFFECT_0].TargetB = SpellImplicitTargetInfo(TARGET_UNIT_SRC_AREA_ALLY);
                spellInfo->Effects[EFFECT_1].TargetB = SpellImplicitTargetInfo(TARGET_UNIT_SRC_AREA_ALLY);
                break;
            case 63675: // Improved Devouring Plague
                spellInfo->AttributesEx3 |= SPELL_ATTR3_NO_DONE_BONUS;
                break;
            case 8145: // Tremor Totem (instant pulse)
            case 6474: // Earthbind Totem (instant pulse)
                spellInfo->AttributesEx5 |= SPELL_ATTR5_START_PERIODIC_AT_APPLY;
                break;
            case 53241: // Marked for Death (Rank 1)
            case 53243: // Marked for Death (Rank 2)
            case 53244: // Marked for Death (Rank 3)
            case 53245: // Marked for Death (Rank 4)
            case 53246: // Marked for Death (Rank 5)
                spellInfo->Effects[EFFECT_0].SpellClassMask = flag96(0x00067801, 0x10820001, 0x00000801);
                break;
            case 5176:  // Wrath
            case 2912:  // Starfire
            case 78674: // Starsurge
                spellInfo->Effects[1].Effect = SPELL_EFFECT_DUMMY;
                spellInfo->Effects[1].TargetA = TARGET_UNIT_CASTER;
                break;
            case 70728: // Exploit Weakness (needs target selection script)
            case 70840: // Devious Minds (needs target selection script)
                spellInfo->Effects[EFFECT_0].TargetA = SpellImplicitTargetInfo(TARGET_UNIT_CASTER);
                spellInfo->Effects[EFFECT_0].TargetB = SpellImplicitTargetInfo(TARGET_UNIT_PET);
                break;
            case 70893: // Culling The Herd (needs target selection script)
                spellInfo->Effects[EFFECT_0].TargetA = SpellImplicitTargetInfo(TARGET_UNIT_CASTER);
                spellInfo->Effects[EFFECT_0].TargetB = SpellImplicitTargetInfo(TARGET_UNIT_MASTER);
                break;
            case 54800: // Sigil of the Frozen Conscience - change class mask to custom extended flags of Icy Touch
                        // this is done because another spell also uses the same SpellFamilyFlags as Icy Touch
                        // SpellFamilyFlags[0] & 0x00000040 in SPELLFAMILY_DEATHKNIGHT is currently unused (3.3.5a)
                        // this needs research on modifier applying rules, does not seem to be in Attributes fields
                spellInfo->Effects[EFFECT_0].SpellClassMask = flag96(0x00000040, 0x00000000, 0x00000000);
                break;
            case 64949: // Idol of the Flourishing Life
                spellInfo->Effects[EFFECT_0].SpellClassMask = flag96(0x00000000, 0x02000000, 0x00000000);
                spellInfo->Effects[EFFECT_0].ApplyAuraName = SPELL_AURA_ADD_FLAT_MODIFIER;
                break;
            case 34231: // Libram of the Lightbringer
            case 60792: // Libram of Tolerance
            case 64956: // Libram of the Resolute
                spellInfo->Effects[EFFECT_0].SpellClassMask = flag96(0x80000000, 0x00000000, 0x00000000);
                spellInfo->Effects[EFFECT_0].ApplyAuraName = SPELL_AURA_ADD_FLAT_MODIFIER;
                break;
            case 28851: // Libram of Light
            case 28853: // Libram of Divinity
            case 32403: // Blessed Book of Nagrand
                spellInfo->Effects[EFFECT_0].SpellClassMask = flag96(0x40000000, 0x00000000, 0x00000000);
                spellInfo->Effects[EFFECT_0].ApplyAuraName = SPELL_AURA_ADD_FLAT_MODIFIER;
                break;
            case 45602: // Ride Carpet
                spellInfo->Effects[EFFECT_0].BasePoints = 0; // force seat 0, vehicle doesn't have the required seat flags for "no seat specified (-1)"
                break;
            case 64745: // Item - Death Knight T8 Tank 4P Bonus
            case 64936: // Item - Warrior T8 Protection 4P Bonus
                spellInfo->Effects[0].BasePoints = 100; // 100% chance of procc'ing, not -10% (chance calculated in PrepareTriggersExecutedOnHit)
                break;
            case 59414: // Pulsing Shockwave Aura (Loken)
                // this flag breaks movement, remove it
                spellInfo->AttributesEx &= ~SPELL_ATTR1_CHANNELED_1;
                break;
            case 61719: // Easter Lay Noblegarden Egg Aura - Interrupt flags copied from aura which this aura is linked with
                spellInfo->AuraInterruptFlags = AURA_INTERRUPT_FLAG_HITBYSPELL | AURA_INTERRUPT_FLAG_TAKE_DAMAGE;
                break;
            case 70650: // Death Knight T10 Tank 2P Bonus
                spellInfo->Effects[0].ApplyAuraName = SPELL_AURA_ADD_PCT_MODIFIER;
                break;
            case 71838: // Drain Life - Bryntroll Normal
            case 71839: // Drain Life - Bryntroll Heroic
                spellInfo->AttributesEx2 |= SPELL_ATTR2_CANT_CRIT;
                break;
            case 34471: // The Beast Within
                spellInfo->AttributesEx5 |= SPELL_ATTR5_USABLE_WHILE_CONFUSED | SPELL_ATTR5_USABLE_WHILE_FEARED | SPELL_ATTR5_USABLE_WHILE_STUNNED;
                break;
            // ULDUAR SPELLS
            //
            case 62374: // Pursued (Flame Leviathan)
                spellInfo->Effects[EFFECT_0].RadiusEntry = sSpellRadiusStore.LookupEntry(EFFECT_RADIUS_50000_YARDS);   // 50000yd
                break;
            case 63342: // Focused Eyebeam Summon Trigger (Kologarn)
                spellInfo->MaxAffectedTargets = 1;
                break;
            case 62716: // Growth of Nature (Freya)
            case 65584: // Growth of Nature (Freya)
            case 64381: // Strength of the Pack (Auriaya)
                spellInfo->AttributesEx3 |= SPELL_ATTR3_STACK_FOR_DIFF_CASTERS;
                break;
            case 63018: // Searing Light (XT-002)
            case 65121: // Searing Light (25m) (XT-002)
            case 63024: // Gravity Bomb (XT-002)
            case 64234: // Gravity Bomb (25m) (XT-002)
                spellInfo->MaxAffectedTargets = 1;
                break;
            case 62834: // Boom (XT-002)
            // This hack is here because we suspect our implementation of spell effect execution on targets
            // is done in the wrong order. We suspect that EFFECT_0 needs to be applied on all targets,
            // then EFFECT_1, etc - instead of applying each effect on target1, then target2, etc.
            // The above situation causes the visual for this spell to be bugged, so we remove the instakill
            // effect and implement a script hack for that.
                spellInfo->Effects[EFFECT_1].Effect = 0;
                break;
            case 64386: // Terrifying Screech (Auriaya)
            case 64389: // Sentinel Blast (Auriaya)
            case 64678: // Sentinel Blast (Auriaya)
                spellInfo->DurationEntry = sSpellDurationStore.LookupEntry(28); // 5 seconds, wrong DBC data?
                break;
            case 64321: // Potent Pheromones (Freya)
                // spell should dispel area aura, but doesn't have the attribute
                // may be db data bug, or blizz may keep reapplying area auras every update with checking immunity
                // that will be clear if we get more spells with problem like this
                spellInfo->AttributesEx |= SPELL_ATTR1_DISPEL_AURAS_ON_IMMUNITY;
                break;
            case 62301: // Cosmic Smash (Algalon the Observer)
                spellInfo->MaxAffectedTargets = 1;
                break;
            case 64598: // Cosmic Smash (Algalon the Observer)
                spellInfo->MaxAffectedTargets = 3;
                break;
            case 62293: // Cosmic Smash (Algalon the Observer)
                spellInfo->Effects[EFFECT_0].TargetB = SpellImplicitTargetInfo(TARGET_DEST_CASTER);
                break;
            case 62311: // Cosmic Smash (Algalon the Observer)
            case 64596: // Cosmic Smash (Algalon the Observer)
                spellInfo->RangeEntry = sSpellRangeStore.LookupEntry(6);  // 100yd
                break;
            case 64014: // Expedition Base Camp Teleport
            case 64024: // Conservatory Teleport
            case 64025: // Halls of Invention Teleport
            case 64028: // Colossal Forge Teleport
            case 64029: // Shattered Walkway Teleport
            case 64030: // Antechamber Teleport
            case 64031: // Scrapyard Teleport
            case 64032: // Formation Grounds Teleport
            case 65042: // Prison of Yogg-Saron Teleport
                spellInfo->Effects[EFFECT_0].TargetA = SpellImplicitTargetInfo(TARGET_DEST_DB);
                break;
            // ENDOF ULDUAR SPELLS
            //
            // TRIAL OF THE CRUSADER SPELLS
            //
            case 66258: // Infernal Eruption (10N)
            case 67901: // Infernal Eruption (25N)
                // increase duration from 15 to 18 seconds because caster is already
                // unsummoned when spell missile hits the ground so nothing happen in result
                spellInfo->DurationEntry = sSpellDurationStore.LookupEntry(85);
                break;
            // ENDOF TRIAL OF THE CRUSADER SPELLS
            //
            // ICECROWN CITADEL SPELLS
            //
            // THESE SPELLS ARE WORKING CORRECTLY EVEN WITHOUT THIS HACK
            // THE ONLY REASON ITS HERE IS THAT CURRENT GRID SYSTEM
            // DOES NOT ALLOW FAR OBJECT SELECTION (dist > 333)
            case 70781: // Light's Hammer Teleport
            case 70856: // Oratory of the Damned Teleport
            case 70857: // Rampart of Skulls Teleport
            case 70858: // Deathbringer's Rise Teleport
            case 70859: // Upper Spire Teleport
            case 70860: // Frozen Throne Teleport
            case 70861: // Sindragosa's Lair Teleport
                spellInfo->Effects[EFFECT_0].TargetA = SpellImplicitTargetInfo(TARGET_DEST_DB);
                break;
            case 69055: // Saber Lash (Lord Marrowgar)
            case 70814: // Saber Lash (Lord Marrowgar)
                spellInfo->Effects[EFFECT_0].RadiusEntry = sSpellRadiusStore.LookupEntry(EFFECT_RADIUS_8_YARDS); // 8yd
                break;
            case 69075: // Bone Storm (Lord Marrowgar)
            case 70834: // Bone Storm (Lord Marrowgar)
            case 70835: // Bone Storm (Lord Marrowgar)
            case 70836: // Bone Storm (Lord Marrowgar)
            case 72864: // Death Plague (Rotting Frost Giant)
            case 71160: // Plague Stench (Stinky)
            case 71161: // Plague Stench (Stinky)
            case 71123: // Decimate (Stinky & Precious)
                spellInfo->Effects[EFFECT_0].RadiusEntry = sSpellRadiusStore.LookupEntry(EFFECT_RADIUS_100_YARDS); // 100yd
                break;
            case 71169: // Shadow's Fate
                spellInfo->AttributesEx3 |= SPELL_ATTR3_STACK_FOR_DIFF_CASTERS;
                break;
            case 72378: // Blood Nova (Deathbringer Saurfang)
            case 73058: // Blood Nova (Deathbringer Saurfang)
                spellInfo->Effects[EFFECT_0].RadiusEntry = sSpellRadiusStore.LookupEntry(EFFECT_RADIUS_200_YARDS);
                spellInfo->Effects[EFFECT_1].RadiusEntry = sSpellRadiusStore.LookupEntry(EFFECT_RADIUS_200_YARDS);
                break;
            case 72769: // Scent of Blood (Deathbringer Saurfang)
                spellInfo->Effects[EFFECT_0].RadiusEntry = sSpellRadiusStore.LookupEntry(EFFECT_RADIUS_200_YARDS);
                // no break
            case 72771: // Scent of Blood (Deathbringer Saurfang)
                spellInfo->Effects[EFFECT_1].RadiusEntry = sSpellRadiusStore.LookupEntry(EFFECT_RADIUS_200_YARDS);
                break;
            case 72723: // Resistant Skin (Deathbringer Saurfang adds)
                // this spell initially granted Shadow damage immunity, however it was removed but the data was left in client
                spellInfo->Effects[EFFECT_2].Effect = 0;
                break;
            case 70460: // Coldflame Jets (Traps after Saurfang)
                spellInfo->DurationEntry = sSpellDurationStore.LookupEntry(1); // 10 seconds
                break;
            case 71412: // Green Ooze Summon (Professor Putricide)
            case 71415: // Orange Ooze Summon (Professor Putricide)
                spellInfo->Effects[EFFECT_0].TargetA = SpellImplicitTargetInfo(TARGET_UNIT_TARGET_ANY);
                break;
            case 71159: // Awaken Plagued Zombies
                spellInfo->DurationEntry = sSpellDurationStore.LookupEntry(21);
                break;
            case 70530: // Volatile Ooze Beam Protection (Professor Putricide)
                spellInfo->Effects[EFFECT_0].Effect = SPELL_EFFECT_APPLY_AURA; // for an unknown reason this was SPELL_EFFECT_APPLY_AREA_AURA_RAID
                break;
            // THIS IS HERE BECAUSE COOLDOWN ON CREATURE PROCS IS NOT IMPLEMENTED
            case 71604: // Mutated Strength (Professor Putricide)
            case 72673: // Mutated Strength (Professor Putricide)
            case 72674: // Mutated Strength (Professor Putricide)
            case 72675: // Mutated Strength (Professor Putricide)
                spellInfo->Effects[EFFECT_1].Effect = 0;
                break;
            case 72454: // Mutated Plague (Professor Putricide)
            case 72464: // Mutated Plague (Professor Putricide)
            case 72506: // Mutated Plague (Professor Putricide)
            case 72507: // Mutated Plague (Professor Putricide)
                spellInfo->Effects[EFFECT_0].RadiusEntry = sSpellRadiusStore.LookupEntry(EFFECT_RADIUS_50000_YARDS); // 50000yd
                break;
            case 70911: // Unbound Plague (Professor Putricide) (needs target selection script)
            case 72854: // Unbound Plague (Professor Putricide) (needs target selection script)
            case 72855: // Unbound Plague (Professor Putricide) (needs target selection script)
            case 72856: // Unbound Plague (Professor Putricide) (needs target selection script)
                spellInfo->Effects[EFFECT_0].TargetB = SpellImplicitTargetInfo(TARGET_UNIT_TARGET_ENEMY);
                break;
            case 71518: // Unholy Infusion Quest Credit (Professor Putricide)
            case 72934: // Blood Infusion Quest Credit (Blood-Queen Lana'thel)
            case 72289: // Frost Infusion Quest Credit (Sindragosa)
                spellInfo->Effects[EFFECT_0].RadiusEntry = sSpellRadiusStore.LookupEntry(EFFECT_RADIUS_200_YARDS); // another missing radius
                break;
            case 71708: // Empowered Flare (Blood Prince Council)
            case 72785: // Empowered Flare (Blood Prince Council)
            case 72786: // Empowered Flare (Blood Prince Council)
            case 72787: // Empowered Flare (Blood Prince Council)
                spellInfo->AttributesEx3 |= SPELL_ATTR3_NO_DONE_BONUS;
                break;
            case 71266: // Swarming Shadows
            case 72890: // Swarming Shadows
                spellInfo->AreaGroupId = 0; // originally, these require area 4522, which is... outside of Icecrown Citadel
                break;
            case 70602: // Corruption
            case 48278: // Paralyze
                spellInfo->AttributesEx3 |= SPELL_ATTR3_STACK_FOR_DIFF_CASTERS;
                break;
            case 70715: // Column of Frost (visual marker)
                spellInfo->DurationEntry = sSpellDurationStore.LookupEntry(32); // 6 seconds (missing)
                break;
            case 71085: // Mana Void (periodic aura)
                spellInfo->DurationEntry = sSpellDurationStore.LookupEntry(9); // 30 seconds (missing)
                break;
            case 72015: // Frostbolt Volley (only heroic)
            case 72016: // Frostbolt Volley (only heroic)
                spellInfo->Effects[EFFECT_2].RadiusEntry = sSpellRadiusStore.LookupEntry(EFFECT_RADIUS_40_YARDS);
                break;
            case 70936: // Summon Suppressor (needs target selection script)
                spellInfo->Effects[EFFECT_0].TargetA = SpellImplicitTargetInfo(TARGET_UNIT_TARGET_ANY);
                spellInfo->Effects[EFFECT_0].TargetB = SpellImplicitTargetInfo();
                break;
            case 72706: // Achievement Check (Valithria Dreamwalker)
            case 71357: // Order Whelp
                spellInfo->Effects[EFFECT_0].RadiusEntry = sSpellRadiusStore.LookupEntry(EFFECT_RADIUS_200_YARDS);   // 200yd
                break;
            case 70598: // Sindragosa's Fury
                spellInfo->Effects[EFFECT_0].TargetA = SpellImplicitTargetInfo(TARGET_DEST_DEST);
                break;
            case 69846: // Frost Bomb
                spellInfo->Speed = 0.0f;    // This spell's summon happens instantly
                break;
            case 71614: // Ice Lock
                spellInfo->Mechanic = MECHANIC_STUN;
                break;
            case 72762: // Defile
                spellInfo->DurationEntry = sSpellDurationStore.LookupEntry(559); // 53 seconds
                break;
            case 72743: // Defile
                spellInfo->DurationEntry = sSpellDurationStore.LookupEntry(22); // 45 seconds
                break;
            case 72754: // Defile
            case 73708: // Defile
            case 73709: // Defile
            case 73710: // Defile
                spellInfo->Effects[EFFECT_0].RadiusEntry = sSpellRadiusStore.LookupEntry(EFFECT_RADIUS_200_YARDS); // 200yd
                spellInfo->Effects[EFFECT_1].RadiusEntry = sSpellRadiusStore.LookupEntry(EFFECT_RADIUS_200_YARDS); // 200yd
                break;
            case 69030: // Val'kyr Target Search
                spellInfo->Effects[EFFECT_0].RadiusEntry = sSpellRadiusStore.LookupEntry(EFFECT_RADIUS_200_YARDS); // 200yd
                spellInfo->Effects[EFFECT_1].RadiusEntry = sSpellRadiusStore.LookupEntry(EFFECT_RADIUS_200_YARDS); // 200yd
                break;
            case 69198: // Raging Spirit Visual
                spellInfo->RangeEntry = sSpellRangeStore.LookupEntry(13); // 50000yd
                break;
            case 73654: // Harvest Souls
            case 74295: // Harvest Souls
            case 74296: // Harvest Souls
            case 74297: // Harvest Souls
                spellInfo->Effects[EFFECT_0].RadiusEntry = sSpellRadiusStore.LookupEntry(EFFECT_RADIUS_50000_YARDS); // 50000yd
                spellInfo->Effects[EFFECT_1].RadiusEntry = sSpellRadiusStore.LookupEntry(EFFECT_RADIUS_50000_YARDS); // 50000yd
                spellInfo->Effects[EFFECT_2].RadiusEntry = sSpellRadiusStore.LookupEntry(EFFECT_RADIUS_50000_YARDS); // 50000yd
                break;
            case 73655: // Harvest Soul
                spellInfo->AttributesEx3 |= SPELL_ATTR3_NO_DONE_BONUS;
                break;
            case 73540: // Summon Shadow Trap
                spellInfo->DurationEntry = sSpellDurationStore.LookupEntry(23); // 90 seconds
                break;
            case 73530: // Shadow Trap (visual)
                spellInfo->DurationEntry = sSpellDurationStore.LookupEntry(28); // 5 seconds
                break;
            case 73529: // Shadow Trap
                spellInfo->Effects[EFFECT_1].RadiusEntry = sSpellRadiusStore.LookupEntry(EFFECT_RADIUS_10_YARDS); // 10yd
                break;
            case 74282: // Shadow Trap (searcher)
                spellInfo->Effects[EFFECT_0].RadiusEntry = sSpellRadiusStore.LookupEntry(EFFECT_RADIUS_3_YARDS); // 3yd
                break;
            case 72595: // Restore Soul
            case 73650: // Restore Soul
                spellInfo->Effects[EFFECT_0].RadiusEntry = sSpellRadiusStore.LookupEntry(EFFECT_RADIUS_200_YARDS); // 200yd
                break;
            case 74086: // Destroy Soul
                spellInfo->Effects[EFFECT_0].RadiusEntry = sSpellRadiusStore.LookupEntry(EFFECT_RADIUS_200_YARDS); // 200yd
                break;
            case 74302: // Summon Spirit Bomb
            case 74342: // Summon Spirit Bomb
                spellInfo->Effects[EFFECT_0].RadiusEntry = sSpellRadiusStore.LookupEntry(EFFECT_RADIUS_200_YARDS); // 200yd
                spellInfo->MaxAffectedTargets = 1;
                break;
            case 74341: // Summon Spirit Bomb
            case 74343: // Summon Spirit Bomb
                spellInfo->Effects[EFFECT_0].RadiusEntry = sSpellRadiusStore.LookupEntry(EFFECT_RADIUS_200_YARDS); // 200yd
                spellInfo->MaxAffectedTargets = 3;
                break;
            case 73579: // Summon Spirit Bomb
                spellInfo->Effects[EFFECT_0].RadiusEntry = sSpellRadiusStore.LookupEntry(EFFECT_RADIUS_25_YARDS); // 25yd
                break;
            case 72350: // Fury of Frostmourne
                spellInfo->Effects[EFFECT_0].RadiusEntry = sSpellRadiusStore.LookupEntry(EFFECT_RADIUS_50000_YARDS); // 50000yd
                spellInfo->Effects[EFFECT_1].RadiusEntry = sSpellRadiusStore.LookupEntry(EFFECT_RADIUS_50000_YARDS); // 50000yd
                break;
            case 75127: // Kill Frostmourne Players
            case 72351: // Fury of Frostmourne
            case 72431: // Jump (removes Fury of Frostmourne debuff)
            case 72429: // Mass Resurrection
            case 73159: // Play Movie
            case 73582: // Trigger Vile Spirit (Inside, Heroic)
                spellInfo->Effects[EFFECT_0].RadiusEntry = sSpellRadiusStore.LookupEntry(EFFECT_RADIUS_50000_YARDS); // 50000yd
                break;
            case 72376: // Raise Dead
                spellInfo->MaxAffectedTargets = 3;
                spellInfo->Effects[EFFECT_0].RadiusEntry = sSpellRadiusStore.LookupEntry(EFFECT_RADIUS_50000_YARDS); // 50000yd
                break;
            case 71809: // Jump
                spellInfo->RangeEntry = sSpellRangeStore.LookupEntry(3); // 20yd
                spellInfo->Effects[EFFECT_0].RadiusEntry = sSpellRadiusStore.LookupEntry(EFFECT_RADIUS_25_YARDS); // 25yd
                break;
            case 72405: // Broken Frostmourne
                spellInfo->Effects[EFFECT_1].RadiusEntry = sSpellRadiusStore.LookupEntry(EFFECT_RADIUS_200_YARDS); // 200yd
                break;
            // ENDOF ICECROWN CITADEL SPELLS
            //
            // RUBY SANCTUM SPELLS
            //
            case 74769: // Twilight Cutter
            case 77844: // Twilight Cutter
            case 77845: // Twilight Cutter
            case 77846: // Twilight Cutter
                spellInfo->Effects[EFFECT_0].RadiusEntry = sSpellRadiusStore.LookupEntry(EFFECT_RADIUS_100_YARDS); // 100yd
                break;
            case 75509: // Twilight Mending
                spellInfo->AttributesEx6 |= SPELL_ATTR6_CAN_TARGET_INVISIBLE;
                spellInfo->AttributesEx2 |= SPELL_ATTR2_CAN_TARGET_NOT_IN_LOS;
                break;
            case 75888: // Awaken Flames
            case 75889: // Awaken Flames
                spellInfo->AttributesEx |= SPELL_ATTR1_CANT_TARGET_SELF;
                break;
            // ENDOF RUBY SANCTUM SPELLS
            //
            // EYE OF ETERNITY SPELLS
            // All spells below work even without these changes. The LOS attribute is due to problem
            // from collision between maps & gos with active destroyed state.
            case 57473: // Arcane Storm bonus explicit visual spell
            case 57431: // Summon Static Field
            case 56091: // Flame Spike (Wyrmrest Skytalon)
            case 56092: // Engulf in Flames (Wyrmrest Skytalon)
            case 57090: // Revivify (Wyrmrest Skytalon)
            case 57143: // Life Burst (Wyrmrest Skytalon)
                spellInfo->AttributesEx2 |= SPELL_ATTR2_CAN_TARGET_NOT_IN_LOS;
                break;
            // This would never crit on retail and it has attribute for SPELL_ATTR3_NO_DONE_BONUS because is handled from player,
            // until someone figures how to make scions not critting without hack and without making them main casters this should stay here.
            case 63934: // Arcane Barrage (casted by players and NONMELEEDAMAGELOG with caster Scion of Eternity (original caster)).
                spellInfo->AttributesEx2 |= SPELL_ATTR2_CANT_CRIT;
                break;
            // ENDOF EYE OF ETERNITY SPELLS
            //
            // OCULUS SPELLS
            // The spells below are here because their effect 1 is giving warning due to
            // triggered spell not found in any dbc and is missing from encounter source* of data.
            // Even judged as clientside these spells can't be guessed for* now.
            case 49462: // Call Ruby Drake
            case 49461: // Call Amber Drake
            case 49345: // Call Emerald Drake
                spellInfo->Effects[EFFECT_1].Effect = 0;
                break;
            // ENDOF OCULUS SPELLS
            //
            case 40055: // Introspection
            case 40165: // Introspection
            case 40166: // Introspection
            case 40167: // Introspection
                spellInfo->Attributes |= SPELL_ATTR0_NEGATIVE_1;
                break;
            case 2378: // Minor Fortitude
                spellInfo->ManaCost = 0;
                spellInfo->ManaPerSecond = 0;
                break;
            // Halls Of Origination spells
            // Temple Guardian Anhuur
            case 76606: // Disable Beacon Beams L
            case 76608: // Disable Beacon Beams R
                // Little hack, Increase the radius so it can hit the Cave In Stalkers in the platform.
                spellInfo->Effects[EFFECT_0].MaxRadiusEntry = sSpellRadiusStore.LookupEntry(EFFECT_RADIUS_45_YARDS);
                break;
            case 75323: // Reverberating Hymn
                // Aura is refreshed at 3 seconds, and the tick should happen at the fourth.
                spellInfo->AttributesEx8 |= SPELL_ATTR8_DONT_RESET_PERIODIC_TIMER;
                break;
            case 24314: // Threatening Gaze
                spellInfo->AuraInterruptFlags |= AURA_INTERRUPT_FLAG_CAST | AURA_INTERRUPT_FLAG_MOVE | AURA_INTERRUPT_FLAG_JUMP;
                break;
            case 5420: // Tree of Life (Passive)
                spellInfo->Stances = 1 << (FORM_TREE - 1);
                break;
            default:
                break;
        }

        switch (spellInfo->SpellFamilyName)
        {
            case SPELLFAMILY_PALADIN:
                // Seals of the Pure should affect Seal of Righteousness
                if (spellInfo->SpellIconID == 25 && spellInfo->Attributes & SPELL_ATTR0_PASSIVE)
                    spellInfo->Effects[EFFECT_0].SpellClassMask[1] |= 0x20000000;
                break;
            case SPELLFAMILY_DEATHKNIGHT:
                // Icy Touch - extend FamilyFlags (unused value) for Sigil of the Frozen Conscience to use
                if (spellInfo->SpellIconID == 2721 && spellInfo->SpellFamilyFlags[0] & 0x2)
                    spellInfo->SpellFamilyFlags[0] |= 0x40;
                break;
        }
    }

    SummonPropertiesEntry* properties = const_cast<SummonPropertiesEntry*>(sSummonPropertiesStore.LookupEntry(121));
    properties->Type = SUMMON_TYPE_TOTEM;
    properties = const_cast<SummonPropertiesEntry*>(sSummonPropertiesStore.LookupEntry(647)); // 52893
    properties->Type = SUMMON_TYPE_TOTEM;

<<<<<<< HEAD
    sLog->outInfo(LOG_FILTER_SERVER_LOADING, ">> Loaded SpellInfo corrections in %u ms", GetMSTimeDiffToNow(oldMSTime));
=======
    TC_LOG_INFO(LOG_FILTER_SERVER_LOADING, ">> Loaded spell dbc data corrections in %u ms", GetMSTimeDiffToNow(oldMSTime));
>>>>>>> d1677b2d
}<|MERGE_RESOLUTION|>--- conflicted
+++ resolved
@@ -1484,7 +1484,6 @@
         }
     }
 
-<<<<<<< HEAD
     uint32 mastery_count = 0;
     for (uint32 i = 0; i < sTalentTabStore.GetNumRows(); ++i)
     {
@@ -1511,7 +1510,7 @@
                 {
                     if (itr->second.spell == mastery)
                     {
-                        sLog->outError(LOG_FILTER_SQL, "Found redundant record (entry: %u, SpellID: %u) in `spell_learn_spell`, spell added automatically as mastery learned spell from TalentTab.dbc", masteryMainSpell, mastery);
+                        TC_LOG_ERROR(LOG_FILTER_SQL, "Found redundant record (entry: %u, SpellID: %u) in `spell_learn_spell`, spell added automatically as mastery learned spell from TalentTab.dbc", masteryMainSpell, mastery);
                         found = true;
                         break;
                     }
@@ -1546,10 +1545,7 @@
         }
     }
 
-    sLog->outInfo(LOG_FILTER_SERVER_LOADING, ">> Loaded %u spell learn spells, %u found in Spell.dbc and %u from TalentTab.dbc in %u ms", count, dbc_count, mastery_count, GetMSTimeDiffToNow(oldMSTime));
-=======
-    TC_LOG_INFO(LOG_FILTER_SERVER_LOADING, ">> Loaded %u spell learn spells + %u found in DBC in %u ms", count, dbc_count, GetMSTimeDiffToNow(oldMSTime));
->>>>>>> d1677b2d
+    TC_LOG_INFO(LOG_FILTER_SERVER_LOADING, ">> Loaded %u spell learn spells, %u found in Spell.dbc and %u from TalentTab.dbc in %u ms", count, dbc_count, mastery_count, GetMSTimeDiffToNow(oldMSTime));
 }
 
 void SpellMgr::LoadSpellTargetPositions()
@@ -2670,15 +2666,11 @@
         effectsBySpell[effect->EffectSpellId].effects[effect->EffectIndex] = effect;
     }
 
-<<<<<<< HEAD
     for (uint32 i = 0; i < sSpellStore.GetNumRows(); ++i)
         if (SpellEntry const* spellEntry = sSpellStore.LookupEntry(i))
             mSpellInfoMap[i] = new SpellInfo(spellEntry, effectsBySpell[i].effects);
 
-    sLog->outInfo(LOG_FILTER_SERVER_LOADING, ">> Loaded spell info store in %u ms", GetMSTimeDiffToNow(oldMSTime));
-=======
-    TC_LOG_INFO(LOG_FILTER_SERVER_LOADING, ">> Loaded spell custom attributes in %u ms", GetMSTimeDiffToNow(oldMSTime));
->>>>>>> d1677b2d
+    TC_LOG_INFO(LOG_FILTER_SERVER_LOADING, ">> Loaded spell info store in %u ms", GetMSTimeDiffToNow(oldMSTime));
 }
 
 void SpellMgr::UnloadSpellInfoStore()
@@ -3728,9 +3720,5 @@
     properties = const_cast<SummonPropertiesEntry*>(sSummonPropertiesStore.LookupEntry(647)); // 52893
     properties->Type = SUMMON_TYPE_TOTEM;
 
-<<<<<<< HEAD
-    sLog->outInfo(LOG_FILTER_SERVER_LOADING, ">> Loaded SpellInfo corrections in %u ms", GetMSTimeDiffToNow(oldMSTime));
-=======
-    TC_LOG_INFO(LOG_FILTER_SERVER_LOADING, ">> Loaded spell dbc data corrections in %u ms", GetMSTimeDiffToNow(oldMSTime));
->>>>>>> d1677b2d
+    TC_LOG_INFO(LOG_FILTER_SERVER_LOADING, ">> Loaded SpellInfo corrections in %u ms", GetMSTimeDiffToNow(oldMSTime));
 }