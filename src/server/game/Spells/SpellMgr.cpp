--- conflicted
+++ resolved
@@ -3033,14 +3033,10 @@
 
         switch (spellInfo->Id)
         {
-<<<<<<< HEAD
-=======
             case 63026: // Force Cast (HACK: Target shouldn't be changed)
             case 63137: // Force Cast (HACK: Target shouldn't be changed; summon position should be untied from spell destination)
                 spellInfo->Effects[0].TargetA = SpellImplicitTargetInfo(TARGET_DEST_DB);
                 break;
-            case 53096: // Quetz'lun's Judgment
->>>>>>> dbaf8856
             case 70743: // AoD Special
             case 70614: // AoD Special - Vegard
             case 42436: // Drink! (Brewfest)
@@ -3194,13 +3190,8 @@
             case 54741: // Firestarter
             case 57761: // Fireball!
             case 64823: // Item - Druid T8 Balance 4P Bonus
-<<<<<<< HEAD
             case 88819: // Daybreak
-=======
-            case 34477: // Misdirection
-            case 44401: // Missile Barrage
             case 18820: // Insight
->>>>>>> dbaf8856
                 spellInfo->ProcCharges = 1;
                 break;
             case 44544: // Fingers of Frost
