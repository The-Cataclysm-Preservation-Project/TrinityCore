/*
 * Copyright (C) 2008-2012 TrinityCore <http://www.trinitycore.org/>
 * Copyright (C) 2005-2009 MaNGOS <http://getmangos.com/>
 *
 * This program is free software; you can redistribute it and/or modify it
 * under the terms of the GNU General Public License as published by the
 * Free Software Foundation; either version 2 of the License, or (at your
 * option) any later version.
 *
 * This program is distributed in the hope that it will be useful, but WITHOUT
 * ANY WARRANTY; without even the implied warranty of MERCHANTABILITY or
 * FITNESS FOR A PARTICULAR PURPOSE. See the GNU General Public License for
 * more details.
 *
 * You should have received a copy of the GNU General Public License along
 * with this program. If not, see <http://www.gnu.org/licenses/>.
 */

#include "Common.h"
#include "WorldPacket.h"
#include "Opcodes.h"
#include "Log.h"
#include "ObjectMgr.h"
#include "SpellMgr.h"
#include "Player.h"
#include "Unit.h"
#include "ObjectAccessor.h"
#include "Util.h"
#include "Spell.h"
#include "SpellAuraEffects.h"
#include "Battleground.h"
#include "OutdoorPvPMgr.h"
#include "Formulas.h"
#include "GridNotifiers.h"
#include "GridNotifiersImpl.h"
#include "CellImpl.h"
#include "ScriptMgr.h"
#include "Vehicle.h"
#include "Battlefield.h"
#include "BattlefieldMgr.h"
<<<<<<< HEAD
#include "WeatherMgr.h"
=======
#include "Pet.h"
#include "ReputationMgr.h"
>>>>>>> 7bef4ce4

class Aura;
//
// EFFECT HANDLER NOTES
//
// in aura handler there should be check for modes:
// AURA_EFFECT_HANDLE_REAL set
// AURA_EFFECT_HANDLE_SEND_FOR_CLIENT_MASK set
// AURA_EFFECT_HANDLE_CHANGE_AMOUNT_MASK set - aura is recalculated or is just applied/removed - need to redo all things related to m_amount
// AURA_EFFECT_HANDLE_CHANGE_AMOUNT_SEND_FOR_CLIENT_MASK - logical or of above conditions
// AURA_EFFECT_HANDLE_STAT - set when stats are reapplied
// such checks will speedup trinity change amount/send for client operations
// because for change amount operation packets will not be send
// aura effect handlers shouldn't contain any AuraEffect or Aura object modifications

pAuraEffectHandler AuraEffectHandler[TOTAL_AURAS]=
{
    &AuraEffect::HandleNULL,                                      //  0 SPELL_AURA_NONE
    &AuraEffect::HandleBindSight,                                 //  1 SPELL_AURA_BIND_SIGHT
    &AuraEffect::HandleModPossess,                                //  2 SPELL_AURA_MOD_POSSESS
    &AuraEffect::HandleNoImmediateEffect,                         //  3 SPELL_AURA_PERIODIC_DAMAGE implemented in AuraEffect::PeriodicTick
    &AuraEffect::HandleAuraDummy,                                 //  4 SPELL_AURA_DUMMY
    &AuraEffect::HandleModConfuse,                                //  5 SPELL_AURA_MOD_CONFUSE
    &AuraEffect::HandleModCharm,                                  //  6 SPELL_AURA_MOD_CHARM
    &AuraEffect::HandleModFear,                                   //  7 SPELL_AURA_MOD_FEAR
    &AuraEffect::HandleNoImmediateEffect,                         //  8 SPELL_AURA_PERIODIC_HEAL implemented in AuraEffect::PeriodicTick
    &AuraEffect::HandleModAttackSpeed,                            //  9 SPELL_AURA_MOD_ATTACKSPEED
    &AuraEffect::HandleModThreat,                                 // 10 SPELL_AURA_MOD_THREAT
    &AuraEffect::HandleModTaunt,                                  // 11 SPELL_AURA_MOD_TAUNT
    &AuraEffect::HandleAuraModStun,                               // 12 SPELL_AURA_MOD_STUN
    &AuraEffect::HandleModDamageDone,                             // 13 SPELL_AURA_MOD_DAMAGE_DONE
    &AuraEffect::HandleNoImmediateEffect,                         // 14 SPELL_AURA_MOD_DAMAGE_TAKEN implemented in Unit::MeleeDamageBonus and Unit::SpellDamageBonus
    &AuraEffect::HandleNoImmediateEffect,                         // 15 SPELL_AURA_DAMAGE_SHIELD    implemented in Unit::DoAttackDamage
    &AuraEffect::HandleModStealth,                                // 16 SPELL_AURA_MOD_STEALTH
    &AuraEffect::HandleModStealthDetect,                          // 17 SPELL_AURA_MOD_DETECT
    &AuraEffect::HandleModInvisibility,                           // 18 SPELL_AURA_MOD_INVISIBILITY
    &AuraEffect::HandleModInvisibilityDetect,                     // 19 SPELL_AURA_MOD_INVISIBILITY_DETECTION
    &AuraEffect::HandleNoImmediateEffect,                         // 20 SPELL_AURA_OBS_MOD_HEALTH implemented in AuraEffect::PeriodicTick
    &AuraEffect::HandleNoImmediateEffect,                         // 21 SPELL_AURA_OBS_MOD_POWER implemented in AuraEffect::PeriodicTick
    &AuraEffect::HandleAuraModResistance,                         // 22 SPELL_AURA_MOD_RESISTANCE
    &AuraEffect::HandleNoImmediateEffect,                         // 23 SPELL_AURA_PERIODIC_TRIGGER_SPELL implemented in AuraEffect::PeriodicTick
    &AuraEffect::HandleNoImmediateEffect,                         // 24 SPELL_AURA_PERIODIC_ENERGIZE implemented in AuraEffect::PeriodicTick
    &AuraEffect::HandleAuraModPacify,                             // 25 SPELL_AURA_MOD_PACIFY
    &AuraEffect::HandleAuraModRoot,                               // 26 SPELL_AURA_MOD_ROOT
    &AuraEffect::HandleAuraModSilence,                            // 27 SPELL_AURA_MOD_SILENCE
    &AuraEffect::HandleNoImmediateEffect,                         // 28 SPELL_AURA_REFLECT_SPELLS        implement in Unit::SpellHitResult
    &AuraEffect::HandleAuraModStat,                               // 29 SPELL_AURA_MOD_STAT
    &AuraEffect::HandleAuraModSkill,                              // 30 SPELL_AURA_MOD_SKILL
    &AuraEffect::HandleAuraModIncreaseSpeed,                      // 31 SPELL_AURA_MOD_INCREASE_SPEED
    &AuraEffect::HandleAuraModIncreaseMountedSpeed,               // 32 SPELL_AURA_MOD_INCREASE_MOUNTED_SPEED
    &AuraEffect::HandleAuraModDecreaseSpeed,                      // 33 SPELL_AURA_MOD_DECREASE_SPEED
    &AuraEffect::HandleAuraModIncreaseHealth,                     // 34 SPELL_AURA_MOD_INCREASE_HEALTH
    &AuraEffect::HandleAuraModIncreaseEnergy,                     // 35 SPELL_AURA_MOD_INCREASE_ENERGY
    &AuraEffect::HandleAuraModShapeshift,                         // 36 SPELL_AURA_MOD_SHAPESHIFT
    &AuraEffect::HandleAuraModEffectImmunity,                     // 37 SPELL_AURA_EFFECT_IMMUNITY
    &AuraEffect::HandleAuraModStateImmunity,                      // 38 SPELL_AURA_STATE_IMMUNITY
    &AuraEffect::HandleAuraModSchoolImmunity,                     // 39 SPELL_AURA_SCHOOL_IMMUNITY
    &AuraEffect::HandleAuraModDmgImmunity,                        // 40 SPELL_AURA_DAMAGE_IMMUNITY
    &AuraEffect::HandleAuraModDispelImmunity,                     // 41 SPELL_AURA_DISPEL_IMMUNITY
    &AuraEffect::HandleNoImmediateEffect,                         // 42 SPELL_AURA_PROC_TRIGGER_SPELL  implemented in Unit::ProcDamageAndSpellFor and Unit::HandleProcTriggerSpell
    &AuraEffect::HandleNoImmediateEffect,                         // 43 SPELL_AURA_PROC_TRIGGER_DAMAGE implemented in Unit::ProcDamageAndSpellFor
    &AuraEffect::HandleAuraTrackCreatures,                        // 44 SPELL_AURA_TRACK_CREATURES
    &AuraEffect::HandleAuraTrackResources,                        // 45 SPELL_AURA_TRACK_RESOURCES
    &AuraEffect::HandleNULL,                                      // 46 SPELL_AURA_46 (used in test spells 54054 and 54058, and spell 48050) (3.0.8a)
    &AuraEffect::HandleAuraModParryPercent,                       // 47 SPELL_AURA_MOD_PARRY_PERCENT
    &AuraEffect::HandleNULL,                                      // 48 SPELL_AURA_48 spell Napalm (area damage spell with additional delayed damage effect)
    &AuraEffect::HandleAuraModDodgePercent,                       // 49 SPELL_AURA_MOD_DODGE_PERCENT
    &AuraEffect::HandleNoImmediateEffect,                         // 50 SPELL_AURA_MOD_CRITICAL_HEALING_AMOUNT implemented in Unit::SpellCriticalHealingBonus
    &AuraEffect::HandleAuraModBlockPercent,                       // 51 SPELL_AURA_MOD_BLOCK_PERCENT
    &AuraEffect::HandleAuraModWeaponCritPercent,                  // 52 SPELL_AURA_MOD_WEAPON_CRIT_PERCENT
    &AuraEffect::HandleNoImmediateEffect,                         // 53 SPELL_AURA_PERIODIC_LEECH implemented in AuraEffect::PeriodicTick
    &AuraEffect::HandleModHitChance,                              // 54 SPELL_AURA_MOD_HIT_CHANCE
    &AuraEffect::HandleModSpellHitChance,                         // 55 SPELL_AURA_MOD_SPELL_HIT_CHANCE
    &AuraEffect::HandleAuraTransform,                             // 56 SPELL_AURA_TRANSFORM
    &AuraEffect::HandleModSpellCritChance,                        // 57 SPELL_AURA_MOD_SPELL_CRIT_CHANCE
    &AuraEffect::HandleAuraModIncreaseSwimSpeed,                  // 58 SPELL_AURA_MOD_INCREASE_SWIM_SPEED
    &AuraEffect::HandleNoImmediateEffect,                         // 59 SPELL_AURA_MOD_DAMAGE_DONE_CREATURE implemented in Unit::MeleeDamageBonus and Unit::SpellDamageBonus
    &AuraEffect::HandleAuraModPacifyAndSilence,                   // 60 SPELL_AURA_MOD_PACIFY_SILENCE
    &AuraEffect::HandleAuraModScale,                              // 61 SPELL_AURA_MOD_SCALE
    &AuraEffect::HandleNoImmediateEffect,                         // 62 SPELL_AURA_PERIODIC_HEALTH_FUNNEL implemented in AuraEffect::PeriodicTick
    &AuraEffect::HandleUnused,                                    // 63 unused (4.3.4) old SPELL_AURA_PERIODIC_MANA_FUNNEL
    &AuraEffect::HandleNoImmediateEffect,                         // 64 SPELL_AURA_PERIODIC_MANA_LEECH implemented in AuraEffect::PeriodicTick
    &AuraEffect::HandleModCastingSpeed,                           // 65 SPELL_AURA_MOD_CASTING_SPEED_NOT_STACK
    &AuraEffect::HandleFeignDeath,                                // 66 SPELL_AURA_FEIGN_DEATH
    &AuraEffect::HandleAuraModDisarm,                             // 67 SPELL_AURA_MOD_DISARM
    &AuraEffect::HandleAuraModStalked,                            // 68 SPELL_AURA_MOD_STALKED
    &AuraEffect::HandleNoImmediateEffect,                         // 69 SPELL_AURA_SCHOOL_ABSORB implemented in Unit::CalcAbsorbResist
    &AuraEffect::HandleUnused,                                    // 70 SPELL_AURA_EXTRA_ATTACKS clientside
    &AuraEffect::HandleModSpellCritChanceShool,                   // 71 SPELL_AURA_MOD_SPELL_CRIT_CHANCE_SCHOOL
    &AuraEffect::HandleModPowerCostPCT,                           // 72 SPELL_AURA_MOD_POWER_COST_SCHOOL_PCT
    &AuraEffect::HandleModPowerCost,                              // 73 SPELL_AURA_MOD_POWER_COST_SCHOOL
    &AuraEffect::HandleNoImmediateEffect,                         // 74 SPELL_AURA_REFLECT_SPELLS_SCHOOL  implemented in Unit::SpellHitResult
    &AuraEffect::HandleNoImmediateEffect,                         // 75 SPELL_AURA_MOD_LANGUAGE
    &AuraEffect::HandleNoImmediateEffect,                         // 76 SPELL_AURA_FAR_SIGHT
    &AuraEffect::HandleModMechanicImmunity,                       // 77 SPELL_AURA_MECHANIC_IMMUNITY
    &AuraEffect::HandleAuraMounted,                               // 78 SPELL_AURA_MOUNTED
    &AuraEffect::HandleModDamagePercentDone,                      // 79 SPELL_AURA_MOD_DAMAGE_PERCENT_DONE
    &AuraEffect::HandleModPercentStat,                            // 80 SPELL_AURA_MOD_PERCENT_STAT
    &AuraEffect::HandleNoImmediateEffect,                         // 81 SPELL_AURA_SPLIT_DAMAGE_PCT implemented in Unit::CalcAbsorbResist
    &AuraEffect::HandleWaterBreathing,                            // 82 SPELL_AURA_WATER_BREATHING
    &AuraEffect::HandleModBaseResistance,                         // 83 SPELL_AURA_MOD_BASE_RESISTANCE
    &AuraEffect::HandleNoImmediateEffect,                         // 84 SPELL_AURA_MOD_REGEN implemented in Player::RegenerateHealth
    &AuraEffect::HandleModPowerRegen,                             // 85 SPELL_AURA_MOD_POWER_REGEN implemented in Player::Regenerate
    &AuraEffect::HandleChannelDeathItem,                          // 86 SPELL_AURA_CHANNEL_DEATH_ITEM
    &AuraEffect::HandleNoImmediateEffect,                         // 87 SPELL_AURA_MOD_DAMAGE_PERCENT_TAKEN implemented in Unit::MeleeDamageBonus and Unit::SpellDamageBonus
    &AuraEffect::HandleNoImmediateEffect,                         // 88 SPELL_AURA_MOD_HEALTH_REGEN_PERCENT implemented in Player::RegenerateHealth
    &AuraEffect::HandleNoImmediateEffect,                         // 89 SPELL_AURA_PERIODIC_DAMAGE_PERCENT
    &AuraEffect::HandleUnused,                                    // 90 unused (4.3.4) old SPELL_AURA_MOD_RESIST_CHANCE
    &AuraEffect::HandleNoImmediateEffect,                         // 91 SPELL_AURA_MOD_DETECT_RANGE implemented in Creature::GetAttackDistance
    &AuraEffect::HandlePreventFleeing,                            // 92 SPELL_AURA_PREVENTS_FLEEING
    &AuraEffect::HandleModUnattackable,                           // 93 SPELL_AURA_MOD_UNATTACKABLE
    &AuraEffect::HandleNoImmediateEffect,                         // 94 SPELL_AURA_INTERRUPT_REGEN implemented in Player::Regenerate
    &AuraEffect::HandleAuraGhost,                                 // 95 SPELL_AURA_GHOST
    &AuraEffect::HandleNoImmediateEffect,                         // 96 SPELL_AURA_SPELL_MAGNET implemented in Unit::SelectMagnetTarget
    &AuraEffect::HandleNoImmediateEffect,                         // 97 SPELL_AURA_MANA_SHIELD implemented in Unit::CalcAbsorbResist
    &AuraEffect::HandleAuraModSkill,                              // 98 SPELL_AURA_MOD_SKILL_TALENT
    &AuraEffect::HandleAuraModAttackPower,                        // 99 SPELL_AURA_MOD_ATTACK_POWER
    &AuraEffect::HandleUnused,                                    //100 SPELL_AURA_AURAS_VISIBLE obsolete? all player can see all auras now, but still have spells including GM-spell
    &AuraEffect::HandleModResistancePercent,                      //101 SPELL_AURA_MOD_RESISTANCE_PCT
    &AuraEffect::HandleNoImmediateEffect,                         //102 SPELL_AURA_MOD_MELEE_ATTACK_POWER_VERSUS implemented in Unit::MeleeDamageBonus
    &AuraEffect::HandleAuraModTotalThreat,                        //103 SPELL_AURA_MOD_TOTAL_THREAT
    &AuraEffect::HandleAuraWaterWalk,                             //104 SPELL_AURA_WATER_WALK
    &AuraEffect::HandleAuraFeatherFall,                           //105 SPELL_AURA_FEATHER_FALL
    &AuraEffect::HandleAuraHover,                                 //106 SPELL_AURA_HOVER
    &AuraEffect::HandleNoImmediateEffect,                         //107 SPELL_AURA_ADD_FLAT_MODIFIER implemented in AuraEffect::CalculateSpellMod()
    &AuraEffect::HandleNoImmediateEffect,                         //108 SPELL_AURA_ADD_PCT_MODIFIER implemented in AuraEffect::CalculateSpellMod()
    &AuraEffect::HandleNoImmediateEffect,                         //109 SPELL_AURA_ADD_TARGET_TRIGGER
    &AuraEffect::HandleModPowerRegenPCT,                          //110 SPELL_AURA_MOD_POWER_REGEN_PERCENT implemented in Player::Regenerate, Creature::Regenerate
    &AuraEffect::HandleNoImmediateEffect,                         //111 SPELL_AURA_ADD_CASTER_HIT_TRIGGER implemented in Unit::SelectMagnetTarget
    &AuraEffect::HandleNoImmediateEffect,                         //112 SPELL_AURA_OVERRIDE_CLASS_SCRIPTS
    &AuraEffect::HandleNoImmediateEffect,                         //113 SPELL_AURA_MOD_RANGED_DAMAGE_TAKEN implemented in Unit::MeleeDamageBonus
    &AuraEffect::HandleNoImmediateEffect,                         //114 SPELL_AURA_MOD_RANGED_DAMAGE_TAKEN_PCT implemented in Unit::MeleeDamageBonus
    &AuraEffect::HandleNoImmediateEffect,                         //115 SPELL_AURA_MOD_HEALING                 implemented in Unit::SpellBaseHealingBonusForVictim
    &AuraEffect::HandleNoImmediateEffect,                         //116 SPELL_AURA_MOD_REGEN_DURING_COMBAT
    &AuraEffect::HandleNoImmediateEffect,                         //117 SPELL_AURA_MOD_MECHANIC_RESISTANCE     implemented in Unit::MagicSpellHitResult
    &AuraEffect::HandleNoImmediateEffect,                         //118 SPELL_AURA_MOD_HEALING_PCT             implemented in Unit::SpellHealingBonus
    &AuraEffect::HandleUnused,                                    //119 unused (4.3.4) old SPELL_AURA_SHARE_PET_TRACKING
    &AuraEffect::HandleAuraUntrackable,                           //120 SPELL_AURA_UNTRACKABLE
    &AuraEffect::HandleAuraEmpathy,                               //121 SPELL_AURA_EMPATHY
    &AuraEffect::HandleModOffhandDamagePercent,                   //122 SPELL_AURA_MOD_OFFHAND_DAMAGE_PCT
    &AuraEffect::HandleModTargetResistance,                       //123 SPELL_AURA_MOD_TARGET_RESISTANCE
    &AuraEffect::HandleAuraModRangedAttackPower,                  //124 SPELL_AURA_MOD_RANGED_ATTACK_POWER
    &AuraEffect::HandleNoImmediateEffect,                         //125 SPELL_AURA_MOD_MELEE_DAMAGE_TAKEN implemented in Unit::MeleeDamageBonus
    &AuraEffect::HandleNoImmediateEffect,                         //126 SPELL_AURA_MOD_MELEE_DAMAGE_TAKEN_PCT implemented in Unit::MeleeDamageBonus
    &AuraEffect::HandleNoImmediateEffect,                         //127 SPELL_AURA_RANGED_ATTACK_POWER_ATTACKER_BONUS implemented in Unit::MeleeDamageBonus
    &AuraEffect::HandleModPossessPet,                             //128 SPELL_AURA_MOD_POSSESS_PET
    &AuraEffect::HandleAuraModIncreaseSpeed,                      //129 SPELL_AURA_MOD_SPEED_ALWAYS
    &AuraEffect::HandleAuraModIncreaseMountedSpeed,               //130 SPELL_AURA_MOD_MOUNTED_SPEED_ALWAYS
    &AuraEffect::HandleNoImmediateEffect,                         //131 SPELL_AURA_MOD_RANGED_ATTACK_POWER_VERSUS implemented in Unit::MeleeDamageBonus
    &AuraEffect::HandleAuraModIncreaseEnergyPercent,              //132 SPELL_AURA_MOD_INCREASE_ENERGY_PERCENT
    &AuraEffect::HandleAuraModIncreaseHealthPercent,              //133 SPELL_AURA_MOD_INCREASE_HEALTH_PERCENT
    &AuraEffect::HandleAuraModRegenInterrupt,                     //134 SPELL_AURA_MOD_MANA_REGEN_INTERRUPT
    &AuraEffect::HandleModHealingDone,                            //135 SPELL_AURA_MOD_HEALING_DONE
    &AuraEffect::HandleNoImmediateEffect,                         //136 SPELL_AURA_MOD_HEALING_DONE_PERCENT   implemented in Unit::SpellHealingBonus
    &AuraEffect::HandleModTotalPercentStat,                       //137 SPELL_AURA_MOD_TOTAL_STAT_PERCENTAGE
    &AuraEffect::HandleModMeleeSpeedPct,                          //138 SPELL_AURA_MOD_MELEE_HASTE
    &AuraEffect::HandleForceReaction,                             //139 SPELL_AURA_FORCE_REACTION
    &AuraEffect::HandleAuraModRangedHaste,                        //140 SPELL_AURA_MOD_RANGED_HASTE
    &AuraEffect::HandleUnused,                                    //141 SPELL_AURA_141
    &AuraEffect::HandleAuraModBaseResistancePCT,                  //142 SPELL_AURA_MOD_BASE_RESISTANCE_PCT
    &AuraEffect::HandleAuraModResistanceExclusive,                //143 SPELL_AURA_MOD_RESISTANCE_EXCLUSIVE
    &AuraEffect::HandleNoImmediateEffect,                         //144 SPELL_AURA_SAFE_FALL                         implemented in WorldSession::HandleMovementOpcodes
    &AuraEffect::HandleAuraModPetTalentsPoints,                   //145 SPELL_AURA_MOD_PET_TALENT_POINTS
    &AuraEffect::HandleNoImmediateEffect,                         //146 SPELL_AURA_ALLOW_TAME_PET_TYPE
    &AuraEffect::HandleModStateImmunityMask,                      //147 SPELL_AURA_MECHANIC_IMMUNITY_MASK
    &AuraEffect::HandleAuraRetainComboPoints,                     //148 SPELL_AURA_RETAIN_COMBO_POINTS
    &AuraEffect::HandleNoImmediateEffect,                         //149 SPELL_AURA_REDUCE_PUSHBACK
    &AuraEffect::HandleShieldBlockValue,                          //150 SPELL_AURA_MOD_SHIELD_BLOCKVALUE_PCT
    &AuraEffect::HandleAuraTrackStealthed,                        //151 SPELL_AURA_TRACK_STEALTHED
    &AuraEffect::HandleNoImmediateEffect,                         //152 SPELL_AURA_MOD_DETECTED_RANGE implemented in Creature::GetAttackDistance
    &AuraEffect::HandleUnused,                                    //153 Unused (4.3.4) old SPELL_AURA_SPLIT_DAMAGE_FLAT
    &AuraEffect::HandleModStealthLevel,                           //154 SPELL_AURA_MOD_STEALTH_LEVEL
    &AuraEffect::HandleNoImmediateEffect,                         //155 SPELL_AURA_MOD_WATER_BREATHING
    &AuraEffect::HandleNoImmediateEffect,                         //156 SPELL_AURA_MOD_REPUTATION_GAIN
    &AuraEffect::HandleNULL,                                      //157 SPELL_AURA_PET_DAMAGE_MULTI
    &AuraEffect::HandleShieldBlockValue,                          //158 SPELL_AURA_MOD_SHIELD_BLOCKVALUE
    &AuraEffect::HandleNoImmediateEffect,                         //159 SPELL_AURA_NO_PVP_CREDIT      only for Honorless Target spell
    &AuraEffect::HandleUnused,                                    //160 Unused (4.3.4) old SPELL_AURA_MOD_AOE_AVOIDANCE
    &AuraEffect::HandleNoImmediateEffect,                         //161 SPELL_AURA_MOD_HEALTH_REGEN_IN_COMBAT
    &AuraEffect::HandleNoImmediateEffect,                         //162 SPELL_AURA_POWER_BURN implemented in AuraEffect::PeriodicTick
    &AuraEffect::HandleNoImmediateEffect,                         //163 SPELL_AURA_MOD_CRIT_DAMAGE_BONUS
    &AuraEffect::HandleUnused,                                    //164 unused (3.2.0), only one test spell
    &AuraEffect::HandleNoImmediateEffect,                         //165 SPELL_AURA_MELEE_ATTACK_POWER_ATTACKER_BONUS implemented in Unit::MeleeDamageBonus
    &AuraEffect::HandleAuraModAttackPowerPercent,                 //166 SPELL_AURA_MOD_ATTACK_POWER_PCT
    &AuraEffect::HandleAuraModRangedAttackPowerPercent,           //167 SPELL_AURA_MOD_RANGED_ATTACK_POWER_PCT
    &AuraEffect::HandleNoImmediateEffect,                         //168 SPELL_AURA_MOD_DAMAGE_DONE_VERSUS            implemented in Unit::SpellDamageBonus, Unit::MeleeDamageBonus
    &AuraEffect::HandleUnused,                                    //169 Unused (4.3.4) old SPELL_AURA_MOD_CRIT_PERCENT_VERSUS
    &AuraEffect::HandleNULL,                                      //170 SPELL_AURA_DETECT_AMORE       various spells that change visual of units for aura target (clientside?)
    &AuraEffect::HandleAuraModIncreaseSpeed,                      //171 SPELL_AURA_MOD_SPEED_NOT_STACK
    &AuraEffect::HandleAuraModIncreaseMountedSpeed,               //172 SPELL_AURA_MOD_MOUNTED_SPEED_NOT_STACK
    &AuraEffect::HandleUnused,                                    //173 unused (4.3.4) no spells, old SPELL_AURA_ALLOW_CHAMPION_SPELLS  only for Proclaim Champion spell
    &AuraEffect::HandleModSpellDamagePercentFromStat,             //174 SPELL_AURA_MOD_SPELL_DAMAGE_OF_STAT_PERCENT  implemented in Unit::SpellBaseDamageBonus
    &AuraEffect::HandleModSpellHealingPercentFromStat,            //175 SPELL_AURA_MOD_SPELL_HEALING_OF_STAT_PERCENT implemented in Unit::SpellBaseHealingBonus
    &AuraEffect::HandleSpiritOfRedemption,                        //176 SPELL_AURA_SPIRIT_OF_REDEMPTION   only for Spirit of Redemption spell, die at aura end
    &AuraEffect::HandleCharmConvert,                              //177 SPELL_AURA_AOE_CHARM
    &AuraEffect::HandleUnused,                                    //178 old SPELL_AURA_MOD_DEBUFF_RESISTANCE unused 4.3.4
    &AuraEffect::HandleNoImmediateEffect,                         //179 SPELL_AURA_MOD_ATTACKER_SPELL_CRIT_CHANCE implemented in Unit::SpellCriticalBonus
    &AuraEffect::HandleNoImmediateEffect,                         //180 SPELL_AURA_MOD_FLAT_SPELL_DAMAGE_VERSUS   implemented in Unit::SpellDamageBonus
    &AuraEffect::HandleUnused,                                    //181 unused (4.3.4) old SPELL_AURA_MOD_FLAT_SPELL_CRIT_DAMAGE_VERSUS
    &AuraEffect::HandleAuraModResistenceOfStatPercent,            //182 SPELL_AURA_MOD_RESISTANCE_OF_STAT_PERCENT
    &AuraEffect::HandleNULL,                                      //183 SPELL_AURA_MOD_CRITICAL_THREAT only used in 28746 - miscvalue - spell school
    &AuraEffect::HandleNoImmediateEffect,                         //184 SPELL_AURA_MOD_ATTACKER_MELEE_HIT_CHANCE  implemented in Unit::RollMeleeOutcomeAgainst
    &AuraEffect::HandleNoImmediateEffect,                         //185 SPELL_AURA_MOD_ATTACKER_RANGED_HIT_CHANCE implemented in Unit::RollMeleeOutcomeAgainst
    &AuraEffect::HandleNoImmediateEffect,                         //186 SPELL_AURA_MOD_ATTACKER_SPELL_HIT_CHANCE  implemented in Unit::MagicSpellHitResult
    &AuraEffect::HandleNoImmediateEffect,                         //187 SPELL_AURA_MOD_ATTACKER_MELEE_CRIT_CHANCE  implemented in Unit::GetUnitCriticalChance
    &AuraEffect::HandleNoImmediateEffect,                         //188 SPELL_AURA_MOD_ATTACKER_RANGED_CRIT_CHANCE implemented in Unit::GetUnitCriticalChance
    &AuraEffect::HandleModRating,                                 //189 SPELL_AURA_MOD_RATING
    &AuraEffect::HandleNoImmediateEffect,                         //190 SPELL_AURA_MOD_FACTION_REPUTATION_GAIN     implemented in Player::CalculateReputationGain
    &AuraEffect::HandleAuraModUseNormalSpeed,                     //191 SPELL_AURA_USE_NORMAL_MOVEMENT_SPEED
    &AuraEffect::HandleModMeleeRangedSpeedPct,                    //192 SPELL_AURA_MOD_MELEE_RANGED_HASTE
    &AuraEffect::HandleModCombatSpeedPct,                         //193 SPELL_AURA_MELEE_SLOW (in fact combat (any type attack) speed pct)
    &AuraEffect::HandleNoImmediateEffect,                         //194 SPELL_AURA_MOD_TARGET_ABSORB_SCHOOL implemented in Unit::CalcAbsorbResist
    &AuraEffect::HandleNoImmediateEffect,                         //195 SPELL_AURA_MOD_TARGET_ABILITY_ABSORB_SCHOOL implemented in Unit::CalcAbsorbResist
    &AuraEffect::HandleNULL,                                      //196 SPELL_AURA_MOD_COOLDOWN - flat mod of spell cooldowns
    &AuraEffect::HandleNoImmediateEffect,                         //197 SPELL_AURA_MOD_ATTACKER_SPELL_AND_WEAPON_CRIT_CHANCE implemented in Unit::SpellCriticalBonus Unit::GetUnitCriticalChance
    &AuraEffect::HandleUnused,                                    //198 unused (4.3.4) old SPELL_AURA_MOD_ALL_WEAPON_SKILLS
    &AuraEffect::HandleUnused,                                    //199 unused (4.3.4) old SPELL_AURA_MOD_INCREASES_SPELL_PCT_TO_HIT
    &AuraEffect::HandleNoImmediateEffect,                         //200 SPELL_AURA_MOD_XP_PCT implemented in Player::RewardPlayerAndGroupAtKill
    &AuraEffect::HandleAuraAllowFlight,                           //201 SPELL_AURA_FLY                             this aura enable flight mode...
    &AuraEffect::HandleNoImmediateEffect,                         //202 SPELL_AURA_CANNOT_BE_DODGED                implemented in Unit::RollPhysicalOutcomeAgainst
    &AuraEffect::HandleNoImmediateEffect,                         //203 SPELL_AURA_MOD_ATTACKER_MELEE_CRIT_DAMAGE  implemented in Unit::CalculateMeleeDamage and Unit::CalculateSpellDamage
    &AuraEffect::HandleNoImmediateEffect,                         //204 SPELL_AURA_MOD_ATTACKER_RANGED_CRIT_DAMAGE implemented in Unit::CalculateMeleeDamage and Unit::CalculateSpellDamage
    &AuraEffect::HandleNULL,                                      //205 SPELL_AURA_MOD_SCHOOL_CRIT_DMG_TAKEN
    &AuraEffect::HandleAuraModIncreaseFlightSpeed,                //206 SPELL_AURA_MOD_INCREASE_VEHICLE_FLIGHT_SPEED
    &AuraEffect::HandleAuraModIncreaseFlightSpeed,                //207 SPELL_AURA_MOD_INCREASE_MOUNTED_FLIGHT_SPEED
    &AuraEffect::HandleAuraModIncreaseFlightSpeed,                //208 SPELL_AURA_MOD_INCREASE_FLIGHT_SPEED
    &AuraEffect::HandleAuraModIncreaseFlightSpeed,                //209 SPELL_AURA_MOD_MOUNTED_FLIGHT_SPEED_ALWAYS
    &AuraEffect::HandleAuraModIncreaseFlightSpeed,                //210 SPELL_AURA_MOD_VEHICLE_SPEED_ALWAYS
    &AuraEffect::HandleAuraModIncreaseFlightSpeed,                //211 SPELL_AURA_MOD_FLIGHT_SPEED_NOT_STACK
    &AuraEffect::HandleUnused,                                    //212 Unused (4.3.4) old SPELL_AURA_MOD_RANGED_ATTACK_POWER_OF_STAT_PERCENT
    &AuraEffect::HandleNoImmediateEffect,                         //213 SPELL_AURA_MOD_RAGE_FROM_DAMAGE_DEALT implemented in Player::RewardRage
    &AuraEffect::HandleNULL,                                      //214 Tamed Pet Passive
    &AuraEffect::HandleArenaPreparation,                          //215 SPELL_AURA_ARENA_PREPARATION
    &AuraEffect::HandleModCastingSpeed,                           //216 SPELL_AURA_HASTE_SPELLS
    &AuraEffect::HandleModMeleeSpeedPct,                          //217 SPELL_AURA_MOD_MELEE_HASTE_2
    &AuraEffect::HandleAuraModRangedHaste,                        //218 SPELL_AURA_HASTE_RANGED
    &AuraEffect::HandleModManaRegen,                              //219 SPELL_AURA_MOD_MANA_REGEN_FROM_STAT
    &AuraEffect::HandleModRatingFromStat,                         //220 SPELL_AURA_MOD_RATING_FROM_STAT
    &AuraEffect::HandleNULL,                                      //221 SPELL_AURA_MOD_DETAUNT
    &AuraEffect::HandleUnused,                                    //222 unused (3.2.0) only for spell 44586 that not used in real spell cast
    &AuraEffect::HandleNoImmediateEffect,                         //223 SPELL_AURA_RAID_PROC_FROM_CHARGE
    &AuraEffect::HandleUnused,                                    //224 unused (4.3.4)
    &AuraEffect::HandleNoImmediateEffect,                         //225 SPELL_AURA_RAID_PROC_FROM_CHARGE_WITH_VALUE
    &AuraEffect::HandleNoImmediateEffect,                         //226 SPELL_AURA_PERIODIC_DUMMY implemented in AuraEffect::PeriodicTick
    &AuraEffect::HandleNoImmediateEffect,                         //227 SPELL_AURA_PERIODIC_TRIGGER_SPELL_WITH_VALUE implemented in AuraEffect::PeriodicTick
    &AuraEffect::HandleNoImmediateEffect,                         //228 SPELL_AURA_DETECT_STEALTH stealth detection
    &AuraEffect::HandleNoImmediateEffect,                         //229 SPELL_AURA_MOD_AOE_DAMAGE_AVOIDANCE
    &AuraEffect::HandleAuraModIncreaseHealth,                     //230 SPELL_AURA_MOD_INCREASE_HEALTH_2
    &AuraEffect::HandleNoImmediateEffect,                         //231 SPELL_AURA_PROC_TRIGGER_SPELL_WITH_VALUE
    &AuraEffect::HandleNoImmediateEffect,                         //232 SPELL_AURA_MECHANIC_DURATION_MOD           implement in Unit::CalculateSpellDuration
    &AuraEffect::HandleUnused,                                    //233 set model id to the one of the creature with id GetMiscValue() - clientside
    &AuraEffect::HandleNoImmediateEffect,                         //234 SPELL_AURA_MECHANIC_DURATION_MOD_NOT_STACK implement in Unit::CalculateSpellDuration
    &AuraEffect::HandleNoImmediateEffect,                         //235 SPELL_AURA_MOD_DISPEL_RESIST               implement in Unit::MagicSpellHitResult
    &AuraEffect::HandleAuraControlVehicle,                        //236 SPELL_AURA_CONTROL_VEHICLE
    &AuraEffect::HandleModSpellDamagePercentFromAttackPower,      //237 SPELL_AURA_MOD_SPELL_DAMAGE_OF_ATTACK_POWER  implemented in Unit::SpellBaseDamageBonus
    &AuraEffect::HandleModSpellHealingPercentFromAttackPower,     //238 SPELL_AURA_MOD_SPELL_HEALING_OF_ATTACK_POWER implemented in Unit::SpellBaseHealingBonus
    &AuraEffect::HandleAuraModScale,                              //239 SPELL_AURA_MOD_SCALE_2 only in Noggenfogger Elixir (16595) before 2.3.0 aura 61
    &AuraEffect::HandleAuraModExpertise,                          //240 SPELL_AURA_MOD_EXPERTISE
    &AuraEffect::HandleForceMoveForward,                          //241 SPELL_AURA_FORCE_MOVE_FORWARD Forces the caster to move forward
    &AuraEffect::HandleNULL,                                      //242 SPELL_AURA_MOD_SPELL_DAMAGE_FROM_HEALING - 2 test spells: 44183 and 44182
    &AuraEffect::HandleAuraModFaction,                            //243 SPELL_AURA_MOD_FACTION
    &AuraEffect::HandleComprehendLanguage,                        //244 SPELL_AURA_COMPREHEND_LANGUAGE
    &AuraEffect::HandleNoImmediateEffect,                         //245 SPELL_AURA_MOD_AURA_DURATION_BY_DISPEL
    &AuraEffect::HandleNoImmediateEffect,                         //246 SPELL_AURA_MOD_AURA_DURATION_BY_DISPEL_NOT_STACK implemented in Spell::EffectApplyAura
    &AuraEffect::HandleAuraCloneCaster,                           //247 SPELL_AURA_CLONE_CASTER
    &AuraEffect::HandleNoImmediateEffect,                         //248 SPELL_AURA_MOD_COMBAT_RESULT_CHANCE         implemented in Unit::RollMeleeOutcomeAgainst
    &AuraEffect::HandleAuraConvertRune,                           //249 SPELL_AURA_CONVERT_RUNE
    &AuraEffect::HandleAuraModIncreaseHealth,                     //250 SPELL_AURA_MOD_INCREASE_HEALTH_2
    &AuraEffect::HandleNoImmediateEffect,                         //251 SPELL_AURA_MOD_ENEMY_DODGE
    &AuraEffect::HandleModCombatSpeedPct,                         //252 SPELL_AURA_252 Is there any difference between this and SPELL_AURA_MELEE_SLOW ? maybe not stacking mod?
    &AuraEffect::HandleNoImmediateEffect,                         //253 SPELL_AURA_MOD_BLOCK_CRIT_CHANCE  implemented in Unit::isBlockCritical
    &AuraEffect::HandleAuraModDisarm,                             //254 SPELL_AURA_MOD_DISARM_OFFHAND
    &AuraEffect::HandleNoImmediateEffect,                         //255 SPELL_AURA_MOD_MECHANIC_DAMAGE_TAKEN_PERCENT    implemented in Unit::SpellDamageBonus
    &AuraEffect::HandleNoReagentUseAura,                          //256 SPELL_AURA_NO_REAGENT_USE Use SpellClassMask for spell select
    &AuraEffect::HandleNULL,                                      //257 SPELL_AURA_MOD_TARGET_RESIST_BY_SPELL_CLASS Use SpellClassMask for spell select
    &AuraEffect::HandleNULL,                                      //258 SPELL_AURA_MOD_SPELL_VISUAL
    &AuraEffect::HandleUnused,                                    //259 unused (4.3.4) old SPELL_AURA_MOD_HOT_PCT
    &AuraEffect::HandleNoImmediateEffect,                         //260 SPELL_AURA_SCREEN_EFFECT (miscvalue = id in ScreenEffect.dbc) not required any code
    &AuraEffect::HandlePhase,                                     //261 SPELL_AURA_PHASE
    &AuraEffect::HandleNoImmediateEffect,                         //262 SPELL_AURA_ABILITY_IGNORE_AURASTATE implemented in spell::cancast
    &AuraEffect::HandleAuraAllowOnlyAbility,                      //263 SPELL_AURA_ALLOW_ONLY_ABILITY player can use only abilities set in SpellClassMask
    &AuraEffect::HandleUnused,                                    //264 unused (3.2.0)
    &AuraEffect::HandleUnused,                                    //265 unused (4.3.4)
    &AuraEffect::HandleUnused,                                    //266 unused (4.3.4)
    &AuraEffect::HandleNoImmediateEffect,                         //267 SPELL_AURA_MOD_IMMUNE_AURA_APPLY_SCHOOL         implemented in Unit::IsImmunedToSpellEffect
    &AuraEffect::HandleUnused,                                    //268 unused (4.3.4) old SPELL_AURA_MOD_ATTACK_POWER_OF_STAT_PERCENT.
    &AuraEffect::HandleNoImmediateEffect,                         //269 SPELL_AURA_MOD_IGNORE_TARGET_RESIST implemented in Unit::CalcAbsorbResist and CalcArmorReducedDamage
    &AuraEffect::HandleUnused,                                    //270 unused (4.3.4) old SPELL_AURA_MOD_ABILITY_IGNORE_TARGET_RESIST
    &AuraEffect::HandleNoImmediateEffect,                         //271 SPELL_AURA_MOD_DAMAGE_FROM_CASTER    implemented in Unit::SpellDamageBonus
    &AuraEffect::HandleNoImmediateEffect,                         //272 SPELL_AURA_IGNORE_MELEE_RESET
    &AuraEffect::HandleUnused,                                    //273 clientside
    &AuraEffect::HandleUnused,                                    //274 unused (4.3.4)
    &AuraEffect::HandleNoImmediateEffect,                         //275 SPELL_AURA_MOD_IGNORE_SHAPESHIFT Use SpellClassMask for spell select
    &AuraEffect::HandleNULL,                                      //276 mod damage % mechanic?
    &AuraEffect::HandleUnused,                                    //277 unused (4.3.4) old SPELL_AURA_MOD_MAX_AFFECTED_TARGETS
    &AuraEffect::HandleAuraModDisarm,                             //278 SPELL_AURA_MOD_DISARM_RANGED disarm ranged weapon
    &AuraEffect::HandleNoImmediateEffect,                         //279 SPELL_AURA_INITIALIZE_IMAGES
    &AuraEffect::HandleUnused,                                    //280 unused (4.3.4) old SPELL_AURA_MOD_ARMOR_PENETRATION_PCT
    &AuraEffect::HandleNoImmediateEffect,                         //281 SPELL_AURA_MOD_HONOR_GAIN_PCT implemented in Player::RewardHonor
    &AuraEffect::HandleAuraIncreaseBaseHealthPercent,             //282 SPELL_AURA_INCREASE_BASE_HEALTH_PERCENT
    &AuraEffect::HandleNoImmediateEffect,                         //283 SPELL_AURA_MOD_HEALING_RECEIVED       implemented in Unit::SpellHealingBonus
    &AuraEffect::HandleAuraLinked,                                //284 SPELL_AURA_LINKED
    &AuraEffect::HandleAuraModAttackPowerOfArmor,                 //285 SPELL_AURA_MOD_ATTACK_POWER_OF_ARMOR  implemented in Player::UpdateAttackPowerAndDamage
    &AuraEffect::HandleNoImmediateEffect,                         //286 SPELL_AURA_ABILITY_PERIODIC_CRIT implemented in AuraEffect::PeriodicTick
    &AuraEffect::HandleNoImmediateEffect,                         //287 SPELL_AURA_DEFLECT_SPELLS             implemented in Unit::MagicSpellHitResult and Unit::MeleeSpellHitResult
    &AuraEffect::HandleNoImmediateEffect,                         //288 SPELL_AURA_IGNORE_HIT_DIRECTION  implemented in Unit::MagicSpellHitResult and Unit::MeleeSpellHitResult Unit::RollMeleeOutcomeAgainst
    &AuraEffect::HandleNULL,                                      //289 unused (3.2.0)
    &AuraEffect::HandleAuraModCritPct,                            //290 SPELL_AURA_MOD_CRIT_PCT
    &AuraEffect::HandleNoImmediateEffect,                         //291 SPELL_AURA_MOD_XP_QUEST_PCT  implemented in Player::RewardQuest
    &AuraEffect::HandleAuraOpenStable,                            //292 SPELL_AURA_OPEN_STABLE
    &AuraEffect::HandleAuraOverrideSpells,                        //293 auras which probably add set of abilities to their target based on it's miscvalue
    &AuraEffect::HandleNoImmediateEffect,                         //294 SPELL_AURA_PREVENT_REGENERATE_POWER implemented in Player::Regenerate(Powers power)
    &AuraEffect::HandleUnused,                                    //295 unused (4.3.4)
    &AuraEffect::HandleAuraSetVehicle,                            //296 SPELL_AURA_SET_VEHICLE_ID sets vehicle on target
    &AuraEffect::HandleNULL,                                      //297 Spirit Burst spells
    &AuraEffect::HandleNULL,                                      //298 70569 - Strangulating, maybe prevents talk or cast
    &AuraEffect::HandleUnused,                                    //299 unused (4.3.4)
    &AuraEffect::HandleNoImmediateEffect,                         //300 SPELL_AURA_SHARE_DAMAGE_PCT implemented in Unit::DealDamage
    &AuraEffect::HandleNoImmediateEffect,                         //301 SPELL_AURA_SCHOOL_HEAL_ABSORB implemented in Unit::CalcHealAbsorb
    &AuraEffect::HandleUnused,                                    //302 unused (4.3.4)
    &AuraEffect::HandleNoImmediateEffect,                         //303 SPELL_AURA_MOD_DAMAGE_DONE_VERSUS_AURASTATE implemented in Unit::SpellDamageBonus, Unit::MeleeDamageBonus
    &AuraEffect::HandleAuraModFakeInebriation,                    //304 SPELL_AURA_MOD_DRUNK
    &AuraEffect::HandleAuraModIncreaseSpeed,                      //305 SPELL_AURA_MOD_MINIMUM_SPEED
    &AuraEffect::HandleUnused,                                    //306 unused (4.3.4)
    &AuraEffect::HandleUnused,                                    //307 unused (4.3.4)
    &AuraEffect::HandleNULL,                                      //308 new aura for hunter traps
    &AuraEffect::HandleUnused,                                    //309 unused (4.3.4)
    &AuraEffect::HandleNoImmediateEffect,                         //310 SPELL_AURA_MOD_CREATURE_AOE_DAMAGE_AVOIDANCE implemented in Spell::CalculateDamageDone
    &AuraEffect::HandleNULL,                                      //311 0 spells in 3.3.5
    &AuraEffect::HandleNULL,                                      //312 0 spells in 3.3.5
    &AuraEffect::HandleUnused,                                    //313 unused (4.3.4)
    &AuraEffect::HandlePreventResurrection,                       //314 SPELL_AURA_PREVENT_RESURRECTION todo
    &AuraEffect::HandleNoImmediateEffect,                         //315 SPELL_AURA_UNDERWATER_WALKING todo
    &AuraEffect::HandleNoImmediateEffect,                         //316 unused (4.3.4) old SPELL_AURA_PERIODIC_HASTE
    &AuraEffect::HandleNULL,                                      //317 SPELL_AURA_MOD_SPELL_POWER_PCT
    &AuraEffect::HandleNULL,                                      //318 SPELL_AURA_MASTERY
    &AuraEffect::HandleModMeleeSpeedPct,                          //319 SPELL_AURA_MOD_MELEE_HASTE_3
    &AuraEffect::HandleAuraModRangedHaste,                        //320 SPELL_AURA_MOD_RANGED_HASTE_2
    &AuraEffect::HandleNULL,                                      //321 SPELL_AURA_321
    &AuraEffect::HandleNULL,                                      //322 SPELL_AURA_INTERFERE_TARGETTING
    &AuraEffect::HandleUnused,                                    //323 unused (4.3.4)
    &AuraEffect::HandleNULL,                                      //324 SPELL_AURA_324
    &AuraEffect::HandleUnused,                                    //325 unused (4.3.4)
    &AuraEffect::HandleNULL,                                      //326 SPELL_AURA_326
    &AuraEffect::HandleUnused,                                    //327 unused (4.3.4)
    &AuraEffect::HandleNoImmediateEffect,                         //328 SPELL_AURA_PROC_ON_POWER_AMOUNT implemented in Unit::HandleAuraProcOnPowerAmount
    &AuraEffect::HandleNULL,                                      //329 SPELL_AURA_MOD_RUNE_REGEN_SPEED
    &AuraEffect::HandleNoImmediateEffect,                         //330 SPELL_AURA_CAST_WHILE_WALKING
    &AuraEffect::HandleAuraForceWeather,                          //331 SPELL_AURA_FORCE_WEATHER
    &AuraEffect::HandleNoImmediateEffect,                         //332 SPELL_AURA_OVERRIDE_ACTIONBAR_SPELLS implemented in WorldSession::HandleCastSpellOpcode
    &AuraEffect::HandleNoImmediateEffect,                         //333 SPELL_AURA_OVERRIDE_ACTIONBAR_SPELLS_2 implemented in WorldSession::HandleCastSpellOpcode
    &AuraEffect::HandleNULL,                                      //334 SPELL_AURA_MOD_BLIND
    &AuraEffect::HandleNULL,                                      //335 SPELL_AURA_335
    &AuraEffect::HandleNULL,                                      //336 SPELL_AURA_MOD_FLYING_RESTRICTIONS
    &AuraEffect::HandleNoImmediateEffect,                         //337 SPELL_AURA_MOD_VENDOR_ITEMS_PRICES
    &AuraEffect::HandleNoImmediateEffect,                         //338 SPELL_AURA_MOD_DURABILITY_LOSS
    &AuraEffect::HandleNULL,                                      //339 SPELL_AURA_INCREASE_SKILL_GAIN_CHANCE
    &AuraEffect::HandleNULL,                                      //340 SPELL_AURA_MOD_RESURRECTED_HEALTH_BY_GUILD_MEMBER
    &AuraEffect::HandleNULL,                                      //341 SPELL_AURA_MOD_SPELL_CATEGORY_COOLDOWN
    &AuraEffect::HandleModMeleeRangedSpeedPct,                    //342 SPELL_AURA_MOD_MELEE_RANGED_HASTE_2
    &AuraEffect::HandleNULL,                                      //343 SPELL_AURA_343
    &AuraEffect::HandleNULL,                                      //344 SPELL_AURA_MOD_AUTOATTACK_DAMAGE
    &AuraEffect::HandleNoImmediateEffect,                         //345 SPELL_AURA_BYPASS_ARMOR_FOR_CASTER
    &AuraEffect::HandleNULL,                                      //346 SPELL_AURA_ENABLE_ALT_POWER
    &AuraEffect::HandleNULL,                                      //347 SPELL_AURA_MOD_SPELL_COOLDOWN_BY_HASTE
    &AuraEffect::HandleNoImmediateEffect,                         //348 SPELL_AURA_DEPOSIT_BONUS_MONEY_IN_GUILD_BANK_ON_LOOT implemented in WorldSession::HandleLootMoneyOpcode
    &AuraEffect::HandleNoImmediateEffect,                         //349 SPELL_AURA_MOD_CURRENCY_GAIN implemented in Player::ModifyCurrency
    &AuraEffect::HandleNULL,                                      //350 SPELL_AURA_MOD_GATHERING_ITEMS_GAINED_PERCENT
    &AuraEffect::HandleNULL,                                      //351 SPELL_AURA_351
    &AuraEffect::HandleNULL,                                      //352 SPELL_AURA_352
    &AuraEffect::HandleNULL,                                      //353 SPELL_AURA_MOD_CAMOUFLAGE
    &AuraEffect::HandleNULL,                                      //354 SPELL_AURA_354
    &AuraEffect::HandleUnused,                                    //355 unused (4.3.4)
    &AuraEffect::HandleNULL,                                      //356 SPELL_AURA_356
    &AuraEffect::HandleNULL,                                      //357 SPELL_AURA_ENABLE_BOSS1_UNIT_FRAME
    &AuraEffect::HandleNULL,                                      //358 SPELL_AURA_358
    &AuraEffect::HandleNULL,                                      //359 SPELL_AURA_359
    &AuraEffect::HandleNULL,                                      //360 SPELL_AURA_PROC_TRIGGER_SPELL_COPY
    &AuraEffect::HandleNULL,                                      //361 SPELL_AURA_PROC_TRIGGER_SPELL_2 implemented in Unit::ProcDamageAndSpellFor
    &AuraEffect::HandleUnused,                                    //362 unused (4.3.4)
    &AuraEffect::HandleNULL,                                      //363 SPELL_AURA_MOD_NEXT_SPELL
    &AuraEffect::HandleUnused,                                    //364 unused (4.3.4)
    &AuraEffect::HandleNULL,                                      //365 SPELL_AURA_MAX_FAR_CLIP_PLANE
    &AuraEffect::HandleNULL,                                      //366 SPELL_AURA_OVERRIDE_SPELL_POWER_BY_AP_PCT
    &AuraEffect::HandleNULL,                                      //367 SPELL_AURA_367
    &AuraEffect::HandleUnused,                                    //368 unused (4.3.4)
    &AuraEffect::HandleNULL,                                      //369 SPELL_AURA_ENABLE_POWER_BAR_TIMER
    &AuraEffect::HandleNULL,                                      //370 SPELL_AURA_SET_FAIR_FAR_CLIP
};

AuraEffect::AuraEffect(Aura* base, uint8 effIndex, int32 *baseAmount, Unit* caster):
m_base(base), m_spellInfo(base->GetSpellInfo()),
m_baseAmount(baseAmount ? *baseAmount : m_spellInfo->Effects[effIndex].BasePoints),
m_spellmod(NULL), m_periodicTimer(0), m_tickNumber(0), m_effIndex(effIndex),
m_canBeRecalculated(true), m_isPeriodic(false)
{
    CalculatePeriodic(caster, true, false);

    m_amount = CalculateAmount(caster);

    CalculateSpellMod();
}

AuraEffect::~AuraEffect()
{
    delete m_spellmod;
}

void AuraEffect::GetTargetList(std::list<Unit*> & targetList) const
{
    Aura::ApplicationMap const & targetMap = GetBase()->GetApplicationMap();
    // remove all targets which were not added to new list - they no longer deserve area aura
    for (Aura::ApplicationMap::const_iterator appIter = targetMap.begin(); appIter != targetMap.end(); ++appIter)
    {
        if (appIter->second->HasEffect(GetEffIndex()))
            targetList.push_back(appIter->second->GetTarget());
    }
}

void AuraEffect::GetApplicationList(std::list<AuraApplication*> & applicationList) const
{
    Aura::ApplicationMap const & targetMap = GetBase()->GetApplicationMap();
    for (Aura::ApplicationMap::const_iterator appIter = targetMap.begin(); appIter != targetMap.end(); ++appIter)
    {
        if (appIter->second->HasEffect(GetEffIndex()))
            applicationList.push_back(appIter->second);
    }
}

int32 AuraEffect::CalculateAmount(Unit* caster)
{
    // default amount calculation
    int32 amount = m_spellInfo->Effects[m_effIndex].CalcValue(caster, &m_baseAmount, GetBase()->GetOwner()->ToUnit());

    // check item enchant aura cast
    if (!amount && caster)
        if (uint64 itemGUID = GetBase()->GetCastItemGUID())
            if (Player* playerCaster = caster->ToPlayer())
                if (Item* castItem = playerCaster->GetItemByGuid(itemGUID))
                    if (castItem->GetItemSuffixFactor())
                    {
                        ItemRandomSuffixEntry const* item_rand_suffix = sItemRandomSuffixStore.LookupEntry(abs(castItem->GetItemRandomPropertyId()));
                        if (item_rand_suffix)
                        {
                            for (int k = 0; k < MAX_ITEM_ENCHANTMENT_EFFECTS; k++)
                            {
                                SpellItemEnchantmentEntry const* pEnchant = sSpellItemEnchantmentStore.LookupEntry(item_rand_suffix->enchant_id[k]);
                                if (pEnchant)
                                {
                                    for (int t = 0; t < MAX_ITEM_ENCHANTMENT_EFFECTS; t++)
                                        if (pEnchant->spellid[t] == m_spellInfo->Id)
                                    {
                                        amount = uint32((item_rand_suffix->prefix[k]*castItem->GetItemSuffixFactor()) / 10000);
                                        break;
                                    }
                                }

                                if (amount)
                                    break;
                            }
                        }
                    }

    float DoneActualBenefit = 0.0f;

    // custom amount calculations go here
    switch (GetAuraType())
    {
        // crowd control auras
        case SPELL_AURA_MOD_CONFUSE:
        case SPELL_AURA_MOD_FEAR:
        case SPELL_AURA_MOD_STUN:
        case SPELL_AURA_MOD_ROOT:
        case SPELL_AURA_TRANSFORM:
            m_canBeRecalculated = false;
            if (!m_spellInfo->ProcFlags)
                break;
            amount = int32(GetBase()->GetUnitOwner()->CountPctFromMaxHealth(10));
            if (caster)
            {
                // Glyphs increasing damage cap
                Unit::AuraEffectList const& overrideClassScripts = caster->GetAuraEffectsByType(SPELL_AURA_OVERRIDE_CLASS_SCRIPTS);
                for (Unit::AuraEffectList::const_iterator itr = overrideClassScripts.begin(); itr != overrideClassScripts.end(); ++itr)
                {
                    if ((*itr)->IsAffectingSpell(m_spellInfo))
                    {
                        // Glyph of Frost nova and similar auras
                        if ((*itr)->GetMiscValue() == 7801)
                        {
                            AddPct(amount, (*itr)->GetAmount());
                            break;
                        }
                    }
                }
            }
            break;
        case SPELL_AURA_SCHOOL_ABSORB:
            m_canBeRecalculated = false;
            if (!caster)
                break;
            switch (GetSpellInfo()->SpellFamilyName)
            {
                case SPELLFAMILY_MAGE:
                    // Ice Barrier
                    if (GetSpellInfo()->SpellFamilyFlags[1] & 0x1 && GetSpellInfo()->SpellFamilyFlags[2] & 0x8)
                    {
                        // +87% from sp bonus
                        DoneActualBenefit += caster->SpellBaseDamageBonusDone(m_spellInfo->GetSchoolMask()) * 0.87f;
                    }
                    // Mage Ward
                    else if (GetSpellInfo()->SpellFamilyFlags[0] & 0x8 && GetSpellInfo()->SpellFamilyFlags[2] & 0x8)
                    {
                        // +80.68% from sp bonus
                        DoneActualBenefit += caster->SpellBaseDamageBonusDone(m_spellInfo->GetSchoolMask()) * 0.8068f;
                    }
                    break;
                case SPELLFAMILY_WARLOCK:
                    // Shadow Ward
                    if (m_spellInfo->SpellFamilyFlags[2] & 0x80000000)
                    {
                        // +80.68% from sp bonus
                        DoneActualBenefit += caster->SpellBaseDamageBonusDone(m_spellInfo->GetSchoolMask()) * 0.8068f;
                    }
                    break;
                case SPELLFAMILY_PRIEST:
                    // Power Word: Shield
                    if (GetSpellInfo()->SpellFamilyFlags[0] & 0x1)
                    {
                        // +80.68% from sp bonus
                        DoneActualBenefit += caster->SpellBaseHealingBonusDone(m_spellInfo->GetSchoolMask()) * 0.8068f;
                        DoneActualBenefit *= caster->CalculateLevelPenalty(GetSpellInfo());

                        amount += int32(DoneActualBenefit);

                        // Twin Disciplines
                        if (AuraEffect const* pAurEff = caster->GetAuraEffect(SPELL_AURA_MOD_DAMAGE_PERCENT_DONE, SPELLFAMILY_PRIEST, 2292, 0))
                            AddPct(amount, pAurEff->GetAmount());

                        // Reuse variable, not sure if this code below can be moved before Twin Disciplines
                        DoneActualBenefit = float(amount);
                        DoneActualBenefit *= caster->GetTotalAuraMultiplier(SPELL_AURA_MOD_HEALING_DONE_PERCENT);
                        amount = int32(DoneActualBenefit);

                        return amount;
                    }
                    break;
                default:
                    break;
            }
            break;
        case SPELL_AURA_MANA_SHIELD:
            m_canBeRecalculated = false;
            if (!caster)
                break;
            // Mana Shield
            if (GetSpellInfo()->SpellFamilyName == SPELLFAMILY_MAGE && GetSpellInfo()->SpellFamilyFlags[0] & 0x8000 && m_spellInfo->SpellFamilyFlags[2] & 0x8)
            {
                // +80.7% from +spd bonus
                DoneActualBenefit += caster->SpellBaseDamageBonusDone(m_spellInfo->GetSchoolMask()) * 0.807f;
            }
            break;
        case SPELL_AURA_DUMMY:
            if (!caster)
                break;
            // Earth Shield
            if (GetSpellInfo()->SpellFamilyName == SPELLFAMILY_SHAMAN && m_spellInfo->SpellFamilyFlags[1] & 0x400)
            {
                amount = caster->SpellHealingBonusDone(GetBase()->GetUnitOwner(), GetSpellInfo(), amount, SPELL_DIRECT_DAMAGE);
                amount = GetBase()->GetUnitOwner()->SpellHealingBonusTaken(caster, GetSpellInfo(), amount, SPELL_DIRECT_DAMAGE);
            }
            break;
        case SPELL_AURA_PERIODIC_DAMAGE:
            if (!caster)
                break;
            // Rip
            if (GetSpellInfo()->SpellFamilyName == SPELLFAMILY_DRUID && m_spellInfo->SpellFamilyFlags[0] & 0x00800000)
            {
                m_canBeRecalculated = false;
                // 0.01*$AP*cp
                if (caster->GetTypeId() != TYPEID_PLAYER)
                    break;

                uint8 cp = caster->ToPlayer()->GetComboPoints();

                // Idol of Feral Shadows. Cant be handled as SpellMod in SpellAura:Dummy due its dependency from CPs
                if (AuraEffect const* aurEff = caster->GetAuraEffect(34241, EFFECT_0))
                    amount += cp * aurEff->GetAmount();
                // Idol of Worship. Cant be handled as SpellMod in SpellAura:Dummy due its dependency from CPs
                else if (AuraEffect const* aurEff = caster->GetAuraEffect(60774, EFFECT_0))
                    amount += cp * aurEff->GetAmount();

                amount += uint32(CalculatePct(caster->GetTotalAttackPowerValue(BASE_ATTACK), cp));
            }
            // Rend
            else if (GetSpellInfo()->SpellFamilyName == SPELLFAMILY_WARRIOR && GetSpellInfo()->SpellFamilyFlags[0] & 0x20)
            {
                m_canBeRecalculated = false;
                // ${0.25 * 6 * (($MWB + $mwb) / 2 + $AP / 14 * $MWS)}  bonus per tick
                float ap = caster->GetTotalAttackPowerValue(BASE_ATTACK);
                int32 mws = caster->GetAttackTime(BASE_ATTACK);
                float mwb_min = caster->GetWeaponDamageRange(BASE_ATTACK, MINDAMAGE);
                float mwb_max = caster->GetWeaponDamageRange(BASE_ATTACK, MAXDAMAGE);
                float mwb = ((mwb_min + mwb_max) / 2 + ap * mws / 14000) * 0.25f * 6.0f;
                amount += int32(caster->ApplyEffectModifiers(m_spellInfo, m_effIndex, mwb));
            }
            // Unholy Blight damage over time effect
            else if (GetId() == 50536)
            {
                m_canBeRecalculated = false;
                // we're getting total damage on aura apply, change it to be damage per tick
                amount = int32((float)amount / GetTotalTicks());
            }
            break;
        case SPELL_AURA_PERIODIC_ENERGIZE:
            switch (m_spellInfo->Id)
            {
            case 57669: // Replenishment (0.2% from max)
                amount = CalculatePct(GetBase()->GetUnitOwner()->GetMaxPower(POWER_MANA), amount);
                break;
            case 61782: // Infinite Replenishment
                amount = GetBase()->GetUnitOwner()->GetMaxPower(POWER_MANA) * 0.0025f;
                break;
            case 29166: // Innervate
                ApplyPct(amount, float(GetBase()->GetUnitOwner()->GetCreatePowers(POWER_MANA)) / GetTotalTicks());
                break;
            case 48391: // Owlkin Frenzy
                ApplyPct(amount, GetBase()->GetUnitOwner()->GetCreatePowers(POWER_MANA));
                break;
            default:
                break;
            }
            break;
        case SPELL_AURA_PERIODIC_HEAL:
            if (!caster)
                break;
            // Lightwell Renew
            if (GetSpellInfo()->SpellFamilyName == SPELLFAMILY_PRIEST && m_spellInfo->SpellFamilyFlags[2] & 0x4000)
            {
                if (caster->GetTypeId() == TYPEID_PLAYER)
                // Bonus from Glyph of Lightwell
                if (AuraEffect* modHealing = caster->GetAuraEffect(55673, 0))
                    AddPct(amount, modHealing->GetAmount());
            }
            break;
        case SPELL_AURA_MOD_THREAT:
        {
            uint8 level_diff = 0;
            float multiplier = 0.0f;
            switch (GetId())
            {
                // Arcane Shroud
                case 26400:
                    level_diff = GetBase()->GetUnitOwner()->getLevel() - 60;
                    multiplier = 2;
                    break;
                // The Eye of Diminution
                case 28862:
                    level_diff = GetBase()->GetUnitOwner()->getLevel() - 60;
                    multiplier = 1;
                    break;
            }
            if (level_diff > 0)
                amount += int32(multiplier * level_diff);
            break;
        }
        case SPELL_AURA_MOD_INCREASE_HEALTH:
            // Vampiric Blood
            if (GetId() == 55233)
                amount = GetBase()->GetUnitOwner()->CountPctFromMaxHealth(amount);
            break;
        case SPELL_AURA_MOD_INCREASE_SPEED:
            // Dash - do not set speed if not in cat form
            if (GetSpellInfo()->SpellFamilyName == SPELLFAMILY_DRUID && GetSpellInfo()->SpellFamilyFlags[2] & 0x00000008)
                amount = GetBase()->GetUnitOwner()->GetShapeshiftForm() == FORM_CAT ? amount : 0;
            break;
        case SPELL_AURA_MOUNTED:
            if (MountCapabilityEntry const* mountCapability = GetBase()->GetUnitOwner()->GetMountCapability(uint32(GetMiscValueB())))
            {
                amount = mountCapability->Id;
                m_canBeRecalculated = false;
            }
            break;
        case SPELL_AURA_MOD_RESISTANCE_EXCLUSIVE:
        {
            if (caster)
            {
                // if Level <= 70 resist = player level
                int32 resist = caster->getLevel();

                if (resist > 70 && resist < 81)
                    resist += (resist - 70) * 5;
                else if (resist > 80)
                    resist += ((resist-70) * 5 + (resist - 80) * 7);

                switch (GetId())
                {
                    case 20043: // Aspect of the Wild
                    case 8185:  // Elemental Resistance
                    case 19891: // Resistance Aura
                    case 79106: // Shadow Protection
                    case 79107: // Shadow Protection
                        amount = resist;
                        break;
                    case 79060: // Mark of the Wild
                    case 79061: // Mark of the Wild
                    case 79062: // Blessing of Kings
                    case 79063: // Blessing of Kings
                    case 90363: // Embrace of the Shale Spider
                        amount = resist / 2;
                        break;
                }
                break;
            }
        }
        default:
            break;
    }
    if (DoneActualBenefit != 0.0f)
    {
        DoneActualBenefit *= caster->CalculateLevelPenalty(GetSpellInfo());
        amount += (int32)DoneActualBenefit;
    }

    GetBase()->CallScriptEffectCalcAmountHandlers(const_cast<AuraEffect const*>(this), amount, m_canBeRecalculated);
    amount *= GetBase()->GetStackAmount();
    return amount;
}

void AuraEffect::CalculatePeriodic(Unit* caster, bool resetPeriodicTimer /*= true*/, bool load /*= false*/)
{
    m_amplitude = m_spellInfo->Effects[m_effIndex].Amplitude;

    // prepare periodics
    switch (GetAuraType())
    {
        case SPELL_AURA_OBS_MOD_POWER:
            // 3 spells have no amplitude set
            if (!m_amplitude)
                m_amplitude = 1 * IN_MILLISECONDS;
        case SPELL_AURA_PERIODIC_DAMAGE:
        case SPELL_AURA_PERIODIC_HEAL:
        case SPELL_AURA_OBS_MOD_HEALTH:
        case SPELL_AURA_PERIODIC_TRIGGER_SPELL:
        case SPELL_AURA_PERIODIC_ENERGIZE:
        case SPELL_AURA_PERIODIC_LEECH:
        case SPELL_AURA_PERIODIC_HEALTH_FUNNEL:
        case SPELL_AURA_PERIODIC_MANA_LEECH:
        case SPELL_AURA_PERIODIC_DAMAGE_PERCENT:
        case SPELL_AURA_POWER_BURN:
        case SPELL_AURA_PERIODIC_DUMMY:
        case SPELL_AURA_PERIODIC_TRIGGER_SPELL_WITH_VALUE:
            m_isPeriodic = true;
            break;
        default:
            break;
    }

    GetBase()->CallScriptEffectCalcPeriodicHandlers(const_cast<AuraEffect const*>(this), m_isPeriodic, m_amplitude);

    if (!m_isPeriodic)
        return;

    Player* modOwner = caster ? caster->GetSpellModOwner() : NULL;

    // Apply casting time mods
    if (m_amplitude)
    {
        // Apply periodic time mod
        if (modOwner)
            modOwner->ApplySpellMod(GetId(), SPELLMOD_ACTIVATION_TIME, m_amplitude);

        if (caster)
        {
            // Haste modifies periodic time of channeled spells
            if (m_spellInfo->IsChanneled())
            {
                if (m_spellInfo->AttributesEx5 & SPELL_ATTR5_HASTE_AFFECT_DURATION)
                    caster->ModSpellCastTime(m_spellInfo, m_amplitude);
            }
            else if (m_spellInfo->AttributesEx5 & SPELL_ATTR5_HASTE_AFFECT_DURATION)
                m_amplitude = int32(m_amplitude * caster->GetFloatValue(UNIT_MOD_CAST_SPEED));
        }
    }

    if (load) // aura loaded from db
    {
        m_tickNumber = m_amplitude ? GetBase()->GetDuration() / m_amplitude : 0;
        m_periodicTimer = m_amplitude ? GetBase()->GetDuration() % m_amplitude : 0;
        if (m_spellInfo->AttributesEx5 & SPELL_ATTR5_START_PERIODIC_AT_APPLY)
            ++m_tickNumber;
    }
    else // aura just created or reapplied
    {
        m_tickNumber = 0;
        // reset periodic timer on aura create or on reapply when aura isn't dot
        // possibly we should not reset periodic timers only when aura is triggered by proc
        // or maybe there's a spell attribute somewhere
        if (resetPeriodicTimer)
        {
            m_periodicTimer = 0;
            // Start periodic on next tick or at aura apply
            if (m_amplitude && !(m_spellInfo->AttributesEx5 & SPELL_ATTR5_START_PERIODIC_AT_APPLY))
                m_periodicTimer += m_amplitude;
        }
    }
}

void AuraEffect::CalculateSpellMod()
{
    switch (GetAuraType())
    {
        case SPELL_AURA_DUMMY:
            switch (GetSpellInfo()->SpellFamilyName)
            {
                case SPELLFAMILY_DRUID:
                    switch (GetId())
                    {
                        case 34246:                                 // Idol of the Emerald Queen
                        case 60779:                                 // Idol of Lush Moss
                        {
                            if (!m_spellmod)
                            {
                                m_spellmod = new SpellModifier(GetBase());
                                m_spellmod->op = SPELLMOD_DOT;
                                m_spellmod->type = SPELLMOD_FLAT;
                                m_spellmod->spellId = GetId();
                                m_spellmod->mask[1] = 0x0010;
                            }
                            m_spellmod->value = GetAmount()/7;
                        }
                        break;
                    }
                    break;
                default:
                    break;
            }
            break;
        case SPELL_AURA_ADD_FLAT_MODIFIER:
        case SPELL_AURA_ADD_PCT_MODIFIER:
            if (!m_spellmod)
            {
                m_spellmod = new SpellModifier(GetBase());
                m_spellmod->op = SpellModOp(GetMiscValue());
                ASSERT(m_spellmod->op < MAX_SPELLMOD);

                m_spellmod->type = SpellModType(GetAuraType());    // SpellModType value == spell aura types
                m_spellmod->spellId = GetId();
                m_spellmod->mask = GetSpellInfo()->Effects[GetEffIndex()].SpellClassMask;
                m_spellmod->charges = GetBase()->GetCharges();
            }
            m_spellmod->value = GetAmount();
            break;
        default:
            break;
    }
    GetBase()->CallScriptEffectCalcSpellModHandlers(const_cast<AuraEffect const*>(this), m_spellmod);
}

void AuraEffect::ChangeAmount(int32 newAmount, bool mark, bool onStackOrReapply)
{
    // Reapply if amount change
    uint8 handleMask = 0;
    if (newAmount != GetAmount())
        handleMask |= AURA_EFFECT_HANDLE_CHANGE_AMOUNT;
    if (onStackOrReapply)
        handleMask |= AURA_EFFECT_HANDLE_REAPPLY;

    if (!handleMask)
        return;

    std::list<AuraApplication*> effectApplications;
    GetApplicationList(effectApplications);

    for (std::list<AuraApplication*>::const_iterator apptItr = effectApplications.begin(); apptItr != effectApplications.end(); ++apptItr)
        if ((*apptItr)->HasEffect(GetEffIndex()))
            HandleEffect(*apptItr, handleMask, false);

    if (handleMask & AURA_EFFECT_HANDLE_CHANGE_AMOUNT)
    {
        if (!mark)
            m_amount = newAmount;
        else
            SetAmount(newAmount);
        CalculateSpellMod();
    }

    for (std::list<AuraApplication*>::const_iterator apptItr = effectApplications.begin(); apptItr != effectApplications.end(); ++apptItr)
        if ((*apptItr)->HasEffect(GetEffIndex()))
            HandleEffect(*apptItr, handleMask, true);
}

void AuraEffect::HandleEffect(AuraApplication * aurApp, uint8 mode, bool apply)
{
    // check if call is correct, we really don't want using bitmasks here (with 1 exception)
    ASSERT(mode == AURA_EFFECT_HANDLE_REAL
        || mode == AURA_EFFECT_HANDLE_SEND_FOR_CLIENT
        || mode == AURA_EFFECT_HANDLE_CHANGE_AMOUNT
        || mode == AURA_EFFECT_HANDLE_STAT
        || mode == AURA_EFFECT_HANDLE_SKILL
        || mode == AURA_EFFECT_HANDLE_REAPPLY
        || mode == (AURA_EFFECT_HANDLE_CHANGE_AMOUNT | AURA_EFFECT_HANDLE_REAPPLY));

    // register/unregister effect in lists in case of real AuraEffect apply/remove
    // registration/unregistration is done always before real effect handling (some effect handlers code is depending on this)
    if (mode & AURA_EFFECT_HANDLE_REAL)
        aurApp->GetTarget()->_RegisterAuraEffect(this, apply);

    // real aura apply/remove, handle modifier
    if (mode & AURA_EFFECT_HANDLE_CHANGE_AMOUNT_MASK)
        ApplySpellMod(aurApp->GetTarget(), apply);

    // call scripts helping/replacing effect handlers
    bool prevented = false;
    if (apply)
        prevented = GetBase()->CallScriptEffectApplyHandlers(const_cast<AuraEffect const*>(this), const_cast<AuraApplication const*>(aurApp), (AuraEffectHandleModes)mode);
    else
        prevented = GetBase()->CallScriptEffectRemoveHandlers(const_cast<AuraEffect const*>(this), const_cast<AuraApplication const*>(aurApp), (AuraEffectHandleModes)mode);

    // check if script events have removed the aura or if default effect prevention was requested
    if ((apply && aurApp->GetRemoveMode()) || prevented)
        return;

    (*this.*AuraEffectHandler [GetAuraType()])(const_cast<AuraApplication const*>(aurApp), mode, apply);

    // check if script events have removed the aura or if default effect prevention was requested
    if (apply && aurApp->GetRemoveMode())
        return;

    // call scripts triggering additional events after apply/remove
    if (apply)
        GetBase()->CallScriptAfterEffectApplyHandlers(const_cast<AuraEffect const*>(this), const_cast<AuraApplication const*>(aurApp), (AuraEffectHandleModes)mode);
    else
        GetBase()->CallScriptAfterEffectRemoveHandlers(const_cast<AuraEffect const*>(this), const_cast<AuraApplication const*>(aurApp), (AuraEffectHandleModes)mode);
}

void AuraEffect::HandleEffect(Unit* target, uint8 mode, bool apply)
{
    AuraApplication* aurApp = GetBase()->GetApplicationOfTarget(target->GetGUID());
    ASSERT(aurApp);
    HandleEffect(aurApp, mode, apply);
}

void AuraEffect::ApplySpellMod(Unit* target, bool apply)
{
    if (!m_spellmod || target->GetTypeId() != TYPEID_PLAYER)
        return;

    target->ToPlayer()->AddSpellMod(m_spellmod, apply);

    // Auras with charges do not mod amount of passive auras
    if (GetBase()->IsUsingCharges())
        return;
    // reapply some passive spells after add/remove related spellmods
    // Warning: it is a dead loop if 2 auras each other amount-shouldn't happen
    switch (GetMiscValue())
    {
        case SPELLMOD_ALL_EFFECTS:
        case SPELLMOD_EFFECT1:
        case SPELLMOD_EFFECT2:
        case SPELLMOD_EFFECT3:
        {
            uint64 guid = target->GetGUID();
            Unit::AuraApplicationMap & auras = target->GetAppliedAuras();
            for (Unit::AuraApplicationMap::iterator iter = auras.begin(); iter != auras.end(); ++iter)
            {
                Aura* aura = iter->second->GetBase();
                // only passive and permament auras-active auras should have amount set on spellcast and not be affected
                // if aura is casted by others, it will not be affected
                if ((aura->IsPassive() || aura->IsPermanent()) && aura->GetCasterGUID() == guid && aura->GetSpellInfo()->IsAffectedBySpellMod(m_spellmod))
                {
                    if (GetMiscValue() == SPELLMOD_ALL_EFFECTS)
                    {
                        for (uint8 i = 0; i<MAX_SPELL_EFFECTS; ++i)
                        {
                            if (AuraEffect* aurEff = aura->GetEffect(i))
                                aurEff->RecalculateAmount();
                        }
                    }
                    else if (GetMiscValue() == SPELLMOD_EFFECT1)
                    {
                       if (AuraEffect* aurEff = aura->GetEffect(0))
                            aurEff->RecalculateAmount();
                    }
                    else if (GetMiscValue() == SPELLMOD_EFFECT2)
                    {
                       if (AuraEffect* aurEff = aura->GetEffect(1))
                            aurEff->RecalculateAmount();
                    }
                    else //if (modOp == SPELLMOD_EFFECT3)
                    {
                       if (AuraEffect* aurEff = aura->GetEffect(2))
                            aurEff->RecalculateAmount();
                    }
                }
            }
        }
        default:
            break;
    }
}

void AuraEffect::Update(uint32 diff, Unit* caster)
{
    if (m_isPeriodic && (GetBase()->GetDuration() >=0 || GetBase()->IsPassive() || GetBase()->IsPermanent()))
    {
        if (m_periodicTimer > int32(diff))
            m_periodicTimer -= diff;
        else // tick also at m_periodicTimer == 0 to prevent lost last tick in case max m_duration == (max m_periodicTimer)*N
        {
            ++m_tickNumber;

            // update before tick (aura can be removed in TriggerSpell or PeriodicTick calls)
            m_periodicTimer += m_amplitude - diff;
            UpdatePeriodic(caster);

            std::list<AuraApplication*> effectApplications;
            GetApplicationList(effectApplications);
            // tick on targets of effects
            for (std::list<AuraApplication*>::const_iterator apptItr = effectApplications.begin(); apptItr != effectApplications.end(); ++apptItr)
                if ((*apptItr)->HasEffect(GetEffIndex()))
                    PeriodicTick(*apptItr, caster);
        }
    }
}

void AuraEffect::UpdatePeriodic(Unit* caster)
{
    switch (GetAuraType())
    {
        case SPELL_AURA_PERIODIC_DUMMY:
            switch (GetSpellInfo()->SpellFamilyName)
            {
                case SPELLFAMILY_GENERIC:
                    switch (GetId())
                    {
                        // Drink
                        case 430:
                        case 431:
                        case 432:
                        case 1133:
                        case 1135:
                        case 1137:
                        case 10250:
                        case 22734:
                        case 27089:
                        case 34291:
                        case 43182:
                        case 43183:
                        case 46755:
                        case 49472: // Drink Coffee
                        case 57073:
                        case 61830:
                            if (!caster || caster->GetTypeId() != TYPEID_PLAYER)
                                return;
                            // Get SPELL_AURA_MOD_POWER_REGEN aura from spell
                            if (AuraEffect* aurEff = GetBase()->GetEffect(0))
                            {
                                if (aurEff->GetAuraType() != SPELL_AURA_MOD_POWER_REGEN)
                                {
                                    m_isPeriodic = false;
                                    sLog->outError(LOG_FILTER_SPELLS_AURAS, "Aura %d structure has been changed - first aura is no longer SPELL_AURA_MOD_POWER_REGEN", GetId());
                                }
                                else
                                {
                                    // default case - not in arena
                                    if (!caster->ToPlayer()->InArena())
                                    {
                                        aurEff->ChangeAmount(GetAmount());
                                        m_isPeriodic = false;
                                    }
                                    else
                                    {
                                        // **********************************************
                                        // This feature uses only in arenas
                                        // **********************************************
                                        // Here need increase mana regen per tick (6 second rule)
                                        // on 0 tick -   0  (handled in 2 second)
                                        // on 1 tick - 166% (handled in 4 second)
                                        // on 2 tick - 133% (handled in 6 second)

                                        // Apply bonus for 1 - 4 tick
                                        switch (m_tickNumber)
                                        {
                                            case 1:   // 0%
                                                aurEff->ChangeAmount(0);
                                                break;
                                            case 2:   // 166%
                                                aurEff->ChangeAmount(GetAmount() * 5 / 3);
                                                break;
                                            case 3:   // 133%
                                                aurEff->ChangeAmount(GetAmount() * 4 / 3);
                                                break;
                                            default:  // 100% - normal regen
                                                aurEff->ChangeAmount(GetAmount());
                                                // No need to update after 4th tick
                                                m_isPeriodic = false;
                                                break;
                                        }
                                    }
                                }
                            }
                            break;
                        case 58549: // Tenacity
                        case 59911: // Tenacity (vehicle)
                           GetBase()->RefreshDuration();
                           break;
                        case 66823: case 67618: case 67619: case 67620: // Paralytic Toxin
                            // Get 0 effect aura
                            if (AuraEffect* slow = GetBase()->GetEffect(0))
                            {
                                int32 newAmount = slow->GetAmount() - 10;
                                if (newAmount < -100)
                                    newAmount = -100;
                                slow->ChangeAmount(newAmount);
                            }
                            break;
                        default:
                            break;
                    }
                    break;
                case SPELLFAMILY_MAGE:
                    if (GetId() == 55342)// Mirror Image
                        m_isPeriodic = false;
                    break;
                case SPELLFAMILY_DEATHKNIGHT:
                    // Chains of Ice
                    if (GetSpellInfo()->SpellFamilyFlags[1] & 0x00004000)
                    {
                        // Get 0 effect aura
                        if (AuraEffect* slow = GetBase()->GetEffect(0))
                        {
                            int32 newAmount = slow->GetAmount() + GetAmount();
                            if (newAmount > 0)
                                newAmount = 0;
                            slow->ChangeAmount(newAmount);
                        }
                        return;
                    }
                    break;
                default:
                    break;
           }
       default:
           break;
    }
    GetBase()->CallScriptEffectUpdatePeriodicHandlers(this);
}

bool AuraEffect::IsPeriodicTickCrit(Unit* target, Unit const* caster) const
{
    ASSERT(caster);
    return caster->isSpellCrit(target, m_spellInfo, m_spellInfo->GetSchoolMask());
}

bool AuraEffect::IsAffectingSpell(SpellInfo const* spell) const
{
    if (!spell)
        return false;
    // Check family name
    if (spell->SpellFamilyName != m_spellInfo->SpellFamilyName)
        return false;

    // Check EffectClassMask
    if (m_spellInfo->Effects[m_effIndex].SpellClassMask & spell->SpellFamilyFlags)
        return true;
    return false;
}

void AuraEffect::SendTickImmune(Unit* target, Unit* caster) const
{
    if (caster)
        caster->SendSpellDamageImmune(target, m_spellInfo->Id);
}

void AuraEffect::PeriodicTick(AuraApplication * aurApp, Unit* caster) const
{
    bool prevented = GetBase()->CallScriptEffectPeriodicHandlers(this, aurApp);
    if (prevented)
        return;

    Unit* target = aurApp->GetTarget();

    switch (GetAuraType())
    {
        case SPELL_AURA_PERIODIC_DUMMY:
            HandlePeriodicDummyAuraTick(target, caster);
            break;
        case SPELL_AURA_PERIODIC_TRIGGER_SPELL:
            HandlePeriodicTriggerSpellAuraTick(target, caster);
            break;
        case SPELL_AURA_PERIODIC_TRIGGER_SPELL_WITH_VALUE:
            HandlePeriodicTriggerSpellWithValueAuraTick(target, caster);
            break;
        case SPELL_AURA_PERIODIC_DAMAGE:
        case SPELL_AURA_PERIODIC_DAMAGE_PERCENT:
            HandlePeriodicDamageAurasTick(target, caster);
            break;
        case SPELL_AURA_PERIODIC_LEECH:
            HandlePeriodicHealthLeechAuraTick(target, caster);
            break;
        case SPELL_AURA_PERIODIC_HEALTH_FUNNEL:
            HandlePeriodicHealthFunnelAuraTick(target, caster);
            break;
        case SPELL_AURA_PERIODIC_HEAL:
        case SPELL_AURA_OBS_MOD_HEALTH:
            HandlePeriodicHealAurasTick(target, caster);
            break;
        case SPELL_AURA_PERIODIC_MANA_LEECH:
            HandlePeriodicManaLeechAuraTick(target, caster);
            break;
        case SPELL_AURA_OBS_MOD_POWER:
            HandleObsModPowerAuraTick(target, caster);
            break;
        case SPELL_AURA_PERIODIC_ENERGIZE:
            HandlePeriodicEnergizeAuraTick(target, caster);
            break;
        case SPELL_AURA_POWER_BURN:
            HandlePeriodicPowerBurnAuraTick(target, caster);
            break;
        default:
            break;
    }
}

void AuraEffect::HandleProc(AuraApplication* aurApp, ProcEventInfo& eventInfo)
{
    // TODO: effect script handlers here
    switch (GetAuraType())
    {
        case SPELL_AURA_PROC_TRIGGER_SPELL:
            HandleProcTriggerSpellAuraProc(aurApp, eventInfo);
            break;
        case SPELL_AURA_PROC_TRIGGER_SPELL_WITH_VALUE:
            HandleProcTriggerSpellWithValueAuraProc(aurApp, eventInfo);
            break;
        case SPELL_AURA_PROC_TRIGGER_DAMAGE:
            HandleProcTriggerDamageAuraProc(aurApp, eventInfo);
            break;
        case SPELL_AURA_RAID_PROC_FROM_CHARGE:
            HandleRaidProcFromChargeAuraProc(aurApp, eventInfo);
            break;
        case SPELL_AURA_RAID_PROC_FROM_CHARGE_WITH_VALUE:
            HandleRaidProcFromChargeWithValueAuraProc(aurApp, eventInfo);
            break;
        default:
            break;
    }
}

void AuraEffect::CleanupTriggeredSpells(Unit* target)
{
    uint32 tSpellId = m_spellInfo->Effects[GetEffIndex()].TriggerSpell;
    if (!tSpellId)
        return;

    SpellInfo const* tProto = sSpellMgr->GetSpellInfo(tSpellId);
    if (!tProto)
        return;

    if (tProto->GetDuration() != -1)
        return;

    // needed for spell 43680, maybe others
    // TODO: is there a spell flag, which can solve this in a more sophisticated way?
    if (m_spellInfo->Effects[GetEffIndex()].ApplyAuraName == SPELL_AURA_PERIODIC_TRIGGER_SPELL &&
            uint32(m_spellInfo->GetDuration()) == m_spellInfo->Effects[GetEffIndex()].Amplitude)
        return;

    target->RemoveAurasDueToSpell(tSpellId, GetCasterGUID());
}

void AuraEffect::HandleShapeshiftBoosts(Unit* target, bool apply) const
{
    uint32 spellId = 0;
    uint32 spellId2 = 0;
    //uint32 spellId3 = 0;
    uint32 HotWSpellId = 0;

    switch (GetMiscValue())
    {
        case FORM_CAT:
            spellId = 3025;
            HotWSpellId = 24900;
            break;
        case FORM_TREE:
            spellId = 34123;
            break;
        case FORM_TRAVEL:
            spellId = 5419;
            break;
        case FORM_AQUA:
            spellId = 5421;
            break;
        case FORM_BEAR:
            spellId = 1178;
            spellId2 = 21178;
            HotWSpellId = 24899;
            break;
        case FORM_BATTLESTANCE:
            spellId = 21156;
            break;
        case FORM_DEFENSIVESTANCE:
            spellId = 7376;
            break;
        case FORM_BERSERKERSTANCE:
            spellId = 7381;
            break;
        case FORM_MOONKIN:
            spellId = 24905;
            spellId2 = 69366;
            break;
        case FORM_FLIGHT:
            spellId = 33948;
            spellId2 = 34764;
            break;
        case FORM_FLIGHT_EPIC:
            spellId  = 40122;
            spellId2 = 40121;
            break;
        case FORM_METAMORPHOSIS:
            spellId  = 54817;
            spellId2 = 54879;
            break;
        case FORM_SPIRITOFREDEMPTION:
            spellId  = 27792;
            spellId2 = 27795;                               // must be second, this important at aura remove to prevent to early iterator invalidation.
            break;
        case FORM_SHADOW:
            spellId = 49868;
            spellId2 = 71167;
            break;
        case FORM_GHOSTWOLF:
            spellId = 67116;
            break;
        case FORM_GHOUL:
        case FORM_AMBIENT:
        case FORM_STEALTH:
        case FORM_CREATURECAT:
        case FORM_CREATUREBEAR:
            break;
        default:
            break;
    }

    if (apply)
    {
        // Remove cooldown of spells triggered on stance change - they may share cooldown with stance spell
        if (spellId)
        {
            if (target->GetTypeId() == TYPEID_PLAYER)
                target->ToPlayer()->RemoveSpellCooldown(spellId);
            target->CastSpell(target, spellId, true, NULL, this);
        }

        if (spellId2)
        {
            if (target->GetTypeId() == TYPEID_PLAYER)
                target->ToPlayer()->RemoveSpellCooldown(spellId2);
            target->CastSpell(target, spellId2, true, NULL, this);
        }

        if (target->GetTypeId() == TYPEID_PLAYER)
        {
            Player* plrTarget = target->ToPlayer();

            PlayerSpellMap const& sp_list = plrTarget->GetSpellMap();
            for (PlayerSpellMap::const_iterator itr = sp_list.begin(); itr != sp_list.end(); ++itr)
            {
                if (itr->second->state == PLAYERSPELL_REMOVED || itr->second->disabled)
                    continue;

                if (itr->first == spellId || itr->first == spellId2)
                    continue;

                SpellInfo const* spellInfo = sSpellMgr->GetSpellInfo(itr->first);
                if (!spellInfo || !(spellInfo->Attributes & (SPELL_ATTR0_PASSIVE | SPELL_ATTR0_HIDDEN_CLIENTSIDE)))
                    continue;

                if (spellInfo->Stances & (1<<(GetMiscValue()-1)))
                    target->CastSpell(target, itr->first, true, NULL, this);
            }

            // Also do it for Glyphs
            for (uint32 i = 0; i < MAX_GLYPH_SLOT_INDEX; ++i)
            {
                if (uint32 glyphId = plrTarget->GetGlyph(plrTarget->GetActiveSpec(), i))
                {
                    if (GlyphPropertiesEntry const* glyph = sGlyphPropertiesStore.LookupEntry(glyphId))
                    {
                        SpellInfo const* spellInfo = sSpellMgr->GetSpellInfo(glyph->SpellId);
                        if (!spellInfo || !(spellInfo->Attributes & (SPELL_ATTR0_PASSIVE | SPELL_ATTR0_HIDDEN_CLIENTSIDE)))
                            continue;

                        if (spellInfo->Stances & (1<<(GetMiscValue()-1)))
                            target->CastSpell(target, glyph->SpellId, true, NULL, this);
                    }
                }
            }

            // Leader of the Pack
            if (plrTarget->HasSpell(17007))
            {
                SpellInfo const* spellInfo = sSpellMgr->GetSpellInfo(24932);
                if (spellInfo && spellInfo->Stances & (1<<(GetMiscValue()-1)))
                    target->CastSpell(target, 24932, true, NULL, this);
            }

            // Improved Barkskin - apply/remove armor bonus due to shapeshift
            if (plrTarget->HasSpell(63410) || target->ToPlayer()->HasSpell(63411))
            {
                target->RemoveAurasDueToSpell(66530);
                if (GetMiscValue() == FORM_TRAVEL || GetMiscValue() == FORM_NONE) // "while in Travel Form or while not shapeshifted"
                    target->CastSpell(target, 66530, true);
            }

            // Heart of the Wild
            if (HotWSpellId)
            {   // hacky, but the only way as spell family is not SPELLFAMILY_DRUID
                Unit::AuraEffectList const& mModTotalStatPct = target->GetAuraEffectsByType(SPELL_AURA_MOD_TOTAL_STAT_PERCENTAGE);
                for (Unit::AuraEffectList::const_iterator i = mModTotalStatPct.begin(); i != mModTotalStatPct.end(); ++i)
                {
                    // Heart of the Wild
                    if ((*i)->GetSpellInfo()->SpellIconID == 240 && (*i)->GetMiscValue() == 3)
                    {
                        int32 HotWMod = (*i)->GetAmount() / 2; // For each 2% Intelligence, you get 1% stamina and 1% attack power.

                        target->CastCustomSpell(target, HotWSpellId, &HotWMod, NULL, NULL, true, NULL, this);
                        break;
                    }
                }
            }
            switch (GetMiscValue())
            {
                case FORM_CAT:
                    // Savage Roar
                    if (target->GetAuraEffect(SPELL_AURA_DUMMY, SPELLFAMILY_DRUID, 0, 0x10000000, 0))
                        target->CastSpell(target, 62071, true);
                    // Nurturing Instinct
                    if (AuraEffect const* aurEff = target->GetAuraEffect(SPELL_AURA_MOD_SPELL_HEALING_OF_STAT_PERCENT, SPELLFAMILY_DRUID, 2254, 0))
                    {
                        uint32 spellId3 = 0;
                        switch (aurEff->GetId())
                        {
                            case 33872:
                                spellId3 = 47179;
                                break;
                            case 33873:
                                spellId3 = 47180;
                                break;
                        }
                        target->CastSpell(target, spellId3, true, NULL, this);
                    }
                    // Master Shapeshifter - Cat
                    if (AuraEffect const* aurEff = target->GetDummyAuraEffect(SPELLFAMILY_GENERIC, 2851, 0))
                    {
                        int32 bp = aurEff->GetAmount();
                        target->CastCustomSpell(target, 48420, &bp, NULL, NULL, true);
                    }
                break;
                case FORM_BEAR:
                    // Master Shapeshifter - Bear
                    if (AuraEffect const* aurEff = target->GetDummyAuraEffect(SPELLFAMILY_GENERIC, 2851, 0))
                    {
                        int32 bp = aurEff->GetAmount();
                        target->CastCustomSpell(target, 48418, &bp, NULL, NULL, true);
                    }
                    // Survival of the Fittest
                    if (AuraEffect const* aurEff = target->GetAuraEffect(SPELL_AURA_MOD_TOTAL_STAT_PERCENTAGE, SPELLFAMILY_DRUID, 961, 0))
                    {
                        int32 bp = aurEff->GetSpellInfo()->Effects[EFFECT_2].CalcValue(GetCaster());
                        target->CastCustomSpell(target, 62069, &bp, NULL, NULL, true, 0, this);
                    }
                break;
                case FORM_MOONKIN:
                    // Master Shapeshifter - Moonkin
                    if (AuraEffect const* aurEff = target->GetDummyAuraEffect(SPELLFAMILY_GENERIC, 2851, 0))
                    {
                        int32 bp = aurEff->GetAmount();
                        target->CastCustomSpell(target, 48421, &bp, NULL, NULL, true);
                    }
                break;
                    // Master Shapeshifter - Tree of Life
                case FORM_TREE:
                    if (AuraEffect const* aurEff = target->GetDummyAuraEffect(SPELLFAMILY_GENERIC, 2851, 0))
                    {
                        int32 bp = aurEff->GetAmount();
                        target->CastCustomSpell(target, 48422, &bp, NULL, NULL, true);
                    }
                break;
            }
        }
    }
    else
    {
        if (spellId)
            target->RemoveAurasDueToSpell(spellId);
        if (spellId2)
            target->RemoveAurasDueToSpell(spellId2);

        // Improved Barkskin - apply/remove armor bonus due to shapeshift
        if (Player* player=target->ToPlayer())
        {
            if (player->HasSpell(63410) || player->HasSpell(63411))
            {
                target->RemoveAurasDueToSpell(66530);
                target->CastSpell(target, 66530, true);
            }
        }

        const Unit::AuraEffectList& shapeshifts = target->GetAuraEffectsByType(SPELL_AURA_MOD_SHAPESHIFT);
        AuraEffect* newAura = NULL;
        // Iterate through all the shapeshift auras that the target has, if there is another aura with SPELL_AURA_MOD_SHAPESHIFT, then this aura is being removed due to that one being applied
        for (Unit::AuraEffectList::const_iterator itr = shapeshifts.begin(); itr != shapeshifts.end(); ++itr)
        {
            if ((*itr) != this)
            {
                newAura = *itr;
                break;
            }
        }
        Unit::AuraApplicationMap& tAuras = target->GetAppliedAuras();
        for (Unit::AuraApplicationMap::iterator itr = tAuras.begin(); itr != tAuras.end();)
        {
            // Use the new aura to see on what stance the target will be
            uint32 newStance = (1<<((newAura ? newAura->GetMiscValue() : 0)-1));

            // If the stances are not compatible with the spell, remove it
            if (itr->second->GetBase()->IsRemovedOnShapeLost(target) && !(itr->second->GetBase()->GetSpellInfo()->Stances & newStance))
                target->RemoveAura(itr);
            else
                ++itr;
        }
    }
}

/*********************************************************/
/***               AURA EFFECT HANDLERS                ***/
/*********************************************************/

/**************************************/
/***       VISIBILITY & PHASES      ***/
/**************************************/

void AuraEffect::HandleModInvisibilityDetect(AuraApplication const* aurApp, uint8 mode, bool apply) const
{
    if (!(mode & AURA_EFFECT_HANDLE_CHANGE_AMOUNT_MASK))
        return;

    Unit* target = aurApp->GetTarget();
    InvisibilityType type = InvisibilityType(GetMiscValue());

    if (apply)
    {
        target->m_invisibilityDetect.AddFlag(type);
        target->m_invisibilityDetect.AddValue(type, GetAmount());
    }
    else
    {
        if (!target->HasAuraType(SPELL_AURA_MOD_INVISIBILITY_DETECT))
            target->m_invisibilityDetect.DelFlag(type);

        target->m_invisibilityDetect.AddValue(type, -GetAmount());
    }

    // call functions which may have additional effects after chainging state of unit
    target->UpdateObjectVisibility();
}

void AuraEffect::HandleModInvisibility(AuraApplication const* aurApp, uint8 mode, bool apply) const
{
    if (!(mode & AURA_EFFECT_HANDLE_CHANGE_AMOUNT_SEND_FOR_CLIENT_MASK))
        return;

    Unit* target = aurApp->GetTarget();
    InvisibilityType type = InvisibilityType(GetMiscValue());

    if (apply)
    {
        // apply glow vision
        if (target->GetTypeId() == TYPEID_PLAYER)
            target->SetByteFlag(PLAYER_FIELD_BYTES2, 3, PLAYER_FIELD_BYTE2_INVISIBILITY_GLOW);

        target->m_invisibility.AddFlag(type);
        target->m_invisibility.AddValue(type, GetAmount());
    }
    else
    {
        if (!target->HasAuraType(SPELL_AURA_MOD_INVISIBILITY))
        {
            // if not have different invisibility auras.
            // remove glow vision
            if (target->GetTypeId() == TYPEID_PLAYER)
                target->RemoveByteFlag(PLAYER_FIELD_BYTES2, 3, PLAYER_FIELD_BYTE2_INVISIBILITY_GLOW);

            target->m_invisibility.DelFlag(type);
        }
        else
        {
            bool found = false;
            Unit::AuraEffectList const& invisAuras = target->GetAuraEffectsByType(SPELL_AURA_MOD_INVISIBILITY);
            for (Unit::AuraEffectList::const_iterator i = invisAuras.begin(); i != invisAuras.end(); ++i)
            {
                if (GetMiscValue() == (*i)->GetMiscValue())
                {
                    found = true;
                    break;
                }
            }
            if (!found)
                target->m_invisibility.DelFlag(type);
        }

        target->m_invisibility.AddValue(type, -GetAmount());
    }

    // call functions which may have additional effects after chainging state of unit
    if (apply && (mode & AURA_EFFECT_HANDLE_REAL))
    {
        // drop flag at invisibiliy in bg
        target->RemoveAurasWithInterruptFlags(AURA_INTERRUPT_FLAG_IMMUNE_OR_LOST_SELECTION);
    }
    target->UpdateObjectVisibility();
}

void AuraEffect::HandleModStealthDetect(AuraApplication const* aurApp, uint8 mode, bool apply) const
{
    if (!(mode & AURA_EFFECT_HANDLE_CHANGE_AMOUNT_MASK))
        return;

    Unit* target = aurApp->GetTarget();
    StealthType type = StealthType(GetMiscValue());

    if (apply)
    {
        target->m_stealthDetect.AddFlag(type);
        target->m_stealthDetect.AddValue(type, GetAmount());
    }
    else
    {
        if (!target->HasAuraType(SPELL_AURA_MOD_STEALTH_DETECT))
            target->m_stealthDetect.DelFlag(type);

        target->m_stealthDetect.AddValue(type, -GetAmount());
    }

    // call functions which may have additional effects after chainging state of unit
    target->UpdateObjectVisibility();
}

void AuraEffect::HandleModStealth(AuraApplication const* aurApp, uint8 mode, bool apply) const
{
    if (!(mode & AURA_EFFECT_HANDLE_CHANGE_AMOUNT_SEND_FOR_CLIENT_MASK))
        return;

    Unit* target = aurApp->GetTarget();
    StealthType type = StealthType(GetMiscValue());

    if (apply)
    {
        target->m_stealth.AddFlag(type);
        target->m_stealth.AddValue(type, GetAmount());

        target->SetStandFlags(UNIT_STAND_FLAGS_CREEP);
        if (target->GetTypeId() == TYPEID_PLAYER)
            target->SetByteFlag(PLAYER_FIELD_BYTES2, 3, PLAYER_FIELD_BYTE2_STEALTH);
    }
    else
    {
        target->m_stealth.AddValue(type, -GetAmount());

        if (!target->HasAuraType(SPELL_AURA_MOD_STEALTH)) // if last SPELL_AURA_MOD_STEALTH
        {
            target->m_stealth.DelFlag(type);

            target->RemoveStandFlags(UNIT_STAND_FLAGS_CREEP);
            if (target->GetTypeId() == TYPEID_PLAYER)
                target->RemoveByteFlag(PLAYER_FIELD_BYTES2, 3, PLAYER_FIELD_BYTE2_STEALTH);
        }
    }

    // call functions which may have additional effects after chainging state of unit
    if (apply && (mode & AURA_EFFECT_HANDLE_REAL))
    {
        // drop flag at stealth in bg
        target->RemoveAurasWithInterruptFlags(AURA_INTERRUPT_FLAG_IMMUNE_OR_LOST_SELECTION);
    }
    target->UpdateObjectVisibility();
}

void AuraEffect::HandleModStealthLevel(AuraApplication const* aurApp, uint8 mode, bool apply) const
{
    if (!(mode & AURA_EFFECT_HANDLE_CHANGE_AMOUNT_MASK))
        return;

    Unit* target = aurApp->GetTarget();
    StealthType type = StealthType(GetMiscValue());

    if (apply)
        target->m_stealth.AddValue(type, GetAmount());
    else
        target->m_stealth.AddValue(type, -GetAmount());

    // call functions which may have additional effects after chainging state of unit
    target->UpdateObjectVisibility();
}

void AuraEffect::HandleSpiritOfRedemption(AuraApplication const* aurApp, uint8 mode, bool apply) const
{
    if (!(mode & AURA_EFFECT_HANDLE_REAL))
        return;

    Unit* target = aurApp->GetTarget();

    if (target->GetTypeId() != TYPEID_PLAYER)
        return;

    // prepare spirit state
    if (apply)
    {
        if (target->GetTypeId() == TYPEID_PLAYER)
        {
            // disable breath/etc timers
            target->ToPlayer()->StopMirrorTimers();

            // set stand state (expected in this form)
            if (!target->IsStandState())
                target->SetStandState(UNIT_STAND_STATE_STAND);
        }

        target->SetHealth(1);
    }
    // die at aura end
    else if (target->isAlive())
        // call functions which may have additional effects after chainging state of unit
        target->setDeathState(JUST_DIED);
}

void AuraEffect::HandleAuraGhost(AuraApplication const* aurApp, uint8 mode, bool apply) const
{
    if (!(mode & AURA_EFFECT_HANDLE_SEND_FOR_CLIENT_MASK))
        return;

    Unit* target = aurApp->GetTarget();

    if (target->GetTypeId() != TYPEID_PLAYER)
        return;

    if (apply)
    {
        target->SetFlag(PLAYER_FLAGS, PLAYER_FLAGS_GHOST);
        target->m_serverSideVisibility.SetValue(SERVERSIDE_VISIBILITY_GHOST, GHOST_VISIBILITY_GHOST);
        target->m_serverSideVisibilityDetect.SetValue(SERVERSIDE_VISIBILITY_GHOST, GHOST_VISIBILITY_GHOST);
    }
    else
    {
        if (target->HasAuraType(SPELL_AURA_GHOST))
            return;

        target->RemoveFlag(PLAYER_FLAGS, PLAYER_FLAGS_GHOST);
        target->m_serverSideVisibility.SetValue(SERVERSIDE_VISIBILITY_GHOST, GHOST_VISIBILITY_ALIVE);
        target->m_serverSideVisibilityDetect.SetValue(SERVERSIDE_VISIBILITY_GHOST, GHOST_VISIBILITY_ALIVE);
    }
}

void AuraEffect::HandlePhase(AuraApplication const* aurApp, uint8 mode, bool apply) const
{
    if (!(mode & AURA_EFFECT_HANDLE_REAL))
        return;

    Unit* target = aurApp->GetTarget();

    if (Player* player = target->ToPlayer())
    {
        if (apply)
            player->GetPhaseMgr().RegisterPhasingAuraEffect(this);
        else
            player->GetPhaseMgr().UnRegisterPhasingAuraEffect(this);
    }
    else
    {
        uint32 newPhase = 0;
        Unit::AuraEffectList const& phases = target->GetAuraEffectsByType(SPELL_AURA_PHASE);
        if (!phases.empty())
            for (Unit::AuraEffectList::const_iterator itr = phases.begin(); itr != phases.end(); ++itr)
                newPhase |= (*itr)->GetMiscValue();

        if (!newPhase)
        {
            newPhase = PHASEMASK_NORMAL;
            if (Creature* creature = target->ToCreature())
                if (CreatureData const* data = sObjectMgr->GetCreatureData(creature->GetDBTableGUIDLow()))
                    newPhase = data->phaseMask;
        }

        target->SetPhaseMask(newPhase, false);
    }

    // call functions which may have additional effects after chainging state of unit
    // phase auras normally not expected at BG but anyway better check
    if (apply && (mode & AURA_EFFECT_HANDLE_REAL))
    {
        // drop flag at invisibiliy in bg
        target->RemoveAurasWithInterruptFlags(AURA_INTERRUPT_FLAG_IMMUNE_OR_LOST_SELECTION);
    }

    // need triggering visibility update base at phase update of not GM invisible (other GMs anyway see in any phases)
    if (target->IsVisible())
        target->UpdateObjectVisibility();
}

/**********************/
/***   UNIT MODEL   ***/
/**********************/

void AuraEffect::HandleAuraModShapeshift(AuraApplication const* aurApp, uint8 mode, bool apply) const
{
    if (!(mode & AURA_EFFECT_HANDLE_REAL))
        return;

    Unit* target = aurApp->GetTarget();

    uint32 modelid = 0;
    Powers PowerType = POWER_MANA;
    ShapeshiftForm form = ShapeshiftForm(GetMiscValue());

    switch (form)
    {
        case FORM_CAT:                                      // 0x01
        case FORM_GHOUL:                                    // 0x07
            PowerType = POWER_ENERGY;
            break;

        case FORM_BEAR:                                     // 0x05

        case FORM_BATTLESTANCE:                             // 0x11
        case FORM_DEFENSIVESTANCE:                          // 0x12
        case FORM_BERSERKERSTANCE:                          // 0x13
            PowerType = POWER_RAGE;
            break;

        case FORM_TREE:                                     // 0x02
        case FORM_TRAVEL:                                   // 0x03
        case FORM_AQUA:                                     // 0x04
        case FORM_AMBIENT:                                  // 0x06

        case FORM_STEVES_GHOUL:                             // 0x09
        case FORM_THARONJA_SKELETON:                        // 0x0A
        case FORM_TEST_OF_STRENGTH:                         // 0x0B
        case FORM_BLB_PLAYER:                               // 0x0C
        case FORM_SHADOW_DANCE:                             // 0x0D
        case FORM_CREATUREBEAR:                             // 0x0E
        case FORM_CREATURECAT:                              // 0x0F
        case FORM_GHOSTWOLF:                                // 0x10

        case FORM_TEST:                                     // 0x14
        case FORM_ZOMBIE:                                   // 0x15
        case FORM_METAMORPHOSIS:                            // 0x16
        case FORM_UNDEAD:                                   // 0x19
        case FORM_MASTER_ANGLER:                            // 0x1A
        case FORM_FLIGHT_EPIC:                              // 0x1B
        case FORM_SHADOW:                                   // 0x1C
        case FORM_FLIGHT:                                   // 0x1D
        case FORM_STEALTH:                                  // 0x1E
        case FORM_MOONKIN:                                  // 0x1F
        case FORM_SPIRITOFREDEMPTION:                       // 0x20
            break;
        default:
            sLog->outError(LOG_FILTER_SPELLS_AURAS, "Auras: Unknown Shapeshift Type: %u", GetMiscValue());
    }

    modelid = target->GetModelForForm(form);

    if (apply)
    {
        // remove polymorph before changing display id to keep new display id
        switch (form)
        {
            case FORM_CAT:
            case FORM_TREE:
            case FORM_TRAVEL:
            case FORM_AQUA:
            case FORM_BEAR:
            case FORM_FLIGHT_EPIC:
            case FORM_FLIGHT:
            case FORM_MOONKIN:
            {
                // remove movement affects
                target->RemoveMovementImpairingAuras();

                // and polymorphic affects
                if (target->IsPolymorphed())
                    target->RemoveAurasDueToSpell(target->getTransForm());
                break;
            }
            default:
               break;
        }

        // remove other shapeshift before applying a new one
        target->RemoveAurasByType(SPELL_AURA_MOD_SHAPESHIFT, 0, GetBase());

        // stop handling the effect if it was removed by linked event
        if (aurApp->GetRemoveMode())
            return;

        if (modelid > 0)
            target->SetDisplayId(modelid);

        if (PowerType != POWER_MANA)
        {
            int32 oldPower = target->GetPower(PowerType);
            // reset power to default values only at power change
            if (target->getPowerType() != PowerType)
                target->setPowerType(PowerType);

            switch (form)
            {
                case FORM_CAT:
                case FORM_BEAR:
                {
                    // get furor proc chance
                    int32 FurorChance = 0;
                    if (AuraEffect const* dummy = target->GetDummyAuraEffect(SPELLFAMILY_DRUID, 238, 0))
                        FurorChance = std::max(dummy->GetAmount(), 0);

                    switch (GetMiscValue())
                    {
                        case FORM_CAT:
                        {
                            int32 basePoints = std::min<int32>(oldPower, FurorChance);
                            target->SetPower(POWER_ENERGY, 0);
                            target->CastCustomSpell(target, 17099, &basePoints, NULL, NULL, true, NULL, this);
                        }
                        break;
                        case FORM_BEAR:
                        if (irand(0, 99) < FurorChance)
                            target->CastSpell(target, 17057, true);
                        default:
                        {
                            int32 newEnergy = std::min(target->GetPower(POWER_ENERGY), FurorChance);
                            target->SetPower(POWER_ENERGY, newEnergy);
                        }
                        break;
                    }
                    break;
                }
                default:
                    break;
            }
        }
        // stop handling the effect if it was removed by linked event
        if (aurApp->GetRemoveMode())
            return;

        target->SetShapeshiftForm(form);
    }
    else
    {
        // reset model id if no other auras present
        // may happen when aura is applied on linked event on aura removal
        if (!target->HasAuraType(SPELL_AURA_MOD_SHAPESHIFT))
        {
            target->SetShapeshiftForm(FORM_NONE);
            if (target->getClass() == CLASS_DRUID)
            {
                target->setPowerType(POWER_MANA);
                // Remove movement impairing effects also when shifting out
                target->RemoveMovementImpairingAuras();
            }
        }

        if (modelid > 0)
            target->RestoreDisplayId();

        switch (form)
        {
            // Nordrassil Harness - bonus
            case FORM_BEAR:
            case FORM_CAT:
                if (AuraEffect* dummy = target->GetAuraEffect(37315, 0))
                    target->CastSpell(target, 37316, true, NULL, dummy);
                break;
            // Nordrassil Regalia - bonus
            case FORM_MOONKIN:
                if (AuraEffect* dummy = target->GetAuraEffect(37324, 0))
                    target->CastSpell(target, 37325, true, NULL, dummy);
                break;
            case FORM_BATTLESTANCE:
            case FORM_DEFENSIVESTANCE:
            case FORM_BERSERKERSTANCE:
            {
                int32 Rage_val = 0;
                // Defensive Tactics
                if (form == FORM_DEFENSIVESTANCE)
                {
                    if (AuraEffect const* aurEff = target->IsScriptOverriden(m_spellInfo, 831))
                        Rage_val += aurEff->GetAmount() * 10;
                }
                // Stance mastery + Tactical mastery (both passive, and last have aura only in defense stance, but need apply at any stance switch)
                if (target->GetTypeId() == TYPEID_PLAYER)
                {
                    PlayerSpellMap const& sp_list = target->ToPlayer()->GetSpellMap();
                    for (PlayerSpellMap::const_iterator itr = sp_list.begin(); itr != sp_list.end(); ++itr)
                    {
                        if (itr->second->state == PLAYERSPELL_REMOVED || itr->second->disabled)
                            continue;

                        SpellInfo const* spellInfo = sSpellMgr->GetSpellInfo(itr->first);
                        if (spellInfo && spellInfo->SpellFamilyName == SPELLFAMILY_WARRIOR && spellInfo->SpellIconID == 139)
                            Rage_val += target->CalculateSpellDamage(target, spellInfo, 0) * 10;
                    }
                }
                if (target->GetPower(POWER_RAGE) > Rage_val)
                    target->SetPower(POWER_RAGE, Rage_val);
                break;
            }
            default:
                break;
        }
    }

    // adding/removing linked auras
    // add/remove the shapeshift aura's boosts
    HandleShapeshiftBoosts(target, apply);

    if (target->GetTypeId() == TYPEID_PLAYER)
        target->ToPlayer()->InitDataForForm();

    if (target->getClass() == CLASS_DRUID)
    {
        // Dash
        if (AuraEffect* aurEff = target->GetAuraEffect(SPELL_AURA_MOD_INCREASE_SPEED, SPELLFAMILY_DRUID, 0, 0, 0x8))
            aurEff->RecalculateAmount();

        // Disarm handling
        // If druid shifts while being disarmed we need to deal with that since forms aren't affected by disarm
        // and also HandleAuraModDisarm is not triggered
        if (!target->CanUseAttackType(BASE_ATTACK))
        {
            if (Item* pItem = target->ToPlayer()->GetItemByPos(INVENTORY_SLOT_BAG_0, EQUIPMENT_SLOT_MAINHAND))
            {
                target->ToPlayer()->_ApplyWeaponDamage(EQUIPMENT_SLOT_MAINHAND, pItem->GetTemplate(), NULL, apply);
            }
        }
    }

    // stop handling the effect if it was removed by linked event
    if (apply && aurApp->GetRemoveMode())
        return;

    if (target->GetTypeId() == TYPEID_PLAYER)
    {
        SpellShapeshiftFormEntry const* shapeInfo = sSpellShapeshiftFormStore.LookupEntry(form);
        // Learn spells for shapeshift form - no need to send action bars or add spells to spellbook
        for (uint8 i = 0; i<MAX_SHAPESHIFT_SPELLS; ++i)
        {
            if (!shapeInfo->stanceSpell[i])
                continue;
            if (apply)
                target->ToPlayer()->AddTemporarySpell(shapeInfo->stanceSpell[i]);
            else
                target->ToPlayer()->RemoveTemporarySpell(shapeInfo->stanceSpell[i]);
        }
    }
}

void AuraEffect::HandleAuraTransform(AuraApplication const* aurApp, uint8 mode, bool apply) const
{
    if (!(mode & AURA_EFFECT_HANDLE_SEND_FOR_CLIENT_MASK))
        return;

    Unit* target = aurApp->GetTarget();

    if (apply)
    {
        // update active transform spell only when transform or shapeshift not set or not overwriting negative by positive case
        if (!target->GetModelForForm(target->GetShapeshiftForm()) || !GetSpellInfo()->IsPositive())
        {
            // special case (spell specific functionality)
            if (GetMiscValue() == 0)
            {
                switch (GetId())
                {
                    // Orb of Deception
                    case 16739:
                    {
                        if (target->GetTypeId() != TYPEID_PLAYER)
                            return;

                        switch (target->getRace())
                        {
                            // Blood Elf
                            case RACE_BLOODELF:
                                target->SetDisplayId(target->getGender() == GENDER_MALE ? 17829 : 17830);
                                break;
                            // Orc
                            case RACE_ORC:
                                target->SetDisplayId(target->getGender() == GENDER_MALE ? 10139 : 10140);
                                break;
                            // Troll
                            case RACE_TROLL:
                                target->SetDisplayId(target->getGender() == GENDER_MALE ? 10135 : 10134);
                                break;
                            // Tauren
                            case RACE_TAUREN:
                                target->SetDisplayId(target->getGender() == GENDER_MALE ? 10136 : 10147);
                                break;
                            // Undead
                            case RACE_UNDEAD_PLAYER:
                                target->SetDisplayId(target->getGender() == GENDER_MALE ? 10146 : 10145);
                                break;
                            // Draenei
                            case RACE_DRAENEI:
                                target->SetDisplayId(target->getGender() == GENDER_MALE ? 17827 : 17828);
                                break;
                            // Dwarf
                            case RACE_DWARF:
                                target->SetDisplayId(target->getGender() == GENDER_MALE ? 10141 : 10142);
                                break;
                            // Gnome
                            case RACE_GNOME:
                                target->SetDisplayId(target->getGender() == GENDER_MALE ? 10148 : 10149);
                                break;
                            // Human
                            case RACE_HUMAN:
                                target->SetDisplayId(target->getGender() == GENDER_MALE ? 10137 : 10138);
                                break;
                            // Night Elf
                            case RACE_NIGHTELF:
                                target->SetDisplayId(target->getGender() == GENDER_MALE ? 10143 : 10144);
                                break;
                            default:
                                break;
                        }
                        break;
                    }
                    // Murloc costume
                    case 42365:
                        target->SetDisplayId(21723);
                        break;
                    // Dread Corsair
                    case 50517:
                    // Corsair Costume
                    case 51926:
                    {
                        if (target->GetTypeId() != TYPEID_PLAYER)
                            return;

                        switch (target->getRace())
                        {
                            // Blood Elf
                            case RACE_BLOODELF:
                                target->SetDisplayId(target->getGender() == GENDER_MALE ? 25032 : 25043);
                                break;
                            // Orc
                            case RACE_ORC:
                                target->SetDisplayId(target->getGender() == GENDER_MALE ? 25039 : 25050);
                                break;
                            // Troll
                            case RACE_TROLL:
                                target->SetDisplayId(target->getGender() == GENDER_MALE ? 25041 : 25052);
                                break;
                            // Tauren
                            case RACE_TAUREN:
                                target->SetDisplayId(target->getGender() == GENDER_MALE ? 25040 : 25051);
                                break;
                            // Undead
                            case RACE_UNDEAD_PLAYER:
                                target->SetDisplayId(target->getGender() == GENDER_MALE ? 25042 : 25053);
                                break;
                            // Draenei
                            case RACE_DRAENEI:
                                target->SetDisplayId(target->getGender() == GENDER_MALE ? 25033 : 25044);
                                break;
                            // Dwarf
                            case RACE_DWARF:
                                target->SetDisplayId(target->getGender() == GENDER_MALE ? 25034 : 25045);
                                break;
                            // Gnome
                            case RACE_GNOME:
                                target->SetDisplayId(target->getGender() == GENDER_MALE ? 25035 : 25046);
                                break;
                            // Human
                            case RACE_HUMAN:
                                target->SetDisplayId(target->getGender() == GENDER_MALE ? 25037 : 25048);
                                break;
                            // Night Elf
                            case RACE_NIGHTELF:
                                target->SetDisplayId(target->getGender() == GENDER_MALE ? 25038 : 25049);
                                break;
                            default:
                                break;
                        }
                        break;
                    }
                    // Pygmy Oil
                    case 53806:
                        target->SetDisplayId(22512);
                        break;
                    // Honor the Dead
                    case 65386:
                    case 65495:
                        target->SetDisplayId(target->getGender() == GENDER_MALE ? 29203 : 29204);
                        break;
                    // Darkspear Pride
                    case 75532:
                        target->SetDisplayId(target->getGender() == GENDER_MALE ? 31737 : 31738);
                        break;
                    // Gnomeregan Pride
                    case 75531:
                        target->SetDisplayId(target->getGender() == GENDER_MALE ? 31654 : 31655);
                        break;
                    default:
                        break;
                }
            }
            else
            {
                CreatureTemplate const* ci = sObjectMgr->GetCreatureTemplate(GetMiscValue());
                if (!ci)
                {
                    target->SetDisplayId(16358);              // pig pink ^_^
                    sLog->outError(LOG_FILTER_SPELLS_AURAS, "Auras: unknown creature id = %d (only need its modelid) From Spell Aura Transform in Spell ID = %d", GetMiscValue(), GetId());
                }
                else
                {
                    uint32 model_id = 0;

                    if (uint32 modelid = ci->GetRandomValidModelId())
                        model_id = modelid;                     // Will use the default model here

                    // Polymorph (sheep)
                    if (GetSpellInfo()->SpellFamilyName == SPELLFAMILY_MAGE && GetSpellInfo()->SpellIconID == 82 && GetSpellInfo()->SpellVisual[0] == 12978)
                        if (Unit* caster = GetCaster())
                            if (caster->HasAura(52648))         // Glyph of the Penguin
                                model_id = 26452;

                    target->SetDisplayId(model_id);

                    // Dragonmaw Illusion (set mount model also)
                    if (GetId() == 42016 && target->GetMountID() && !target->GetAuraEffectsByType(SPELL_AURA_MOD_INCREASE_MOUNTED_FLIGHT_SPEED).empty())
                        target->SetUInt32Value(UNIT_FIELD_MOUNTDISPLAYID, 16314);
                }
            }
        }

        // update active transform spell only when transform or shapeshift not set or not overwriting negative by positive case
        SpellInfo const* transformSpellInfo = sSpellMgr->GetSpellInfo(target->getTransForm());
        if (!transformSpellInfo || !GetSpellInfo()->IsPositive() || transformSpellInfo->IsPositive())
            target->setTransForm(GetId());

        // polymorph case
        if ((mode & AURA_EFFECT_HANDLE_REAL) && target->GetTypeId() == TYPEID_PLAYER && target->IsPolymorphed())
        {
            // for players, start regeneration after 1s (in polymorph fast regeneration case)
            // only if caster is Player (after patch 2.4.2)
            if (IS_PLAYER_GUID(GetCasterGUID()))
                target->ToPlayer()->setRegenTimerCount(1*IN_MILLISECONDS);

            //dismount polymorphed target (after patch 2.4.2)
            if (target->IsMounted())
                target->RemoveAurasByType(SPELL_AURA_MOUNTED);
        }
    }
    else
    {
        // HandleEffect(this, AURA_EFFECT_HANDLE_SEND_FOR_CLIENT, true) will reapply it if need
        if (target->getTransForm() == GetId())
            target->setTransForm(0);

        target->RestoreDisplayId();

        // Dragonmaw Illusion (restore mount model)
        if (GetId() == 42016 && target->GetMountID() == 16314)
        {
            if (!target->GetAuraEffectsByType(SPELL_AURA_MOUNTED).empty())
            {
                uint32 cr_id = target->GetAuraEffectsByType(SPELL_AURA_MOUNTED).front()->GetMiscValue();
                if (CreatureTemplate const* ci = sObjectMgr->GetCreatureTemplate(cr_id))
                {
                    uint32 team = 0;
                    if (target->GetTypeId() == TYPEID_PLAYER)
                        team = target->ToPlayer()->GetTeam();

                    uint32 displayID = sObjectMgr->ChooseDisplayId(team, ci);
                    sObjectMgr->GetCreatureModelRandomGender(&displayID);

                    target->SetUInt32Value(UNIT_FIELD_MOUNTDISPLAYID, displayID);
                }
            }
        }
    }
}

void AuraEffect::HandleAuraModScale(AuraApplication const* aurApp, uint8 mode, bool apply) const
{
    if (!(mode & AURA_EFFECT_HANDLE_CHANGE_AMOUNT_SEND_FOR_CLIENT_MASK))
        return;

    Unit* target = aurApp->GetTarget();

    target->ApplyPercentModFloatValue(OBJECT_FIELD_SCALE_X, (float)GetAmount(), apply);
}

void AuraEffect::HandleAuraCloneCaster(AuraApplication const* aurApp, uint8 mode, bool apply) const
{
    if (!(mode & AURA_EFFECT_HANDLE_SEND_FOR_CLIENT_MASK))
        return;

    Unit* target = aurApp->GetTarget();

    if (apply)
    {
        Unit* caster = GetCaster();
        if (!caster || caster == target)
            return;

        // What must be cloned? at least display and scale
        target->SetDisplayId(caster->GetDisplayId());
        //target->SetObjectScale(caster->GetFloatValue(OBJECT_FIELD_SCALE_X)); // we need retail info about how scaling is handled (aura maybe?)
        target->SetFlag(UNIT_FIELD_FLAGS_2, UNIT_FLAG2_MIRROR_IMAGE);
    }
    else
    {
        target->SetDisplayId(target->GetNativeDisplayId());
        target->RemoveFlag(UNIT_FIELD_FLAGS_2, UNIT_FLAG2_MIRROR_IMAGE);
    }
}

/************************/
/***      FIGHT       ***/
/************************/

void AuraEffect::HandleFeignDeath(AuraApplication const* aurApp, uint8 mode, bool apply) const
{
    if (!(mode & AURA_EFFECT_HANDLE_REAL))
        return;

    Unit* target = aurApp->GetTarget();

    if (target->GetTypeId() != TYPEID_PLAYER)
        return;

    if (apply)
    {
        /*
        WorldPacket data(SMSG_FEIGN_DEATH_RESISTED, 0);
        target->SendMessageToSet(&data, true);
        */

        UnitList targets;
        Trinity::AnyUnfriendlyUnitInObjectRangeCheck u_check(target, target, target->GetMap()->GetVisibilityRange());
        Trinity::UnitListSearcher<Trinity::AnyUnfriendlyUnitInObjectRangeCheck> searcher(target, targets, u_check);
        target->VisitNearbyObject(target->GetMap()->GetVisibilityRange(), searcher);
        for (UnitList::iterator iter = targets.begin(); iter != targets.end(); ++iter)
        {
            if (!(*iter)->HasUnitState(UNIT_STATE_CASTING))
                continue;

            for (uint32 i = CURRENT_FIRST_NON_MELEE_SPELL; i < CURRENT_MAX_SPELL; i++)
            {
                if ((*iter)->GetCurrentSpell(i)
                && (*iter)->GetCurrentSpell(i)->m_targets.GetUnitTargetGUID() == target->GetGUID())
                {
                    (*iter)->InterruptSpell(CurrentSpellTypes(i), false);
                }
            }
        }
        target->CombatStop();
        target->RemoveAurasWithInterruptFlags(AURA_INTERRUPT_FLAG_IMMUNE_OR_LOST_SELECTION);

        // prevent interrupt message
        if (GetCasterGUID() == target->GetGUID() && target->GetCurrentSpell(CURRENT_GENERIC_SPELL))
            target->FinishSpell(CURRENT_GENERIC_SPELL, false);
        target->InterruptNonMeleeSpells(true);
        target->getHostileRefManager().deleteReferences();

        // stop handling the effect if it was removed by linked event
        if (aurApp->GetRemoveMode())
            return;
                                                            // blizz like 2.0.x
        target->SetFlag(UNIT_FIELD_FLAGS, UNIT_FLAG_UNK_29);
                                                            // blizz like 2.0.x
        target->SetFlag(UNIT_FIELD_FLAGS_2, UNIT_FLAG2_FEIGN_DEATH);
                                                            // blizz like 2.0.x
        target->SetFlag(UNIT_DYNAMIC_FLAGS, UNIT_DYNFLAG_DEAD);

        target->AddUnitState(UNIT_STATE_DIED);
    }
    else
    {
        /*
        WorldPacket data(SMSG_FEIGN_DEATH_RESISTED, 0);
        target->SendMessageToSet(&data, true);
        */
                                                            // blizz like 2.0.x
        target->RemoveFlag(UNIT_FIELD_FLAGS, UNIT_FLAG_UNK_29);
                                                            // blizz like 2.0.x
        target->RemoveFlag(UNIT_FIELD_FLAGS_2, UNIT_FLAG2_FEIGN_DEATH);
                                                            // blizz like 2.0.x
        target->RemoveFlag(UNIT_DYNAMIC_FLAGS, UNIT_DYNFLAG_DEAD);

        target->ClearUnitState(UNIT_STATE_DIED);
    }
}

void AuraEffect::HandleModUnattackable(AuraApplication const* aurApp, uint8 mode, bool apply) const
{
    if (!(mode & AURA_EFFECT_HANDLE_SEND_FOR_CLIENT_MASK))
        return;

    Unit* target = aurApp->GetTarget();

    // do not remove unit flag if there are more than this auraEffect of that kind on unit on unit
    if (!apply && target->HasAuraType(SPELL_AURA_MOD_UNATTACKABLE))
        return;

    target->ApplyModFlag(UNIT_FIELD_FLAGS, UNIT_FLAG_NON_ATTACKABLE, apply);

    // call functions which may have additional effects after chainging state of unit
    if (apply && (mode & AURA_EFFECT_HANDLE_REAL))
    {
        target->CombatStop();
        target->RemoveAurasWithInterruptFlags(AURA_INTERRUPT_FLAG_IMMUNE_OR_LOST_SELECTION);
    }
}

void AuraEffect::HandleAuraModDisarm(AuraApplication const* aurApp, uint8 mode, bool apply) const
{
    if (!(mode & AURA_EFFECT_HANDLE_REAL))
        return;

    Unit* target = aurApp->GetTarget();

    AuraType type = GetAuraType();

    //Prevent handling aura twice
    if ((apply) ? target->GetAuraEffectsByType(type).size() > 1 : target->HasAuraType(type))
        return;

    uint32 field, flag, slot;
    WeaponAttackType attType;
    switch (type)
    {
    case SPELL_AURA_MOD_DISARM:
        field=UNIT_FIELD_FLAGS;
        flag=UNIT_FLAG_DISARMED;
        slot=EQUIPMENT_SLOT_MAINHAND;
        attType=BASE_ATTACK;
        break;
    case SPELL_AURA_MOD_DISARM_OFFHAND:
        field=UNIT_FIELD_FLAGS_2;
        flag=UNIT_FLAG2_DISARM_OFFHAND;
        slot=EQUIPMENT_SLOT_OFFHAND;
        attType=OFF_ATTACK;
        break;
    case SPELL_AURA_MOD_DISARM_RANGED:
        field=UNIT_FIELD_FLAGS_2;
        flag=UNIT_FLAG2_DISARM_RANGED;
        slot=EQUIPMENT_SLOT_RANGED;
        attType=RANGED_ATTACK;
        break;
    default:
        return;
    }

    // if disarm aura is to be removed, remove the flag first to reapply damage/aura mods
    if (!apply)
        target->RemoveFlag(field, flag);

    // Handle damage modification, shapeshifted druids are not affected
    if (target->GetTypeId() == TYPEID_PLAYER && !target->IsInFeralForm())
    {
        if (Item* pItem = target->ToPlayer()->GetItemByPos(INVENTORY_SLOT_BAG_0, slot))
        {
            uint8 attacktype = Player::GetAttackBySlot(slot);

            if (attacktype < MAX_ATTACK)
            {
                target->ToPlayer()->_ApplyWeaponDamage(slot, pItem->GetTemplate(), NULL, !apply);
                target->ToPlayer()->_ApplyWeaponDependentAuraMods(pItem, WeaponAttackType(attacktype), !apply);
            }
        }
    }

    // if disarm effects should be applied, wait to set flag until damage mods are unapplied
    if (apply)
        target->SetFlag(field, flag);

    if (target->GetTypeId() == TYPEID_UNIT && target->ToCreature()->GetCurrentEquipmentId())
        target->UpdateDamagePhysical(attType);
}

void AuraEffect::HandleAuraModSilence(AuraApplication const* aurApp, uint8 mode, bool apply) const
{
    if (!(mode & AURA_EFFECT_HANDLE_REAL))
        return;

    Unit* target = aurApp->GetTarget();

    if (apply)
    {
        target->SetFlag(UNIT_FIELD_FLAGS, UNIT_FLAG_SILENCED);

        // call functions which may have additional effects after chainging state of unit
        // Stop cast only spells vs PreventionType == SPELL_PREVENTION_TYPE_SILENCE
        for (uint32 i = CURRENT_MELEE_SPELL; i < CURRENT_MAX_SPELL; ++i)
            if (Spell* spell = target->GetCurrentSpell(CurrentSpellTypes(i)))
                if (spell->m_spellInfo->PreventionType == SPELL_PREVENTION_TYPE_SILENCE)
                    // Stop spells on prepare or casting state
                    target->InterruptSpell(CurrentSpellTypes(i), false);
    }
    else
    {
        // do not remove unit flag if there are more than this auraEffect of that kind on unit on unit
        if (target->HasAuraType(SPELL_AURA_MOD_SILENCE) || target->HasAuraType(SPELL_AURA_MOD_PACIFY_SILENCE))
            return;

        target->RemoveFlag(UNIT_FIELD_FLAGS, UNIT_FLAG_SILENCED);
    }
}

void AuraEffect::HandleAuraModPacify(AuraApplication const* aurApp, uint8 mode, bool apply) const
{
    if (!(mode & AURA_EFFECT_HANDLE_SEND_FOR_CLIENT_MASK))
        return;

    Unit* target = aurApp->GetTarget();

    if (apply)
        target->SetFlag(UNIT_FIELD_FLAGS, UNIT_FLAG_PACIFIED);
    else
    {
        // do not remove unit flag if there are more than this auraEffect of that kind on unit on unit
        if (target->HasAuraType(SPELL_AURA_MOD_PACIFY) || target->HasAuraType(SPELL_AURA_MOD_PACIFY_SILENCE))
            return;
        target->RemoveFlag(UNIT_FIELD_FLAGS, UNIT_FLAG_PACIFIED);
    }
}

void AuraEffect::HandleAuraModPacifyAndSilence(AuraApplication const* aurApp, uint8 mode, bool apply) const
{
    if (!(mode & AURA_EFFECT_HANDLE_SEND_FOR_CLIENT_MASK))
        return;

    Unit* target = aurApp->GetTarget();

    // Vengeance of the Blue Flight (TODO: REMOVE THIS!)
    if (m_spellInfo->Id == 45839)
    {
        if (apply)
            target->SetFlag(UNIT_FIELD_FLAGS, UNIT_FLAG_NON_ATTACKABLE);
        else
            target->RemoveFlag(UNIT_FIELD_FLAGS, UNIT_FLAG_NON_ATTACKABLE);
    }
    if (!(apply))
    {
        // do not remove unit flag if there are more than this auraEffect of that kind on unit on unit
        if (target->HasAuraType(SPELL_AURA_MOD_PACIFY_SILENCE))
            return;
    }
    HandleAuraModPacify(aurApp, mode, apply);
    HandleAuraModSilence(aurApp, mode, apply);
}

void AuraEffect::HandleAuraAllowOnlyAbility(AuraApplication const* aurApp, uint8 mode, bool apply) const
{
    if (!(mode & AURA_EFFECT_HANDLE_SEND_FOR_CLIENT_MASK))
        return;

    Unit* target = aurApp->GetTarget();

    if (target->GetTypeId() == TYPEID_PLAYER)
    {
        if (apply)
            target->SetFlag(PLAYER_FLAGS, PLAYER_ALLOW_ONLY_ABILITY);
        else
        {
            // do not remove unit flag if there are more than this auraEffect of that kind on unit on unit
            if (target->HasAuraType(SPELL_AURA_ALLOW_ONLY_ABILITY))
                return;
            target->RemoveFlag(PLAYER_FLAGS, PLAYER_ALLOW_ONLY_ABILITY);
        }
    }
}

/****************************/
/***      TRACKING        ***/
/****************************/

void AuraEffect::HandleAuraTrackCreatures(AuraApplication const* aurApp, uint8 mode, bool apply) const
{
    if (!(mode & AURA_EFFECT_HANDLE_SEND_FOR_CLIENT_MASK))
        return;

    Unit* target = aurApp->GetTarget();

    if (target->GetTypeId() != TYPEID_PLAYER)
        return;

    target->SetUInt32Value(PLAYER_TRACK_CREATURES, (apply) ? ((uint32)1)<<(GetMiscValue()-1) : 0);
}

void AuraEffect::HandleAuraTrackResources(AuraApplication const* aurApp, uint8 mode, bool apply) const
{
    if (!(mode & AURA_EFFECT_HANDLE_SEND_FOR_CLIENT_MASK))
        return;

    Unit* target = aurApp->GetTarget();

    if (target->GetTypeId() != TYPEID_PLAYER)
        return;

    target->SetUInt32Value(PLAYER_TRACK_RESOURCES, (apply) ? ((uint32)1)<<(GetMiscValue()-1): 0);
}

void AuraEffect::HandleAuraTrackStealthed(AuraApplication const* aurApp, uint8 mode, bool apply) const
{
    if (!(mode & AURA_EFFECT_HANDLE_SEND_FOR_CLIENT_MASK))
        return;

    Unit* target = aurApp->GetTarget();

    if (target->GetTypeId() != TYPEID_PLAYER)
        return;

    if (!(apply))
    {
        // do not remove unit flag if there are more than this auraEffect of that kind on unit on unit
        if (target->HasAuraType(GetAuraType()))
            return;
    }
    target->ApplyModFlag(PLAYER_FIELD_BYTES, PLAYER_FIELD_BYTE_TRACK_STEALTHED, apply);
}

void AuraEffect::HandleAuraModStalked(AuraApplication const* aurApp, uint8 mode, bool apply) const
{
    if (!(mode & AURA_EFFECT_HANDLE_SEND_FOR_CLIENT_MASK))
        return;

    Unit* target = aurApp->GetTarget();

    // used by spells: Hunter's Mark, Mind Vision, Syndicate Tracker (MURP) DND
    if (apply)
        target->SetFlag(UNIT_DYNAMIC_FLAGS, UNIT_DYNFLAG_TRACK_UNIT);
    else
    {
        // do not remove unit flag if there are more than this auraEffect of that kind on unit on unit
        if (!target->HasAuraType(GetAuraType()))
            target->RemoveFlag(UNIT_DYNAMIC_FLAGS, UNIT_DYNFLAG_TRACK_UNIT);
    }

    // call functions which may have additional effects after chainging state of unit
    target->UpdateObjectVisibility();
}

void AuraEffect::HandleAuraUntrackable(AuraApplication const* aurApp, uint8 mode, bool apply) const
{
    if (!(mode & AURA_EFFECT_HANDLE_SEND_FOR_CLIENT_MASK))
        return;

    Unit* target = aurApp->GetTarget();

    if (apply)
        target->SetByteFlag(UNIT_FIELD_BYTES_1, 2, UNIT_STAND_FLAGS_UNTRACKABLE);
    else
    {
        // do not remove unit flag if there are more than this auraEffect of that kind on unit on unit
        if (target->HasAuraType(GetAuraType()))
            return;
        target->RemoveByteFlag(UNIT_FIELD_BYTES_1, 2, UNIT_STAND_FLAGS_UNTRACKABLE);
    }
}

/****************************/
/***  SKILLS & TALENTS    ***/
/****************************/

void AuraEffect::HandleAuraModPetTalentsPoints(AuraApplication const* aurApp, uint8 mode, bool /*apply*/) const
{
    if (!(mode & AURA_EFFECT_HANDLE_CHANGE_AMOUNT_MASK))
        return;

    Unit* target = aurApp->GetTarget();

    if (target->GetTypeId() != TYPEID_PLAYER)
        return;

    // Recalculate pet talent points
    if (Pet* pet = target->ToPlayer()->GetPet())
        pet->InitTalentForLevel();
}

void AuraEffect::HandleAuraModSkill(AuraApplication const* aurApp, uint8 mode, bool apply) const
{
    if (!(mode & (AURA_EFFECT_HANDLE_CHANGE_AMOUNT_MASK | AURA_EFFECT_HANDLE_SKILL)))
        return;

    Player* target = aurApp->GetTarget()->ToPlayer();
    if (!target)
        return;

    uint32 prot = GetMiscValue();
    int32 points = GetAmount();

    if (prot == SKILL_DEFENSE)
        return;

    target->ModifySkillBonus(prot, (apply ? points : -points), GetAuraType() == SPELL_AURA_MOD_SKILL_TALENT);
}

/****************************/
/***       MOVEMENT       ***/
/****************************/

void AuraEffect::HandleAuraMounted(AuraApplication const* aurApp, uint8 mode, bool apply) const
{
    if (!(mode & AURA_EFFECT_HANDLE_SEND_FOR_CLIENT_MASK))
        return;

    Unit* target = aurApp->GetTarget();

    if (apply)
    {
        uint32 creatureEntry = GetMiscValue();

        // Festive Holiday Mount
        if (target->HasAura(62061))
        {
            if (GetBase()->HasEffectType(SPELL_AURA_MOD_INCREASE_MOUNTED_FLIGHT_SPEED))
                creatureEntry = 24906;
            else
                creatureEntry = 15665;
        }

        CreatureTemplate const* ci = sObjectMgr->GetCreatureTemplate(creatureEntry);
        if (!ci)
        {
            sLog->outError(LOG_FILTER_SQL, "AuraMounted: `creature_template`='%u' not found in database (only need its modelid)", GetMiscValue());
            return;
        }

        uint32 team = 0;
        if (target->GetTypeId() == TYPEID_PLAYER)
            team = target->ToPlayer()->GetTeam();

        uint32 displayID = ObjectMgr::ChooseDisplayId(team, ci);
        sObjectMgr->GetCreatureModelRandomGender(&displayID);

        //some spell has one aura of mount and one of vehicle
        for (uint32 i = 0; i < MAX_SPELL_EFFECTS; ++i)
            if (GetSpellInfo()->Effects[i].Effect == SPELL_EFFECT_SUMMON
                && GetSpellInfo()->Effects[i].MiscValue == GetMiscValue())
                displayID = 0;

        target->Mount(displayID, ci->VehicleId, GetMiscValue());

        // cast speed aura
        if (MountCapabilityEntry const* mountCapability = target->GetMountCapability(uint32(GetMiscValueB())))
            target->CastSpell(target, mountCapability->SpeedModSpell, true);
    }
    else
    {
        target->Dismount();
        //some mounts like Headless Horseman's Mount or broom stick are skill based spell
        // need to remove ALL arura related to mounts, this will stop client crash with broom stick
        // and never endless flying after using Headless Horseman's Mount
        if (mode & AURA_EFFECT_HANDLE_REAL)
        {
            target->RemoveAurasByType(SPELL_AURA_MOUNTED);

            // remove speed aura
            if (MountCapabilityEntry const* mountCapability = sMountCapabilityStore.LookupEntry(GetAmount()))
                target->RemoveAurasDueToSpell(mountCapability->SpeedModSpell, target->GetGUID());
        }
    }
}

void AuraEffect::HandleAuraAllowFlight(AuraApplication const* aurApp, uint8 mode, bool apply) const
{
    if (!(mode & AURA_EFFECT_HANDLE_SEND_FOR_CLIENT_MASK))
        return;

    Unit* target = aurApp->GetTarget();

    if (!apply)
    {
        // do not remove unit flag if there are more than this auraEffect of that kind on unit on unit
        if (target->HasAuraType(GetAuraType()) || target->HasAuraType(SPELL_AURA_MOD_INCREASE_MOUNTED_FLIGHT_SPEED))
            return;
    }

    //! Not entirely sure if this should be sent for creatures as well, but I don't think so.
    target->SetCanFly(apply);
    if (!apply)
    {
        target->RemoveUnitMovementFlag(MOVEMENTFLAG_MASK_MOVING_FLY);
        target->GetMotionMaster()->MoveFall();
        target->m_movementInfo.SetFallTime(0);
    }

    Player* player = target->ToPlayer();
    if (!player)
        player = target->m_movedPlayer;

    if (player)
        player->SendMovementCanFlyChange();

    //! We still need to initiate a server-side MoveFall here,
    //! which requires MSG_MOVE_FALL_LAND on landing.
}

void AuraEffect::HandleAuraWaterWalk(AuraApplication const* aurApp, uint8 mode, bool apply) const
{
    if (!(mode & AURA_EFFECT_HANDLE_SEND_FOR_CLIENT_MASK))
        return;

    Unit* target = aurApp->GetTarget();

    if (!apply)
    {
        // do not remove unit flag if there are more than this auraEffect of that kind on unit on unit
        if (target->HasAuraType(GetAuraType()))
            return;
    }

    if (apply)
        target->AddUnitMovementFlag(MOVEMENTFLAG_WATERWALKING);
    else
        target->RemoveUnitMovementFlag(MOVEMENTFLAG_WATERWALKING);

    target->SendMovementWaterWalking();
}

void AuraEffect::HandleAuraFeatherFall(AuraApplication const* aurApp, uint8 mode, bool apply) const
{
    if (!(mode & AURA_EFFECT_HANDLE_SEND_FOR_CLIENT_MASK))
        return;

    Unit* target = aurApp->GetTarget();

    if (!apply)
    {
        // do not remove unit flag if there are more than this auraEffect of that kind on unit on unit
        if (target->HasAuraType(GetAuraType()))
            return;
    }

    if (apply)
        target->AddUnitMovementFlag(MOVEMENTFLAG_FALLING_SLOW);
    else
        target->RemoveUnitMovementFlag(MOVEMENTFLAG_FALLING_SLOW);

    target->SendMovementFeatherFall();

    // start fall from current height
    if (!apply && target->GetTypeId() == TYPEID_PLAYER)
        target->ToPlayer()->SetFallInformation(0, target->GetPositionZ());
}

void AuraEffect::HandleAuraHover(AuraApplication const* aurApp, uint8 mode, bool apply) const
{
    if (!(mode & AURA_EFFECT_HANDLE_SEND_FOR_CLIENT_MASK))
        return;

    Unit* target = aurApp->GetTarget();

    if (!apply)
    {
        // do not remove unit flag if there are more than this auraEffect of that kind on unit on unit
        if (target->HasAuraType(GetAuraType()))
            return;
    }

    target->SetHover(apply);    //! Sets movementflags
    target->SendMovementHover();
}

void AuraEffect::HandleWaterBreathing(AuraApplication const* aurApp, uint8 mode, bool /*apply*/) const
{
    if (!(mode & AURA_EFFECT_HANDLE_SEND_FOR_CLIENT_MASK))
        return;

    Unit* target = aurApp->GetTarget();

    // update timers in client
    if (target->GetTypeId() == TYPEID_PLAYER)
        target->ToPlayer()->UpdateMirrorTimers();
}

void AuraEffect::HandleForceMoveForward(AuraApplication const* aurApp, uint8 mode, bool apply) const
{
    if (!(mode & AURA_EFFECT_HANDLE_SEND_FOR_CLIENT_MASK))
        return;

    Unit* target = aurApp->GetTarget();

    if (apply)
        target->SetFlag(UNIT_FIELD_FLAGS_2, UNIT_FLAG2_FORCE_MOVEMENT);
    else
    {
        // do not remove unit flag if there are more than this auraEffect of that kind on unit on unit
        if (target->HasAuraType(GetAuraType()))
            return;
        target->RemoveFlag(UNIT_FIELD_FLAGS_2, UNIT_FLAG2_FORCE_MOVEMENT);
    }
}

/****************************/
/***        THREAT        ***/
/****************************/

void AuraEffect::HandleModThreat(AuraApplication const* aurApp, uint8 mode, bool apply) const
{
    if (!(mode & AURA_EFFECT_HANDLE_CHANGE_AMOUNT_MASK))
        return;

    Unit* target = aurApp->GetTarget();
    for (int8 i = 0; i < MAX_SPELL_SCHOOL; ++i)
        if (GetMiscValue() & (1 << i))
            ApplyPercentModFloatVar(target->m_threatModifier[i], float(GetAmount()), apply);
}

void AuraEffect::HandleAuraModTotalThreat(AuraApplication const* aurApp, uint8 mode, bool apply) const
{
    if (!(mode & AURA_EFFECT_HANDLE_CHANGE_AMOUNT_MASK))
        return;

    Unit* target = aurApp->GetTarget();

    if (!target->isAlive() || target->GetTypeId() != TYPEID_PLAYER)
        return;

    Unit* caster = GetCaster();
    if (caster && caster->isAlive())
        target->getHostileRefManager().addTempThreat((float)GetAmount(), apply);
}

void AuraEffect::HandleModTaunt(AuraApplication const* aurApp, uint8 mode, bool apply) const
{
    if (!(mode & AURA_EFFECT_HANDLE_REAL))
        return;

    Unit* target = aurApp->GetTarget();

    if (!target->isAlive() || !target->CanHaveThreatList())
        return;

    Unit* caster = GetCaster();
    if (!caster || !caster->isAlive())
        return;

    if (apply)
        target->TauntApply(caster);
    else
    {
        // When taunt aura fades out, mob will switch to previous target if current has less than 1.1 * secondthreat
        target->TauntFadeOut(caster);
    }
}

/*****************************/
/***        CONTROL        ***/
/*****************************/

void AuraEffect::HandleModConfuse(AuraApplication const* aurApp, uint8 mode, bool apply) const
{
    if (!(mode & AURA_EFFECT_HANDLE_REAL))
        return;

    Unit* target = aurApp->GetTarget();

    target->SetControlled(apply, UNIT_STATE_CONFUSED);
}

void AuraEffect::HandleModFear(AuraApplication const* aurApp, uint8 mode, bool apply) const
{
    if (!(mode & AURA_EFFECT_HANDLE_REAL))
        return;

    Unit* target = aurApp->GetTarget();

    target->SetControlled(apply, UNIT_STATE_FLEEING);
}

void AuraEffect::HandleAuraModStun(AuraApplication const* aurApp, uint8 mode, bool apply) const
{
    if (!(mode & AURA_EFFECT_HANDLE_REAL))
        return;

    Unit* target = aurApp->GetTarget();

    target->SetControlled(apply, UNIT_STATE_STUNNED);
}

void AuraEffect::HandleAuraModRoot(AuraApplication const* aurApp, uint8 mode, bool apply) const
{
    if (!(mode & AURA_EFFECT_HANDLE_REAL))
        return;

    Unit* target = aurApp->GetTarget();

    target->SetControlled(apply, UNIT_STATE_ROOT);
}

void AuraEffect::HandlePreventFleeing(AuraApplication const* aurApp, uint8 mode, bool apply) const
{
    if (!(mode & AURA_EFFECT_HANDLE_REAL))
        return;

    Unit* target = aurApp->GetTarget();

    if (target->HasAuraType(SPELL_AURA_MOD_FEAR))
        target->SetControlled(!(apply), UNIT_STATE_FLEEING);
}

/***************************/
/***        CHARM        ***/
/***************************/

void AuraEffect::HandleModPossess(AuraApplication const* aurApp, uint8 mode, bool apply) const
{
    if (!(mode & AURA_EFFECT_HANDLE_REAL))
        return;

    Unit* target = aurApp->GetTarget();

    Unit* caster = GetCaster();

    // no support for posession AI yet
    if (caster && caster->GetTypeId() == TYPEID_UNIT)
    {
        HandleModCharm(aurApp, mode, apply);
        return;
    }

    if (apply)
        target->SetCharmedBy(caster, CHARM_TYPE_POSSESS, aurApp);
    else
        target->RemoveCharmedBy(caster);
}

// only one spell has this aura
void AuraEffect::HandleModPossessPet(AuraApplication const* aurApp, uint8 mode, bool apply) const
{
    if (!(mode & AURA_EFFECT_HANDLE_REAL))
        return;

    Unit* caster = GetCaster();
    if (!caster || caster->GetTypeId() != TYPEID_PLAYER)
        return;

    //seems it may happen that when removing it is no longer owner's pet
    //if (caster->ToPlayer()->GetPet() != target)
    //    return;

    Unit* target = aurApp->GetTarget();
    if (target->GetTypeId() != TYPEID_UNIT || !target->ToCreature()->isPet())
        return;

    Pet* pet = target->ToPet();

    if (apply)
    {
        if (caster->ToPlayer()->GetPet() != pet)
            return;

        pet->SetCharmedBy(caster, CHARM_TYPE_POSSESS, aurApp);
    }
    else
    {
        pet->RemoveCharmedBy(caster);

        if (!pet->IsWithinDistInMap(caster, pet->GetMap()->GetVisibilityRange()))
            pet->Remove(PET_SAVE_NOT_IN_SLOT, true);
        else
        {
            // Reinitialize the pet bar and make the pet come back to the owner
            caster->ToPlayer()->PetSpellInitialize();
            if (!pet->getVictim())
            {
                pet->GetMotionMaster()->MoveFollow(caster, PET_FOLLOW_DIST, pet->GetFollowAngle());
                //if (target->GetCharmInfo())
                //    target->GetCharmInfo()->SetCommandState(COMMAND_FOLLOW);
            }
        }
    }
}

void AuraEffect::HandleModCharm(AuraApplication const* aurApp, uint8 mode, bool apply) const
{
    if (!(mode & AURA_EFFECT_HANDLE_REAL))
        return;

    Unit* target = aurApp->GetTarget();

    Unit* caster = GetCaster();

    if (apply)
        target->SetCharmedBy(caster, CHARM_TYPE_CHARM, aurApp);
    else
        target->RemoveCharmedBy(caster);
}

void AuraEffect::HandleCharmConvert(AuraApplication const* aurApp, uint8 mode, bool apply) const
{
    if (!(mode & AURA_EFFECT_HANDLE_REAL))
        return;

    Unit* target = aurApp->GetTarget();

    Unit* caster = GetCaster();

    if (apply)
        target->SetCharmedBy(caster, CHARM_TYPE_CONVERT, aurApp);
    else
        target->RemoveCharmedBy(caster);
}

/**
 * Such auras are applied from a caster(=player) to a vehicle.
 * This has been verified using spell #49256
 */
void AuraEffect::HandleAuraControlVehicle(AuraApplication const* aurApp, uint8 mode, bool apply) const
{
    if (!(mode & AURA_EFFECT_HANDLE_CHANGE_AMOUNT_MASK))
        return;

    Unit* target = aurApp->GetTarget();

    if (!target->IsVehicle())
        return;

    Unit* caster = GetCaster();

    if (!caster || caster == target)
        return;

    if (apply)
    {
        caster->_EnterVehicle(target->GetVehicleKit(), m_amount - 1, aurApp);
    }
    else
    {
        if (GetId() == 53111) // Devour Humanoid
        {
            target->Kill(caster);
            if (caster->GetTypeId() == TYPEID_UNIT)
                caster->ToCreature()->RemoveCorpse();
        }
        caster->_ExitVehicle();
        // some SPELL_AURA_CONTROL_VEHICLE auras have a dummy effect on the player - remove them
        caster->RemoveAurasDueToSpell(GetId());
    }
}

/*********************************************************/
/***                  MODIFY SPEED                     ***/
/*********************************************************/
void AuraEffect::HandleAuraModIncreaseSpeed(AuraApplication const* aurApp, uint8 mode, bool /*apply*/) const
{
    if (!(mode & AURA_EFFECT_HANDLE_CHANGE_AMOUNT_MASK))
        return;

    Unit* target = aurApp->GetTarget();

    target->UpdateSpeed(MOVE_RUN, true);
}

void AuraEffect::HandleAuraModIncreaseMountedSpeed(AuraApplication const* aurApp, uint8 mode, bool apply) const
{
    HandleAuraModIncreaseSpeed(aurApp, mode, apply);
}

void AuraEffect::HandleAuraModIncreaseFlightSpeed(AuraApplication const* aurApp, uint8 mode, bool apply) const
{
    if (!(mode & AURA_EFFECT_HANDLE_CHANGE_AMOUNT_SEND_FOR_CLIENT_MASK))
        return;

    Unit* target = aurApp->GetTarget();

    //! Update ability to fly
    if (GetAuraType() == SPELL_AURA_MOD_INCREASE_MOUNTED_FLIGHT_SPEED)
    {
        // do not remove unit flag if there are more than this auraEffect of that kind on unit on unit
        if (mode & AURA_EFFECT_HANDLE_SEND_FOR_CLIENT_MASK && (apply || (!target->HasAuraType(SPELL_AURA_MOD_INCREASE_MOUNTED_FLIGHT_SPEED) && !target->HasAuraType(SPELL_AURA_FLY))))
        {
            target->SetCanFly(apply);
            if (!apply)
            {
                target->m_movementInfo.SetFallTime(0);
                target->RemoveUnitMovementFlag(MOVEMENTFLAG_MASK_MOVING_FLY);
            }

            Player* player = target->ToPlayer();
            if (!player)
                player = target->m_movedPlayer;

            if (player)
                player->SendMovementCanFlyChange();

            //! We still need to initiate a server-side MoveFall here,
            //! which requires MSG_MOVE_FALL_LAND on landing.
        }

        //! Someone should clean up these hacks and remove it from this function. It doesn't even belong here.
        if (mode & AURA_EFFECT_HANDLE_REAL)
        {
            //Players on flying mounts must be immune to polymorph
            if (target->GetTypeId() == TYPEID_PLAYER)
                target->ApplySpellImmune(GetId(), IMMUNITY_MECHANIC, MECHANIC_POLYMORPH, apply);

            // Dragonmaw Illusion (overwrite mount model, mounted aura already applied)
            if (apply && target->HasAuraEffect(42016, 0) && target->GetMountID())
                target->SetUInt32Value(UNIT_FIELD_MOUNTDISPLAYID, 16314);
        }
    }

    if (mode & AURA_EFFECT_HANDLE_CHANGE_AMOUNT_MASK)
        target->UpdateSpeed(MOVE_FLIGHT, true);
}

void AuraEffect::HandleAuraModIncreaseSwimSpeed(AuraApplication const* aurApp, uint8 mode, bool /*apply*/) const
{
    if (!(mode & AURA_EFFECT_HANDLE_CHANGE_AMOUNT_MASK))
        return;

    Unit* target = aurApp->GetTarget();

    target->UpdateSpeed(MOVE_SWIM, true);
}

void AuraEffect::HandleAuraModDecreaseSpeed(AuraApplication const* aurApp, uint8 mode, bool /*apply*/) const
{
    if (!(mode & AURA_EFFECT_HANDLE_CHANGE_AMOUNT_MASK))
        return;

    Unit* target = aurApp->GetTarget();

    target->UpdateSpeed(MOVE_RUN, true);
    target->UpdateSpeed(MOVE_SWIM, true);
    target->UpdateSpeed(MOVE_FLIGHT, true);
    target->UpdateSpeed(MOVE_RUN_BACK, true);
    target->UpdateSpeed(MOVE_SWIM_BACK, true);
    target->UpdateSpeed(MOVE_FLIGHT_BACK, true);
}

void AuraEffect::HandleAuraModUseNormalSpeed(AuraApplication const* aurApp, uint8 mode, bool /*apply*/) const
{
    if (!(mode & AURA_EFFECT_HANDLE_REAL))
        return;

    Unit* target = aurApp->GetTarget();

    target->UpdateSpeed(MOVE_RUN,  true);
    target->UpdateSpeed(MOVE_SWIM, true);
    target->UpdateSpeed(MOVE_FLIGHT,  true);
}

/*********************************************************/
/***                     IMMUNITY                      ***/
/*********************************************************/

void AuraEffect::HandleModStateImmunityMask(AuraApplication const* aurApp, uint8 mode, bool apply) const
{
    if (!(mode & AURA_EFFECT_HANDLE_REAL))
        return;

    Unit* target = aurApp->GetTarget();
    std::list <AuraType> aura_immunity_list;
    uint32 mechanic_immunity_list = 0;
    int32 miscVal = GetMiscValue();

    switch (miscVal)
    {
        case 96:
        case 1615:
        {
            if (GetAmount())
            {
                mechanic_immunity_list = (1 << MECHANIC_SNARE) | (1 << MECHANIC_ROOT)
                    | (1 << MECHANIC_FEAR) | (1 << MECHANIC_STUN)
                    | (1 << MECHANIC_SLEEP) | (1 << MECHANIC_CHARM)
                    | (1 << MECHANIC_SAPPED) | (1 << MECHANIC_HORROR)
                    | (1 << MECHANIC_POLYMORPH) | (1 << MECHANIC_DISORIENTED)
                    | (1 << MECHANIC_FREEZE) | (1 << MECHANIC_TURN);

                target->ApplySpellImmune(GetId(), IMMUNITY_MECHANIC, MECHANIC_SNARE, apply);
                target->ApplySpellImmune(GetId(), IMMUNITY_MECHANIC, MECHANIC_ROOT, apply);
                target->ApplySpellImmune(GetId(), IMMUNITY_MECHANIC, MECHANIC_FEAR, apply);
                target->ApplySpellImmune(GetId(), IMMUNITY_MECHANIC, MECHANIC_STUN, apply);
                target->ApplySpellImmune(GetId(), IMMUNITY_MECHANIC, MECHANIC_SLEEP, apply);
                target->ApplySpellImmune(GetId(), IMMUNITY_MECHANIC, MECHANIC_CHARM, apply);
                target->ApplySpellImmune(GetId(), IMMUNITY_MECHANIC, MECHANIC_SAPPED, apply);
                target->ApplySpellImmune(GetId(), IMMUNITY_MECHANIC, MECHANIC_HORROR, apply);
                target->ApplySpellImmune(GetId(), IMMUNITY_MECHANIC, MECHANIC_POLYMORPH, apply);
                target->ApplySpellImmune(GetId(), IMMUNITY_MECHANIC, MECHANIC_DISORIENTED, apply);
                target->ApplySpellImmune(GetId(), IMMUNITY_MECHANIC, MECHANIC_FREEZE, apply);
                target->ApplySpellImmune(GetId(), IMMUNITY_MECHANIC, MECHANIC_TURN, apply);
                aura_immunity_list.push_back(SPELL_AURA_MOD_STUN);
                aura_immunity_list.push_back(SPELL_AURA_MOD_DECREASE_SPEED);
                aura_immunity_list.push_back(SPELL_AURA_MOD_ROOT);
                aura_immunity_list.push_back(SPELL_AURA_MOD_CONFUSE);
                aura_immunity_list.push_back(SPELL_AURA_MOD_FEAR);
            }
            break;
        }
        case 679:
        {
            if (GetId() == 57742)
            {
                mechanic_immunity_list = (1 << MECHANIC_SNARE) | (1 << MECHANIC_ROOT)
                    | (1 << MECHANIC_FEAR) | (1 << MECHANIC_STUN)
                    | (1 << MECHANIC_SLEEP) | (1 << MECHANIC_CHARM)
                    | (1 << MECHANIC_SAPPED) | (1 << MECHANIC_HORROR)
                    | (1 << MECHANIC_POLYMORPH) | (1 << MECHANIC_DISORIENTED)
                    | (1 << MECHANIC_FREEZE) | (1 << MECHANIC_TURN);

                target->ApplySpellImmune(GetId(), IMMUNITY_MECHANIC, MECHANIC_SNARE, apply);
                target->ApplySpellImmune(GetId(), IMMUNITY_MECHANIC, MECHANIC_ROOT, apply);
                target->ApplySpellImmune(GetId(), IMMUNITY_MECHANIC, MECHANIC_FEAR, apply);
                target->ApplySpellImmune(GetId(), IMMUNITY_MECHANIC, MECHANIC_STUN, apply);
                target->ApplySpellImmune(GetId(), IMMUNITY_MECHANIC, MECHANIC_SLEEP, apply);
                target->ApplySpellImmune(GetId(), IMMUNITY_MECHANIC, MECHANIC_CHARM, apply);
                target->ApplySpellImmune(GetId(), IMMUNITY_MECHANIC, MECHANIC_SAPPED, apply);
                target->ApplySpellImmune(GetId(), IMMUNITY_MECHANIC, MECHANIC_HORROR, apply);
                target->ApplySpellImmune(GetId(), IMMUNITY_MECHANIC, MECHANIC_POLYMORPH, apply);
                target->ApplySpellImmune(GetId(), IMMUNITY_MECHANIC, MECHANIC_DISORIENTED, apply);
                target->ApplySpellImmune(GetId(), IMMUNITY_MECHANIC, MECHANIC_FREEZE, apply);
                target->ApplySpellImmune(GetId(), IMMUNITY_MECHANIC, MECHANIC_TURN, apply);
                aura_immunity_list.push_back(SPELL_AURA_MOD_STUN);
                aura_immunity_list.push_back(SPELL_AURA_MOD_DECREASE_SPEED);
                aura_immunity_list.push_back(SPELL_AURA_MOD_ROOT);
                aura_immunity_list.push_back(SPELL_AURA_MOD_CONFUSE);
                aura_immunity_list.push_back(SPELL_AURA_MOD_FEAR);
            }
            break;
        }
        case 1557:
        {
            if (GetId() == 64187)
            {
                mechanic_immunity_list = (1 << MECHANIC_STUN);
                target->ApplySpellImmune(GetId(), IMMUNITY_MECHANIC, MECHANIC_STUN, apply);
                aura_immunity_list.push_back(SPELL_AURA_MOD_STUN);
            }
            else
            {
                mechanic_immunity_list = (1 << MECHANIC_SNARE) | (1 << MECHANIC_ROOT)
                    | (1 << MECHANIC_FEAR) | (1 << MECHANIC_STUN)
                    | (1 << MECHANIC_SLEEP) | (1 << MECHANIC_CHARM)
                    | (1 << MECHANIC_SAPPED) | (1 << MECHANIC_HORROR)
                    | (1 << MECHANIC_POLYMORPH) | (1 << MECHANIC_DISORIENTED)
                    | (1 << MECHANIC_FREEZE) | (1 << MECHANIC_TURN);

                target->ApplySpellImmune(GetId(), IMMUNITY_MECHANIC, MECHANIC_SNARE, apply);
                target->ApplySpellImmune(GetId(), IMMUNITY_MECHANIC, MECHANIC_ROOT, apply);
                target->ApplySpellImmune(GetId(), IMMUNITY_MECHANIC, MECHANIC_FEAR, apply);
                target->ApplySpellImmune(GetId(), IMMUNITY_MECHANIC, MECHANIC_STUN, apply);
                target->ApplySpellImmune(GetId(), IMMUNITY_MECHANIC, MECHANIC_SLEEP, apply);
                target->ApplySpellImmune(GetId(), IMMUNITY_MECHANIC, MECHANIC_CHARM, apply);
                target->ApplySpellImmune(GetId(), IMMUNITY_MECHANIC, MECHANIC_SAPPED, apply);
                target->ApplySpellImmune(GetId(), IMMUNITY_MECHANIC, MECHANIC_HORROR, apply);
                target->ApplySpellImmune(GetId(), IMMUNITY_MECHANIC, MECHANIC_POLYMORPH, apply);
                target->ApplySpellImmune(GetId(), IMMUNITY_MECHANIC, MECHANIC_DISORIENTED, apply);
                target->ApplySpellImmune(GetId(), IMMUNITY_MECHANIC, MECHANIC_FREEZE, apply);
                target->ApplySpellImmune(GetId(), IMMUNITY_MECHANIC, MECHANIC_TURN, apply);
                aura_immunity_list.push_back(SPELL_AURA_MOD_STUN);
                aura_immunity_list.push_back(SPELL_AURA_MOD_DECREASE_SPEED);
                aura_immunity_list.push_back(SPELL_AURA_MOD_ROOT);
                aura_immunity_list.push_back(SPELL_AURA_MOD_CONFUSE);
                aura_immunity_list.push_back(SPELL_AURA_MOD_FEAR);
            }
            break;
        }
        case 1614:
        case 1694:
        {
            target->ApplySpellImmune(GetId(), IMMUNITY_EFFECT, SPELL_EFFECT_ATTACK_ME, apply);
            aura_immunity_list.push_back(SPELL_AURA_MOD_TAUNT);
            break;
        }
        case 1630:
        {
            if (!GetAmount())
            {
                target->ApplySpellImmune(GetId(), IMMUNITY_EFFECT, SPELL_EFFECT_ATTACK_ME, apply);
                aura_immunity_list.push_back(SPELL_AURA_MOD_TAUNT);
            }
            else
            {
                mechanic_immunity_list = (1 << MECHANIC_SNARE) | (1 << MECHANIC_ROOT)
                    | (1 << MECHANIC_FEAR) | (1 << MECHANIC_STUN)
                    | (1 << MECHANIC_SLEEP) | (1 << MECHANIC_CHARM)
                    | (1 << MECHANIC_SAPPED) | (1 << MECHANIC_HORROR)
                    | (1 << MECHANIC_POLYMORPH) | (1 << MECHANIC_DISORIENTED)
                    | (1 << MECHANIC_FREEZE) | (1 << MECHANIC_TURN);

                target->ApplySpellImmune(GetId(), IMMUNITY_MECHANIC, MECHANIC_SNARE, apply);
                target->ApplySpellImmune(GetId(), IMMUNITY_MECHANIC, MECHANIC_ROOT, apply);
                target->ApplySpellImmune(GetId(), IMMUNITY_MECHANIC, MECHANIC_FEAR, apply);
                target->ApplySpellImmune(GetId(), IMMUNITY_MECHANIC, MECHANIC_STUN, apply);
                target->ApplySpellImmune(GetId(), IMMUNITY_MECHANIC, MECHANIC_SLEEP, apply);
                target->ApplySpellImmune(GetId(), IMMUNITY_MECHANIC, MECHANIC_CHARM, apply);
                target->ApplySpellImmune(GetId(), IMMUNITY_MECHANIC, MECHANIC_SAPPED, apply);
                target->ApplySpellImmune(GetId(), IMMUNITY_MECHANIC, MECHANIC_HORROR, apply);
                target->ApplySpellImmune(GetId(), IMMUNITY_MECHANIC, MECHANIC_POLYMORPH, apply);
                target->ApplySpellImmune(GetId(), IMMUNITY_MECHANIC, MECHANIC_DISORIENTED, apply);
                target->ApplySpellImmune(GetId(), IMMUNITY_MECHANIC, MECHANIC_FREEZE, apply);
                target->ApplySpellImmune(GetId(), IMMUNITY_MECHANIC, MECHANIC_TURN, apply);
                aura_immunity_list.push_back(SPELL_AURA_MOD_STUN);
                aura_immunity_list.push_back(SPELL_AURA_MOD_DECREASE_SPEED);
                aura_immunity_list.push_back(SPELL_AURA_MOD_ROOT);
                aura_immunity_list.push_back(SPELL_AURA_MOD_CONFUSE);
                aura_immunity_list.push_back(SPELL_AURA_MOD_FEAR);
            }
            break;
        }
        case 477:
        case 1733:
        {
            if (!GetAmount())
            {
                mechanic_immunity_list = (1 << MECHANIC_SNARE) | (1 << MECHANIC_ROOT)
                    | (1 << MECHANIC_FEAR) | (1 << MECHANIC_STUN)
                    | (1 << MECHANIC_SLEEP) | (1 << MECHANIC_CHARM)
                    | (1 << MECHANIC_SAPPED) | (1 << MECHANIC_HORROR)
                    | (1 << MECHANIC_POLYMORPH) | (1 << MECHANIC_DISORIENTED)
                    | (1 << MECHANIC_FREEZE) | (1 << MECHANIC_TURN);

                target->ApplySpellImmune(GetId(), IMMUNITY_MECHANIC, MECHANIC_SNARE, apply);
                target->ApplySpellImmune(GetId(), IMMUNITY_MECHANIC, MECHANIC_ROOT, apply);
                target->ApplySpellImmune(GetId(), IMMUNITY_MECHANIC, MECHANIC_FEAR, apply);
                target->ApplySpellImmune(GetId(), IMMUNITY_MECHANIC, MECHANIC_STUN, apply);
                target->ApplySpellImmune(GetId(), IMMUNITY_MECHANIC, MECHANIC_SLEEP, apply);
                target->ApplySpellImmune(GetId(), IMMUNITY_MECHANIC, MECHANIC_CHARM, apply);
                target->ApplySpellImmune(GetId(), IMMUNITY_MECHANIC, MECHANIC_SAPPED, apply);
                target->ApplySpellImmune(GetId(), IMMUNITY_MECHANIC, MECHANIC_HORROR, apply);
                target->ApplySpellImmune(GetId(), IMMUNITY_MECHANIC, MECHANIC_POLYMORPH, apply);
                target->ApplySpellImmune(GetId(), IMMUNITY_MECHANIC, MECHANIC_DISORIENTED, apply);
                target->ApplySpellImmune(GetId(), IMMUNITY_MECHANIC, MECHANIC_FREEZE, apply);
                target->ApplySpellImmune(GetId(), IMMUNITY_MECHANIC, MECHANIC_TURN, apply);
                target->ApplySpellImmune(GetId(), IMMUNITY_EFFECT, SPELL_EFFECT_KNOCK_BACK, apply);
                target->ApplySpellImmune(GetId(), IMMUNITY_EFFECT, SPELL_EFFECT_KNOCK_BACK_DEST, apply);
                aura_immunity_list.push_back(SPELL_AURA_MOD_STUN);
                aura_immunity_list.push_back(SPELL_AURA_MOD_DECREASE_SPEED);
                aura_immunity_list.push_back(SPELL_AURA_MOD_ROOT);
                aura_immunity_list.push_back(SPELL_AURA_MOD_CONFUSE);
                aura_immunity_list.push_back(SPELL_AURA_MOD_FEAR);
            }
            break;
        }
        case 878:
        {
            if (GetAmount() == 1)
            {
                mechanic_immunity_list = (1 << MECHANIC_SNARE) | (1 << MECHANIC_STUN)
                    | (1 << MECHANIC_DISORIENTED) | (1 << MECHANIC_FREEZE);

                target->ApplySpellImmune(GetId(), IMMUNITY_MECHANIC, MECHANIC_SNARE, apply);
                target->ApplySpellImmune(GetId(), IMMUNITY_MECHANIC, MECHANIC_STUN, apply);
                target->ApplySpellImmune(GetId(), IMMUNITY_MECHANIC, MECHANIC_DISORIENTED, apply);
                target->ApplySpellImmune(GetId(), IMMUNITY_MECHANIC, MECHANIC_FREEZE, apply);
                aura_immunity_list.push_back(SPELL_AURA_MOD_STUN);
                aura_immunity_list.push_back(SPELL_AURA_MOD_DECREASE_SPEED);
            }
            break;
        }
        default:
            break;
    }

    if (aura_immunity_list.empty())
    {
            if (miscVal & (1<<10))
                aura_immunity_list.push_back(SPELL_AURA_MOD_STUN);
            if (miscVal & (1<<1))
                aura_immunity_list.push_back(SPELL_AURA_TRANSFORM);

            // These flag can be recognized wrong:
            if (miscVal & (1<<6))
                aura_immunity_list.push_back(SPELL_AURA_MOD_DECREASE_SPEED);
            if (miscVal & (1<<0))
                aura_immunity_list.push_back(SPELL_AURA_MOD_ROOT);
            if (miscVal & (1<<2))
                aura_immunity_list.push_back(SPELL_AURA_MOD_CONFUSE);
            if (miscVal & (1<<9))
                aura_immunity_list.push_back(SPELL_AURA_MOD_FEAR);
            if (miscVal & (1<<7))
                aura_immunity_list.push_back(SPELL_AURA_MOD_DISARM);
    }

    // apply immunities
    for (std::list <AuraType>::iterator iter = aura_immunity_list.begin(); iter != aura_immunity_list.end(); ++iter)
        target->ApplySpellImmune(GetId(), IMMUNITY_STATE, *iter, apply);

    if (apply && GetSpellInfo()->AttributesEx & SPELL_ATTR1_DISPEL_AURAS_ON_IMMUNITY)
    {
        target->RemoveAurasWithMechanic(mechanic_immunity_list, AURA_REMOVE_BY_DEFAULT, GetId());
        for (std::list <AuraType>::iterator iter = aura_immunity_list.begin(); iter != aura_immunity_list.end(); ++iter)
            target->RemoveAurasByType(*iter);
    }
}

void AuraEffect::HandleModMechanicImmunity(AuraApplication const* aurApp, uint8 mode, bool apply) const
{
    if (!(mode & AURA_EFFECT_HANDLE_REAL))
        return;

    Unit* target = aurApp->GetTarget();
    uint32 mechanic;

    switch (GetId())
    {
        case 42292: // PvP trinket
        case 59752: // Every Man for Himself
            mechanic = IMMUNE_TO_MOVEMENT_IMPAIRMENT_AND_LOSS_CONTROL_MASK;
            // Actually we should apply immunities here, too, but the aura has only 100 ms duration, so there is practically no point
            break;
        case 54508: // Demonic Empowerment
            mechanic = (1 << MECHANIC_SNARE) | (1 << MECHANIC_ROOT);
            target->ApplySpellImmune(GetId(), IMMUNITY_MECHANIC, MECHANIC_SNARE, apply);
            target->ApplySpellImmune(GetId(), IMMUNITY_MECHANIC, MECHANIC_ROOT, apply);
            target->ApplySpellImmune(GetId(), IMMUNITY_MECHANIC, MECHANIC_STUN, apply);
            break;
        case 34471: // The Beast Within
        case 19574: // Bestial Wrath
            mechanic = (1 << MECHANIC_SNARE) | (1 << MECHANIC_ROOT)
                | (1 << MECHANIC_FEAR) | (1 << MECHANIC_STUN)
                | (1 << MECHANIC_SLEEP) | (1 << MECHANIC_CHARM)
                | (1 << MECHANIC_SAPPED) | (1 << MECHANIC_HORROR)
                | (1 << MECHANIC_POLYMORPH) | (1 << MECHANIC_DISORIENTED)
                | (1 << MECHANIC_FREEZE) | (1 << MECHANIC_TURN);

            target->ApplySpellImmune(GetId(), IMMUNITY_MECHANIC, MECHANIC_SNARE, apply);
            target->ApplySpellImmune(GetId(), IMMUNITY_MECHANIC, MECHANIC_ROOT, apply);
            target->ApplySpellImmune(GetId(), IMMUNITY_MECHANIC, MECHANIC_FEAR, apply);
            target->ApplySpellImmune(GetId(), IMMUNITY_MECHANIC, MECHANIC_STUN, apply);
            target->ApplySpellImmune(GetId(), IMMUNITY_MECHANIC, MECHANIC_SLEEP, apply);
            target->ApplySpellImmune(GetId(), IMMUNITY_MECHANIC, MECHANIC_CHARM, apply);
            target->ApplySpellImmune(GetId(), IMMUNITY_MECHANIC, MECHANIC_SAPPED, apply);
            target->ApplySpellImmune(GetId(), IMMUNITY_MECHANIC, MECHANIC_HORROR, apply);
            target->ApplySpellImmune(GetId(), IMMUNITY_MECHANIC, MECHANIC_POLYMORPH, apply);
            target->ApplySpellImmune(GetId(), IMMUNITY_MECHANIC, MECHANIC_DISORIENTED, apply);
            target->ApplySpellImmune(GetId(), IMMUNITY_MECHANIC, MECHANIC_FREEZE, apply);
            target->ApplySpellImmune(GetId(), IMMUNITY_MECHANIC, MECHANIC_TURN, apply);
            break;
        default:
            if (GetMiscValue() < 1)
                return;
            mechanic = 1 << GetMiscValue();
            target->ApplySpellImmune(GetId(), IMMUNITY_MECHANIC, GetMiscValue(), apply);
            break;
    }

    if (apply && GetSpellInfo()->AttributesEx & SPELL_ATTR1_DISPEL_AURAS_ON_IMMUNITY)
        target->RemoveAurasWithMechanic(mechanic, AURA_REMOVE_BY_DEFAULT, GetId());
}

void AuraEffect::HandleAuraModEffectImmunity(AuraApplication const* aurApp, uint8 mode, bool apply) const
{
    if (!(mode & AURA_EFFECT_HANDLE_REAL))
        return;

    Unit* target = aurApp->GetTarget();

   target->ApplySpellImmune(GetId(), IMMUNITY_EFFECT, GetMiscValue(), apply);

    // when removing flag aura, handle flag drop
    if (!apply && target->GetTypeId() == TYPEID_PLAYER
        && (GetSpellInfo()->AuraInterruptFlags & AURA_INTERRUPT_FLAG_IMMUNE_OR_LOST_SELECTION))
    {
        if (target->GetTypeId() == TYPEID_PLAYER)
        {
            if (target->ToPlayer()->InBattleground())
            {
                if (Battleground* bg = target->ToPlayer()->GetBattleground())
                    bg->EventPlayerDroppedFlag(target->ToPlayer());
            }
            else
                sOutdoorPvPMgr->HandleDropFlag((Player*)target, GetSpellInfo()->Id);
        }
    }
}

void AuraEffect::HandleAuraModStateImmunity(AuraApplication const* aurApp, uint8 mode, bool apply) const
{
    if (!(mode & AURA_EFFECT_HANDLE_REAL))
        return;

    Unit* target = aurApp->GetTarget();

    target->ApplySpellImmune(GetId(), IMMUNITY_STATE, GetMiscValue(), apply);

    if (apply && GetSpellInfo()->AttributesEx & SPELL_ATTR1_DISPEL_AURAS_ON_IMMUNITY)
        target->RemoveAurasByType(AuraType(GetMiscValue()), 0, GetBase());
}

void AuraEffect::HandleAuraModSchoolImmunity(AuraApplication const* aurApp, uint8 mode, bool apply) const
{
    if (!(mode & AURA_EFFECT_HANDLE_REAL))
        return;

    Unit* target = aurApp->GetTarget();

    target->ApplySpellImmune(GetId(), IMMUNITY_SCHOOL, GetMiscValue(), (apply));

    if (GetSpellInfo()->Mechanic == MECHANIC_BANISH)
    {
        if (apply)
            target->AddUnitState(UNIT_STATE_ISOLATED);
        else
        {
            bool banishFound = false;
            Unit::AuraEffectList const& banishAuras = target->GetAuraEffectsByType(GetAuraType());
            for (Unit::AuraEffectList::const_iterator i = banishAuras.begin(); i != banishAuras.end(); ++i)
                if ((*i)->GetSpellInfo()->Mechanic == MECHANIC_BANISH)
                {
                    banishFound = true;
                    break;
                }
            if (!banishFound)
                target->ClearUnitState(UNIT_STATE_ISOLATED);
        }
    }

    if (apply && GetMiscValue() == SPELL_SCHOOL_MASK_NORMAL)
        target->RemoveAurasWithInterruptFlags(AURA_INTERRUPT_FLAG_IMMUNE_OR_LOST_SELECTION);

    // remove all flag auras (they are positive, but they must be removed when you are immune)
    if (GetSpellInfo()->AttributesEx & SPELL_ATTR1_DISPEL_AURAS_ON_IMMUNITY
        && GetSpellInfo()->AttributesEx2 & SPELL_ATTR2_DAMAGE_REDUCED_SHIELD)
        target->RemoveAurasWithInterruptFlags(AURA_INTERRUPT_FLAG_IMMUNE_OR_LOST_SELECTION);

    // TODO: optimalize this cycle - use RemoveAurasWithInterruptFlags call or something else
    if ((apply)
        && GetSpellInfo()->AttributesEx & SPELL_ATTR1_DISPEL_AURAS_ON_IMMUNITY
        && GetSpellInfo()->IsPositive())                       //Only positive immunity removes auras
    {
        uint32 school_mask = GetMiscValue();
        Unit::AuraApplicationMap& Auras = target->GetAppliedAuras();
        for (Unit::AuraApplicationMap::iterator iter = Auras.begin(); iter != Auras.end();)
        {
            SpellInfo const* spell = iter->second->GetBase()->GetSpellInfo();
            if ((spell->GetSchoolMask() & school_mask)//Check for school mask
                && GetSpellInfo()->CanDispelAura(spell)
                && !iter->second->IsPositive()          //Don't remove positive spells
                && spell->Id != GetId())               //Don't remove self
            {
                target->RemoveAura(iter);
            }
            else
                ++iter;
        }
    }
}

void AuraEffect::HandleAuraModDmgImmunity(AuraApplication const* aurApp, uint8 mode, bool apply) const
{
    if (!(mode & AURA_EFFECT_HANDLE_REAL))
        return;

    Unit* target = aurApp->GetTarget();

    target->ApplySpellImmune(GetId(), IMMUNITY_DAMAGE, GetMiscValue(), apply);
}

void AuraEffect::HandleAuraModDispelImmunity(AuraApplication const* aurApp, uint8 mode, bool apply) const
{
    if (!(mode & AURA_EFFECT_HANDLE_REAL))
        return;

    Unit* target = aurApp->GetTarget();

    target->ApplySpellDispelImmunity(m_spellInfo, DispelType(GetMiscValue()), (apply));
}

/*********************************************************/
/***                  MODIFY STATS                     ***/
/*********************************************************/

/********************************/
/***        RESISTANCE        ***/
/********************************/

void AuraEffect::HandleAuraModResistanceExclusive(AuraApplication const* aurApp, uint8 mode, bool apply) const
{
    if (!(mode & (AURA_EFFECT_HANDLE_CHANGE_AMOUNT_MASK | AURA_EFFECT_HANDLE_STAT)))
        return;

    Unit* target = aurApp->GetTarget();

    for (int8 x = SPELL_SCHOOL_NORMAL; x < MAX_SPELL_SCHOOL; x++)
    {
        if (GetMiscValue() & int32(1<<x))
        {
            int32 amount = target->GetMaxPositiveAuraModifierByMiscMask(SPELL_AURA_MOD_RESISTANCE_EXCLUSIVE, 1<<x, this);
            if (amount < GetAmount())
            {
                float value = float(GetAmount() - amount);
                target->HandleStatModifier(UnitMods(UNIT_MOD_RESISTANCE_START + x), BASE_VALUE, value, apply);
                if (target->GetTypeId() == TYPEID_PLAYER)
                    target->ApplyResistanceBuffModsMod(SpellSchools(x), aurApp->IsPositive(), value, apply);
            }
        }
    }
}

void AuraEffect::HandleAuraModResistance(AuraApplication const* aurApp, uint8 mode, bool apply) const
{
    if (!(mode & (AURA_EFFECT_HANDLE_CHANGE_AMOUNT_MASK | AURA_EFFECT_HANDLE_STAT)))
        return;

    Unit* target = aurApp->GetTarget();

    for (int8 x = SPELL_SCHOOL_NORMAL; x < MAX_SPELL_SCHOOL; x++)
    {
        if (GetMiscValue() & int32(1<<x))
        {
            target->HandleStatModifier(UnitMods(UNIT_MOD_RESISTANCE_START + x), TOTAL_VALUE, float(GetAmount()), apply);
            if (target->GetTypeId() == TYPEID_PLAYER || target->ToCreature()->isPet())
                target->ApplyResistanceBuffModsMod(SpellSchools(x), GetAmount() > 0, (float)GetAmount(), apply);
        }
    }
}

void AuraEffect::HandleAuraModBaseResistancePCT(AuraApplication const* aurApp, uint8 mode, bool apply) const
{
    if (!(mode & (AURA_EFFECT_HANDLE_CHANGE_AMOUNT_MASK | AURA_EFFECT_HANDLE_STAT)))
        return;

    Unit* target = aurApp->GetTarget();

    // only players have base stats
    if (target->GetTypeId() != TYPEID_PLAYER)
    {
        //pets only have base armor
        if (target->ToCreature()->isPet() && (GetMiscValue() & SPELL_SCHOOL_MASK_NORMAL))
            target->HandleStatModifier(UNIT_MOD_ARMOR, BASE_PCT, float(GetAmount()), apply);
    }
    else
    {
        for (int8 x = SPELL_SCHOOL_NORMAL; x < MAX_SPELL_SCHOOL; x++)
        {
            if (GetMiscValue() & int32(1<<x))
                target->HandleStatModifier(UnitMods(UNIT_MOD_RESISTANCE_START + x), BASE_PCT, float(GetAmount()), apply);
        }
    }
}

void AuraEffect::HandleModResistancePercent(AuraApplication const* aurApp, uint8 mode, bool apply) const
{
    if (!(mode & (AURA_EFFECT_HANDLE_CHANGE_AMOUNT_MASK | AURA_EFFECT_HANDLE_STAT)))
        return;

    Unit* target = aurApp->GetTarget();

    for (int8 i = SPELL_SCHOOL_NORMAL; i < MAX_SPELL_SCHOOL; i++)
    {
        if (GetMiscValue() & int32(1<<i))
        {
            target->HandleStatModifier(UnitMods(UNIT_MOD_RESISTANCE_START + i), TOTAL_PCT, float(GetAmount()), apply);
            if (target->GetTypeId() == TYPEID_PLAYER || target->ToCreature()->isPet())
            {
                target->ApplyResistanceBuffModsPercentMod(SpellSchools(i), true, (float)GetAmount(), apply);
                target->ApplyResistanceBuffModsPercentMod(SpellSchools(i), false, (float)GetAmount(), apply);
            }
        }
    }
}

void AuraEffect::HandleModBaseResistance(AuraApplication const* aurApp, uint8 mode, bool apply) const
{
    if (!(mode & (AURA_EFFECT_HANDLE_CHANGE_AMOUNT_MASK | AURA_EFFECT_HANDLE_STAT)))
        return;

    Unit* target = aurApp->GetTarget();

    // only players have base stats
    if (target->GetTypeId() != TYPEID_PLAYER)
    {
        //only pets have base stats
        if (target->ToCreature()->isPet() && (GetMiscValue() & SPELL_SCHOOL_MASK_NORMAL))
            target->HandleStatModifier(UNIT_MOD_ARMOR, TOTAL_VALUE, float(GetAmount()), apply);
    }
    else
    {
        for (int i = SPELL_SCHOOL_NORMAL; i < MAX_SPELL_SCHOOL; i++)
            if (GetMiscValue() & (1<<i))
                target->HandleStatModifier(UnitMods(UNIT_MOD_RESISTANCE_START + i), TOTAL_VALUE, float(GetAmount()), apply);
    }
}

void AuraEffect::HandleModTargetResistance(AuraApplication const* aurApp, uint8 mode, bool apply) const
{
    if (!(mode & (AURA_EFFECT_HANDLE_CHANGE_AMOUNT_MASK | AURA_EFFECT_HANDLE_STAT)))
        return;

    Unit* target = aurApp->GetTarget();

    // applied to damage as HandleNoImmediateEffect in Unit::CalcAbsorbResist and Unit::CalcArmorReducedDamage

    // show armor penetration
    if (target->GetTypeId() == TYPEID_PLAYER && (GetMiscValue() & SPELL_SCHOOL_MASK_NORMAL))
        target->ApplyModInt32Value(PLAYER_FIELD_MOD_TARGET_PHYSICAL_RESISTANCE, GetAmount(), apply);

    // show as spell penetration only full spell penetration bonuses (all resistances except armor and holy
    if (target->GetTypeId() == TYPEID_PLAYER && (GetMiscValue() & SPELL_SCHOOL_MASK_SPELL) == SPELL_SCHOOL_MASK_SPELL)
        target->ApplyModInt32Value(PLAYER_FIELD_MOD_TARGET_RESISTANCE, GetAmount(), apply);
}

/********************************/
/***           STAT           ***/
/********************************/

void AuraEffect::HandleAuraModStat(AuraApplication const* aurApp, uint8 mode, bool apply) const
{
    if (!(mode & (AURA_EFFECT_HANDLE_CHANGE_AMOUNT_MASK | AURA_EFFECT_HANDLE_STAT)))
        return;

    Unit* target = aurApp->GetTarget();

    if (GetMiscValue() < -2 || GetMiscValue() > 4)
    {
        sLog->outError(LOG_FILTER_SPELLS_AURAS, "WARNING: Spell %u effect %u has an unsupported misc value (%i) for SPELL_AURA_MOD_STAT ", GetId(), GetEffIndex(), GetMiscValue());
        return;
    }

    for (int32 i = STAT_STRENGTH; i < MAX_STATS; i++)
    {
        // -1 or -2 is all stats (misc < -2 checked in function beginning)
        if (GetMiscValue() < 0 || GetMiscValue() == i)
        {
            //target->ApplyStatMod(Stats(i), m_amount, apply);
            target->HandleStatModifier(UnitMods(UNIT_MOD_STAT_START + i), TOTAL_VALUE, float(GetAmount()), apply);
            if (target->GetTypeId() == TYPEID_PLAYER || target->ToCreature()->isPet())
                target->ApplyStatBuffMod(Stats(i), (float)GetAmount(), apply);
        }
    }
}

void AuraEffect::HandleModPercentStat(AuraApplication const* aurApp, uint8 mode, bool apply) const
{
    if (!(mode & (AURA_EFFECT_HANDLE_CHANGE_AMOUNT_MASK | AURA_EFFECT_HANDLE_STAT)))
        return;

    Unit* target = aurApp->GetTarget();

    if (GetMiscValue() < -1 || GetMiscValue() > 4)
    {
        sLog->outError(LOG_FILTER_SPELLS_AURAS, "WARNING: Misc Value for SPELL_AURA_MOD_PERCENT_STAT not valid");
        return;
    }

    // only players have base stats
    if (target->GetTypeId() != TYPEID_PLAYER)
        return;

    for (int32 i = STAT_STRENGTH; i < MAX_STATS; ++i)
    {
        if (GetMiscValue() == i || GetMiscValue() == -1)
            target->HandleStatModifier(UnitMods(UNIT_MOD_STAT_START + i), BASE_PCT, float(m_amount), apply);
    }
}

void AuraEffect::HandleModSpellDamagePercentFromStat(AuraApplication const* aurApp, uint8 mode, bool /*apply*/) const
{
    if (!(mode & (AURA_EFFECT_HANDLE_CHANGE_AMOUNT_MASK | AURA_EFFECT_HANDLE_STAT)))
        return;

    Unit* target = aurApp->GetTarget();

    if (target->GetTypeId() != TYPEID_PLAYER)
        return;

    // Magic damage modifiers implemented in Unit::SpellDamageBonus
    // This information for client side use only
    // Recalculate bonus
    target->ToPlayer()->UpdateSpellDamageAndHealingBonus();
}

void AuraEffect::HandleModSpellHealingPercentFromStat(AuraApplication const* aurApp, uint8 mode, bool /*apply*/) const
{
    if (!(mode & (AURA_EFFECT_HANDLE_CHANGE_AMOUNT_MASK | AURA_EFFECT_HANDLE_STAT)))
        return;

    Unit* target = aurApp->GetTarget();

    if (target->GetTypeId() != TYPEID_PLAYER)
        return;

    // Recalculate bonus
    target->ToPlayer()->UpdateSpellDamageAndHealingBonus();
}

void AuraEffect::HandleModSpellDamagePercentFromAttackPower(AuraApplication const* aurApp, uint8 mode, bool /*apply*/) const
{
    if (!(mode & (AURA_EFFECT_HANDLE_CHANGE_AMOUNT_MASK | AURA_EFFECT_HANDLE_STAT)))
        return;

    Unit* target = aurApp->GetTarget();

    if (target->GetTypeId() != TYPEID_PLAYER)
        return;

    // Magic damage modifiers implemented in Unit::SpellDamageBonus
    // This information for client side use only
    // Recalculate bonus
    target->ToPlayer()->UpdateSpellDamageAndHealingBonus();
}

void AuraEffect::HandleModSpellHealingPercentFromAttackPower(AuraApplication const* aurApp, uint8 mode, bool /*apply*/) const
{
    if (!(mode & (AURA_EFFECT_HANDLE_CHANGE_AMOUNT_MASK | AURA_EFFECT_HANDLE_STAT)))
        return;

    Unit* target = aurApp->GetTarget();

    if (target->GetTypeId() != TYPEID_PLAYER)
        return;

    // Recalculate bonus
    target->ToPlayer()->UpdateSpellDamageAndHealingBonus();
}

void AuraEffect::HandleModHealingDone(AuraApplication const* aurApp, uint8 mode, bool /*apply*/) const
{
    if (!(mode & (AURA_EFFECT_HANDLE_CHANGE_AMOUNT_MASK | AURA_EFFECT_HANDLE_STAT)))
        return;

    Unit* target = aurApp->GetTarget();

    if (target->GetTypeId() != TYPEID_PLAYER)
        return;
    // implemented in Unit::SpellHealingBonus
    // this information is for client side only
    target->ToPlayer()->UpdateSpellDamageAndHealingBonus();
}

void AuraEffect::HandleModTotalPercentStat(AuraApplication const* aurApp, uint8 mode, bool apply) const
{
    if (!(mode & (AURA_EFFECT_HANDLE_CHANGE_AMOUNT_MASK | AURA_EFFECT_HANDLE_STAT)))
        return;

    Unit* target = aurApp->GetTarget();

    // save current health state
    float healthPct = target->GetHealthPct();
    bool alive = target->isAlive();

    for (int32 i = STAT_STRENGTH; i < MAX_STATS; i++)
    {
        if (GetMiscValueB() & 1 << i || !GetMiscValueB()) // 0 is also used for all stats
        {
            target->HandleStatModifier(UnitMods(UNIT_MOD_STAT_START + i), TOTAL_PCT, float(GetAmount()), apply);
            if (target->GetTypeId() == TYPEID_PLAYER || target->ToCreature()->isPet())
                target->ApplyStatPercentBuffMod(Stats(i), float(GetAmount()), apply);
        }
    }

    // recalculate current HP/MP after applying aura modifications (only for spells with SPELL_ATTR0_UNK4 0x00000010 flag)
    // this check is total bullshit i think
    if (GetMiscValueB() & 1 << STAT_STAMINA && (m_spellInfo->Attributes & SPELL_ATTR0_ABILITY))
        target->SetHealth(std::max<uint32>(uint32(healthPct * target->GetMaxHealth() * 0.01f), (alive ? 1 : 0)));
}

void AuraEffect::HandleAuraModResistenceOfStatPercent(AuraApplication const* aurApp, uint8 mode, bool /*apply*/) const
{
    if (!(mode & (AURA_EFFECT_HANDLE_CHANGE_AMOUNT_MASK | AURA_EFFECT_HANDLE_STAT)))
        return;

    Unit* target = aurApp->GetTarget();

    if (target->GetTypeId() != TYPEID_PLAYER)
        return;

    if (GetMiscValue() != SPELL_SCHOOL_MASK_NORMAL)
    {
        // support required adding replace UpdateArmor by loop by UpdateResistence at intellect update
        // and include in UpdateResistence same code as in UpdateArmor for aura mod apply.
        sLog->outError(LOG_FILTER_SPELLS_AURAS, "Aura SPELL_AURA_MOD_RESISTANCE_OF_STAT_PERCENT(182) does not work for non-armor type resistances!");
        return;
    }

    // Recalculate Armor
    target->UpdateArmor();
}

void AuraEffect::HandleAuraModExpertise(AuraApplication const* aurApp, uint8 mode, bool /*apply*/) const
{
    if (!(mode & (AURA_EFFECT_HANDLE_CHANGE_AMOUNT_MASK | AURA_EFFECT_HANDLE_STAT)))
        return;

    Unit* target = aurApp->GetTarget();

    if (target->GetTypeId() != TYPEID_PLAYER)
        return;

    target->ToPlayer()->UpdateExpertise(BASE_ATTACK);
    target->ToPlayer()->UpdateExpertise(OFF_ATTACK);
}

/********************************/
/***      HEAL & ENERGIZE     ***/
/********************************/
void AuraEffect::HandleModPowerRegen(AuraApplication const* aurApp, uint8 mode, bool /*apply*/) const
{
    if (!(mode & (AURA_EFFECT_HANDLE_CHANGE_AMOUNT_MASK | AURA_EFFECT_HANDLE_STAT)))
        return;

    Unit* target = aurApp->GetTarget();

    if (target->GetTypeId() != TYPEID_PLAYER)
        return;

    // Update manaregen value
    if (GetMiscValue() == POWER_MANA)
        target->ToPlayer()->UpdateManaRegen();
    else if (GetMiscValue() == POWER_RUNES)
        target->ToPlayer()->UpdateRuneRegen(RuneType(GetMiscValueB()));
    // other powers are not immediate effects - implemented in Player::Regenerate, Creature::Regenerate
}

void AuraEffect::HandleModPowerRegenPCT(AuraApplication const* aurApp, uint8 mode, bool apply) const
{
    HandleModPowerRegen(aurApp, mode, apply);
}

void AuraEffect::HandleModManaRegen(AuraApplication const* aurApp, uint8 mode, bool /*apply*/) const
{
    if (!(mode & (AURA_EFFECT_HANDLE_CHANGE_AMOUNT_MASK | AURA_EFFECT_HANDLE_STAT)))
        return;

    Unit* target = aurApp->GetTarget();

    if (target->GetTypeId() != TYPEID_PLAYER)
        return;

    //Note: an increase in regen does NOT cause threat.
    target->ToPlayer()->UpdateManaRegen();
}

void AuraEffect::HandleAuraModIncreaseHealth(AuraApplication const* aurApp, uint8 mode, bool apply) const
{
    if (!(mode & (AURA_EFFECT_HANDLE_CHANGE_AMOUNT_MASK | AURA_EFFECT_HANDLE_STAT)))
        return;

    Unit* target = aurApp->GetTarget();

    if (apply)
    {
        target->HandleStatModifier(UNIT_MOD_HEALTH, TOTAL_VALUE, float(GetAmount()), apply);
        target->ModifyHealth(GetAmount());
    }
    else
    {
        if (int32(target->GetHealth()) > GetAmount())
            target->ModifyHealth(-GetAmount());
        else
            target->SetHealth(1);
        target->HandleStatModifier(UNIT_MOD_HEALTH, TOTAL_VALUE, float(GetAmount()), apply);
    }
}

void AuraEffect::HandleAuraModIncreaseMaxHealth(AuraApplication const* aurApp, uint8 mode, bool apply) const
{
    if (!(mode & (AURA_EFFECT_HANDLE_CHANGE_AMOUNT_MASK | AURA_EFFECT_HANDLE_STAT)))
        return;

    Unit* target = aurApp->GetTarget();

    uint32 oldhealth = target->GetHealth();
    double healthPercentage = (double)oldhealth / (double)target->GetMaxHealth();

    target->HandleStatModifier(UNIT_MOD_HEALTH, TOTAL_VALUE, float(GetAmount()), apply);

    // refresh percentage
    if (oldhealth > 0)
    {
        uint32 newhealth = uint32(ceil((double)target->GetMaxHealth() * healthPercentage));
        if (newhealth == 0)
            newhealth = 1;

        target->SetHealth(newhealth);
    }
}

void AuraEffect::HandleAuraModIncreaseEnergy(AuraApplication const* aurApp, uint8 mode, bool apply) const
{
    if (!(mode & (AURA_EFFECT_HANDLE_CHANGE_AMOUNT_MASK | AURA_EFFECT_HANDLE_STAT)))
        return;

    Unit* target = aurApp->GetTarget();

    Powers powerType = Powers(GetMiscValue());
    // do not check power type, we can always modify the maximum
    // as the client will not see any difference
    // also, placing conditions that may change during the aura duration
    // inside effect handlers is not a good idea
    //if (int32(powerType) != GetMiscValue())
    //    return;

    UnitMods unitMod = UnitMods(UNIT_MOD_POWER_START + powerType);

    target->HandleStatModifier(unitMod, TOTAL_VALUE, float(GetAmount()), apply);
}

void AuraEffect::HandleAuraModIncreaseEnergyPercent(AuraApplication const* aurApp, uint8 mode, bool apply) const
{
    if (!(mode & (AURA_EFFECT_HANDLE_CHANGE_AMOUNT_MASK | AURA_EFFECT_HANDLE_STAT)))
        return;

    Unit* target = aurApp->GetTarget();

    Powers powerType = Powers(GetMiscValue());
    // do not check power type, we can always modify the maximum
    // as the client will not see any difference
    // also, placing conditions that may change during the aura duration
    // inside effect handlers is not a good idea
    //if (int32(powerType) != GetMiscValue())
    //    return;

    UnitMods unitMod = UnitMods(UNIT_MOD_POWER_START + powerType);
    float amount = float(GetAmount());

    if (apply)
    {
        target->HandleStatModifier(unitMod, TOTAL_PCT, amount, apply);
        target->ModifyPowerPct(powerType, amount, apply);
    }
    else
    {
        target->ModifyPowerPct(powerType, amount, apply);
        target->HandleStatModifier(unitMod, TOTAL_PCT, amount, apply);
    }
}

void AuraEffect::HandleAuraModIncreaseHealthPercent(AuraApplication const* aurApp, uint8 mode, bool apply) const
{
    if (!(mode & (AURA_EFFECT_HANDLE_CHANGE_AMOUNT_MASK | AURA_EFFECT_HANDLE_STAT)))
        return;

    Unit* target = aurApp->GetTarget();

    // Unit will keep hp% after MaxHealth being modified if unit is alive.
    float percent = target->GetHealthPct();
    target->HandleStatModifier(UNIT_MOD_HEALTH, TOTAL_PCT, float(GetAmount()), apply);
    if (target->isAlive())
        target->SetHealth(target->CountPctFromMaxHealth(int32(percent)));
}

void AuraEffect::HandleAuraIncreaseBaseHealthPercent(AuraApplication const* aurApp, uint8 mode, bool apply) const
{
    if (!(mode & (AURA_EFFECT_HANDLE_CHANGE_AMOUNT_MASK | AURA_EFFECT_HANDLE_STAT)))
        return;

    Unit* target = aurApp->GetTarget();

    target->HandleStatModifier(UNIT_MOD_HEALTH, BASE_PCT, float(GetAmount()), apply);
}

/********************************/
/***          FIGHT           ***/
/********************************/

void AuraEffect::HandleAuraModParryPercent(AuraApplication const* aurApp, uint8 mode, bool /*apply*/) const
{
    if (!(mode & (AURA_EFFECT_HANDLE_CHANGE_AMOUNT_MASK | AURA_EFFECT_HANDLE_STAT)))
        return;

    Unit* target = aurApp->GetTarget();

    if (target->GetTypeId() != TYPEID_PLAYER)
        return;

    target->ToPlayer()->UpdateParryPercentage();
}

void AuraEffect::HandleAuraModDodgePercent(AuraApplication const* aurApp, uint8 mode, bool /*apply*/) const
{
    if (!(mode & (AURA_EFFECT_HANDLE_CHANGE_AMOUNT_MASK | AURA_EFFECT_HANDLE_STAT)))
        return;

    Unit* target = aurApp->GetTarget();

    if (target->GetTypeId() != TYPEID_PLAYER)
        return;

    target->ToPlayer()->UpdateDodgePercentage();
}

void AuraEffect::HandleAuraModBlockPercent(AuraApplication const* aurApp, uint8 mode, bool /*apply*/) const
{
    if (!(mode & (AURA_EFFECT_HANDLE_CHANGE_AMOUNT_MASK | AURA_EFFECT_HANDLE_STAT)))
        return;

    Unit* target = aurApp->GetTarget();

    if (target->GetTypeId() != TYPEID_PLAYER)
        return;

    target->ToPlayer()->UpdateBlockPercentage();
}

void AuraEffect::HandleAuraModRegenInterrupt(AuraApplication const* aurApp, uint8 mode, bool apply) const
{
    HandleModManaRegen(aurApp, mode, apply);
}

void AuraEffect::HandleAuraModWeaponCritPercent(AuraApplication const* aurApp, uint8 mode, bool apply) const
{
    if (!(mode & (AURA_EFFECT_HANDLE_CHANGE_AMOUNT_MASK | AURA_EFFECT_HANDLE_STAT)))
        return;

    Unit* target = aurApp->GetTarget();

    if (target->GetTypeId() != TYPEID_PLAYER)
        return;

    for (int i = 0; i < MAX_ATTACK; ++i)
        if (Item* pItem = target->ToPlayer()->GetWeaponForAttack(WeaponAttackType(i), true))
            target->ToPlayer()->_ApplyWeaponDependentAuraCritMod(pItem, WeaponAttackType(i), this, apply);

    // mods must be applied base at equipped weapon class and subclass comparison
    // with spell->EquippedItemClass and  EquippedItemSubClassMask and EquippedItemInventoryTypeMask
    // GetMiscValue() comparison with item generated damage types

    if (GetSpellInfo()->EquippedItemClass == -1)
    {
        target->ToPlayer()->HandleBaseModValue(CRIT_PERCENTAGE,         FLAT_MOD, float (GetAmount()), apply);
        target->ToPlayer()->HandleBaseModValue(OFFHAND_CRIT_PERCENTAGE, FLAT_MOD, float (GetAmount()), apply);
        target->ToPlayer()->HandleBaseModValue(RANGED_CRIT_PERCENTAGE,  FLAT_MOD, float (GetAmount()), apply);
    }
    else
    {
        // done in Player::_ApplyWeaponDependentAuraMods
    }
}

void AuraEffect::HandleModHitChance(AuraApplication const* aurApp, uint8 mode, bool apply) const
{
    if (!(mode & (AURA_EFFECT_HANDLE_CHANGE_AMOUNT_MASK | AURA_EFFECT_HANDLE_STAT)))
        return;

    Unit* target = aurApp->GetTarget();

    if (target->GetTypeId() == TYPEID_PLAYER)
    {
        target->ToPlayer()->UpdateMeleeHitChances();
        target->ToPlayer()->UpdateRangedHitChances();
    }
    else
    {
        target->m_modMeleeHitChance += (apply) ? GetAmount() : (-GetAmount());
        target->m_modRangedHitChance += (apply) ? GetAmount() : (-GetAmount());
    }
}

void AuraEffect::HandleModSpellHitChance(AuraApplication const* aurApp, uint8 mode, bool apply) const
{
    if (!(mode & (AURA_EFFECT_HANDLE_CHANGE_AMOUNT_MASK | AURA_EFFECT_HANDLE_STAT)))
        return;

    Unit* target = aurApp->GetTarget();

    if (target->GetTypeId() == TYPEID_PLAYER)
        target->ToPlayer()->UpdateSpellHitChances();
    else
        target->m_modSpellHitChance += (apply) ? GetAmount(): (-GetAmount());
}

void AuraEffect::HandleModSpellCritChance(AuraApplication const* aurApp, uint8 mode, bool apply) const
{
    if (!(mode & (AURA_EFFECT_HANDLE_CHANGE_AMOUNT_MASK | AURA_EFFECT_HANDLE_STAT)))
        return;

    Unit* target = aurApp->GetTarget();

    if (target->GetTypeId() == TYPEID_PLAYER)
        target->ToPlayer()->UpdateAllSpellCritChances();
    else
        target->m_baseSpellCritChance += (apply) ? GetAmount():-GetAmount();
}

void AuraEffect::HandleModSpellCritChanceShool(AuraApplication const* aurApp, uint8 mode, bool /*apply*/) const
{
    if (!(mode & (AURA_EFFECT_HANDLE_CHANGE_AMOUNT_MASK | AURA_EFFECT_HANDLE_STAT)))
        return;

    Unit* target = aurApp->GetTarget();

    if (target->GetTypeId() != TYPEID_PLAYER)
        return;

    for (int school = SPELL_SCHOOL_NORMAL; school < MAX_SPELL_SCHOOL; ++school)
        if (GetMiscValue() & (1<<school))
            target->ToPlayer()->UpdateSpellCritChance(school);
}

void AuraEffect::HandleAuraModCritPct(AuraApplication const* aurApp, uint8 mode, bool apply) const
{
    if (!(mode & (AURA_EFFECT_HANDLE_CHANGE_AMOUNT_MASK | AURA_EFFECT_HANDLE_STAT)))
        return;

    Unit* target = aurApp->GetTarget();

    if (target->GetTypeId() != TYPEID_PLAYER)
    {
        target->m_baseSpellCritChance += (apply) ? GetAmount():-GetAmount();
        return;
    }

    target->ToPlayer()->HandleBaseModValue(CRIT_PERCENTAGE,         FLAT_MOD, float (GetAmount()), apply);
    target->ToPlayer()->HandleBaseModValue(OFFHAND_CRIT_PERCENTAGE, FLAT_MOD, float (GetAmount()), apply);
    target->ToPlayer()->HandleBaseModValue(RANGED_CRIT_PERCENTAGE,  FLAT_MOD, float (GetAmount()), apply);

    // included in Player::UpdateSpellCritChance calculation
    target->ToPlayer()->UpdateAllSpellCritChances();
}

/********************************/
/***         ATTACK SPEED     ***/
/********************************/

void AuraEffect::HandleModCastingSpeed(AuraApplication const* aurApp, uint8 mode, bool apply) const
{
    if (!(mode & (AURA_EFFECT_HANDLE_CHANGE_AMOUNT_MASK | AURA_EFFECT_HANDLE_STAT)))
        return;

    Unit* target = aurApp->GetTarget();

    target->ApplyCastTimePercentMod((float)GetAmount(), apply);
}

void AuraEffect::HandleModMeleeRangedSpeedPct(AuraApplication const* aurApp, uint8 mode, bool apply) const
{
    if (!(mode & (AURA_EFFECT_HANDLE_CHANGE_AMOUNT_MASK | AURA_EFFECT_HANDLE_STAT)))
        return;

    //! ToDo: Haste auras with the same handler _CAN'T_ stack together
    Unit* target = aurApp->GetTarget();

    target->ApplyAttackTimePercentMod(BASE_ATTACK, (float)GetAmount(), apply);
    target->ApplyAttackTimePercentMod(OFF_ATTACK, (float)GetAmount(), apply);
    target->ApplyAttackTimePercentMod(RANGED_ATTACK, (float)GetAmount(), apply);
}

void AuraEffect::HandleModCombatSpeedPct(AuraApplication const* aurApp, uint8 mode, bool apply) const
{
    if (!(mode & (AURA_EFFECT_HANDLE_CHANGE_AMOUNT_MASK | AURA_EFFECT_HANDLE_STAT)))
        return;

    Unit* target = aurApp->GetTarget();

    target->ApplyCastTimePercentMod(float(m_amount), apply);
    target->ApplyAttackTimePercentMod(BASE_ATTACK, float(GetAmount()), apply);
    target->ApplyAttackTimePercentMod(OFF_ATTACK, float(GetAmount()), apply);
    target->ApplyAttackTimePercentMod(RANGED_ATTACK, float(GetAmount()), apply);
}

void AuraEffect::HandleModAttackSpeed(AuraApplication const* aurApp, uint8 mode, bool apply) const
{
    if (!(mode & (AURA_EFFECT_HANDLE_CHANGE_AMOUNT_MASK | AURA_EFFECT_HANDLE_STAT)))
        return;

    Unit* target = aurApp->GetTarget();

    target->ApplyAttackTimePercentMod(BASE_ATTACK, (float)GetAmount(), apply);
    target->UpdateDamagePhysical(BASE_ATTACK);
}

void AuraEffect::HandleModMeleeSpeedPct(AuraApplication const* aurApp, uint8 mode, bool apply) const
{
    if (!(mode & (AURA_EFFECT_HANDLE_CHANGE_AMOUNT_MASK | AURA_EFFECT_HANDLE_STAT)))
        return;

    //! ToDo: Haste auras with the same handler _CAN'T_ stack together
    Unit* target = aurApp->GetTarget();

    target->ApplyAttackTimePercentMod(BASE_ATTACK,   (float)GetAmount(), apply);
    target->ApplyAttackTimePercentMod(OFF_ATTACK,    (float)GetAmount(), apply);
}

void AuraEffect::HandleAuraModRangedHaste(AuraApplication const* aurApp, uint8 mode, bool apply) const
{
    if (!(mode & (AURA_EFFECT_HANDLE_CHANGE_AMOUNT_MASK | AURA_EFFECT_HANDLE_STAT)))
        return;

    //! ToDo: Haste auras with the same handler _CAN'T_ stack together
    Unit* target = aurApp->GetTarget();

    target->ApplyAttackTimePercentMod(RANGED_ATTACK, (float)GetAmount(), apply);
}

/********************************/
/***       COMBAT RATING      ***/
/********************************/

void AuraEffect::HandleModRating(AuraApplication const* aurApp, uint8 mode, bool apply) const
{
    if (!(mode & (AURA_EFFECT_HANDLE_CHANGE_AMOUNT_MASK | AURA_EFFECT_HANDLE_STAT)))
        return;

    Unit* target = aurApp->GetTarget();

    if (target->GetTypeId() != TYPEID_PLAYER)
        return;

    for (uint32 rating = 0; rating < MAX_COMBAT_RATING; ++rating)
        if (GetMiscValue() & (1 << rating))
            target->ToPlayer()->ApplyRatingMod(CombatRating(rating), GetAmount(), apply);
}

void AuraEffect::HandleModRatingFromStat(AuraApplication const* aurApp, uint8 mode, bool apply) const
{
    if (!(mode & (AURA_EFFECT_HANDLE_CHANGE_AMOUNT_MASK | AURA_EFFECT_HANDLE_STAT)))
        return;

    Unit* target = aurApp->GetTarget();

    if (target->GetTypeId() != TYPEID_PLAYER)
        return;

    // Just recalculate ratings
    for (uint32 rating = 0; rating < MAX_COMBAT_RATING; ++rating)
        if (GetMiscValue() & (1 << rating))
            target->ToPlayer()->ApplyRatingMod(CombatRating(rating), 0, apply);
}

/********************************/
/***        ATTACK POWER      ***/
/********************************/

void AuraEffect::HandleAuraModAttackPower(AuraApplication const* aurApp, uint8 mode, bool apply) const
{
    if (!(mode & (AURA_EFFECT_HANDLE_CHANGE_AMOUNT_MASK | AURA_EFFECT_HANDLE_STAT)))
        return;

    Unit* target = aurApp->GetTarget();

    target->HandleStatModifier(UNIT_MOD_ATTACK_POWER, TOTAL_VALUE, float(GetAmount()), apply);
}

void AuraEffect::HandleAuraModRangedAttackPower(AuraApplication const* aurApp, uint8 mode, bool apply) const
{
    if (!(mode & (AURA_EFFECT_HANDLE_CHANGE_AMOUNT_MASK | AURA_EFFECT_HANDLE_STAT)))
        return;

    Unit* target = aurApp->GetTarget();

    if ((target->getClassMask() & CLASSMASK_WAND_USERS) != 0)
        return;

    target->HandleStatModifier(UNIT_MOD_ATTACK_POWER_RANGED, TOTAL_VALUE, float(GetAmount()), apply);
}

void AuraEffect::HandleAuraModAttackPowerPercent(AuraApplication const* aurApp, uint8 mode, bool apply) const
{
    if (!(mode & (AURA_EFFECT_HANDLE_CHANGE_AMOUNT_MASK | AURA_EFFECT_HANDLE_STAT)))
        return;

    Unit* target = aurApp->GetTarget();

    //UNIT_FIELD_ATTACK_POWER_MULTIPLIER = multiplier - 1
    target->HandleStatModifier(UNIT_MOD_ATTACK_POWER, TOTAL_PCT, float(GetAmount()), apply);
}

void AuraEffect::HandleAuraModRangedAttackPowerPercent(AuraApplication const* aurApp, uint8 mode, bool apply) const
{
    if (!(mode & (AURA_EFFECT_HANDLE_CHANGE_AMOUNT_MASK | AURA_EFFECT_HANDLE_STAT)))
        return;

    Unit* target = aurApp->GetTarget();

    if ((target->getClassMask() & CLASSMASK_WAND_USERS) != 0)
        return;

    //UNIT_FIELD_RANGED_ATTACK_POWER_MULTIPLIER = multiplier - 1
    target->HandleStatModifier(UNIT_MOD_ATTACK_POWER_RANGED, TOTAL_PCT, float(GetAmount()), apply);
}

void AuraEffect::HandleAuraModAttackPowerOfArmor(AuraApplication const* aurApp, uint8 mode, bool /*apply*/) const
{
    if (!(mode & (AURA_EFFECT_HANDLE_CHANGE_AMOUNT_MASK | AURA_EFFECT_HANDLE_STAT)))
        return;

    Unit* target = aurApp->GetTarget();

    // Recalculate bonus
    if (target->GetTypeId() == TYPEID_PLAYER)
        target->ToPlayer()->UpdateAttackPowerAndDamage(false);
}
/********************************/
/***        DAMAGE BONUS      ***/
/********************************/
void AuraEffect::HandleModDamageDone(AuraApplication const* aurApp, uint8 mode, bool apply) const
{
    if (!(mode & (AURA_EFFECT_HANDLE_CHANGE_AMOUNT_MASK | AURA_EFFECT_HANDLE_STAT)))
        return;

    Unit* target = aurApp->GetTarget();

    // apply item specific bonuses for already equipped weapon
    if (target->GetTypeId() == TYPEID_PLAYER)
    {
        for (int i = 0; i < MAX_ATTACK; ++i)
            if (Item* pItem = target->ToPlayer()->GetWeaponForAttack(WeaponAttackType(i), true))
                target->ToPlayer()->_ApplyWeaponDependentAuraDamageMod(pItem, WeaponAttackType(i), this, apply);
    }

    // GetMiscValue() is bitmask of spell schools
    // 1 (0-bit) - normal school damage (SPELL_SCHOOL_MASK_NORMAL)
    // 126 - full bitmask all magic damages (SPELL_SCHOOL_MASK_MAGIC) including wands
    // 127 - full bitmask any damages
    //
    // mods must be applied base at equipped weapon class and subclass comparison
    // with spell->EquippedItemClass and  EquippedItemSubClassMask and EquippedItemInventoryTypeMask
    // GetMiscValue() comparison with item generated damage types

    if ((GetMiscValue() & SPELL_SCHOOL_MASK_NORMAL) != 0)
    {
        // apply generic physical damage bonuses including wand case
        if (GetSpellInfo()->EquippedItemClass == -1 || target->GetTypeId() != TYPEID_PLAYER)
        {
            target->HandleStatModifier(UNIT_MOD_DAMAGE_MAINHAND, TOTAL_VALUE, float(GetAmount()), apply);
            target->HandleStatModifier(UNIT_MOD_DAMAGE_OFFHAND, TOTAL_VALUE, float(GetAmount()), apply);
            target->HandleStatModifier(UNIT_MOD_DAMAGE_RANGED, TOTAL_VALUE, float(GetAmount()), apply);

            if (target->GetTypeId() == TYPEID_PLAYER)
            {
                if (GetAmount() > 0)
                    target->ApplyModUInt32Value(PLAYER_FIELD_MOD_DAMAGE_DONE_POS, GetAmount(), apply);
                else
                    target->ApplyModUInt32Value(PLAYER_FIELD_MOD_DAMAGE_DONE_NEG, GetAmount(), apply);
            }
        }
        else
        {
            // done in Player::_ApplyWeaponDependentAuraMods
        }
    }

    // Skip non magic case for speedup
    if ((GetMiscValue() & SPELL_SCHOOL_MASK_MAGIC) == 0)
        return;

    if (GetSpellInfo()->EquippedItemClass != -1 || GetSpellInfo()->EquippedItemInventoryTypeMask != 0)
    {
        // wand magic case (skip generic to all item spell bonuses)
        // done in Player::_ApplyWeaponDependentAuraMods

        // Skip item specific requirements for not wand magic damage
        return;
    }

    // Magic damage modifiers implemented in Unit::SpellDamageBonus
    // This information for client side use only
    if (target->GetTypeId() == TYPEID_PLAYER)
    {
        if (GetAmount() > 0)
        {
            for (int i = SPELL_SCHOOL_HOLY; i < MAX_SPELL_SCHOOL; i++)
            {
                if ((GetMiscValue() & (1<<i)) != 0)
                    target->ApplyModUInt32Value(PLAYER_FIELD_MOD_DAMAGE_DONE_POS+i, GetAmount(), apply);
            }
        }
        else
        {
            for (int i = SPELL_SCHOOL_HOLY; i < MAX_SPELL_SCHOOL; i++)
            {
                if ((GetMiscValue() & (1<<i)) != 0)
                    target->ApplyModUInt32Value(PLAYER_FIELD_MOD_DAMAGE_DONE_NEG+i, GetAmount(), apply);
            }
        }
        if (Guardian* pet = target->ToPlayer()->GetGuardianPet())
            pet->UpdateAttackPowerAndDamage();
    }
}

void AuraEffect::HandleModDamagePercentDone(AuraApplication const* aurApp, uint8 mode, bool apply) const
{
    if (!(mode & (AURA_EFFECT_HANDLE_CHANGE_AMOUNT_MASK | AURA_EFFECT_HANDLE_STAT)))
        return;

    Unit* target = aurApp->GetTarget();
    if (!target)
        return;

    if (target->GetTypeId() == TYPEID_PLAYER)
    {
        for (int i = 0; i < MAX_ATTACK; ++i)
            if (Item* item = target->ToPlayer()->GetWeaponForAttack(WeaponAttackType(i), false))
                target->ToPlayer()->_ApplyWeaponDependentAuraDamageMod(item, WeaponAttackType(i), this, apply);
    }

    if ((GetMiscValue() & SPELL_SCHOOL_MASK_NORMAL) && (GetSpellInfo()->EquippedItemClass == -1 || target->GetTypeId() != TYPEID_PLAYER))
    {
        target->HandleStatModifier(UNIT_MOD_DAMAGE_MAINHAND,         TOTAL_PCT, float (GetAmount()), apply);
        target->HandleStatModifier(UNIT_MOD_DAMAGE_OFFHAND,          TOTAL_PCT, float (GetAmount()), apply);
        target->HandleStatModifier(UNIT_MOD_DAMAGE_RANGED,           TOTAL_PCT, float (GetAmount()), apply);

        if (target->GetTypeId() == TYPEID_PLAYER)
            target->ToPlayer()->ApplyPercentModFloatValue(PLAYER_FIELD_MOD_DAMAGE_DONE_PCT, float (GetAmount()), apply);
    }
    else
    {
        // done in Player::_ApplyWeaponDependentAuraMods for SPELL_SCHOOL_MASK_NORMAL && EquippedItemClass != -1 and also for wand case
    }
}

void AuraEffect::HandleModOffhandDamagePercent(AuraApplication const* aurApp, uint8 mode, bool apply) const
{
    if (!(mode & (AURA_EFFECT_HANDLE_CHANGE_AMOUNT_MASK | AURA_EFFECT_HANDLE_STAT)))
        return;

    Unit* target = aurApp->GetTarget();

    target->HandleStatModifier(UNIT_MOD_DAMAGE_OFFHAND, TOTAL_PCT, float(GetAmount()), apply);
}

void AuraEffect::HandleShieldBlockValue(AuraApplication const* aurApp, uint8 mode, bool apply) const
{
    if (!(mode & (AURA_EFFECT_HANDLE_CHANGE_AMOUNT_MASK | AURA_EFFECT_HANDLE_STAT)))
        return;

    Unit* target = aurApp->GetTarget();

    BaseModType modType = FLAT_MOD;
    if (GetAuraType() == SPELL_AURA_MOD_SHIELD_BLOCKVALUE_PCT)
        modType = PCT_MOD;

    if (target->GetTypeId() == TYPEID_PLAYER)
        target->ToPlayer()->HandleBaseModValue(SHIELD_BLOCK_VALUE, modType, float(GetAmount()), apply);
}

/********************************/
/***        POWER COST        ***/
/********************************/

void AuraEffect::HandleModPowerCostPCT(AuraApplication const* aurApp, uint8 mode, bool apply) const
{
    if (!(mode & AURA_EFFECT_HANDLE_CHANGE_AMOUNT_MASK))
        return;

    Unit* target = aurApp->GetTarget();

    float amount = CalculatePct(1.0f, GetAmount());
    for (int i = 0; i < MAX_SPELL_SCHOOL; ++i)
        if (GetMiscValue() & (1 << i))
            target->ApplyModSignedFloatValue(UNIT_FIELD_POWER_COST_MULTIPLIER + i, amount, apply);
}

void AuraEffect::HandleModPowerCost(AuraApplication const* aurApp, uint8 mode, bool apply) const
{
    if (!(mode & AURA_EFFECT_HANDLE_CHANGE_AMOUNT_MASK))
        return;

    Unit* target = aurApp->GetTarget();

    for (int i = 0; i < MAX_SPELL_SCHOOL; ++i)
        if (GetMiscValue() & (1<<i))
            target->ApplyModInt32Value(UNIT_FIELD_POWER_COST_MODIFIER+i, GetAmount(), apply);
}

void AuraEffect::HandleArenaPreparation(AuraApplication const* aurApp, uint8 mode, bool apply) const
{
    if (!(mode & AURA_EFFECT_HANDLE_REAL))
        return;

    Unit* target = aurApp->GetTarget();

    if (apply)
        target->SetFlag(UNIT_FIELD_FLAGS, UNIT_FLAG_PREPARATION);
    else
    {
        // do not remove unit flag if there are more than this auraEffect of that kind on unit on unit
        if (target->HasAuraType(GetAuraType()))
            return;
        target->RemoveFlag(UNIT_FIELD_FLAGS, UNIT_FLAG_PREPARATION);
    }
}

void AuraEffect::HandleNoReagentUseAura(AuraApplication const* aurApp, uint8 mode, bool /*apply*/) const
{
    if (!(mode & AURA_EFFECT_HANDLE_REAL))
        return;

    Unit* target = aurApp->GetTarget();

    if (target->GetTypeId() != TYPEID_PLAYER)
        return;

    flag96 mask;
    Unit::AuraEffectList const& noReagent = target->GetAuraEffectsByType(SPELL_AURA_NO_REAGENT_USE);
        for (Unit::AuraEffectList::const_iterator i = noReagent.begin(); i != noReagent.end(); ++i)
            mask |= (*i)->m_spellInfo->Effects[(*i)->m_effIndex].SpellClassMask;

    target->SetUInt32Value(PLAYER_NO_REAGENT_COST_1  , mask[0]);
    target->SetUInt32Value(PLAYER_NO_REAGENT_COST_1+1, mask[1]);
    target->SetUInt32Value(PLAYER_NO_REAGENT_COST_1+2, mask[2]);
}

void AuraEffect::HandleAuraRetainComboPoints(AuraApplication const* aurApp, uint8 mode, bool apply) const
{
    if (!(mode & AURA_EFFECT_HANDLE_REAL))
        return;

    Unit* target = aurApp->GetTarget();

    if (target->GetTypeId() != TYPEID_PLAYER)
        return;

    // combo points was added in SPELL_EFFECT_ADD_COMBO_POINTS handler
    // remove only if aura expire by time (in case combo points amount change aura removed without combo points lost)
    if (!(apply) && GetBase()->GetDuration() == 0 && target->ToPlayer()->GetComboTarget())
        if (Unit* unit = ObjectAccessor::GetUnit(*target, target->ToPlayer()->GetComboTarget()))
            target->ToPlayer()->AddComboPoints(unit, -GetAmount());
}

/*********************************************************/
/***                    OTHERS                         ***/
/*********************************************************/

void AuraEffect::HandleAuraDummy(AuraApplication const* aurApp, uint8 mode, bool apply) const
{
    if (!(mode & (AURA_EFFECT_HANDLE_CHANGE_AMOUNT_MASK | AURA_EFFECT_HANDLE_REAPPLY)))
        return;

    Unit* target = aurApp->GetTarget();

    Unit* caster = GetCaster();

    if (mode & AURA_EFFECT_HANDLE_REAL)
    {
        // pet auras
        if (PetAura const* petSpell = sSpellMgr->GetPetAura(GetId(), m_effIndex))
        {
            if (apply)
                target->AddPetAura(petSpell);
            else
                target->RemovePetAura(petSpell);
        }
    }

    if (mode & (AURA_EFFECT_HANDLE_REAL | AURA_EFFECT_HANDLE_REAPPLY))
    {
        // AT APPLY
        if (apply)
        {
            // Overpower
            if (caster && m_spellInfo->SpellFamilyName == SPELLFAMILY_WARRIOR &&
                m_spellInfo->SpellFamilyFlags[0] & 0x4)
            {
                // In addition, if you strike a player..
                if (target->GetTypeId() != TYPEID_PLAYER)
                    return;
                //  ..while they are casting
                if (target->IsNonMeleeSpellCasted(false, false, true, false, true))
                    if (AuraEffect* aurEff = caster->GetAuraEffect(SPELL_AURA_ADD_FLAT_MODIFIER, SPELLFAMILY_WARRIOR, 2775, 0))
                        switch (aurEff->GetId())
                        {
                            // Unrelenting Assault, rank 1
                            case 46859:
                                target->CastSpell(target, 64849, true, NULL, aurEff);
                                break;
                            // Unrelenting Assault, rank 2
                            case 46860:
                                target->CastSpell(target, 64850, true, NULL, aurEff);
                                break;
                        }
            }
            switch (GetId())
            {
                case 1515:                                      // Tame beast
                    // FIX_ME: this is 2.0.12 threat effect replaced in 2.1.x by dummy aura, must be checked for correctness
                    if (caster && target->CanHaveThreatList())
                        target->AddThreat(caster, 10.0f);
                    break;
                case 13139:                                     // net-o-matic
                    // root to self part of (root_target->charge->root_self sequence
                    if (caster)
                        caster->CastSpell(caster, 13138, true, NULL, this);
                    break;
                case 34026:   // kill command
                {
                    Unit* pet = target->GetGuardianPet();
                    if (!pet)
                        break;

                    target->CastSpell(target, 34027, true, NULL, this);

                    // set 3 stacks and 3 charges (to make all auras not disappear at once)
                    Aura* owner_aura = target->GetAura(34027, GetCasterGUID());
                    Aura* pet_aura  = pet->GetAura(58914, GetCasterGUID());
                    if (owner_aura)
                    {
                        owner_aura->SetStackAmount(owner_aura->GetSpellInfo()->StackAmount);
                        if (pet_aura)
                        {
                            pet_aura->SetCharges(0);
                            pet_aura->SetStackAmount(owner_aura->GetSpellInfo()->StackAmount);
                        }
                    }
                    break;
                }
                case 37096:                                     // Blood Elf Illusion
                {
                    if (caster)
                    {
                        switch (caster->getGender())
                        {
                            case GENDER_FEMALE:
                                caster->CastSpell(target, 37095, true, NULL, this); // Blood Elf Disguise
                                break;
                            case GENDER_MALE:
                                caster->CastSpell(target, 37093, true, NULL, this);
                                break;
                            default:
                                break;
                        }
                    }
                    break;
                }
                case 39850:                                     // Rocket Blast
                    if (roll_chance_i(20))                       // backfire stun
                        target->CastSpell(target, 51581, true, NULL, this);
                    break;
                case 43873:                                     // Headless Horseman Laugh
                    target->PlayDistanceSound(11965);
                    break;
                case 46354:                                     // Blood Elf Illusion
                    if (caster)
                    {
                        switch (caster->getGender())
                        {
                            case GENDER_FEMALE:
                                caster->CastSpell(target, 46356, true, NULL, this);
                                break;
                            case GENDER_MALE:
                                caster->CastSpell(target, 46355, true, NULL, this);
                                break;
                        }
                    }
                    break;
                case 46361:                                     // Reinforced Net
                    if (caster)
                        target->GetMotionMaster()->MoveFall();
                    break;
                case 52916: // Honor Among Thieves
                    if (target->GetTypeId() == TYPEID_PLAYER)
                        if (Unit* spellTarget = ObjectAccessor::GetUnit(*target, target->ToPlayer()->GetComboTarget()))
                            target->CastSpell(spellTarget, 51699, true);
                   break;
                case 71563:
                    if (Aura* newAura = target->AddAura(71564, target))
                        newAura->SetStackAmount(newAura->GetSpellInfo()->StackAmount);
                        break;
                case 59628: // Tricks of the Trade
                    if (caster && caster->GetMisdirectionTarget())
                        target->SetReducedThreatPercent(100, caster->GetMisdirectionTarget()->GetGUID());
                    break;
            }
        }
        // AT REMOVE
        else
        {
            if ((GetSpellInfo()->IsQuestTame()) && caster && caster->isAlive() && target->isAlive())
            {
                uint32 finalSpelId = 0;
                switch (GetId())
                {
                    case 19548: finalSpelId = 19597; break;
                    case 19674: finalSpelId = 19677; break;
                    case 19687: finalSpelId = 19676; break;
                    case 19688: finalSpelId = 19678; break;
                    case 19689: finalSpelId = 19679; break;
                    case 19692: finalSpelId = 19680; break;
                    case 19693: finalSpelId = 19684; break;
                    case 19694: finalSpelId = 19681; break;
                    case 19696: finalSpelId = 19682; break;
                    case 19697: finalSpelId = 19683; break;
                    case 19699: finalSpelId = 19685; break;
                    case 19700: finalSpelId = 19686; break;
                    case 30646: finalSpelId = 30647; break;
                    case 30653: finalSpelId = 30648; break;
                    case 30654: finalSpelId = 30652; break;
                    case 30099: finalSpelId = 30100; break;
                    case 30102: finalSpelId = 30103; break;
                    case 30105: finalSpelId = 30104; break;
                }

                if (finalSpelId)
                    caster->CastSpell(target, finalSpelId, true, NULL, this);
            }

            switch (m_spellInfo->SpellFamilyName)
            {
                case SPELLFAMILY_GENERIC:
                    switch (GetId())
                    {
                        case 2584: // Waiting to Resurrect
                            // Waiting to resurrect spell cancel, we must remove player from resurrect queue
                            if (target->GetTypeId() == TYPEID_PLAYER)
                            {
                                if (Battleground* bg = target->ToPlayer()->GetBattleground())
                                    bg->RemovePlayerFromResurrectQueue(target->GetGUID());
                                if (Battlefield* bf = sBattlefieldMgr->GetBattlefieldToZoneId(target->GetZoneId()))
                                    bf->RemovePlayerFromResurrectQueue(target->GetGUID());
                            }
                            break;
                        case 36730:                                     // Flame Strike
                        {
                            target->CastSpell(target, 36731, true, NULL, this);
                            break;
                        }
                        case 44191:                                     // Flame Strike
                        {
                            if (target->GetMap()->IsDungeon())
                            {
                                uint32 spellId = target->GetMap()->IsHeroic() ? 46163 : 44190;

                                target->CastSpell(target, spellId, true, NULL, this);
                            }
                            break;
                        }
                        case 43681: // Inactive
                        {
                            if (target->GetTypeId() != TYPEID_PLAYER || aurApp->GetRemoveMode() != AURA_REMOVE_BY_EXPIRE)
                                return;

                            if (target->GetMap()->IsBattleground())
                                target->ToPlayer()->LeaveBattleground();
                            break;
                        }
                        case 42783: // Wrath of the Astromancer
                            target->CastSpell(target, GetAmount(), true, NULL, this);
                            break;
                        case 46308: // Burning Winds casted only at creatures at spawn
                            target->CastSpell(target, 47287, true, NULL, this);
                            break;
                        case 52172:  // Coyote Spirit Despawn Aura
                        case 60244:  // Blood Parrot Despawn Aura
                            target->CastSpell((Unit*)NULL, GetAmount(), true, NULL, this);
                            break;
                        case 58600: // Restricted Flight Area
                        case 58730: // Restricted Flight Area
                            if (aurApp->GetRemoveMode() == AURA_REMOVE_BY_EXPIRE)
                                target->CastSpell(target, 58601, true);
                            break;
                    }
                    break;
                case SPELLFAMILY_DEATHKNIGHT:
                    // Summon Gargoyle (Dismiss Gargoyle at remove)
                    if (GetId() == 61777)
                        target->CastSpell(target, GetAmount(), true);
                    break;
                case SPELLFAMILY_ROGUE:
                    //  Tricks of the trade
                    switch (GetId())
                    {
                        case 59628: //Tricks of the trade buff on rogue (6sec duration)
                            target->SetReducedThreatPercent(0,0);
                            break;
                        case 57934: //Tricks of the trade buff on rogue (30sec duration)
                            if (aurApp->GetRemoveMode() == AURA_REMOVE_BY_EXPIRE || !caster->GetMisdirectionTarget())
                                target->SetReducedThreatPercent(0,0);
                            else
                                target->SetReducedThreatPercent(0,caster->GetMisdirectionTarget()->GetGUID());
                            break;
                    }
                default:
                    break;
            }
        }
    }

    // AT APPLY & REMOVE

    switch (m_spellInfo->SpellFamilyName)
    {
        case SPELLFAMILY_GENERIC:
        {
            if (!(mode & AURA_EFFECT_HANDLE_REAL))
                break;
            switch (GetId())
            {
                // Recently Bandaged
                case 11196:
                    target->ApplySpellImmune(GetId(), IMMUNITY_MECHANIC, GetMiscValue(), apply);
                    break;
                // Unstable Power
                case 24658:
                {
                    uint32 spellId = 24659;
                    if (apply && caster)
                    {
                        SpellInfo const* spell = sSpellMgr->GetSpellInfo(spellId);

                        for (uint32 i = 0; i < spell->StackAmount; ++i)
                            caster->CastSpell(target, spell->Id, true, NULL, NULL, GetCasterGUID());
                        break;
                    }
                    target->RemoveAurasDueToSpell(spellId);
                    break;
                }
                // Restless Strength
                case 24661:
                {
                    uint32 spellId = 24662;
                    if (apply && caster)
                    {
                        SpellInfo const* spell = sSpellMgr->GetSpellInfo(spellId);
                        for (uint32 i = 0; i < spell->StackAmount; ++i)
                            caster->CastSpell(target, spell->Id, true, NULL, NULL, GetCasterGUID());
                        break;
                    }
                    target->RemoveAurasDueToSpell(spellId);
                    break;
                }
                // Tag Murloc
                case 30877:
                {
                    // Tag/untag Blacksilt Scout
                    target->SetEntry(apply ? 17654 : 17326);
                    break;
                }
                case 57819: // Argent Champion
                case 57820: // Ebon Champion
                case 57821: // Champion of the Kirin Tor
                case 57822: // Wyrmrest Champion
                {
                    if (!caster || caster->GetTypeId() != TYPEID_PLAYER)
                        break;

                    uint32 FactionID = 0;

                    if (apply)
                    {
                        switch (m_spellInfo->Id)
                        {
                            case 57819: FactionID = 1106; break; // Argent Crusade
                            case 57820: FactionID = 1098; break; // Knights of the Ebon Blade
                            case 57821: FactionID = 1090; break; // Kirin Tor
                            case 57822: FactionID = 1091; break; // The Wyrmrest Accord
                        }
                    }
                    caster->ToPlayer()->SetChampioningFaction(FactionID);
                    break;
                }
                // LK Intro VO (1)
                case 58204:
                    if (target->GetTypeId() == TYPEID_PLAYER)
                    {
                        // Play part 1
                        if (apply)
                            target->PlayDirectSound(14970, target->ToPlayer());
                        // continue in 58205
                        else
                            target->CastSpell(target, 58205, true);
                    }
                    break;
                // LK Intro VO (2)
                case 58205:
                    if (target->GetTypeId() == TYPEID_PLAYER)
                    {
                        // Play part 2
                        if (apply)
                            target->PlayDirectSound(14971, target->ToPlayer());
                        // Play part 3
                        else
                            target->PlayDirectSound(14972, target->ToPlayer());
                    }
                    break;
                case 62061: // Festive Holiday Mount
                    if (target->HasAuraType(SPELL_AURA_MOUNTED))
                    {
                        uint32 creatureEntry = 0;
                        if (apply)
                        {
                            if (target->HasAuraType(SPELL_AURA_MOD_INCREASE_MOUNTED_FLIGHT_SPEED))
                                creatureEntry = 24906;
                            else
                                creatureEntry = 15665;
                        }
                        else
                            creatureEntry = target->GetAuraEffectsByType(SPELL_AURA_MOUNTED).front()->GetMiscValue();

                        if (CreatureTemplate const* creatureInfo = sObjectMgr->GetCreatureTemplate(creatureEntry))
                        {
                            uint32 team = 0;
                            if (target->GetTypeId() == TYPEID_PLAYER)
                                team = target->ToPlayer()->GetTeam();

                            uint32 displayID = sObjectMgr->ChooseDisplayId(team, creatureInfo);
                            sObjectMgr->GetCreatureModelRandomGender(&displayID);

                            target->SetUInt32Value(UNIT_FIELD_MOUNTDISPLAYID, displayID);
                        }
                    }
                    break;
            }

            break;
        }
        case SPELLFAMILY_MAGE:
        {
            //if (!(mode & AURA_EFFECT_HANDLE_REAL))
                //break;
            break;
        }
        case SPELLFAMILY_PRIEST:
        {
            //if (!(mode & AURA_EFFECT_HANDLE_REAL))
                //break;
            break;
        }
        case SPELLFAMILY_DRUID:
        {
            //if (!(mode & AURA_EFFECT_HANDLE_REAL))
                //break;
            break;
        }
        case SPELLFAMILY_SHAMAN:
        {
            //if (!(mode & AURA_EFFECT_HANDLE_REAL))
                //break;
            break;
        }
        case SPELLFAMILY_PALADIN:
            // if (!(mode & AURA_EFFECT_HANDLE_REAL))
            //    break;
            break;
        case SPELLFAMILY_DEATHKNIGHT:
        {
            //if (!(mode & AURA_EFFECT_HANDLE_REAL))
            //    break;
            break;
        }
    }
}

void AuraEffect::HandleChannelDeathItem(AuraApplication const* aurApp, uint8 mode, bool apply) const
{
    if (!(mode & AURA_EFFECT_HANDLE_REAL))
        return;

    if (apply || aurApp->GetRemoveMode() != AURA_REMOVE_BY_DEATH)
        return;

    Unit* caster = GetCaster();

    if (!caster || caster->GetTypeId() != TYPEID_PLAYER)
        return;

    Player* plCaster = caster->ToPlayer();
    Unit* target = aurApp->GetTarget();

    // Item amount
    if (GetAmount() <= 0)
        return;

    if (GetSpellInfo()->Effects[m_effIndex].ItemType == 0)
        return;

    // Soul Shard
    if (GetSpellInfo()->Effects[m_effIndex].ItemType == 6265)
    {
        // Soul Shard only from units that grant XP or honor
        if (!plCaster->isHonorOrXPTarget(target) ||
            (target->GetTypeId() == TYPEID_UNIT && !target->ToCreature()->isTappedBy(plCaster)))
            return;

        // If this is Drain Soul, check for Glyph of Drain Soul
        if (GetSpellInfo()->SpellFamilyName == SPELLFAMILY_WARLOCK && (GetSpellInfo()->SpellFamilyFlags[0] & 0x00004000))
        {
            // Glyph of Drain Soul - chance to create an additional Soul Shard
            if (AuraEffect* aur = caster->GetAuraEffect(58070, 0))
                if (roll_chance_i(aur->GetMiscValue()))
                    caster->CastSpell(caster, 58068, true, 0, aur); // We _could_ simply do ++count here, but Blizz does it this way :)
        }
    }

    //Adding items
    uint32 noSpaceForCount = 0;
    uint32 count = m_amount;

    ItemPosCountVec dest;
    InventoryResult msg = plCaster->CanStoreNewItem(NULL_BAG, NULL_SLOT, dest, GetSpellInfo()->Effects[m_effIndex].ItemType, count, &noSpaceForCount);
    if (msg != EQUIP_ERR_OK)
    {
        count-=noSpaceForCount;
        plCaster->SendEquipError(msg, NULL, NULL, GetSpellInfo()->Effects[m_effIndex].ItemType);
        if (count == 0)
            return;
    }

    Item* newitem = plCaster->StoreNewItem(dest, GetSpellInfo()->Effects[m_effIndex].ItemType, true);
    if (!newitem)
    {
        plCaster->SendEquipError(EQUIP_ERR_ITEM_NOT_FOUND, NULL, NULL);
        return;
    }
    plCaster->SendNewItem(newitem, count, true, true);
}

void AuraEffect::HandleBindSight(AuraApplication const* aurApp, uint8 mode, bool apply) const
{
    if (!(mode & AURA_EFFECT_HANDLE_REAL))
        return;

    Unit* target = aurApp->GetTarget();

    Unit* caster = GetCaster();

    if (!caster || caster->GetTypeId() != TYPEID_PLAYER)
        return;

    caster->ToPlayer()->SetViewpoint(target, apply);
}

void AuraEffect::HandleForceReaction(AuraApplication const* aurApp, uint8 mode, bool apply) const
{
    if (!(mode & AURA_EFFECT_HANDLE_CHANGE_AMOUNT_MASK))
        return;

    Unit* target = aurApp->GetTarget();

    if (target->GetTypeId() != TYPEID_PLAYER)
        return;

    Player* player = (Player*)target;

    uint32 faction_id = GetMiscValue();
    ReputationRank faction_rank = ReputationRank(m_amount);

    player->GetReputationMgr().ApplyForceReaction(faction_id, faction_rank, apply);
    player->GetReputationMgr().SendForceReactions();

    // stop fighting if at apply forced rank friendly or at remove real rank friendly
    if ((apply && faction_rank >= REP_FRIENDLY) || (!apply && player->GetReputationRank(faction_id) >= REP_FRIENDLY))
        player->StopAttackFaction(faction_id);
}

void AuraEffect::HandleAuraEmpathy(AuraApplication const* aurApp, uint8 mode, bool apply) const
{
    if (!(mode & AURA_EFFECT_HANDLE_REAL))
        return;

    Unit* target = aurApp->GetTarget();

    if (target->GetTypeId() != TYPEID_UNIT)
        return;

    if (!apply)
    {
        // do not remove unit flag if there are more than this auraEffect of that kind on unit on unit
        if (target->HasAuraType(GetAuraType()))
            return;
    }

    CreatureTemplate const* ci = sObjectMgr->GetCreatureTemplate(target->GetEntry());
    if (ci && ci->type == CREATURE_TYPE_BEAST)
        target->ApplyModUInt32Value(UNIT_DYNAMIC_FLAGS, UNIT_DYNFLAG_SPECIALINFO, apply);
}

void AuraEffect::HandleAuraModFaction(AuraApplication const* aurApp, uint8 mode, bool apply) const
{
    if (!(mode & AURA_EFFECT_HANDLE_REAL))
        return;

    Unit* target = aurApp->GetTarget();

    if (apply)
    {
        target->setFaction(GetMiscValue());
        if (target->GetTypeId() == TYPEID_PLAYER)
            target->RemoveFlag(UNIT_FIELD_FLAGS, UNIT_FLAG_PVP_ATTACKABLE);
    }
    else
    {
        target->RestoreFaction();
        if (target->GetTypeId() == TYPEID_PLAYER)
            target->SetFlag(UNIT_FIELD_FLAGS, UNIT_FLAG_PVP_ATTACKABLE);
    }
}

void AuraEffect::HandleComprehendLanguage(AuraApplication const* aurApp, uint8 mode, bool apply) const
{
    if (!(mode & AURA_EFFECT_HANDLE_SEND_FOR_CLIENT_MASK))
        return;

    Unit* target = aurApp->GetTarget();

    if (apply)
        target->SetFlag(UNIT_FIELD_FLAGS_2, UNIT_FLAG2_COMPREHEND_LANG);
    else
    {
        if (target->HasAuraType(GetAuraType()))
            return;

        target->RemoveFlag(UNIT_FIELD_FLAGS_2, UNIT_FLAG2_COMPREHEND_LANG);
    }
}

void AuraEffect::HandleAuraConvertRune(AuraApplication const* aurApp, uint8 mode, bool apply) const
{
    if (!(mode & AURA_EFFECT_HANDLE_REAL))
        return;

    Unit* target = aurApp->GetTarget();

    if (target->GetTypeId() != TYPEID_PLAYER)
        return;

    Player* player = (Player*)target;

    if (player->getClass() != CLASS_DEATH_KNIGHT)
        return;

    uint32 runes = m_amount;
    // convert number of runes specified in aura amount of rune type in miscvalue to runetype in miscvalueb
    if (apply)
    {
        for (uint32 i = 0; i < MAX_RUNES && runes; ++i)
        {
            if (GetMiscValue() != player->GetCurrentRune(i))
                continue;
            if (!player->GetRuneCooldown(i))
            {
                player->AddRuneByAuraEffect(i, RuneType(GetMiscValueB()), this);
                --runes;
            }
        }
    }
    else
        player->RemoveRunesByAuraEffect(this);
}

void AuraEffect::HandleAuraLinked(AuraApplication const* aurApp, uint8 mode, bool apply) const
{
    Unit* target = aurApp->GetTarget();

    uint32 triggeredSpellId = m_spellInfo->Effects[m_effIndex].TriggerSpell;
    SpellInfo const* triggeredSpellInfo = sSpellMgr->GetSpellInfo(triggeredSpellId);
    if (!triggeredSpellInfo)
        return;

    if (mode & AURA_EFFECT_HANDLE_REAL)
    {
        if (apply)
        {
            Unit* caster = triggeredSpellInfo->NeedsToBeTriggeredByCaster() ? GetCaster() : target;

            if (!caster)
                return;
            // If amount avalible cast with basepoints (Crypt Fever for example)
            if (GetAmount())
                caster->CastCustomSpell(target, triggeredSpellId, &m_amount, NULL, NULL, true, NULL, this);
            else
                caster->CastSpell(target, triggeredSpellId, true, NULL, this);
        }
        else
        {
            uint64 casterGUID = triggeredSpellInfo->NeedsToBeTriggeredByCaster() ? GetCasterGUID() : target->GetGUID();
            target->RemoveAura(triggeredSpellId, casterGUID, 0, aurApp->GetRemoveMode());
        }
    }
    else if (mode & AURA_EFFECT_HANDLE_REAPPLY && apply)
    {
        uint64 casterGUID = triggeredSpellInfo->NeedsToBeTriggeredByCaster() ? GetCasterGUID() : target->GetGUID();
        // change the stack amount to be equal to stack amount of our aura
        if (Aura* triggeredAura = target->GetAura(triggeredSpellId, casterGUID))
            triggeredAura->ModStackAmount(GetBase()->GetStackAmount() - triggeredAura->GetStackAmount());
    }
}

void AuraEffect::HandleAuraOpenStable(AuraApplication const* aurApp, uint8 mode, bool apply) const
{
    if (!(mode & AURA_EFFECT_HANDLE_REAL))
        return;

    Unit* target = aurApp->GetTarget();

    if (target->GetTypeId() != TYPEID_PLAYER || !target->IsInWorld())
        return;

    if (apply)
        target->ToPlayer()->GetSession()->SendStablePet(target->GetGUID());

     // client auto close stable dialog at !apply aura
}

void AuraEffect::HandleAuraModFakeInebriation(AuraApplication const* aurApp, uint8 mode, bool apply) const
{
    if (!(mode & AURA_EFFECT_HANDLE_CHANGE_AMOUNT_MASK))
        return;

    Unit* target = aurApp->GetTarget();

    if (apply)
    {
        target->m_invisibilityDetect.AddFlag(INVISIBILITY_DRUNK);
        target->m_invisibilityDetect.AddValue(INVISIBILITY_DRUNK, GetAmount());

        if (target->GetTypeId() == TYPEID_PLAYER)
        {
            int32 oldval = target->ToPlayer()->GetInt32Value(PLAYER_FAKE_INEBRIATION);
            target->ToPlayer()->SetInt32Value(PLAYER_FAKE_INEBRIATION, oldval + GetAmount());
        }
    }
    else
    {
        bool removeDetect = !target->HasAuraType(SPELL_AURA_MOD_FAKE_INEBRIATE);

        target->m_invisibilityDetect.AddValue(INVISIBILITY_DRUNK, -GetAmount());

        if (target->GetTypeId() == TYPEID_PLAYER)
        {
            int32 oldval = target->ToPlayer()->GetInt32Value(PLAYER_FAKE_INEBRIATION);
            target->ToPlayer()->SetInt32Value(PLAYER_FAKE_INEBRIATION, oldval - GetAmount());

            if (removeDetect)
                removeDetect = !target->ToPlayer()->GetDrunkValue();
        }

        if (removeDetect)
            target->m_invisibilityDetect.DelFlag(INVISIBILITY_DRUNK);
    }

    // call functions which may have additional effects after chainging state of unit
    target->UpdateObjectVisibility();
}

void AuraEffect::HandleAuraOverrideSpells(AuraApplication const* aurApp, uint8 mode, bool apply) const
{
    if (!(mode & AURA_EFFECT_HANDLE_REAL))
        return;

    Player* target = aurApp->GetTarget()->ToPlayer();

    if (!target || !target->IsInWorld())
        return;

    uint32 overrideId = uint32(GetMiscValue());

    if (apply)
    {
        target->SetUInt16Value(PLAYER_FIELD_BYTES2, 0, overrideId);
        if (OverrideSpellDataEntry const* overrideSpells = sOverrideSpellDataStore.LookupEntry(overrideId))
            for (uint8 i = 0; i < MAX_OVERRIDE_SPELL; ++i)
                if (uint32 spellId = overrideSpells->spellId[i])
                    target->AddTemporarySpell(spellId);
    }
    else
    {
        target->SetUInt16Value(PLAYER_FIELD_BYTES2, 0, 0);
        if (OverrideSpellDataEntry const* overrideSpells = sOverrideSpellDataStore.LookupEntry(overrideId))
            for (uint8 i = 0; i < MAX_OVERRIDE_SPELL; ++i)
                if (uint32 spellId = overrideSpells->spellId[i])
                    target->RemoveTemporarySpell(spellId);
    }
}

void AuraEffect::HandleAuraSetVehicle(AuraApplication const* aurApp, uint8 mode, bool apply) const
{
    if (!(mode & AURA_EFFECT_HANDLE_REAL))
        return;

    Unit* target = aurApp->GetTarget();

    if (!target->IsInWorld())
        return;

    uint32 vehicleId = GetMiscValue();

    if (apply)
    {
        if (!target->CreateVehicleKit(vehicleId, 0))
            return;
    }
    else if (target->GetVehicleKit())
        target->RemoveVehicleKit();

    if (target->GetTypeId() != TYPEID_PLAYER)
        return;

    WorldPacket data(SMSG_PLAYER_VEHICLE_DATA, target->GetPackGUID().size()+4);
    data.appendPackGUID(target->GetGUID());
    data << uint32(apply ? vehicleId : 0);
    target->SendMessageToSet(&data, true);

    if (apply)
    {
        data.Initialize(SMSG_ON_CANCEL_EXPECTED_RIDE_VEHICLE_AURA, 0);
        target->ToPlayer()->GetSession()->SendPacket(&data);
    }
}

void AuraEffect::HandlePreventResurrection(AuraApplication const* aurApp, uint8 mode, bool apply) const
{
    if (!(mode & AURA_EFFECT_HANDLE_REAL))
        return;

    if (aurApp->GetTarget()->GetTypeId() != TYPEID_PLAYER)
        return;

    if (apply)
        aurApp->GetTarget()->RemoveByteFlag(PLAYER_FIELD_BYTES, 0, PLAYER_FIELD_BYTE_RELEASE_TIMER);
    else if (!aurApp->GetTarget()->GetBaseMap()->Instanceable())
        aurApp->GetTarget()->SetByteFlag(PLAYER_FIELD_BYTES, 0, PLAYER_FIELD_BYTE_RELEASE_TIMER);
}

void AuraEffect::HandlePeriodicDummyAuraTick(Unit* target, Unit* caster) const
{
    switch (GetSpellInfo()->SpellFamilyName)
    {
        case SPELLFAMILY_GENERIC:
            switch (GetId())
            {
                case 66149: // Bullet Controller Periodic - 10 Man
                case 68396: // Bullet Controller Periodic - 25 Man
                {
                    if (!caster)
                        break;

                    caster->CastCustomSpell(66152, SPELLVALUE_MAX_TARGETS, urand(1, 6), target, true);
                    caster->CastCustomSpell(66153, SPELLVALUE_MAX_TARGETS, urand(1, 6), target, true);
                    break;
                }
                case 62292: // Blaze (Pool of Tar)
                    // should we use custom damage?
                    target->CastSpell((Unit*)NULL, m_spellInfo->Effects[m_effIndex].TriggerSpell, true);
                    break;
                case 62399: // Overload Circuit
                    if (target->GetMap()->IsDungeon() && int(target->GetAppliedAuras().count(62399)) >= (target->GetMap()->IsHeroic() ? 4 : 2))
                    {
                         target->CastSpell(target, 62475, true); // System Shutdown
                         if (Unit* veh = target->GetVehicleBase())
                             veh->CastSpell(target, 62475, true);
                    }
                    break;
                case 64821: // Fuse Armor (Razorscale)
                    if (GetBase()->GetStackAmount() == GetSpellInfo()->StackAmount)
                    {
                        target->CastSpell(target, 64774, true, NULL, NULL, GetCasterGUID());
                        target->RemoveAura(64821);
                    }
                    break;
            }
            break;
        case SPELLFAMILY_MAGE:
        {
            // Mirror Image
            if (GetId() == 55342)
                // Set name of summons to name of caster
                target->CastSpell((Unit*)NULL, m_spellInfo->Effects[m_effIndex].TriggerSpell, true);
            break;
        }
        case SPELLFAMILY_DRUID:
        {
            switch (GetSpellInfo()->Id)
            {
                // Frenzied Regeneration
                case 22842:
                {
                    // Converts up to 10 rage per second into health for $d.  Each point of rage is converted into ${$m2/10}.1% of max health.
                    // Should be manauser
                    if (target->getPowerType() != POWER_RAGE)
                        break;
                    uint32 rage = target->GetPower(POWER_RAGE);
                    // Nothing todo
                    if (rage == 0)
                        break;
                    int32 mod = (rage < 100) ? rage : 100;
                    int32 points = target->CalculateSpellDamage(target, GetSpellInfo(), 1);
                    int32 regen = target->GetMaxHealth() * (mod * points / 10) / 1000;
                    target->CastCustomSpell(target, 22845, &regen, 0, 0, true, 0, this);
                    target->SetPower(POWER_RAGE, rage-mod);
                    break;
                }
            }
            break;
        }
        case SPELLFAMILY_ROGUE:
        {
            switch (GetSpellInfo()->Id)
            {
                // Master of Subtlety
                case 31666:
                    if (!target->HasAuraType(SPELL_AURA_MOD_STEALTH))
                        target->RemoveAurasDueToSpell(31665);
                    break;
                // Killing Spree
                case 51690:
                {
                    // TODO: this should use effect[1] of 51690
                    UnitList targets;
                    {
                        // eff_radius == 0
                        float radius = GetSpellInfo()->GetMaxRange(false);

                        CellCoord p(Trinity::ComputeCellCoord(target->GetPositionX(), target->GetPositionY()));
                        Cell cell(p);

                        Trinity::AnyUnfriendlyAttackableVisibleUnitInObjectRangeCheck u_check(target, radius);
                        Trinity::UnitListSearcher<Trinity::AnyUnfriendlyAttackableVisibleUnitInObjectRangeCheck> checker(target, targets, u_check);

                        TypeContainerVisitor<Trinity::UnitListSearcher<Trinity::AnyUnfriendlyAttackableVisibleUnitInObjectRangeCheck>, GridTypeMapContainer > grid_object_checker(checker);
                        TypeContainerVisitor<Trinity::UnitListSearcher<Trinity::AnyUnfriendlyAttackableVisibleUnitInObjectRangeCheck>, WorldTypeMapContainer > world_object_checker(checker);

                        cell.Visit(p, grid_object_checker,  *GetBase()->GetOwner()->GetMap(), *target, radius);
                        cell.Visit(p, world_object_checker, *GetBase()->GetOwner()->GetMap(), *target, radius);
                    }

                    if (targets.empty())
                        return;

                    Unit* spellTarget = Trinity::Containers::SelectRandomContainerElement(targets);

                    target->CastSpell(spellTarget, 57840, true);
                    target->CastSpell(spellTarget, 57841, true);
                    break;
                }
                // Overkill
                case 58428:
                    if (!target->HasAuraType(SPELL_AURA_MOD_STEALTH))
                        target->RemoveAurasDueToSpell(58427);
                    break;
            }
            break;
        }
        case SPELLFAMILY_HUNTER:
        {
            // Explosive Shot
            if (GetSpellInfo()->SpellFamilyFlags[1] & 0x80000000)
            {
                if (caster)
                    caster->CastCustomSpell(53352, SPELLVALUE_BASE_POINT0, m_amount, target, true, NULL, this);
                break;
            }
            switch (GetSpellInfo()->Id)
            {
                // Feeding Frenzy Rank 1
                case 53511:
                    if (target->getVictim() && target->getVictim()->HealthBelowPct(35))
                        target->CastSpell(target, 60096, true, 0, this);
                    return;
                // Feeding Frenzy Rank 2
                case 53512:
                    if (target->getVictim() && target->getVictim()->HealthBelowPct(35))
                        target->CastSpell(target, 60097, true, 0, this);
                    return;
                default:
                    break;
            }
            break;
        }
        case SPELLFAMILY_SHAMAN:
            if (GetId() == 52179) // Astral Shift
            {
                // Periodic need for remove visual on stun/fear/silence lost
                if (!(target->GetUInt32Value(UNIT_FIELD_FLAGS)&(UNIT_FLAG_STUNNED|UNIT_FLAG_FLEEING|UNIT_FLAG_SILENCED)))
                    target->RemoveAurasDueToSpell(52179);
                break;
            }
            break;
        case SPELLFAMILY_DEATHKNIGHT:
            switch (GetId())
            {
                case 49016: // Hysteria
                    uint32 damage = uint32(target->CountPctFromMaxHealth(1));
                    target->DealDamage(target, damage, NULL, NODAMAGE, SPELL_SCHOOL_MASK_NORMAL, NULL, false);
                    break;
            }
            // Death and Decay
            if (GetSpellInfo()->SpellFamilyFlags[0] & 0x20)
            {
                if (caster)
                    caster->CastCustomSpell(target, 52212, &m_amount, NULL, NULL, true, 0, this);
                break;
            }
            // Blood of the North
            // Reaping
            // Death Rune Mastery
            if (GetSpellInfo()->SpellIconID == 3041 || GetSpellInfo()->SpellIconID == 22 || GetSpellInfo()->SpellIconID == 2622)
            {
                if (target->GetTypeId() != TYPEID_PLAYER)
                    return;
                if (target->ToPlayer()->getClass() != CLASS_DEATH_KNIGHT)
                    return;

                 // timer expired - remove death runes
                target->ToPlayer()->RemoveRunesByAuraEffect(this);
            }
            break;
        default:
            break;
    }
}

void AuraEffect::HandlePeriodicTriggerSpellAuraTick(Unit* target, Unit* caster) const
{
    // generic casting code with custom spells and target/caster customs
    uint32 triggerSpellId = GetSpellInfo()->Effects[GetEffIndex()].TriggerSpell;

    SpellInfo const* triggeredSpellInfo = sSpellMgr->GetSpellInfo(triggerSpellId);
    SpellInfo const* auraSpellInfo = GetSpellInfo();
    uint32 auraId = auraSpellInfo->Id;

    // specific code for cases with no trigger spell provided in field
    if (triggeredSpellInfo == NULL)
    {
        switch (auraSpellInfo->SpellFamilyName)
        {
            case SPELLFAMILY_GENERIC:
            {
                switch (auraId)
                {
                    // Thaumaturgy Channel
                    case 9712:
                        triggerSpellId = 21029;
                        break;
                    // Brood Affliction: Bronze
                    case 23170:
                        triggerSpellId = 23171;
                        break;
                    // Restoration
                    case 24379:
                    case 23493:
                    {
                        if (caster)
                        {
                            int32 heal = caster->CountPctFromMaxHealth(10);
                            caster->HealBySpell(target, auraSpellInfo, heal);

                            if (int32 mana = caster->GetMaxPower(POWER_MANA))
                            {
                                mana /= 10;
                                caster->EnergizeBySpell(caster, 23493, mana, POWER_MANA);
                            }
                        }
                        return;
                    }
                    // Nitrous Boost
                    case 27746:
                        if (caster && target->GetPower(POWER_MANA) >= 10)
                        {
                            target->ModifyPower(POWER_MANA, -10);
                            target->SendEnergizeSpellLog(caster, 27746, 10, POWER_MANA);
                        }
                        else
                            target->RemoveAurasDueToSpell(27746);
                        return;
                    // Frost Blast
                    case 27808:
                        if (caster)
                            caster->CastCustomSpell(29879, SPELLVALUE_BASE_POINT0, int32(target->CountPctFromMaxHealth(21)), target, true, NULL, this);
                        return;
                    // Inoculate Nestlewood Owlkin
                    case 29528:
                        if (target->GetTypeId() != TYPEID_UNIT) // prevent error reports in case ignored player target
                            return;
                        break;
                    // Feed Captured Animal
                    case 29917:
                        triggerSpellId = 29916;
                        break;
                    // Extract Gas
                    case 30427:
                    {
                        // move loot to player inventory and despawn target
                        if (caster && caster->GetTypeId() == TYPEID_PLAYER &&
                                target->GetTypeId() == TYPEID_UNIT &&
                                target->ToCreature()->GetCreatureTemplate()->type == CREATURE_TYPE_GAS_CLOUD)
                        {
                            Player* player = caster->ToPlayer();
                            Creature* creature = target->ToCreature();
                            // missing lootid has been reported on startup - just return
                            if (!creature->GetCreatureTemplate()->SkinLootId)
                                return;

                            player->AutoStoreLoot(creature->GetCreatureTemplate()->SkinLootId, LootTemplates_Skinning, true);

                            creature->DespawnOrUnsummon();
                        }
                        return;
                    }
                    // Quake
                    case 30576:
                        triggerSpellId = 30571;
                        break;
                    // Doom
                    // TODO: effect trigger spell may be independant on spell targets, and executed in spell finish phase
                    // so instakill will be naturally done before trigger spell
                    case 31347:
                    {
                        target->CastSpell(target, 31350, true, NULL, this);
                        target->Kill(target);
                        return;
                    }
                    // Spellcloth
                    case 31373:
                    {
                        // Summon Elemental after create item
                        target->SummonCreature(17870, 0, 0, 0, target->GetOrientation(), TEMPSUMMON_DEAD_DESPAWN, 0);
                        return;
                    }
                    // Flame Quills
                    case 34229:
                    {
                        // cast 24 spells 34269-34289, 34314-34316
                        for (uint32 spell_id = 34269; spell_id != 34290; ++spell_id)
                            target->CastSpell(target, spell_id, true, NULL, this);
                        for (uint32 spell_id = 34314; spell_id != 34317; ++spell_id)
                            target->CastSpell(target, spell_id, true, NULL, this);
                        return;
                    }
                    // Remote Toy
                    case 37027:
                        triggerSpellId = 37029;
                        break;
                    // Eye of Grillok
                    case 38495:
                        triggerSpellId = 38530;
                        break;
                    // Absorb Eye of Grillok (Zezzak's Shard)
                    case 38554:
                    {
                        if (!caster || target->GetTypeId() != TYPEID_UNIT)
                            return;

                        caster->CastSpell(caster, 38495, true, NULL, this);

                        Creature* creatureTarget = target->ToCreature();

                        creatureTarget->DespawnOrUnsummon();
                        return;
                    }
                    // Tear of Azzinoth Summon Channel - it's not really supposed to do anything, and this only prevents the console spam
                    case 39857:
                        triggerSpellId = 39856;
                        break;
                    // Personalized Weather
                    case 46736:
                        triggerSpellId = 46737;
                        break;
                }
                break;
            }
            case SPELLFAMILY_SHAMAN:
            {
                switch (auraId)
                {
                    // Lightning Shield (The Earthshatterer set trigger after cast Lighting Shield)
                    case 28820:
                    {
                        // Need remove self if Lightning Shield not active
                        if (!target->GetAuraEffect(SPELL_AURA_PROC_TRIGGER_SPELL, SPELLFAMILY_SHAMAN, 0x400))
                            target->RemoveAurasDueToSpell(28820);
                        return;
                    }
                    // Totemic Mastery (Skyshatter Regalia (Shaman Tier 6) - bonus)
                    case 38443:
                    {
                        bool all = true;
                        for (int i = SUMMON_SLOT_TOTEM; i < MAX_TOTEM_SLOT; ++i)
                        {
                            if (!target->m_SummonSlot[i])
                            {
                                all = false;
                                break;
                            }
                        }

                        if (all)
                            target->CastSpell(target, 38437, true, NULL, this);
                        else
                            target->RemoveAurasDueToSpell(38437);
                        return;
                    }
                }
                break;
            }
            default:
                break;
        }
    }
    else
    {
        // Spell exist but require custom code
        switch (auraId)
        {
            // Pursuing Spikes (Anub'arak)
            case 65920:
            case 65922:
            case 65923:
            {
                Unit* permafrostCaster = NULL;
                Aura* permafrostAura = target->GetAura(66193);
                if (!permafrostAura)
                    permafrostAura = target->GetAura(67855);
                if (!permafrostAura)
                    permafrostAura = target->GetAura(67856);
                if (!permafrostAura)
                    permafrostAura = target->GetAura(67857);

                if (permafrostAura)
                    permafrostCaster = permafrostAura->GetCaster();

                if (permafrostCaster)
                {
                    if (Creature* permafrostCasterCreature = permafrostCaster->ToCreature())
                        permafrostCasterCreature->DespawnOrUnsummon(3000);

                    target->CastSpell(target, 66181, false);
                    target->RemoveAllAuras();
                    if (Creature* targetCreature = target->ToCreature())
                        targetCreature->DisappearAndDie();
                }
                break;
            }
            // Mana Tide
            case 16191:
                target->CastCustomSpell(target, triggerSpellId, &m_amount, NULL, NULL, true, NULL, this);
                return;
            // Negative Energy Periodic
            case 46284:
                target->CastCustomSpell(triggerSpellId, SPELLVALUE_MAX_TARGETS, m_tickNumber / 10 + 1, NULL, true, NULL, this);
                return;
            // Poison (Grobbulus)
            case 28158:
            case 54362:
            // Slime Pool (Dreadscale & Acidmaw)
            case 66882:
                target->CastCustomSpell(triggerSpellId, SPELLVALUE_RADIUS_MOD, (int32)((((float)m_tickNumber / 60) * 0.9f + 0.1f) * 10000 * 2 / 3), NULL, true, NULL, this);
                return;
            // Beacon of Light
            case 53563:
            {
                // area aura owner casts the spell
                GetBase()->GetUnitOwner()->CastSpell(target, triggeredSpellInfo, true, 0, this, GetBase()->GetUnitOwner()->GetGUID());
                return;
            }
            // Slime Spray - temporary here until preventing default effect works again
            // added on 9.10.2010
            case 69508:
            {
                if (caster)
                    caster->CastSpell(target, triggerSpellId, true, NULL, NULL, caster->GetGUID());
                return;
            }
            case 24745: // Summon Templar, Trigger
            case 24747: // Summon Templar Fire, Trigger
            case 24757: // Summon Templar Air, Trigger
            case 24759: // Summon Templar Earth, Trigger
            case 24761: // Summon Templar Water, Trigger
            case 24762: // Summon Duke, Trigger
            case 24766: // Summon Duke Fire, Trigger
            case 24769: // Summon Duke Air, Trigger
            case 24771: // Summon Duke Earth, Trigger
            case 24773: // Summon Duke Water, Trigger
            case 24785: // Summon Royal, Trigger
            case 24787: // Summon Royal Fire, Trigger
            case 24791: // Summon Royal Air, Trigger
            case 24792: // Summon Royal Earth, Trigger
            case 24793: // Summon Royal Water, Trigger
            {
                // All this spells trigger a spell that requires reagents; if the
                // triggered spell is cast as "triggered", reagents are not consumed
                if (caster)
                    caster->CastSpell(target, triggerSpellId, false);
                return;
            }
        }
    }

    // Reget trigger spell proto
    triggeredSpellInfo = sSpellMgr->GetSpellInfo(triggerSpellId);

    if (triggeredSpellInfo)
    {
        if (Unit* triggerCaster = triggeredSpellInfo->NeedsToBeTriggeredByCaster() ? caster : target)
        {
            triggerCaster->CastSpell(target, triggeredSpellInfo, true, NULL, this);
            sLog->outDebug(LOG_FILTER_SPELLS_AURAS, "AuraEffect::HandlePeriodicTriggerSpellAuraTick: Spell %u Trigger %u", GetId(), triggeredSpellInfo->Id);
        }
    }
    else
    {
        Creature* c = target->ToCreature();
        if (!c || !caster || !sScriptMgr->OnDummyEffect(caster, GetId(), SpellEffIndex(GetEffIndex()), target->ToCreature()) ||
            !c->AI()->sOnDummyEffect(caster, GetId(), SpellEffIndex(GetEffIndex())))
            sLog->outDebug(LOG_FILTER_SPELLS_AURAS, "AuraEffect::HandlePeriodicTriggerSpellAuraTick: Spell %u has non-existent spell %u in EffectTriggered[%d] and is therefor not triggered.", GetId(), triggerSpellId, GetEffIndex());
    }
}

void AuraEffect::HandlePeriodicTriggerSpellWithValueAuraTick(Unit* target, Unit* caster) const
{
    uint32 triggerSpellId = GetSpellInfo()->Effects[m_effIndex].TriggerSpell;
    if (SpellInfo const* triggeredSpellInfo = sSpellMgr->GetSpellInfo(triggerSpellId))
    {
        if (Unit* triggerCaster = triggeredSpellInfo->NeedsToBeTriggeredByCaster() ? caster : target)
        {
            int32 basepoints0 = GetAmount();
            triggerCaster->CastCustomSpell(target, triggerSpellId, &basepoints0, 0, 0, true, 0, this);
            sLog->outDebug(LOG_FILTER_SPELLS_AURAS, "AuraEffect::HandlePeriodicTriggerSpellWithValueAuraTick: Spell %u Trigger %u", GetId(), triggeredSpellInfo->Id);
        }
    }
    else
        sLog->outDebug(LOG_FILTER_SPELLS_AURAS,"AuraEffect::HandlePeriodicTriggerSpellWithValueAuraTick: Spell %u has non-existent spell %u in EffectTriggered[%d] and is therefor not triggered.", GetId(), triggerSpellId, GetEffIndex());
}

void AuraEffect::HandlePeriodicDamageAurasTick(Unit* target, Unit* caster) const
{
    if (!caster || !target->isAlive())
        return;

    if (target->HasUnitState(UNIT_STATE_ISOLATED) || target->IsImmunedToDamage(GetSpellInfo()))
    {
        SendTickImmune(target, caster);
        return;
    }

    // Consecrate ticks can miss and will not show up in the combat log
    if (GetSpellInfo()->Effects[GetEffIndex()].Effect == SPELL_EFFECT_PERSISTENT_AREA_AURA &&
        caster->SpellHitResult(target, GetSpellInfo(), false) != SPELL_MISS_NONE)
        return;

    // some auras remove at specific health level or more
    if (GetAuraType() == SPELL_AURA_PERIODIC_DAMAGE)
    {
        switch (GetSpellInfo()->Id)
        {
            case 43093: case 31956: case 38801:  // Grievous Wound
            case 35321: case 38363: case 39215:  // Gushing Wound
                if (target->IsFullHealth())
                {
                    target->RemoveAurasDueToSpell(GetSpellInfo()->Id);
                    return;
                }
                break;
            case 38772: // Grievous Wound
            {
                uint32 percent = GetSpellInfo()->Effects[EFFECT_1].CalcValue(caster);
                if (!target->HealthBelowPct(percent))
                {
                    target->RemoveAurasDueToSpell(GetSpellInfo()->Id);
                    return;
                }
                break;
            }
        }
    }

    uint32 absorb = 0;
    uint32 resist = 0;
    CleanDamage cleanDamage = CleanDamage(0, 0, BASE_ATTACK, MELEE_HIT_NORMAL);

    // ignore non positive values (can be result apply spellmods to aura damage
    uint32 damage = std::max(GetAmount(), 0);

    if (GetAuraType() == SPELL_AURA_PERIODIC_DAMAGE)
    {
        damage = caster->SpellDamageBonusDone(target, GetSpellInfo(), damage, DOT, GetBase()->GetStackAmount());
        damage = target->SpellDamageBonusTaken(caster, GetSpellInfo(), damage, DOT, GetBase()->GetStackAmount());

        // Calculate armor mitigation
        if (Unit::IsDamageReducedByArmor(GetSpellInfo()->GetSchoolMask(), GetSpellInfo(), GetEffIndex()))
        {
            uint32 damageReductedArmor = caster->CalcArmorReducedDamage(target, damage, GetSpellInfo());
            cleanDamage.mitigated_damage += damage - damageReductedArmor;
            damage = damageReductedArmor;
        }

        // Curse of Agony damage-per-tick calculation
        if (GetSpellInfo()->SpellFamilyName == SPELLFAMILY_WARLOCK && (GetSpellInfo()->SpellFamilyFlags[0] & 0x400) && GetSpellInfo()->SpellIconID == 544)
        {
            uint32 totalTick = GetTotalTicks();
            // 1..4 ticks, 1/2 from normal tick damage
            if (m_tickNumber <= totalTick / 3)
                damage = damage/2;
            // 9..12 ticks, 3/2 from normal tick damage
            else if (m_tickNumber > totalTick * 2 / 3)
                damage += (damage+1)/2;           // +1 prevent 0.5 damage possible lost at 1..4 ticks
            // 5..8 ticks have normal tick damage
        }
        // There is a Chance to make a Soul Shard when Drain soul does damage
        if (GetSpellInfo()->SpellFamilyName == SPELLFAMILY_WARLOCK && (GetSpellInfo()->SpellFamilyFlags[0] & 0x00004000))
        {
            if (caster->GetTypeId() == TYPEID_PLAYER && caster->ToPlayer()->isHonorOrXPTarget(target))
            {
                if (roll_chance_i(20))
                {
                    caster->CastSpell(caster, 43836, true, 0, this);
                    // Glyph of Drain Soul - chance to create an additional Soul Shard
                    if (AuraEffect* aur = caster->GetAuraEffect(58070, 0))
                        if (roll_chance_i(aur->GetMiscValue()))
                            caster->CastSpell(caster, 58068, true, 0, aur);
                }
            }
        }
        if (GetSpellInfo()->SpellFamilyName == SPELLFAMILY_GENERIC)
        {
            switch (GetId())
            {
                case 70911: // Unbound Plague
                case 72854: // Unbound Plague
                case 72855: // Unbound Plague
                case 72856: // Unbound Plague
                    damage *= uint32(pow(1.25f, int32(m_tickNumber)));
                    break;
                default:
                    break;
            }
        }
    }
    else
        damage = uint32(target->CountPctFromMaxHealth(damage));

    bool crit = IsPeriodicTickCrit(target, caster);
    if (crit)
        damage = caster->SpellCriticalDamageBonus(m_spellInfo, damage, target);

    int32 dmg = damage;
    caster->ApplyResilience(target, NULL, &dmg, crit, CR_CRIT_TAKEN_SPELL);
    damage = dmg;

    caster->CalcAbsorbResist(target, GetSpellInfo()->GetSchoolMask(), DOT, damage, &absorb, &resist, GetSpellInfo());

    sLog->outInfo(LOG_FILTER_SPELLS_AURAS, "PeriodicTick: %u (TypeId: %u) attacked %u (TypeId: %u) for %u dmg inflicted by %u abs is %u",
        GUID_LOPART(GetCasterGUID()), GuidHigh2TypeId(GUID_HIPART(GetCasterGUID())), target->GetGUIDLow(), target->GetTypeId(), damage, GetId(), absorb);

    caster->DealDamageMods(target, damage, &absorb);

    // Set trigger flag
    uint32 procAttacker = PROC_FLAG_DONE_PERIODIC;
    uint32 procVictim   = PROC_FLAG_TAKEN_PERIODIC;
    uint32 procEx = (crit ? PROC_EX_CRITICAL_HIT : PROC_EX_NORMAL_HIT) | PROC_EX_INTERNAL_DOT;
    damage = (damage <= absorb+resist) ? 0 : (damage-absorb-resist);
    if (damage)
        procVictim |= PROC_FLAG_TAKEN_DAMAGE;

    int32 overkill = damage - target->GetHealth();
    if (overkill < 0)
        overkill = 0;

    SpellPeriodicAuraLogInfo pInfo(this, damage, overkill, absorb, resist, 0.0f, crit);
    target->SendPeriodicAuraLog(&pInfo);

    caster->ProcDamageAndSpell(target, procAttacker, procVictim, procEx, damage, BASE_ATTACK, GetSpellInfo());

    caster->DealDamage(target, damage, &cleanDamage, DOT, GetSpellInfo()->GetSchoolMask(), GetSpellInfo(), true);
}

void AuraEffect::HandlePeriodicHealthLeechAuraTick(Unit* target, Unit* caster) const
{
    if (!caster || !target->isAlive())
        return;

    if (target->HasUnitState(UNIT_STATE_ISOLATED) || target->IsImmunedToDamage(GetSpellInfo()))
    {
        SendTickImmune(target, caster);
        return;
    }

    if (GetSpellInfo()->Effects[GetEffIndex()].Effect == SPELL_EFFECT_PERSISTENT_AREA_AURA &&
        caster->SpellHitResult(target, GetSpellInfo(), false) != SPELL_MISS_NONE)
        return;

    uint32 absorb = 0;
    uint32 resist = 0;
    CleanDamage cleanDamage = CleanDamage(0, 0, BASE_ATTACK, MELEE_HIT_NORMAL);

    uint32 damage = std::max(GetAmount(), 0);

    damage = caster->SpellDamageBonusDone(target, GetSpellInfo(), damage, DOT, GetBase()->GetStackAmount());
    damage = target->SpellDamageBonusTaken(caster, GetSpellInfo(), damage, DOT, GetBase()->GetStackAmount());

    bool crit = IsPeriodicTickCrit(target, caster);
    if (crit)
        damage = caster->SpellCriticalDamageBonus(m_spellInfo, damage, target);

    // Calculate armor mitigation
    if (Unit::IsDamageReducedByArmor(GetSpellInfo()->GetSchoolMask(), GetSpellInfo(), m_effIndex))
    {
        uint32 damageReductedArmor = caster->CalcArmorReducedDamage(target, damage, GetSpellInfo());
        cleanDamage.mitigated_damage += damage - damageReductedArmor;
        damage = damageReductedArmor;
    }

    int32 dmg = damage;
    caster->ApplyResilience(target, NULL, &dmg, crit, CR_CRIT_TAKEN_SPELL);
    damage = dmg;

    caster->CalcAbsorbResist(target, GetSpellInfo()->GetSchoolMask(), DOT, damage, &absorb, &resist, m_spellInfo);

    if (target->GetHealth() < damage)
        damage = uint32(target->GetHealth());

    sLog->outInfo(LOG_FILTER_SPELLS_AURAS, "PeriodicTick: %u (TypeId: %u) health leech of %u (TypeId: %u) for %u dmg inflicted by %u abs is %u",
        GUID_LOPART(GetCasterGUID()), GuidHigh2TypeId(GUID_HIPART(GetCasterGUID())), target->GetGUIDLow(), target->GetTypeId(), damage, GetId(), absorb);

    caster->SendSpellNonMeleeDamageLog(target, GetId(), damage, GetSpellInfo()->GetSchoolMask(), absorb, resist, false, 0, crit);

    // Set trigger flag
    uint32 procAttacker = PROC_FLAG_DONE_PERIODIC;
    uint32 procVictim   = PROC_FLAG_TAKEN_PERIODIC;
    uint32 procEx = (crit ? PROC_EX_CRITICAL_HIT : PROC_EX_NORMAL_HIT) | PROC_EX_INTERNAL_DOT;
    damage = (damage <= absorb+resist) ? 0 : (damage-absorb-resist);
    if (damage)
        procVictim |= PROC_FLAG_TAKEN_DAMAGE;
    if (caster->isAlive())
        caster->ProcDamageAndSpell(target, procAttacker, procVictim, procEx, damage, BASE_ATTACK, GetSpellInfo());
    int32 new_damage = caster->DealDamage(target, damage, &cleanDamage, DOT, GetSpellInfo()->GetSchoolMask(), GetSpellInfo(), false);
    if (caster->isAlive())
    {
        float gainMultiplier = GetSpellInfo()->Effects[GetEffIndex()].CalcValueMultiplier(caster);

        uint32 heal = uint32(caster->SpellHealingBonusDone(caster, GetSpellInfo(), uint32(new_damage * gainMultiplier), DOT, GetBase()->GetStackAmount()));
        heal = uint32(caster->SpellHealingBonusTaken(caster, GetSpellInfo(), heal, DOT, GetBase()->GetStackAmount()));

        int32 gain = caster->HealBySpell(caster, GetSpellInfo(), heal);
        caster->getHostileRefManager().threatAssist(caster, gain * 0.5f, GetSpellInfo());
    }
}

void AuraEffect::HandlePeriodicHealthFunnelAuraTick(Unit* target, Unit* caster) const
{
    if (!caster || !caster->isAlive() || !target->isAlive())
        return;

    if (target->HasUnitState(UNIT_STATE_ISOLATED))
    {
        SendTickImmune(target, caster);
        return;
    }

    uint32 damage = std::max(GetAmount(), 0);
    // do not kill health donator
    if (caster->GetHealth() < damage)
        damage = caster->GetHealth() - 1;
    if (!damage)
        return;

    caster->ModifyHealth(-(int32)damage);
    sLog->outDebug(LOG_FILTER_SPELLS_AURAS, "PeriodicTick: donator %u target %u damage %u.", caster->GetEntry(), target->GetEntry(), damage);

    float gainMultiplier = GetSpellInfo()->Effects[GetEffIndex()].CalcValueMultiplier(caster);

    damage = int32(damage * gainMultiplier);

    caster->HealBySpell(target, GetSpellInfo(), damage);
}

void AuraEffect::HandlePeriodicHealAurasTick(Unit* target, Unit* caster) const
{
    if (!caster || !target->isAlive())
        return;

    if (target->HasUnitState(UNIT_STATE_ISOLATED))
    {
        SendTickImmune(target, caster);
        return;
    }

    // heal for caster damage (must be alive)
    if (target != caster && GetSpellInfo()->AttributesEx2 & SPELL_ATTR2_HEALTH_FUNNEL && !caster->isAlive())
        return;

    // don't regen when permanent aura target has full power
    if (GetBase()->IsPermanent() && target->IsFullHealth())
        return;

    // ignore negative values (can be result apply spellmods to aura damage
    int32 damage = std::max(m_amount, 0);

    if (GetAuraType() == SPELL_AURA_OBS_MOD_HEALTH)
    {
        // Taken mods
        float TakenTotalMod = 1.0f;

        // Tenacity increase healing % taken
        if (AuraEffect const* Tenacity = target->GetAuraEffect(58549, 0))
            AddPct(TakenTotalMod, Tenacity->GetAmount());

        // Healing taken percent
        float minval = (float)target->GetMaxNegativeAuraModifier(SPELL_AURA_MOD_HEALING_PCT);
        if (minval)
            AddPct(TakenTotalMod, minval);

        float maxval = (float)target->GetMaxPositiveAuraModifier(SPELL_AURA_MOD_HEALING_PCT);
        if (maxval)
            AddPct(TakenTotalMod, maxval);

        TakenTotalMod = std::max(TakenTotalMod, 0.0f);

        damage = uint32(target->CountPctFromMaxHealth(damage));
        damage = uint32(damage * TakenTotalMod);
    }
    else
    {
        // Wild Growth = amount + (6 - 2*doneTicks) * ticks* amount / 100
        if (m_spellInfo->SpellFamilyName == SPELLFAMILY_DRUID && m_spellInfo->SpellIconID == 2864)
        {
            int32 addition = int32(float(damage * GetTotalTicks()) * ((6-float(2*(GetTickNumber()-1)))/100));

            // Item - Druid T10 Restoration 2P Bonus
            if (AuraEffect* aurEff = caster->GetAuraEffect(70658, 0))
                // divided by 50 instead of 100 because calculated as for every 2 tick
                addition += abs(int32((addition * aurEff->GetAmount()) / 50));

            damage += addition;
        }

        damage = caster->SpellHealingBonusDone(target, GetSpellInfo(), damage, DOT, GetBase()->GetStackAmount());
        damage = target->SpellHealingBonusTaken(caster, GetSpellInfo(), damage, DOT, GetBase()->GetStackAmount());
    }

    bool crit = IsPeriodicTickCrit(target, caster);
    if (crit)
        damage = caster->SpellCriticalHealingBonus(m_spellInfo, damage, target);

    sLog->outInfo(LOG_FILTER_SPELLS_AURAS, "PeriodicTick: %u (TypeId: %u) heal of %u (TypeId: %u) for %u health inflicted by %u",
        GUID_LOPART(GetCasterGUID()), GuidHigh2TypeId(GUID_HIPART(GetCasterGUID())), target->GetGUIDLow(), target->GetTypeId(), damage, GetId());

    uint32 absorb = 0;
    uint32 heal = uint32(damage);
    caster->CalcHealAbsorb(target, GetSpellInfo(), heal, absorb);
    int32 gain = caster->DealHeal(target, heal);

    SpellPeriodicAuraLogInfo pInfo(this, heal, heal - gain, absorb, 0, 0.0f, crit);
    target->SendPeriodicAuraLog(&pInfo);

    target->getHostileRefManager().threatAssist(caster, float(gain) * 0.5f, GetSpellInfo());

    bool haveCastItem = GetBase()->GetCastItemGUID() != 0;

    // Health Funnel
    // damage caster for heal amount
    if (target != caster && GetSpellInfo()->AttributesEx2 & SPELL_ATTR2_HEALTH_FUNNEL)
    {
        uint32 funnelDamage = GetSpellInfo()->ManaPerSecond; // damage is not affected by spell power
        if ((int32)funnelDamage > gain)
            funnelDamage = gain;
        uint32 funnelAbsorb = 0;
        caster->DealDamageMods(caster, funnelDamage, &funnelAbsorb);
        caster->SendSpellNonMeleeDamageLog(caster, GetId(), funnelDamage, GetSpellInfo()->GetSchoolMask(), funnelAbsorb, 0, false, 0, false);

        CleanDamage cleanDamage = CleanDamage(0, 0, BASE_ATTACK, MELEE_HIT_NORMAL);
        caster->DealDamage(caster, funnelDamage, &cleanDamage, NODAMAGE, GetSpellInfo()->GetSchoolMask(), GetSpellInfo(), true);
    }

    uint32 procAttacker = PROC_FLAG_DONE_PERIODIC;
    uint32 procVictim   = PROC_FLAG_TAKEN_PERIODIC;
    uint32 procEx = (crit ? PROC_EX_CRITICAL_HIT : PROC_EX_NORMAL_HIT) | PROC_EX_INTERNAL_HOT;
    // ignore item heals
    if (!haveCastItem)
        caster->ProcDamageAndSpell(target, procAttacker, procVictim, procEx, damage, BASE_ATTACK, GetSpellInfo());
}

void AuraEffect::HandlePeriodicManaLeechAuraTick(Unit* target, Unit* caster) const
{
    Powers powerType = Powers(GetMiscValue());

    if (!caster || !caster->isAlive() || !target->isAlive() || target->getPowerType() != powerType)
        return;

    if (target->HasUnitState(UNIT_STATE_ISOLATED) || target->IsImmunedToDamage(GetSpellInfo()))
    {
        SendTickImmune(target, caster);
        return;
    }

    if (GetSpellInfo()->Effects[GetEffIndex()].Effect == SPELL_EFFECT_PERSISTENT_AREA_AURA &&
        caster->SpellHitResult(target, GetSpellInfo(), false) != SPELL_MISS_NONE)
        return;

    // ignore negative values (can be result apply spellmods to aura damage
    int32 drainAmount = std::max(m_amount, 0);

    // Special case: draining x% of mana (up to a maximum of 2*x% of the caster's maximum mana)
    // It's mana percent cost spells, m_amount is percent drain from target
    if (m_spellInfo->ManaCostPercentage)
    {
        // max value
        int32 maxmana = CalculatePct(caster->GetMaxPower(powerType), drainAmount * 2.0f);
        ApplyPct(drainAmount, target->GetMaxPower(powerType));
        if (drainAmount > maxmana)
            drainAmount = maxmana;
    }

    sLog->outInfo(LOG_FILTER_SPELLS_AURAS, "PeriodicTick: %u (TypeId: %u) power leech of %u (TypeId: %u) for %u dmg inflicted by %u",
        GUID_LOPART(GetCasterGUID()), GuidHigh2TypeId(GUID_HIPART(GetCasterGUID())), target->GetGUIDLow(), target->GetTypeId(), drainAmount, GetId());

    // resilience reduce mana draining effect at spell crit damage reduction (added in 2.4)
    if (powerType == POWER_MANA)
        drainAmount -= target->GetSpellCritDamageReduction(drainAmount);

    int32 drainedAmount = -target->ModifyPower(powerType, -drainAmount);

    float gainMultiplier = GetSpellInfo()->Effects[GetEffIndex()].CalcValueMultiplier(caster);

    SpellPeriodicAuraLogInfo pInfo(this, drainedAmount, 0, 0, 0, gainMultiplier, false);
    target->SendPeriodicAuraLog(&pInfo);

    int32 gainAmount = int32(drainedAmount * gainMultiplier);
    int32 gainedAmount = 0;
    if (gainAmount)
    {
        gainedAmount = caster->ModifyPower(powerType, gainAmount);
        target->AddThreat(caster, float(gainedAmount) * 0.5f, GetSpellInfo()->GetSchoolMask(), GetSpellInfo());
    }

    // Drain Mana
    if (m_spellInfo->SpellFamilyName == SPELLFAMILY_WARLOCK
        && m_spellInfo->SpellFamilyFlags[0] & 0x00000010)
    {
        int32 manaFeedVal = 0;
        if (AuraEffect const* aurEff = GetBase()->GetEffect(1))
            manaFeedVal = aurEff->GetAmount();
        // Mana Feed - Drain Mana
        if (manaFeedVal > 0)
        {
            int32 feedAmount = CalculatePct(gainedAmount, manaFeedVal);
            caster->CastCustomSpell(caster, 32554, &feedAmount, NULL, NULL, true, NULL, this);
        }
    }
}

void AuraEffect::HandleObsModPowerAuraTick(Unit* target, Unit* caster) const
{
    Powers powerType;
    if (GetMiscValue() == POWER_ALL)
        powerType = target->getPowerType();
    else
        powerType = Powers(GetMiscValue());

    if (!target->isAlive() || !target->GetMaxPower(powerType))
        return;

    if (target->HasUnitState(UNIT_STATE_ISOLATED))
    {
        SendTickImmune(target, caster);
        return;
    }

    // don't regen when permanent aura target has full power
    if (GetBase()->IsPermanent() && target->GetPower(powerType) == target->GetMaxPower(powerType))
        return;

    // ignore negative values (can be result apply spellmods to aura damage
    uint32 amount = std::max(m_amount, 0) * target->GetMaxPower(powerType) /100;
    sLog->outInfo(LOG_FILTER_SPELLS_AURAS, "PeriodicTick: %u (TypeId: %u) energize %u (TypeId: %u) for %u dmg inflicted by %u",
        GUID_LOPART(GetCasterGUID()), GuidHigh2TypeId(GUID_HIPART(GetCasterGUID())), target->GetGUIDLow(), target->GetTypeId(), amount, GetId());

    SpellPeriodicAuraLogInfo pInfo(this, amount, 0, 0, 0, 0.0f, false);
    target->SendPeriodicAuraLog(&pInfo);

    int32 gain = target->ModifyPower(powerType, amount);

    if (caster)
        target->getHostileRefManager().threatAssist(caster, float(gain) * 0.5f, GetSpellInfo());
}

void AuraEffect::HandlePeriodicEnergizeAuraTick(Unit* target, Unit* caster) const
{
    Powers powerType = Powers(GetMiscValue());

    if (!target->isAlive() || !target->GetMaxPower(powerType))
        return;

    if (target->HasUnitState(UNIT_STATE_ISOLATED))
    {
        SendTickImmune(target, caster);
        return;
    }

    // don't regen when permanent aura target has full power
    if (GetBase()->IsPermanent() && target->GetPower(powerType) == target->GetMaxPower(powerType))
        return;

    // ignore negative values (can be result apply spellmods to aura damage
    int32 amount = std::max(m_amount, 0);

    SpellPeriodicAuraLogInfo pInfo(this, amount, 0, 0, 0, 0.0f, false);
    target->SendPeriodicAuraLog(&pInfo);

    sLog->outInfo(LOG_FILTER_SPELLS_AURAS, "PeriodicTick: %u (TypeId: %u) energize %u (TypeId: %u) for %u dmg inflicted by %u",
        GUID_LOPART(GetCasterGUID()), GuidHigh2TypeId(GUID_HIPART(GetCasterGUID())), target->GetGUIDLow(), target->GetTypeId(), amount, GetId());

    int32 gain = target->ModifyPower(powerType, amount);

    if (caster)
        target->getHostileRefManager().threatAssist(caster, float(gain) * 0.5f, GetSpellInfo());
}

void AuraEffect::HandlePeriodicPowerBurnAuraTick(Unit* target, Unit* caster) const
{
    Powers powerType = Powers(GetMiscValue());

    if (!caster || !target->isAlive() || target->getPowerType() != powerType)
        return;

    if (target->HasUnitState(UNIT_STATE_ISOLATED) || target->IsImmunedToDamage(GetSpellInfo()))
    {
        SendTickImmune(target, caster);
        return;
    }

    // ignore negative values (can be result apply spellmods to aura damage
    int32 damage = std::max(m_amount, 0);

    // resilience reduce mana draining effect at spell crit damage reduction (added in 2.4)
    if (powerType == POWER_MANA)
        damage -= target->GetSpellCritDamageReduction(damage);

    uint32 gain = uint32(-target->ModifyPower(powerType, -damage));

    float dmgMultiplier = GetSpellInfo()->Effects[GetEffIndex()].CalcValueMultiplier(caster);

    SpellInfo const* spellProto = GetSpellInfo();
    // maybe has to be sent different to client, but not by SMSG_PERIODICAURALOG
    SpellNonMeleeDamage damageInfo(caster, target, spellProto->Id, spellProto->SchoolMask);
    // no SpellDamageBonus for burn mana
    caster->CalculateSpellDamageTaken(&damageInfo, int32(gain * dmgMultiplier), spellProto);

    caster->DealDamageMods(damageInfo.target, damageInfo.damage, &damageInfo.absorb);

    caster->SendSpellNonMeleeDamageLog(&damageInfo);

    // Set trigger flag
    uint32 procAttacker = PROC_FLAG_DONE_PERIODIC;
    uint32 procVictim   = PROC_FLAG_TAKEN_PERIODIC;
    uint32 procEx       = createProcExtendMask(&damageInfo, SPELL_MISS_NONE) | PROC_EX_INTERNAL_DOT;
    if (damageInfo.damage)
        procVictim |= PROC_FLAG_TAKEN_DAMAGE;

    caster->ProcDamageAndSpell(damageInfo.target, procAttacker, procVictim, procEx, damageInfo.damage, BASE_ATTACK, spellProto);

    caster->DealSpellDamage(&damageInfo, true);
}

void AuraEffect::HandleProcTriggerSpellAuraProc(AuraApplication* aurApp, ProcEventInfo& eventInfo)
{
    Unit* triggerCaster = aurApp->GetTarget();
    Unit* triggerTarget = eventInfo.GetProcTarget();

    uint32 triggerSpellId = GetSpellInfo()->Effects[GetEffIndex()].TriggerSpell;
    if (SpellInfo const* triggeredSpellInfo = sSpellMgr->GetSpellInfo(triggerSpellId))
    {
        sLog->outDebug(LOG_FILTER_SPELLS_AURAS, "AuraEffect::HandleProcTriggerSpellAuraProc: Triggering spell %u from aura %u proc", triggeredSpellInfo->Id, GetId());
        triggerCaster->CastSpell(triggerTarget, triggeredSpellInfo, true, NULL, this);
    }
    else
        sLog->outDebug(LOG_FILTER_SPELLS_AURAS,"AuraEffect::HandleProcTriggerSpellAuraProc: Could not trigger spell %u from aura %u proc, because the spell does not have an entry in Spell.dbc.", triggerSpellId, GetId());
}

void AuraEffect::HandleProcTriggerSpellWithValueAuraProc(AuraApplication* aurApp, ProcEventInfo& eventInfo)
{
    Unit* triggerCaster = aurApp->GetTarget();
    Unit* triggerTarget = eventInfo.GetProcTarget();

    uint32 triggerSpellId = GetSpellInfo()->Effects[m_effIndex].TriggerSpell;
    if (SpellInfo const* triggeredSpellInfo = sSpellMgr->GetSpellInfo(triggerSpellId))
    {
        int32 basepoints0 = GetAmount();
        sLog->outDebug(LOG_FILTER_SPELLS_AURAS, "AuraEffect::HandleProcTriggerSpellWithValueAuraProc: Triggering spell %u with value %d from aura %u proc", triggeredSpellInfo->Id, basepoints0, GetId());
        triggerCaster->CastCustomSpell(triggerTarget, triggerSpellId, &basepoints0, NULL, NULL, true, NULL, this);
    }
    else
        sLog->outDebug(LOG_FILTER_SPELLS_AURAS,"AuraEffect::HandleProcTriggerSpellWithValueAuraProc: Could not trigger spell %u from aura %u proc, because the spell does not have an entry in Spell.dbc.", triggerSpellId, GetId());
}

void AuraEffect::HandleProcTriggerDamageAuraProc(AuraApplication* aurApp, ProcEventInfo& eventInfo)
{
    Unit* target = aurApp->GetTarget();
    Unit* triggerTarget = eventInfo.GetProcTarget();
    SpellNonMeleeDamage damageInfo(target, triggerTarget, GetId(), GetSpellInfo()->SchoolMask);
    uint32 damage = target->SpellDamageBonusDone(triggerTarget, GetSpellInfo(), GetAmount(), SPELL_DIRECT_DAMAGE);
    damage = triggerTarget->SpellDamageBonusTaken(target, GetSpellInfo(), damage, SPELL_DIRECT_DAMAGE);
    target->CalculateSpellDamageTaken(&damageInfo, damage, GetSpellInfo());
    target->DealDamageMods(damageInfo.target, damageInfo.damage, &damageInfo.absorb);
    target->SendSpellNonMeleeDamageLog(&damageInfo);
    sLog->outDebug(LOG_FILTER_SPELLS_AURAS, "AuraEffect::HandleProcTriggerDamageAuraProc: Triggering %u spell damage from aura %u proc", damage, GetId());
    target->DealSpellDamage(&damageInfo, true);
}

void AuraEffect::HandleRaidProcFromChargeAuraProc(AuraApplication* aurApp, ProcEventInfo& /*eventInfo*/)
{
    Unit* target = aurApp->GetTarget();

    uint32 triggerSpellId;
    switch (GetId())
    {
        case 57949:            // Shiver
            triggerSpellId = 57952;
            //animationSpellId = 57951; dummy effects for jump spell have unknown use (see also 41637)
            break;
        case 59978:            // Shiver
            triggerSpellId = 59979;
            break;
        case 43593:            // Cold Stare
            triggerSpellId = 43594;
            break;
        default:
            sLog->outDebug(LOG_FILTER_SPELLS_AURAS, "AuraEffect::HandleRaidProcFromChargeAuraProc: received not handled spell: %u", GetId());
            return;
    }

    int32 jumps = GetBase()->GetCharges();

    // current aura expire on proc finish
    GetBase()->SetCharges(0);
    GetBase()->SetUsingCharges(true);

    // next target selection
    if (jumps > 0)
    {
        if (Unit* caster = GetCaster())
        {
            float radius = GetSpellInfo()->Effects[GetEffIndex()].CalcRadius(caster);

            if (Unit* triggerTarget = target->GetNextRandomRaidMemberOrPet(radius))
            {
                target->CastSpell(triggerTarget, GetSpellInfo(), true, NULL, this, GetCasterGUID());
                if (Aura* aura = triggerTarget->GetAura(GetId(), GetCasterGUID()))
                    aura->SetCharges(jumps);
            }
        }
    }

    sLog->outDebug(LOG_FILTER_SPELLS_AURAS, "AuraEffect::HandleRaidProcFromChargeAuraProc: Triggering spell %u from aura %u proc", triggerSpellId, GetId());
    target->CastSpell(target, triggerSpellId, true, NULL, this, GetCasterGUID());
}


void AuraEffect::HandleRaidProcFromChargeWithValueAuraProc(AuraApplication* aurApp, ProcEventInfo& /*eventInfo*/)
{
    Unit* target = aurApp->GetTarget();

    // Currently only Prayer of Mending
    if (!(GetSpellInfo()->SpellFamilyName == SPELLFAMILY_PRIEST && GetSpellInfo()->SpellFamilyFlags[1] & 0x20))
    {
        sLog->outDebug(LOG_FILTER_SPELLS_AURAS, "AuraEffect::HandleRaidProcFromChargeWithValueAuraProc: received not handled spell: %u", GetId());
        return;
    }
    uint32 triggerSpellId = 33110;

    int32 value = GetAmount();

    int32 jumps = GetBase()->GetCharges();

    // current aura expire on proc finish
    GetBase()->SetCharges(0);
    GetBase()->SetUsingCharges(true);

    // next target selection
    if (jumps > 0)
    {
        if (Unit* caster = GetCaster())
        {
            float radius = GetSpellInfo()->Effects[GetEffIndex()].CalcRadius(caster);

            if (Unit* triggerTarget = target->GetNextRandomRaidMemberOrPet(radius))
            {
                target->CastCustomSpell(triggerTarget, GetId(), &value, NULL, NULL, true, NULL, this, GetCasterGUID());
                if (Aura* aura = triggerTarget->GetAura(GetId(), GetCasterGUID()))
                    aura->SetCharges(jumps);
            }
        }
    }

    sLog->outDebug(LOG_FILTER_SPELLS_AURAS, "AuraEffect::HandleRaidProcFromChargeWithValueAuraProc: Triggering spell %u from aura %u proc", triggerSpellId, GetId());
    target->CastCustomSpell(target, triggerSpellId, &value, NULL, NULL, true, NULL, this, GetCasterGUID());
}

void AuraEffect::HandleAuraForceWeather(AuraApplication const* aurApp, uint8 mode, bool apply) const
{
    if (!(mode & AURA_EFFECT_HANDLE_REAL))
        return;

    Player* target = aurApp->GetTarget()->ToPlayer();

    if (!target)
        return;

    if (apply)
    {
        WorldPacket data(SMSG_WEATHER, (4 + 4 + 1));

        data << uint32(GetMiscValue()) << 1.0f << uint8(0);
        target->GetSession()->SendPacket(&data);
    }
    else
    {
        // send weather for current zone
        if (Weather* weather = WeatherMgr::FindWeather(target->GetZoneId()))
            weather->SendWeatherUpdateToPlayer(target);
        else
        {
            if (!WeatherMgr::AddWeather(target->GetZoneId()))
            {
                // send fine weather packet to remove old weather
                WeatherMgr::SendFineWeatherUpdateToPlayer(target);
            }
        }
    }
}<|MERGE_RESOLUTION|>--- conflicted
+++ resolved
@@ -38,12 +38,9 @@
 #include "Vehicle.h"
 #include "Battlefield.h"
 #include "BattlefieldMgr.h"
-<<<<<<< HEAD
 #include "WeatherMgr.h"
-=======
 #include "Pet.h"
 #include "ReputationMgr.h"
->>>>>>> 7bef4ce4
 
 class Aura;
 //
