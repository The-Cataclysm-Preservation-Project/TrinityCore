/*
 * Copyright (C) 2008-2014 TrinityCore <http://www.trinitycore.org/>
 * Copyright (C) 2005-2009 MaNGOS <http://getmangos.com/>
 *
 * This program is free software; you can redistribute it and/or modify it
 * under the terms of the GNU General Public License as published by the
 * Free Software Foundation; either version 2 of the License, or (at your
 * option) any later version.
 *
 * This program is distributed in the hope that it will be useful, but WITHOUT
 * ANY WARRANTY; without even the implied warranty of MERCHANTABILITY or
 * FITNESS FOR A PARTICULAR PURPOSE. See the GNU General Public License for
 * more details.
 *
 * You should have received a copy of the GNU General Public License along
 * with this program. If not, see <http://www.gnu.org/licenses/>.
 */

#include "Common.h"
#include "WorldPacket.h"
#include "Opcodes.h"
#include "Log.h"
#include "ObjectMgr.h"
#include "SpellMgr.h"
#include "Player.h"
#include "Unit.h"
#include "ObjectAccessor.h"
#include "Util.h"
#include "Spell.h"
#include "SpellAuraEffects.h"
#include "Battleground.h"
#include "OutdoorPvPMgr.h"
#include "Formulas.h"
#include "GridNotifiers.h"
#include "GridNotifiersImpl.h"
#include "CellImpl.h"
#include "ScriptMgr.h"
#include "Vehicle.h"
#include "Battlefield.h"
#include "BattlefieldMgr.h"
#include "WeatherMgr.h"
#include "Pet.h"
#include "ReputationMgr.h"

class Aura;
//
// EFFECT HANDLER NOTES
//
// in aura handler there should be check for modes:
// AURA_EFFECT_HANDLE_REAL set
// AURA_EFFECT_HANDLE_SEND_FOR_CLIENT_MASK set
// AURA_EFFECT_HANDLE_CHANGE_AMOUNT_MASK set - aura is recalculated or is just applied/removed - need to redo all things related to m_amount
// AURA_EFFECT_HANDLE_CHANGE_AMOUNT_SEND_FOR_CLIENT_MASK - logical or of above conditions
// AURA_EFFECT_HANDLE_STAT - set when stats are reapplied
// such checks will speedup trinity change amount/send for client operations
// because for change amount operation packets will not be send
// aura effect handlers shouldn't contain any AuraEffect or Aura object modifications

pAuraEffectHandler AuraEffectHandler[TOTAL_AURAS]=
{
    &AuraEffect::HandleNULL,                                      //  0 SPELL_AURA_NONE
    &AuraEffect::HandleBindSight,                                 //  1 SPELL_AURA_BIND_SIGHT
    &AuraEffect::HandleModPossess,                                //  2 SPELL_AURA_MOD_POSSESS
    &AuraEffect::HandleNoImmediateEffect,                         //  3 SPELL_AURA_PERIODIC_DAMAGE implemented in AuraEffect::PeriodicTick
    &AuraEffect::HandleAuraDummy,                                 //  4 SPELL_AURA_DUMMY
    &AuraEffect::HandleModConfuse,                                //  5 SPELL_AURA_MOD_CONFUSE
    &AuraEffect::HandleModCharm,                                  //  6 SPELL_AURA_MOD_CHARM
    &AuraEffect::HandleModFear,                                   //  7 SPELL_AURA_MOD_FEAR
    &AuraEffect::HandleNoImmediateEffect,                         //  8 SPELL_AURA_PERIODIC_HEAL implemented in AuraEffect::PeriodicTick
    &AuraEffect::HandleModAttackSpeed,                            //  9 SPELL_AURA_MOD_ATTACKSPEED
    &AuraEffect::HandleModThreat,                                 // 10 SPELL_AURA_MOD_THREAT
    &AuraEffect::HandleModTaunt,                                  // 11 SPELL_AURA_MOD_TAUNT
    &AuraEffect::HandleAuraModStun,                               // 12 SPELL_AURA_MOD_STUN
    &AuraEffect::HandleModDamageDone,                             // 13 SPELL_AURA_MOD_DAMAGE_DONE
    &AuraEffect::HandleNoImmediateEffect,                         // 14 SPELL_AURA_MOD_DAMAGE_TAKEN implemented in Unit::MeleeDamageBonus and Unit::SpellDamageBonus
    &AuraEffect::HandleNoImmediateEffect,                         // 15 SPELL_AURA_DAMAGE_SHIELD    implemented in Unit::DoAttackDamage
    &AuraEffect::HandleModStealth,                                // 16 SPELL_AURA_MOD_STEALTH
    &AuraEffect::HandleModStealthDetect,                          // 17 SPELL_AURA_MOD_DETECT
    &AuraEffect::HandleModInvisibility,                           // 18 SPELL_AURA_MOD_INVISIBILITY
    &AuraEffect::HandleModInvisibilityDetect,                     // 19 SPELL_AURA_MOD_INVISIBILITY_DETECT
    &AuraEffect::HandleNoImmediateEffect,                         // 20 SPELL_AURA_OBS_MOD_HEALTH implemented in AuraEffect::PeriodicTick
    &AuraEffect::HandleNoImmediateEffect,                         // 21 SPELL_AURA_OBS_MOD_POWER implemented in AuraEffect::PeriodicTick
    &AuraEffect::HandleAuraModResistance,                         // 22 SPELL_AURA_MOD_RESISTANCE
    &AuraEffect::HandleNoImmediateEffect,                         // 23 SPELL_AURA_PERIODIC_TRIGGER_SPELL implemented in AuraEffect::PeriodicTick
    &AuraEffect::HandleNoImmediateEffect,                         // 24 SPELL_AURA_PERIODIC_ENERGIZE implemented in AuraEffect::PeriodicTick
    &AuraEffect::HandleAuraModPacify,                             // 25 SPELL_AURA_MOD_PACIFY
    &AuraEffect::HandleAuraModRoot,                               // 26 SPELL_AURA_MOD_ROOT
    &AuraEffect::HandleAuraModSilence,                            // 27 SPELL_AURA_MOD_SILENCE
    &AuraEffect::HandleNoImmediateEffect,                         // 28 SPELL_AURA_REFLECT_SPELLS        implement in Unit::SpellHitResult
    &AuraEffect::HandleAuraModStat,                               // 29 SPELL_AURA_MOD_STAT
    &AuraEffect::HandleAuraModSkill,                              // 30 SPELL_AURA_MOD_SKILL
    &AuraEffect::HandleAuraModIncreaseSpeed,                      // 31 SPELL_AURA_MOD_INCREASE_SPEED
    &AuraEffect::HandleAuraModIncreaseMountedSpeed,               // 32 SPELL_AURA_MOD_INCREASE_MOUNTED_SPEED
    &AuraEffect::HandleAuraModDecreaseSpeed,                      // 33 SPELL_AURA_MOD_DECREASE_SPEED
    &AuraEffect::HandleAuraModIncreaseHealth,                     // 34 SPELL_AURA_MOD_INCREASE_HEALTH
    &AuraEffect::HandleAuraModIncreaseEnergy,                     // 35 SPELL_AURA_MOD_INCREASE_ENERGY
    &AuraEffect::HandleAuraModShapeshift,                         // 36 SPELL_AURA_MOD_SHAPESHIFT
    &AuraEffect::HandleAuraModEffectImmunity,                     // 37 SPELL_AURA_EFFECT_IMMUNITY
    &AuraEffect::HandleAuraModStateImmunity,                      // 38 SPELL_AURA_STATE_IMMUNITY
    &AuraEffect::HandleAuraModSchoolImmunity,                     // 39 SPELL_AURA_SCHOOL_IMMUNITY
    &AuraEffect::HandleAuraModDmgImmunity,                        // 40 SPELL_AURA_DAMAGE_IMMUNITY
    &AuraEffect::HandleAuraModDispelImmunity,                     // 41 SPELL_AURA_DISPEL_IMMUNITY
    &AuraEffect::HandleNoImmediateEffect,                         // 42 SPELL_AURA_PROC_TRIGGER_SPELL  implemented in Unit::ProcDamageAndSpellFor and Unit::HandleProcTriggerSpell
    &AuraEffect::HandleNoImmediateEffect,                         // 43 SPELL_AURA_PROC_TRIGGER_DAMAGE implemented in Unit::ProcDamageAndSpellFor
    &AuraEffect::HandleAuraTrackCreatures,                        // 44 SPELL_AURA_TRACK_CREATURES
    &AuraEffect::HandleAuraTrackResources,                        // 45 SPELL_AURA_TRACK_RESOURCES
    &AuraEffect::HandleNULL,                                      // 46 SPELL_AURA_46 (used in test spells 54054 and 54058, and spell 48050) (3.0.8a)
    &AuraEffect::HandleAuraModParryPercent,                       // 47 SPELL_AURA_MOD_PARRY_PERCENT
    &AuraEffect::HandleNULL,                                      // 48 SPELL_AURA_48 spell Napalm (area damage spell with additional delayed damage effect)
    &AuraEffect::HandleAuraModDodgePercent,                       // 49 SPELL_AURA_MOD_DODGE_PERCENT
    &AuraEffect::HandleNoImmediateEffect,                         // 50 SPELL_AURA_MOD_CRITICAL_HEALING_AMOUNT implemented in Unit::SpellCriticalHealingBonus
    &AuraEffect::HandleAuraModBlockPercent,                       // 51 SPELL_AURA_MOD_BLOCK_PERCENT
    &AuraEffect::HandleAuraModWeaponCritPercent,                  // 52 SPELL_AURA_MOD_WEAPON_CRIT_PERCENT
    &AuraEffect::HandleNoImmediateEffect,                         // 53 SPELL_AURA_PERIODIC_LEECH implemented in AuraEffect::PeriodicTick
    &AuraEffect::HandleModHitChance,                              // 54 SPELL_AURA_MOD_HIT_CHANCE
    &AuraEffect::HandleModSpellHitChance,                         // 55 SPELL_AURA_MOD_SPELL_HIT_CHANCE
    &AuraEffect::HandleAuraTransform,                             // 56 SPELL_AURA_TRANSFORM
    &AuraEffect::HandleModSpellCritChance,                        // 57 SPELL_AURA_MOD_SPELL_CRIT_CHANCE
    &AuraEffect::HandleAuraModIncreaseSwimSpeed,                  // 58 SPELL_AURA_MOD_INCREASE_SWIM_SPEED
    &AuraEffect::HandleNoImmediateEffect,                         // 59 SPELL_AURA_MOD_DAMAGE_DONE_CREATURE implemented in Unit::MeleeDamageBonus and Unit::SpellDamageBonus
    &AuraEffect::HandleAuraModPacifyAndSilence,                   // 60 SPELL_AURA_MOD_PACIFY_SILENCE
    &AuraEffect::HandleAuraModScale,                              // 61 SPELL_AURA_MOD_SCALE
    &AuraEffect::HandleNoImmediateEffect,                         // 62 SPELL_AURA_PERIODIC_HEALTH_FUNNEL implemented in AuraEffect::PeriodicTick
    &AuraEffect::HandleUnused,                                    // 63 unused (4.3.4) old SPELL_AURA_PERIODIC_MANA_FUNNEL
    &AuraEffect::HandleNoImmediateEffect,                         // 64 SPELL_AURA_PERIODIC_MANA_LEECH implemented in AuraEffect::PeriodicTick
    &AuraEffect::HandleModCastingSpeed,                           // 65 SPELL_AURA_MOD_CASTING_SPEED_NOT_STACK
    &AuraEffect::HandleFeignDeath,                                // 66 SPELL_AURA_FEIGN_DEATH
    &AuraEffect::HandleAuraModDisarm,                             // 67 SPELL_AURA_MOD_DISARM
    &AuraEffect::HandleAuraModStalked,                            // 68 SPELL_AURA_MOD_STALKED
    &AuraEffect::HandleNoImmediateEffect,                         // 69 SPELL_AURA_SCHOOL_ABSORB implemented in Unit::CalcAbsorbResist
    &AuraEffect::HandleUnused,                                    // 70 SPELL_AURA_EXTRA_ATTACKS clientside
    &AuraEffect::HandleModSpellCritChanceShool,                   // 71 SPELL_AURA_MOD_SPELL_CRIT_CHANCE_SCHOOL
    &AuraEffect::HandleModPowerCostPCT,                           // 72 SPELL_AURA_MOD_POWER_COST_SCHOOL_PCT
    &AuraEffect::HandleModPowerCost,                              // 73 SPELL_AURA_MOD_POWER_COST_SCHOOL
    &AuraEffect::HandleNoImmediateEffect,                         // 74 SPELL_AURA_REFLECT_SPELLS_SCHOOL  implemented in Unit::SpellHitResult
    &AuraEffect::HandleNoImmediateEffect,                         // 75 SPELL_AURA_MOD_LANGUAGE
    &AuraEffect::HandleNoImmediateEffect,                         // 76 SPELL_AURA_FAR_SIGHT
    &AuraEffect::HandleModMechanicImmunity,                       // 77 SPELL_AURA_MECHANIC_IMMUNITY
    &AuraEffect::HandleAuraMounted,                               // 78 SPELL_AURA_MOUNTED
    &AuraEffect::HandleModDamagePercentDone,                      // 79 SPELL_AURA_MOD_DAMAGE_PERCENT_DONE
    &AuraEffect::HandleModPercentStat,                            // 80 SPELL_AURA_MOD_PERCENT_STAT
    &AuraEffect::HandleNoImmediateEffect,                         // 81 SPELL_AURA_SPLIT_DAMAGE_PCT implemented in Unit::CalcAbsorbResist
    &AuraEffect::HandleWaterBreathing,                            // 82 SPELL_AURA_WATER_BREATHING
    &AuraEffect::HandleModBaseResistance,                         // 83 SPELL_AURA_MOD_BASE_RESISTANCE
    &AuraEffect::HandleNoImmediateEffect,                         // 84 SPELL_AURA_MOD_REGEN implemented in Player::RegenerateHealth
    &AuraEffect::HandleModPowerRegen,                             // 85 SPELL_AURA_MOD_POWER_REGEN implemented in Player::Regenerate
    &AuraEffect::HandleChannelDeathItem,                          // 86 SPELL_AURA_CHANNEL_DEATH_ITEM
    &AuraEffect::HandleNoImmediateEffect,                         // 87 SPELL_AURA_MOD_DAMAGE_PERCENT_TAKEN implemented in Unit::MeleeDamageBonus and Unit::SpellDamageBonus
    &AuraEffect::HandleNoImmediateEffect,                         // 88 SPELL_AURA_MOD_HEALTH_REGEN_PERCENT implemented in Player::RegenerateHealth
    &AuraEffect::HandleNoImmediateEffect,                         // 89 SPELL_AURA_PERIODIC_DAMAGE_PERCENT
    &AuraEffect::HandleUnused,                                    // 90 unused (4.3.4) old SPELL_AURA_MOD_RESIST_CHANCE
    &AuraEffect::HandleNoImmediateEffect,                         // 91 SPELL_AURA_MOD_DETECT_RANGE implemented in Creature::GetAttackDistance
    &AuraEffect::HandlePreventFleeing,                            // 92 SPELL_AURA_PREVENTS_FLEEING
    &AuraEffect::HandleModUnattackable,                           // 93 SPELL_AURA_MOD_UNATTACKABLE
    &AuraEffect::HandleNoImmediateEffect,                         // 94 SPELL_AURA_INTERRUPT_REGEN implemented in Player::Regenerate
    &AuraEffect::HandleAuraGhost,                                 // 95 SPELL_AURA_GHOST
    &AuraEffect::HandleNoImmediateEffect,                         // 96 SPELL_AURA_SPELL_MAGNET implemented in Unit::SelectMagnetTarget
    &AuraEffect::HandleNoImmediateEffect,                         // 97 SPELL_AURA_MANA_SHIELD implemented in Unit::CalcAbsorbResist
    &AuraEffect::HandleAuraModSkill,                              // 98 SPELL_AURA_MOD_SKILL_TALENT
    &AuraEffect::HandleAuraModAttackPower,                        // 99 SPELL_AURA_MOD_ATTACK_POWER
    &AuraEffect::HandleUnused,                                    //100 SPELL_AURA_AURAS_VISIBLE obsolete? all player can see all auras now, but still have spells including GM-spell
    &AuraEffect::HandleModResistancePercent,                      //101 SPELL_AURA_MOD_RESISTANCE_PCT
    &AuraEffect::HandleNoImmediateEffect,                         //102 SPELL_AURA_MOD_MELEE_ATTACK_POWER_VERSUS implemented in Unit::MeleeDamageBonus
    &AuraEffect::HandleAuraModTotalThreat,                        //103 SPELL_AURA_MOD_TOTAL_THREAT
    &AuraEffect::HandleAuraWaterWalk,                             //104 SPELL_AURA_WATER_WALK
    &AuraEffect::HandleAuraFeatherFall,                           //105 SPELL_AURA_FEATHER_FALL
    &AuraEffect::HandleAuraHover,                                 //106 SPELL_AURA_HOVER
    &AuraEffect::HandleNoImmediateEffect,                         //107 SPELL_AURA_ADD_FLAT_MODIFIER implemented in AuraEffect::CalculateSpellMod()
    &AuraEffect::HandleNoImmediateEffect,                         //108 SPELL_AURA_ADD_PCT_MODIFIER implemented in AuraEffect::CalculateSpellMod()
    &AuraEffect::HandleNoImmediateEffect,                         //109 SPELL_AURA_ADD_TARGET_TRIGGER
    &AuraEffect::HandleModPowerRegenPCT,                          //110 SPELL_AURA_MOD_POWER_REGEN_PERCENT implemented in Player::Regenerate, Creature::Regenerate
    &AuraEffect::HandleNoImmediateEffect,                         //111 SPELL_AURA_ADD_CASTER_HIT_TRIGGER implemented in Unit::SelectMagnetTarget
    &AuraEffect::HandleNoImmediateEffect,                         //112 SPELL_AURA_OVERRIDE_CLASS_SCRIPTS
    &AuraEffect::HandleNoImmediateEffect,                         //113 SPELL_AURA_MOD_RANGED_DAMAGE_TAKEN implemented in Unit::MeleeDamageBonus
    &AuraEffect::HandleNoImmediateEffect,                         //114 SPELL_AURA_MOD_RANGED_DAMAGE_TAKEN_PCT implemented in Unit::MeleeDamageBonus
    &AuraEffect::HandleNoImmediateEffect,                         //115 SPELL_AURA_MOD_HEALING                 implemented in Unit::SpellBaseHealingBonusForVictim
    &AuraEffect::HandleNoImmediateEffect,                         //116 SPELL_AURA_MOD_REGEN_DURING_COMBAT
    &AuraEffect::HandleNoImmediateEffect,                         //117 SPELL_AURA_MOD_MECHANIC_RESISTANCE     implemented in Unit::MagicSpellHitResult
    &AuraEffect::HandleNoImmediateEffect,                         //118 SPELL_AURA_MOD_HEALING_PCT             implemented in Unit::SpellHealingBonus
    &AuraEffect::HandleUnused,                                    //119 unused (4.3.4) old SPELL_AURA_SHARE_PET_TRACKING
    &AuraEffect::HandleAuraUntrackable,                           //120 SPELL_AURA_UNTRACKABLE
    &AuraEffect::HandleAuraEmpathy,                               //121 SPELL_AURA_EMPATHY
    &AuraEffect::HandleModOffhandDamagePercent,                   //122 SPELL_AURA_MOD_OFFHAND_DAMAGE_PCT
    &AuraEffect::HandleModTargetResistance,                       //123 SPELL_AURA_MOD_TARGET_RESISTANCE
    &AuraEffect::HandleAuraModRangedAttackPower,                  //124 SPELL_AURA_MOD_RANGED_ATTACK_POWER
    &AuraEffect::HandleNoImmediateEffect,                         //125 SPELL_AURA_MOD_MELEE_DAMAGE_TAKEN implemented in Unit::MeleeDamageBonus
    &AuraEffect::HandleNoImmediateEffect,                         //126 SPELL_AURA_MOD_MELEE_DAMAGE_TAKEN_PCT implemented in Unit::MeleeDamageBonus
    &AuraEffect::HandleNoImmediateEffect,                         //127 SPELL_AURA_RANGED_ATTACK_POWER_ATTACKER_BONUS implemented in Unit::MeleeDamageBonus
    &AuraEffect::HandleModPossessPet,                             //128 SPELL_AURA_MOD_POSSESS_PET
    &AuraEffect::HandleAuraModIncreaseSpeed,                      //129 SPELL_AURA_MOD_SPEED_ALWAYS
    &AuraEffect::HandleAuraModIncreaseMountedSpeed,               //130 SPELL_AURA_MOD_MOUNTED_SPEED_ALWAYS
    &AuraEffect::HandleNoImmediateEffect,                         //131 SPELL_AURA_MOD_RANGED_ATTACK_POWER_VERSUS implemented in Unit::MeleeDamageBonus
    &AuraEffect::HandleAuraModIncreaseEnergyPercent,              //132 SPELL_AURA_MOD_INCREASE_ENERGY_PERCENT
    &AuraEffect::HandleAuraModIncreaseHealthPercent,              //133 SPELL_AURA_MOD_INCREASE_HEALTH_PERCENT
    &AuraEffect::HandleAuraModRegenInterrupt,                     //134 SPELL_AURA_MOD_MANA_REGEN_INTERRUPT
    &AuraEffect::HandleModHealingDone,                            //135 SPELL_AURA_MOD_HEALING_DONE
    &AuraEffect::HandleNoImmediateEffect,                         //136 SPELL_AURA_MOD_HEALING_DONE_PERCENT   implemented in Unit::SpellHealingBonus
    &AuraEffect::HandleModTotalPercentStat,                       //137 SPELL_AURA_MOD_TOTAL_STAT_PERCENTAGE
    &AuraEffect::HandleModMeleeSpeedPct,                          //138 SPELL_AURA_MOD_MELEE_HASTE
    &AuraEffect::HandleForceReaction,                             //139 SPELL_AURA_FORCE_REACTION
    &AuraEffect::HandleAuraModRangedHaste,                        //140 SPELL_AURA_MOD_RANGED_HASTE
    &AuraEffect::HandleUnused,                                    //141 SPELL_AURA_141
    &AuraEffect::HandleAuraModBaseResistancePCT,                  //142 SPELL_AURA_MOD_BASE_RESISTANCE_PCT
    &AuraEffect::HandleAuraModResistanceExclusive,                //143 SPELL_AURA_MOD_RESISTANCE_EXCLUSIVE
    &AuraEffect::HandleNoImmediateEffect,                         //144 SPELL_AURA_SAFE_FALL                         implemented in WorldSession::HandleMovementOpcodes
    &AuraEffect::HandleAuraModPetTalentsPoints,                   //145 SPELL_AURA_MOD_PET_TALENT_POINTS
    &AuraEffect::HandleNoImmediateEffect,                         //146 SPELL_AURA_ALLOW_TAME_PET_TYPE
    &AuraEffect::HandleModStateImmunityMask,                      //147 SPELL_AURA_MECHANIC_IMMUNITY_MASK
    &AuraEffect::HandleAuraRetainComboPoints,                     //148 SPELL_AURA_RETAIN_COMBO_POINTS
    &AuraEffect::HandleNoImmediateEffect,                         //149 SPELL_AURA_REDUCE_PUSHBACK
    &AuraEffect::HandleShieldBlockValue,                          //150 SPELL_AURA_MOD_SHIELD_BLOCKVALUE_PCT
    &AuraEffect::HandleAuraTrackStealthed,                        //151 SPELL_AURA_TRACK_STEALTHED
    &AuraEffect::HandleNoImmediateEffect,                         //152 SPELL_AURA_MOD_DETECTED_RANGE implemented in Creature::GetAttackDistance
    &AuraEffect::HandleUnused,                                    //153 Unused (4.3.4) old SPELL_AURA_SPLIT_DAMAGE_FLAT
    &AuraEffect::HandleModStealthLevel,                           //154 SPELL_AURA_MOD_STEALTH_LEVEL
    &AuraEffect::HandleNoImmediateEffect,                         //155 SPELL_AURA_MOD_WATER_BREATHING
    &AuraEffect::HandleNoImmediateEffect,                         //156 SPELL_AURA_MOD_REPUTATION_GAIN
    &AuraEffect::HandleNULL,                                      //157 SPELL_AURA_PET_DAMAGE_MULTI
    &AuraEffect::HandleShieldBlockValue,                          //158 SPELL_AURA_MOD_SHIELD_BLOCKVALUE
    &AuraEffect::HandleNoImmediateEffect,                         //159 SPELL_AURA_NO_PVP_CREDIT      only for Honorless Target spell
    &AuraEffect::HandleUnused,                                    //160 Unused (4.3.4) old SPELL_AURA_MOD_AOE_AVOIDANCE
    &AuraEffect::HandleNoImmediateEffect,                         //161 SPELL_AURA_MOD_HEALTH_REGEN_IN_COMBAT
    &AuraEffect::HandleNoImmediateEffect,                         //162 SPELL_AURA_POWER_BURN implemented in AuraEffect::PeriodicTick
    &AuraEffect::HandleNoImmediateEffect,                         //163 SPELL_AURA_MOD_CRIT_DAMAGE_BONUS
    &AuraEffect::HandleUnused,                                    //164 unused (3.2.0), only one test spell
    &AuraEffect::HandleNoImmediateEffect,                         //165 SPELL_AURA_MELEE_ATTACK_POWER_ATTACKER_BONUS implemented in Unit::MeleeDamageBonus
    &AuraEffect::HandleAuraModAttackPowerPercent,                 //166 SPELL_AURA_MOD_ATTACK_POWER_PCT
    &AuraEffect::HandleAuraModRangedAttackPowerPercent,           //167 SPELL_AURA_MOD_RANGED_ATTACK_POWER_PCT
    &AuraEffect::HandleNoImmediateEffect,                         //168 SPELL_AURA_MOD_DAMAGE_DONE_VERSUS            implemented in Unit::SpellDamageBonus, Unit::MeleeDamageBonus
    &AuraEffect::HandleUnused,                                    //169 Unused (4.3.4) old SPELL_AURA_MOD_CRIT_PERCENT_VERSUS
    &AuraEffect::HandleNULL,                                      //170 SPELL_AURA_DETECT_AMORE       various spells that change visual of units for aura target (clientside?)
    &AuraEffect::HandleAuraModIncreaseSpeed,                      //171 SPELL_AURA_MOD_SPEED_NOT_STACK
    &AuraEffect::HandleAuraModIncreaseMountedSpeed,               //172 SPELL_AURA_MOD_MOUNTED_SPEED_NOT_STACK
    &AuraEffect::HandleUnused,                                    //173 unused (4.3.4) no spells, old SPELL_AURA_ALLOW_CHAMPION_SPELLS  only for Proclaim Champion spell
    &AuraEffect::HandleModSpellDamagePercentFromStat,             //174 SPELL_AURA_MOD_SPELL_DAMAGE_OF_STAT_PERCENT  implemented in Unit::SpellBaseDamageBonus
    &AuraEffect::HandleModSpellHealingPercentFromStat,            //175 SPELL_AURA_MOD_SPELL_HEALING_OF_STAT_PERCENT implemented in Unit::SpellBaseHealingBonus
    &AuraEffect::HandleSpiritOfRedemption,                        //176 SPELL_AURA_SPIRIT_OF_REDEMPTION   only for Spirit of Redemption spell, die at aura end
    &AuraEffect::HandleCharmConvert,                              //177 SPELL_AURA_AOE_CHARM
    &AuraEffect::HandleUnused,                                    //178 old SPELL_AURA_MOD_DEBUFF_RESISTANCE unused 4.3.4
    &AuraEffect::HandleNoImmediateEffect,                         //179 SPELL_AURA_MOD_ATTACKER_SPELL_CRIT_CHANCE implemented in Unit::SpellCriticalBonus
    &AuraEffect::HandleNoImmediateEffect,                         //180 SPELL_AURA_MOD_FLAT_SPELL_DAMAGE_VERSUS   implemented in Unit::SpellDamageBonus
    &AuraEffect::HandleUnused,                                    //181 unused (4.3.4) old SPELL_AURA_MOD_FLAT_SPELL_CRIT_DAMAGE_VERSUS
    &AuraEffect::HandleAuraModResistenceOfStatPercent,            //182 SPELL_AURA_MOD_RESISTANCE_OF_STAT_PERCENT
    &AuraEffect::HandleNULL,                                      //183 SPELL_AURA_MOD_CRITICAL_THREAT only used in 28746 - miscvalue - spell school
    &AuraEffect::HandleNoImmediateEffect,                         //184 SPELL_AURA_MOD_ATTACKER_MELEE_HIT_CHANCE  implemented in Unit::RollMeleeOutcomeAgainst
    &AuraEffect::HandleNoImmediateEffect,                         //185 SPELL_AURA_MOD_ATTACKER_RANGED_HIT_CHANCE implemented in Unit::RollMeleeOutcomeAgainst
    &AuraEffect::HandleNoImmediateEffect,                         //186 SPELL_AURA_MOD_ATTACKER_SPELL_HIT_CHANCE  implemented in Unit::MagicSpellHitResult
    &AuraEffect::HandleNoImmediateEffect,                         //187 SPELL_AURA_MOD_ATTACKER_MELEE_CRIT_CHANCE  implemented in Unit::GetUnitCriticalChance
    &AuraEffect::HandleNoImmediateEffect,                         //188 SPELL_AURA_MOD_ATTACKER_RANGED_CRIT_CHANCE implemented in Unit::GetUnitCriticalChance
    &AuraEffect::HandleModRating,                                 //189 SPELL_AURA_MOD_RATING
    &AuraEffect::HandleNoImmediateEffect,                         //190 SPELL_AURA_MOD_FACTION_REPUTATION_GAIN     implemented in Player::CalculateReputationGain
    &AuraEffect::HandleAuraModUseNormalSpeed,                     //191 SPELL_AURA_USE_NORMAL_MOVEMENT_SPEED
    &AuraEffect::HandleModMeleeRangedSpeedPct,                    //192 SPELL_AURA_MOD_MELEE_RANGED_HASTE
    &AuraEffect::HandleModCombatSpeedPct,                         //193 SPELL_AURA_MELEE_SLOW (in fact combat (any type attack) speed pct)
    &AuraEffect::HandleNoImmediateEffect,                         //194 SPELL_AURA_MOD_TARGET_ABSORB_SCHOOL implemented in Unit::CalcAbsorbResist
    &AuraEffect::HandleNoImmediateEffect,                         //195 SPELL_AURA_MOD_TARGET_ABILITY_ABSORB_SCHOOL implemented in Unit::CalcAbsorbResist
    &AuraEffect::HandleNULL,                                      //196 SPELL_AURA_MOD_COOLDOWN - flat mod of spell cooldowns
    &AuraEffect::HandleNoImmediateEffect,                         //197 SPELL_AURA_MOD_ATTACKER_SPELL_AND_WEAPON_CRIT_CHANCE implemented in Unit::SpellCriticalBonus Unit::GetUnitCriticalChance
    &AuraEffect::HandleUnused,                                    //198 unused (4.3.4) old SPELL_AURA_MOD_ALL_WEAPON_SKILLS
    &AuraEffect::HandleUnused,                                    //199 unused (4.3.4) old SPELL_AURA_MOD_INCREASES_SPELL_PCT_TO_HIT
    &AuraEffect::HandleNoImmediateEffect,                         //200 SPELL_AURA_MOD_XP_PCT implemented in Player::RewardPlayerAndGroupAtKill
    &AuraEffect::HandleAuraAllowFlight,                           //201 SPELL_AURA_FLY                             this aura enable flight mode...
    &AuraEffect::HandleNoImmediateEffect,                         //202 SPELL_AURA_CANNOT_BE_DODGED                implemented in Unit::RollPhysicalOutcomeAgainst
    &AuraEffect::HandleNoImmediateEffect,                         //203 SPELL_AURA_MOD_ATTACKER_MELEE_CRIT_DAMAGE  implemented in Unit::CalculateMeleeDamage and Unit::CalculateSpellDamage
    &AuraEffect::HandleNoImmediateEffect,                         //204 SPELL_AURA_MOD_ATTACKER_RANGED_CRIT_DAMAGE implemented in Unit::CalculateMeleeDamage and Unit::CalculateSpellDamage
    &AuraEffect::HandleNULL,                                      //205 SPELL_AURA_MOD_SCHOOL_CRIT_DMG_TAKEN
    &AuraEffect::HandleAuraModIncreaseFlightSpeed,                //206 SPELL_AURA_MOD_INCREASE_VEHICLE_FLIGHT_SPEED
    &AuraEffect::HandleAuraModIncreaseFlightSpeed,                //207 SPELL_AURA_MOD_INCREASE_MOUNTED_FLIGHT_SPEED
    &AuraEffect::HandleAuraModIncreaseFlightSpeed,                //208 SPELL_AURA_MOD_INCREASE_FLIGHT_SPEED
    &AuraEffect::HandleAuraModIncreaseFlightSpeed,                //209 SPELL_AURA_MOD_MOUNTED_FLIGHT_SPEED_ALWAYS
    &AuraEffect::HandleAuraModIncreaseFlightSpeed,                //210 SPELL_AURA_MOD_VEHICLE_SPEED_ALWAYS
    &AuraEffect::HandleAuraModIncreaseFlightSpeed,                //211 SPELL_AURA_MOD_FLIGHT_SPEED_NOT_STACK
    &AuraEffect::HandleUnused,                                    //212 Unused (4.3.4) old SPELL_AURA_MOD_RANGED_ATTACK_POWER_OF_STAT_PERCENT
    &AuraEffect::HandleNoImmediateEffect,                         //213 SPELL_AURA_MOD_RAGE_FROM_DAMAGE_DEALT implemented in Player::RewardRage
    &AuraEffect::HandleNULL,                                      //214 Tamed Pet Passive
    &AuraEffect::HandleArenaPreparation,                          //215 SPELL_AURA_ARENA_PREPARATION
    &AuraEffect::HandleModCastingSpeed,                           //216 SPELL_AURA_HASTE_SPELLS
    &AuraEffect::HandleModMeleeSpeedPct,                          //217 SPELL_AURA_MOD_MELEE_HASTE_2
    &AuraEffect::HandleAuraModRangedHaste,                        //218 SPELL_AURA_HASTE_RANGED
    &AuraEffect::HandleModManaRegen,                              //219 SPELL_AURA_MOD_MANA_REGEN_FROM_STAT
    &AuraEffect::HandleModRatingFromStat,                         //220 SPELL_AURA_MOD_RATING_FROM_STAT
    &AuraEffect::HandleNULL,                                      //221 SPELL_AURA_MOD_DETAUNT
    &AuraEffect::HandleUnused,                                    //222 unused (3.2.0) only for spell 44586 that not used in real spell cast
    &AuraEffect::HandleNoImmediateEffect,                         //223 SPELL_AURA_RAID_PROC_FROM_CHARGE
    &AuraEffect::HandleUnused,                                    //224 unused (4.3.4)
    &AuraEffect::HandleNoImmediateEffect,                         //225 SPELL_AURA_RAID_PROC_FROM_CHARGE_WITH_VALUE
    &AuraEffect::HandleNoImmediateEffect,                         //226 SPELL_AURA_PERIODIC_DUMMY implemented in AuraEffect::PeriodicTick
    &AuraEffect::HandleNoImmediateEffect,                         //227 SPELL_AURA_PERIODIC_TRIGGER_SPELL_WITH_VALUE implemented in AuraEffect::PeriodicTick
    &AuraEffect::HandleNoImmediateEffect,                         //228 SPELL_AURA_DETECT_STEALTH stealth detection
    &AuraEffect::HandleNoImmediateEffect,                         //229 SPELL_AURA_MOD_AOE_DAMAGE_AVOIDANCE
    &AuraEffect::HandleAuraModIncreaseHealth,                     //230 SPELL_AURA_MOD_INCREASE_HEALTH_2
    &AuraEffect::HandleNoImmediateEffect,                         //231 SPELL_AURA_PROC_TRIGGER_SPELL_WITH_VALUE
    &AuraEffect::HandleNoImmediateEffect,                         //232 SPELL_AURA_MECHANIC_DURATION_MOD           implement in Unit::CalculateSpellDuration
    &AuraEffect::HandleUnused,                                    //233 set model id to the one of the creature with id GetMiscValue() - clientside
    &AuraEffect::HandleNoImmediateEffect,                         //234 SPELL_AURA_MECHANIC_DURATION_MOD_NOT_STACK implement in Unit::CalculateSpellDuration
    &AuraEffect::HandleNoImmediateEffect,                         //235 SPELL_AURA_MOD_DISPEL_RESIST               implement in Unit::MagicSpellHitResult
    &AuraEffect::HandleAuraControlVehicle,                        //236 SPELL_AURA_CONTROL_VEHICLE
    &AuraEffect::HandleModSpellDamagePercentFromAttackPower,      //237 SPELL_AURA_MOD_SPELL_DAMAGE_OF_ATTACK_POWER  implemented in Unit::SpellBaseDamageBonus
    &AuraEffect::HandleModSpellHealingPercentFromAttackPower,     //238 SPELL_AURA_MOD_SPELL_HEALING_OF_ATTACK_POWER implemented in Unit::SpellBaseHealingBonus
    &AuraEffect::HandleAuraModScale,                              //239 SPELL_AURA_MOD_SCALE_2 only in Noggenfogger Elixir (16595) before 2.3.0 aura 61
    &AuraEffect::HandleAuraModExpertise,                          //240 SPELL_AURA_MOD_EXPERTISE
    &AuraEffect::HandleForceMoveForward,                          //241 SPELL_AURA_FORCE_MOVE_FORWARD Forces the caster to move forward
    &AuraEffect::HandleNULL,                                      //242 SPELL_AURA_MOD_SPELL_DAMAGE_FROM_HEALING - 2 test spells: 44183 and 44182
    &AuraEffect::HandleAuraModFaction,                            //243 SPELL_AURA_MOD_FACTION
    &AuraEffect::HandleComprehendLanguage,                        //244 SPELL_AURA_COMPREHEND_LANGUAGE
    &AuraEffect::HandleNoImmediateEffect,                         //245 SPELL_AURA_MOD_AURA_DURATION_BY_DISPEL
    &AuraEffect::HandleNoImmediateEffect,                         //246 SPELL_AURA_MOD_AURA_DURATION_BY_DISPEL_NOT_STACK implemented in Spell::EffectApplyAura
    &AuraEffect::HandleAuraCloneCaster,                           //247 SPELL_AURA_CLONE_CASTER
    &AuraEffect::HandleNoImmediateEffect,                         //248 SPELL_AURA_MOD_COMBAT_RESULT_CHANCE         implemented in Unit::RollMeleeOutcomeAgainst
    &AuraEffect::HandleAuraConvertRune,                           //249 SPELL_AURA_CONVERT_RUNE
    &AuraEffect::HandleAuraModIncreaseHealth,                     //250 SPELL_AURA_MOD_INCREASE_HEALTH_2
    &AuraEffect::HandleNoImmediateEffect,                         //251 SPELL_AURA_MOD_ENEMY_DODGE
    &AuraEffect::HandleModCombatSpeedPct,                         //252 SPELL_AURA_252 Is there any difference between this and SPELL_AURA_MELEE_SLOW ? maybe not stacking mod?
    &AuraEffect::HandleNoImmediateEffect,                         //253 SPELL_AURA_MOD_BLOCK_CRIT_CHANCE  implemented in Unit::isBlockCritical
    &AuraEffect::HandleAuraModDisarm,                             //254 SPELL_AURA_MOD_DISARM_OFFHAND
    &AuraEffect::HandleNoImmediateEffect,                         //255 SPELL_AURA_MOD_MECHANIC_DAMAGE_TAKEN_PERCENT    implemented in Unit::SpellDamageBonus
    &AuraEffect::HandleNoReagentUseAura,                          //256 SPELL_AURA_NO_REAGENT_USE Use SpellClassMask for spell select
    &AuraEffect::HandleNULL,                                      //257 SPELL_AURA_MOD_TARGET_RESIST_BY_SPELL_CLASS Use SpellClassMask for spell select
    &AuraEffect::HandleNULL,                                      //258 SPELL_AURA_MOD_SPELL_VISUAL
    &AuraEffect::HandleUnused,                                    //259 unused (4.3.4) old SPELL_AURA_MOD_HOT_PCT
    &AuraEffect::HandleNoImmediateEffect,                         //260 SPELL_AURA_SCREEN_EFFECT (miscvalue = id in ScreenEffect.dbc) not required any code
    &AuraEffect::HandlePhase,                                     //261 SPELL_AURA_PHASE
    &AuraEffect::HandleNoImmediateEffect,                         //262 SPELL_AURA_ABILITY_IGNORE_AURASTATE implemented in spell::cancast
    &AuraEffect::HandleAuraAllowOnlyAbility,                      //263 SPELL_AURA_ALLOW_ONLY_ABILITY player can use only abilities set in SpellClassMask
    &AuraEffect::HandleUnused,                                    //264 unused (3.2.0)
    &AuraEffect::HandleUnused,                                    //265 unused (4.3.4)
    &AuraEffect::HandleUnused,                                    //266 unused (4.3.4)
    &AuraEffect::HandleNoImmediateEffect,                         //267 SPELL_AURA_MOD_IMMUNE_AURA_APPLY_SCHOOL         implemented in Unit::IsImmunedToSpellEffect
    &AuraEffect::HandleUnused,                                    //268 unused (4.3.4) old SPELL_AURA_MOD_ATTACK_POWER_OF_STAT_PERCENT.
    &AuraEffect::HandleNoImmediateEffect,                         //269 SPELL_AURA_MOD_IGNORE_TARGET_RESIST implemented in Unit::CalcAbsorbResist and CalcArmorReducedDamage
    &AuraEffect::HandleUnused,                                    //270 unused (4.3.4) old SPELL_AURA_MOD_ABILITY_IGNORE_TARGET_RESIST
    &AuraEffect::HandleNoImmediateEffect,                         //271 SPELL_AURA_MOD_DAMAGE_FROM_CASTER    implemented in Unit::SpellDamageBonus
    &AuraEffect::HandleNoImmediateEffect,                         //272 SPELL_AURA_IGNORE_MELEE_RESET
    &AuraEffect::HandleUnused,                                    //273 clientside
    &AuraEffect::HandleUnused,                                    //274 unused (4.3.4)
    &AuraEffect::HandleNoImmediateEffect,                         //275 SPELL_AURA_MOD_IGNORE_SHAPESHIFT Use SpellClassMask for spell select
    &AuraEffect::HandleNULL,                                      //276 mod damage % mechanic?
    &AuraEffect::HandleUnused,                                    //277 unused (4.3.4) old SPELL_AURA_MOD_MAX_AFFECTED_TARGETS
    &AuraEffect::HandleAuraModDisarm,                             //278 SPELL_AURA_MOD_DISARM_RANGED disarm ranged weapon
    &AuraEffect::HandleNoImmediateEffect,                         //279 SPELL_AURA_INITIALIZE_IMAGES
    &AuraEffect::HandleUnused,                                    //280 unused (4.3.4) old SPELL_AURA_MOD_ARMOR_PENETRATION_PCT
    &AuraEffect::HandleNoImmediateEffect,                         //281 SPELL_AURA_MOD_HONOR_GAIN_PCT implemented in Player::RewardHonor
    &AuraEffect::HandleAuraIncreaseBaseHealthPercent,             //282 SPELL_AURA_INCREASE_BASE_HEALTH_PERCENT
    &AuraEffect::HandleNoImmediateEffect,                         //283 SPELL_AURA_MOD_HEALING_RECEIVED       implemented in Unit::SpellHealingBonus
    &AuraEffect::HandleAuraLinked,                                //284 SPELL_AURA_LINKED
    &AuraEffect::HandleAuraModAttackPowerOfArmor,                 //285 SPELL_AURA_MOD_ATTACK_POWER_OF_ARMOR  implemented in Player::UpdateAttackPowerAndDamage
    &AuraEffect::HandleNoImmediateEffect,                         //286 SPELL_AURA_ABILITY_PERIODIC_CRIT implemented in AuraEffect::PeriodicTick
    &AuraEffect::HandleNoImmediateEffect,                         //287 SPELL_AURA_DEFLECT_SPELLS             implemented in Unit::MagicSpellHitResult and Unit::MeleeSpellHitResult
    &AuraEffect::HandleNoImmediateEffect,                         //288 SPELL_AURA_IGNORE_HIT_DIRECTION  implemented in Unit::MagicSpellHitResult and Unit::MeleeSpellHitResult Unit::RollMeleeOutcomeAgainst
    &AuraEffect::HandleNULL,                                      //289 unused (3.2.0)
    &AuraEffect::HandleAuraModCritPct,                            //290 SPELL_AURA_MOD_CRIT_PCT
    &AuraEffect::HandleNoImmediateEffect,                         //291 SPELL_AURA_MOD_XP_QUEST_PCT  implemented in Player::RewardQuest
    &AuraEffect::HandleAuraOpenStable,                            //292 SPELL_AURA_OPEN_STABLE
    &AuraEffect::HandleAuraOverrideSpells,                        //293 SPELL_AURA_OVERRIDE_SPELLS auras which probably add set of abilities to their target based on it's miscvalue
    &AuraEffect::HandleNoImmediateEffect,                         //294 SPELL_AURA_PREVENT_REGENERATE_POWER implemented in Player::Regenerate(Powers power)
    &AuraEffect::HandleUnused,                                    //295 unused (4.3.4)
    &AuraEffect::HandleAuraSetVehicle,                            //296 SPELL_AURA_SET_VEHICLE_ID sets vehicle on target
    &AuraEffect::HandleNULL,                                      //297 Spirit Burst spells
    &AuraEffect::HandleNULL,                                      //298 70569 - Strangulating, maybe prevents talk or cast
    &AuraEffect::HandleUnused,                                    //299 unused (4.3.4)
    &AuraEffect::HandleNoImmediateEffect,                         //300 SPELL_AURA_SHARE_DAMAGE_PCT implemented in Unit::DealDamage
    &AuraEffect::HandleNoImmediateEffect,                         //301 SPELL_AURA_SCHOOL_HEAL_ABSORB implemented in Unit::CalcHealAbsorb
    &AuraEffect::HandleUnused,                                    //302 unused (4.3.4)
    &AuraEffect::HandleNoImmediateEffect,                         //303 SPELL_AURA_MOD_DAMAGE_DONE_VERSUS_AURASTATE implemented in Unit::SpellDamageBonus, Unit::MeleeDamageBonus
    &AuraEffect::HandleAuraModFakeInebriation,                    //304 SPELL_AURA_MOD_DRUNK
    &AuraEffect::HandleAuraModIncreaseSpeed,                      //305 SPELL_AURA_MOD_MINIMUM_SPEED
    &AuraEffect::HandleUnused,                                    //306 unused (4.3.4)
    &AuraEffect::HandleUnused,                                    //307 unused (4.3.4)
    &AuraEffect::HandleNULL,                                      //308 new aura for hunter traps
    &AuraEffect::HandleUnused,                                    //309 unused (4.3.4)
    &AuraEffect::HandleNoImmediateEffect,                         //310 SPELL_AURA_MOD_CREATURE_AOE_DAMAGE_AVOIDANCE implemented in Spell::CalculateDamageDone
    &AuraEffect::HandleNULL,                                      //311 0 spells in 3.3.5
    &AuraEffect::HandleNULL,                                      //312 0 spells in 3.3.5
    &AuraEffect::HandleUnused,                                    //313 unused (4.3.4)
    &AuraEffect::HandlePreventResurrection,                       //314 SPELL_AURA_PREVENT_RESURRECTION todo
    &AuraEffect::HandleNoImmediateEffect,                         //315 SPELL_AURA_UNDERWATER_WALKING todo
    &AuraEffect::HandleNoImmediateEffect,                         //316 unused (4.3.4) old SPELL_AURA_PERIODIC_HASTE
    &AuraEffect::HandleNULL,                                      //317 SPELL_AURA_MOD_SPELL_POWER_PCT
    &AuraEffect::HandleMastery,                                   //318 SPELL_AURA_MASTERY
    &AuraEffect::HandleModMeleeSpeedPct,                          //319 SPELL_AURA_MOD_MELEE_HASTE_3
    &AuraEffect::HandleAuraModRangedHaste,                        //320 SPELL_AURA_MOD_RANGED_HASTE_2
    &AuraEffect::HandleNULL,                                      //321 SPELL_AURA_321
    &AuraEffect::HandleNULL,                                      //322 SPELL_AURA_INTERFERE_TARGETTING
    &AuraEffect::HandleUnused,                                    //323 unused (4.3.4)
    &AuraEffect::HandleNULL,                                      //324 SPELL_AURA_324
    &AuraEffect::HandleUnused,                                    //325 unused (4.3.4)
    &AuraEffect::HandlePhaseGroup,                                //326 SPELL_AURA_PHASE_GROUP
    &AuraEffect::HandleUnused,                                    //327 unused (4.3.4)
    &AuraEffect::HandleNoImmediateEffect,                         //328 SPELL_AURA_PROC_ON_POWER_AMOUNT implemented in Unit::HandleAuraProcOnPowerAmount
    &AuraEffect::HandleNULL,                                      //329 SPELL_AURA_MOD_RUNE_REGEN_SPEED
    &AuraEffect::HandleNoImmediateEffect,                         //330 SPELL_AURA_CAST_WHILE_WALKING
    &AuraEffect::HandleAuraForceWeather,                          //331 SPELL_AURA_FORCE_WEATHER
    &AuraEffect::HandleNoImmediateEffect,                         //332 SPELL_AURA_OVERRIDE_ACTIONBAR_SPELLS implemented in WorldSession::HandleCastSpellOpcode
    &AuraEffect::HandleNoImmediateEffect,                         //333 SPELL_AURA_OVERRIDE_ACTIONBAR_SPELLS_2 implemented in WorldSession::HandleCastSpellOpcode
    &AuraEffect::HandleNULL,                                      //334 SPELL_AURA_MOD_BLIND
    &AuraEffect::HandleNULL,                                      //335 SPELL_AURA_335
    &AuraEffect::HandleNULL,                                      //336 SPELL_AURA_MOD_FLYING_RESTRICTIONS
    &AuraEffect::HandleNoImmediateEffect,                         //337 SPELL_AURA_MOD_VENDOR_ITEMS_PRICES
    &AuraEffect::HandleNoImmediateEffect,                         //338 SPELL_AURA_MOD_DURABILITY_LOSS
    &AuraEffect::HandleNULL,                                      //339 SPELL_AURA_INCREASE_SKILL_GAIN_CHANCE
    &AuraEffect::HandleNULL,                                      //340 SPELL_AURA_MOD_RESURRECTED_HEALTH_BY_GUILD_MEMBER
    &AuraEffect::HandleNULL,                                      //341 SPELL_AURA_MOD_SPELL_CATEGORY_COOLDOWN
    &AuraEffect::HandleModMeleeRangedSpeedPct,                    //342 SPELL_AURA_MOD_MELEE_RANGED_HASTE_2
    &AuraEffect::HandleNULL,                                      //343 SPELL_AURA_343
    &AuraEffect::HandleNULL,                                      //344 SPELL_AURA_MOD_AUTOATTACK_DAMAGE
    &AuraEffect::HandleNoImmediateEffect,                         //345 SPELL_AURA_BYPASS_ARMOR_FOR_CASTER
    &AuraEffect::HandleEnableAltPower,                            //346 SPELL_AURA_ENABLE_ALT_POWER
    &AuraEffect::HandleNULL,                                      //347 SPELL_AURA_MOD_SPELL_COOLDOWN_BY_HASTE
    &AuraEffect::HandleNoImmediateEffect,                         //348 SPELL_AURA_DEPOSIT_BONUS_MONEY_IN_GUILD_BANK_ON_LOOT implemented in WorldSession::HandleLootMoneyOpcode
    &AuraEffect::HandleNoImmediateEffect,                         //349 SPELL_AURA_MOD_CURRENCY_GAIN implemented in Player::ModifyCurrency
    &AuraEffect::HandleNULL,                                      //350 SPELL_AURA_MOD_GATHERING_ITEMS_GAINED_PERCENT
    &AuraEffect::HandleNULL,                                      //351 SPELL_AURA_351
    &AuraEffect::HandleNULL,                                      //352 SPELL_AURA_352
    &AuraEffect::HandleNULL,                                      //353 SPELL_AURA_MOD_CAMOUFLAGE
    &AuraEffect::HandleNULL,                                      //354 SPELL_AURA_354
    &AuraEffect::HandleUnused,                                    //355 unused (4.3.4)
    &AuraEffect::HandleNULL,                                      //356 SPELL_AURA_356
    &AuraEffect::HandleNULL,                                      //357 SPELL_AURA_ENABLE_BOSS1_UNIT_FRAME
    &AuraEffect::HandleNULL,                                      //358 SPELL_AURA_358
    &AuraEffect::HandleNULL,                                      //359 SPELL_AURA_359
    &AuraEffect::HandleNULL,                                      //360 SPELL_AURA_PROC_TRIGGER_SPELL_COPY
    &AuraEffect::HandleNULL,                                      //361 SPELL_AURA_PROC_TRIGGER_SPELL_2 implemented in Unit::ProcDamageAndSpellFor
    &AuraEffect::HandleUnused,                                    //362 unused (4.3.4)
    &AuraEffect::HandleNULL,                                      //363 SPELL_AURA_MOD_NEXT_SPELL
    &AuraEffect::HandleUnused,                                    //364 unused (4.3.4)
    &AuraEffect::HandleNULL,                                      //365 SPELL_AURA_MAX_FAR_CLIP_PLANE
    &AuraEffect::HandleNULL,                                      //366 SPELL_AURA_OVERRIDE_SPELL_POWER_BY_AP_PCT
    &AuraEffect::HandleNULL,                                      //367 SPELL_AURA_367
    &AuraEffect::HandleUnused,                                    //368 unused (4.3.4)
    &AuraEffect::HandleNULL,                                      //369 SPELL_AURA_ENABLE_POWER_BAR_TIMER
    &AuraEffect::HandleNULL,                                      //370 SPELL_AURA_SET_FAIR_FAR_CLIP
};

AuraEffect::AuraEffect(Aura* base, uint8 effIndex, int32 *baseAmount, Unit* caster):
m_base(base), m_spellInfo(base->GetSpellInfo()),
m_baseAmount(baseAmount ? *baseAmount : m_spellInfo->Effects[effIndex].BasePoints),
m_damage(0), m_critChance(0.0f), m_donePct(1.0f),
m_spellmod(NULL), m_periodicTimer(0), m_tickNumber(0), m_effIndex(effIndex),
m_canBeRecalculated(true), m_isPeriodic(false)
{
    CalculatePeriodic(caster, true, false);

    m_amount = CalculateAmount(caster);

    CalculateSpellMod();
}

AuraEffect::~AuraEffect()
{
    delete m_spellmod;
}

void AuraEffect::GetTargetList(std::list<Unit*> & targetList) const
{
    Aura::ApplicationMap const & targetMap = GetBase()->GetApplicationMap();
    // remove all targets which were not added to new list - they no longer deserve area aura
    for (Aura::ApplicationMap::const_iterator appIter = targetMap.begin(); appIter != targetMap.end(); ++appIter)
    {
        if (appIter->second->HasEffect(GetEffIndex()))
            targetList.push_back(appIter->second->GetTarget());
    }
}

void AuraEffect::GetApplicationList(std::list<AuraApplication*> & applicationList) const
{
    Aura::ApplicationMap const & targetMap = GetBase()->GetApplicationMap();
    for (Aura::ApplicationMap::const_iterator appIter = targetMap.begin(); appIter != targetMap.end(); ++appIter)
    {
        if (appIter->second->HasEffect(GetEffIndex()))
            applicationList.push_back(appIter->second);
    }
}

int32 AuraEffect::CalculateAmount(Unit* caster)
{
    // default amount calculation
    int32 amount = 0;

    if (!(m_spellInfo->AttributesEx8 & SPELL_ATTR8_MASTERY_SPECIALIZATION) || G3D::fuzzyEq(m_spellInfo->Effects[m_effIndex].BonusMultiplier, 0.0f))
        amount = m_spellInfo->Effects[m_effIndex].CalcValue(caster, &m_baseAmount, GetBase()->GetOwner()->ToUnit());
    else if (caster && caster->GetTypeId() == TYPEID_PLAYER)
        amount = int32(caster->GetFloatValue(PLAYER_MASTERY) * m_spellInfo->Effects[m_effIndex].BonusMultiplier);

    // check item enchant aura cast
    if (!amount && caster)
        if (uint64 itemGUID = GetBase()->GetCastItemGUID())
            if (Player* playerCaster = caster->ToPlayer())
                if (Item* castItem = playerCaster->GetItemByGuid(itemGUID))
                    if (castItem->GetItemSuffixFactor())
                    {
                        ItemRandomSuffixEntry const* item_rand_suffix = sItemRandomSuffixStore.LookupEntry(abs(castItem->GetItemRandomPropertyId()));
                        if (item_rand_suffix)
                        {
                            for (int k = 0; k < MAX_ITEM_ENCHANTMENT_EFFECTS; k++)
                            {
                                SpellItemEnchantmentEntry const* pEnchant = sSpellItemEnchantmentStore.LookupEntry(item_rand_suffix->enchant_id[k]);
                                if (pEnchant)
                                {
                                    for (int t = 0; t < MAX_ITEM_ENCHANTMENT_EFFECTS; t++)
                                        if (pEnchant->spellid[t] == m_spellInfo->Id)
                                    {
                                        amount = uint32((item_rand_suffix->prefix[k]*castItem->GetItemSuffixFactor()) / 10000);
                                        break;
                                    }
                                }

                                if (amount)
                                    break;
                            }
                        }
                    }

    // custom amount calculations go here
    switch (GetAuraType())
    {
        // crowd control auras
        case SPELL_AURA_MOD_CONFUSE:
        case SPELL_AURA_MOD_FEAR:
        case SPELL_AURA_MOD_STUN:
        case SPELL_AURA_MOD_ROOT:
        case SPELL_AURA_TRANSFORM:
            m_canBeRecalculated = false;
            if (!m_spellInfo->ProcFlags)
                break;
            amount = int32(GetBase()->GetUnitOwner()->CountPctFromMaxHealth(10));
            if (caster)
            {
                // Glyphs increasing damage cap
                Unit::AuraEffectList const& overrideClassScripts = caster->GetAuraEffectsByType(SPELL_AURA_OVERRIDE_CLASS_SCRIPTS);
                for (Unit::AuraEffectList::const_iterator itr = overrideClassScripts.begin(); itr != overrideClassScripts.end(); ++itr)
                {
                    if ((*itr)->IsAffectingSpell(m_spellInfo))
                    {
                        // Glyph of Frost nova and similar auras
                        if ((*itr)->GetMiscValue() == 7801)
                        {
                            AddPct(amount, (*itr)->GetAmount());
                            break;
                        }
                    }
                }
            }
            break;
        case SPELL_AURA_SCHOOL_ABSORB:
        case SPELL_AURA_MANA_SHIELD:
            m_canBeRecalculated = false;
            break;
        case SPELL_AURA_MOUNTED:
            if (MountCapabilityEntry const* mountCapability = GetBase()->GetUnitOwner()->GetMountCapability(uint32(GetMiscValueB())))
            {
                amount = mountCapability->Id;
                m_canBeRecalculated = false;
            }
            break;
        case SPELL_AURA_MOD_RESISTANCE_EXCLUSIVE:
        {
            if (caster)
            {
                // if Level <= 70 resist = player level
                int32 resist = caster->getLevel();

                if (resist > 70 && resist < 81)
                    resist += (resist - 70) * 5;
                else if (resist > 80)
                    resist += ((resist-70) * 5 + (resist - 80) * 7);

                switch (GetId())
                {
                    case 20043: // Aspect of the Wild
                    case 8185:  // Elemental Resistance
                    case 19891: // Resistance Aura
                    case 79106: // Shadow Protection
                    case 79107: // Shadow Protection
                        amount = resist;
                        break;
                    case 79060: // Mark of the Wild
                    case 79061: // Mark of the Wild
                    case 79062: // Blessing of Kings
                    case 79063: // Blessing of Kings
                    case 90363: // Embrace of the Shale Spider
                        amount = resist / 2;
                        break;
                }
                break;
            }
        }
        default:
            break;
    }

    GetBase()->CallScriptEffectCalcAmountHandlers(this, amount, m_canBeRecalculated);
    amount *= GetBase()->GetStackAmount();
    return amount;
}

void AuraEffect::CalculatePeriodic(Unit* caster, bool resetPeriodicTimer /*= true*/, bool load /*= false*/)
{
    m_amplitude = m_spellInfo->Effects[m_effIndex].Amplitude;

    // prepare periodics
    switch (GetAuraType())
    {
        case SPELL_AURA_OBS_MOD_POWER:
            // 3 spells have no amplitude set
            if (!m_amplitude)
                m_amplitude = 1 * IN_MILLISECONDS;
        case SPELL_AURA_PERIODIC_DAMAGE:
        case SPELL_AURA_PERIODIC_HEAL:
        case SPELL_AURA_OBS_MOD_HEALTH:
        case SPELL_AURA_PERIODIC_TRIGGER_SPELL:
        case SPELL_AURA_PERIODIC_ENERGIZE:
        case SPELL_AURA_PERIODIC_LEECH:
        case SPELL_AURA_PERIODIC_HEALTH_FUNNEL:
        case SPELL_AURA_PERIODIC_MANA_LEECH:
        case SPELL_AURA_PERIODIC_DAMAGE_PERCENT:
        case SPELL_AURA_POWER_BURN:
        case SPELL_AURA_PERIODIC_DUMMY:
        case SPELL_AURA_PERIODIC_TRIGGER_SPELL_WITH_VALUE:
            m_isPeriodic = true;
            break;
        default:
            break;
    }

    GetBase()->CallScriptEffectCalcPeriodicHandlers(this, m_isPeriodic, m_amplitude);

    if (!m_isPeriodic)
        return;

    Player* modOwner = caster ? caster->GetSpellModOwner() : NULL;

    // Apply casting time mods
    if (m_amplitude)
    {
        // Apply periodic time mod
        if (modOwner)
            modOwner->ApplySpellMod(GetId(), SPELLMOD_ACTIVATION_TIME, m_amplitude);

        if (caster)
        {
            // Haste modifies periodic time of channeled spells
            if (m_spellInfo->IsChanneled())
            {
                if (m_spellInfo->AttributesEx5 & SPELL_ATTR5_HASTE_AFFECT_DURATION)
                    caster->ModSpellCastTime(m_spellInfo, m_amplitude);
            }
            else if (m_spellInfo->AttributesEx5 & SPELL_ATTR5_HASTE_AFFECT_DURATION)
                m_amplitude = int32(m_amplitude * caster->GetFloatValue(UNIT_MOD_CAST_SPEED));
        }
    }

    if (load) // aura loaded from db
    {
        m_tickNumber = m_amplitude ? GetBase()->GetDuration() / m_amplitude : 0;
        m_periodicTimer = m_amplitude ? GetBase()->GetDuration() % m_amplitude : 0;
        if (m_spellInfo->AttributesEx5 & SPELL_ATTR5_START_PERIODIC_AT_APPLY)
            ++m_tickNumber;
    }
    else // aura just created or reapplied
    {
        m_tickNumber = 0;
        // reset periodic timer on aura create or on reapply when aura isn't dot
        // possibly we should not reset periodic timers only when aura is triggered by proc
        // or maybe there's a spell attribute somewhere
        if (resetPeriodicTimer)
        {
            m_periodicTimer = 0;
            // Start periodic on next tick or at aura apply
            if (m_amplitude && !(m_spellInfo->AttributesEx5 & SPELL_ATTR5_START_PERIODIC_AT_APPLY))
                m_periodicTimer += m_amplitude;
        }
    }
}

void AuraEffect::CalculateSpellMod()
{
    switch (GetAuraType())
    {
        case SPELL_AURA_ADD_FLAT_MODIFIER:
        case SPELL_AURA_ADD_PCT_MODIFIER:
            if (!m_spellmod)
            {
                m_spellmod = new SpellModifier(GetBase());
                m_spellmod->op = SpellModOp(GetMiscValue());

                m_spellmod->type = SpellModType(uint32(GetAuraType())); // SpellModType value == spell aura types
                m_spellmod->spellId = GetId();
                m_spellmod->mask = GetSpellInfo()->Effects[GetEffIndex()].SpellClassMask;
                m_spellmod->charges = GetBase()->GetCharges();
            }
            m_spellmod->value = GetAmount();
            break;
        default:
            break;
    }
    GetBase()->CallScriptEffectCalcSpellModHandlers(this, m_spellmod);
}

void AuraEffect::ChangeAmount(int32 newAmount, bool mark, bool onStackOrReapply)
{
    // Reapply if amount change
    uint8 handleMask = 0;
    if (newAmount != GetAmount())
        handleMask |= AURA_EFFECT_HANDLE_CHANGE_AMOUNT;
    if (onStackOrReapply)
        handleMask |= AURA_EFFECT_HANDLE_REAPPLY;

    if (!handleMask)
        return;

    std::list<AuraApplication*> effectApplications;
    GetApplicationList(effectApplications);

    for (std::list<AuraApplication*>::const_iterator apptItr = effectApplications.begin(); apptItr != effectApplications.end(); ++apptItr)
        if ((*apptItr)->HasEffect(GetEffIndex()))
            HandleEffect(*apptItr, handleMask, false);

    if (handleMask & AURA_EFFECT_HANDLE_CHANGE_AMOUNT)
    {
        if (!mark)
            m_amount = newAmount;
        else
            SetAmount(newAmount);
        CalculateSpellMod();
    }

    for (std::list<AuraApplication*>::const_iterator apptItr = effectApplications.begin(); apptItr != effectApplications.end(); ++apptItr)
        if ((*apptItr)->HasEffect(GetEffIndex()))
            HandleEffect(*apptItr, handleMask, true);
}

void AuraEffect::HandleEffect(AuraApplication * aurApp, uint8 mode, bool apply)
{
    // check if call is correct, we really don't want using bitmasks here (with 1 exception)
    ASSERT(mode == AURA_EFFECT_HANDLE_REAL
        || mode == AURA_EFFECT_HANDLE_SEND_FOR_CLIENT
        || mode == AURA_EFFECT_HANDLE_CHANGE_AMOUNT
        || mode == AURA_EFFECT_HANDLE_STAT
        || mode == AURA_EFFECT_HANDLE_SKILL
        || mode == AURA_EFFECT_HANDLE_REAPPLY
        || mode == (AURA_EFFECT_HANDLE_CHANGE_AMOUNT | AURA_EFFECT_HANDLE_REAPPLY));

    // register/unregister effect in lists in case of real AuraEffect apply/remove
    // registration/unregistration is done always before real effect handling (some effect handlers code is depending on this)
    if (mode & AURA_EFFECT_HANDLE_REAL)
        aurApp->GetTarget()->_RegisterAuraEffect(this, apply);

    // real aura apply/remove, handle modifier
    if (mode & AURA_EFFECT_HANDLE_CHANGE_AMOUNT_MASK)
        ApplySpellMod(aurApp->GetTarget(), apply);

    // call scripts helping/replacing effect handlers
    bool prevented = false;
    if (apply)
        prevented = GetBase()->CallScriptEffectApplyHandlers(this, aurApp, (AuraEffectHandleModes)mode);
    else
        prevented = GetBase()->CallScriptEffectRemoveHandlers(this, aurApp, (AuraEffectHandleModes)mode);

    // check if script events have removed the aura or if default effect prevention was requested
    if ((apply && aurApp->GetRemoveMode()) || prevented)
        return;

    (*this.*AuraEffectHandler[GetAuraType()])(aurApp, mode, apply);

    // check if script events have removed the aura or if default effect prevention was requested
    if (apply && aurApp->GetRemoveMode())
        return;

    // call scripts triggering additional events after apply/remove
    if (apply)
        GetBase()->CallScriptAfterEffectApplyHandlers(this, aurApp, (AuraEffectHandleModes)mode);
    else
        GetBase()->CallScriptAfterEffectRemoveHandlers(this, aurApp, (AuraEffectHandleModes)mode);
}

void AuraEffect::HandleEffect(Unit* target, uint8 mode, bool apply)
{
    AuraApplication* aurApp = GetBase()->GetApplicationOfTarget(target->GetGUID());
    ASSERT(aurApp);
    HandleEffect(aurApp, mode, apply);
}

void AuraEffect::ApplySpellMod(Unit* target, bool apply)
{
    if (!m_spellmod || target->GetTypeId() != TYPEID_PLAYER)
        return;

    target->ToPlayer()->AddSpellMod(m_spellmod, apply);

    // Auras with charges do not mod amount of passive auras
    if (GetBase()->IsUsingCharges())
        return;
    // reapply some passive spells after add/remove related spellmods
    // Warning: it is a dead loop if 2 auras each other amount-shouldn't happen
    switch (GetMiscValue())
    {
        case SPELLMOD_ALL_EFFECTS:
        case SPELLMOD_EFFECT1:
        case SPELLMOD_EFFECT2:
        case SPELLMOD_EFFECT3:
        {
            uint64 guid = target->GetGUID();
            Unit::AuraApplicationMap & auras = target->GetAppliedAuras();
            for (Unit::AuraApplicationMap::iterator iter = auras.begin(); iter != auras.end(); ++iter)
            {
                Aura* aura = iter->second->GetBase();
                // only passive and permament auras-active auras should have amount set on spellcast and not be affected
                // if aura is cast by others, it will not be affected
                if ((aura->IsPassive() || aura->IsPermanent()) && aura->GetCasterGUID() == guid && aura->GetSpellInfo()->IsAffectedBySpellMod(m_spellmod))
                {
                    if (GetMiscValue() == SPELLMOD_ALL_EFFECTS)
                    {
                        for (uint8 i = 0; i<MAX_SPELL_EFFECTS; ++i)
                        {
                            if (AuraEffect* aurEff = aura->GetEffect(i))
                                aurEff->RecalculateAmount();
                        }
                    }
                    else if (GetMiscValue() == SPELLMOD_EFFECT1)
                    {
                       if (AuraEffect* aurEff = aura->GetEffect(0))
                            aurEff->RecalculateAmount();
                    }
                    else if (GetMiscValue() == SPELLMOD_EFFECT2)
                    {
                       if (AuraEffect* aurEff = aura->GetEffect(1))
                            aurEff->RecalculateAmount();
                    }
                    else //if (modOp == SPELLMOD_EFFECT3)
                    {
                       if (AuraEffect* aurEff = aura->GetEffect(2))
                            aurEff->RecalculateAmount();
                    }
                }
            }
        }
        default:
            break;
    }
}

void AuraEffect::Update(uint32 diff, Unit* caster)
{
    if (m_isPeriodic && (GetBase()->GetDuration() >=0 || GetBase()->IsPassive() || GetBase()->IsPermanent()))
    {
        if (m_periodicTimer > int32(diff))
            m_periodicTimer -= diff;
        else // tick also at m_periodicTimer == 0 to prevent lost last tick in case max m_duration == (max m_periodicTimer)*N
        {
            ++m_tickNumber;

            // update before tick (aura can be removed in TriggerSpell or PeriodicTick calls)
            m_periodicTimer += m_amplitude - diff;
            UpdatePeriodic(caster);

            std::list<AuraApplication*> effectApplications;
            GetApplicationList(effectApplications);
            // tick on targets of effects
            for (std::list<AuraApplication*>::const_iterator apptItr = effectApplications.begin(); apptItr != effectApplications.end(); ++apptItr)
                if ((*apptItr)->HasEffect(GetEffIndex()))
                    PeriodicTick(*apptItr, caster);
        }
    }
}

void AuraEffect::UpdatePeriodic(Unit* caster)
{
    switch (GetAuraType())
    {
        case SPELL_AURA_PERIODIC_DUMMY:
            switch (GetSpellInfo()->SpellFamilyName)
            {
                case SPELLFAMILY_GENERIC:
                    switch (GetId())
                    {
                        // Drink
                        case 430:
                        case 431:
                        case 432:
                        case 1133:
                        case 1135:
                        case 1137:
                        case 10250:
                        case 22734:
                        case 27089:
                        case 34291:
                        case 43182:
                        case 43183:
                        case 46755:
                        case 49472: // Drink Coffee
                        case 57073:
                        case 61830:
                        case 69176:
                        case 72623:
                        case 80166:
                        case 80167:
                        case 87958:
                        case 87959:
                        case 92736:
                        case 92797:
                        case 92800:
                        case 92803:
                            if (!caster || caster->GetTypeId() != TYPEID_PLAYER)
                                return;
                            // Get SPELL_AURA_MOD_POWER_REGEN aura from spell
                            if (AuraEffect* aurEff = GetBase()->GetEffect(0))
                            {
                                if (aurEff->GetAuraType() != SPELL_AURA_MOD_POWER_REGEN)
                                {
                                    m_isPeriodic = false;
                                    TC_LOG_ERROR("spells", "Aura %d structure has been changed - first aura is no longer SPELL_AURA_MOD_POWER_REGEN", GetId());
                                }
                                else
                                {
                                    // default case - not in arena
                                    if (!caster->ToPlayer()->InArena())
                                    {
                                        aurEff->ChangeAmount(GetAmount());
                                        m_isPeriodic = false;
                                    }
                                    else
                                    {
                                        // **********************************************
                                        // This feature uses only in arenas
                                        // **********************************************
                                        // Here need increase mana regen per tick (6 second rule)
                                        // on 0 tick -   0  (handled in 2 second)
                                        // on 1 tick - 166% (handled in 4 second)
                                        // on 2 tick - 133% (handled in 6 second)

                                        // Apply bonus for 1 - 4 tick
                                        switch (m_tickNumber)
                                        {
                                            case 1:   // 0%
                                                aurEff->ChangeAmount(0);
                                                break;
                                            case 2:   // 166%
                                                aurEff->ChangeAmount(GetAmount() * 5 / 3);
                                                break;
                                            case 3:   // 133%
                                                aurEff->ChangeAmount(GetAmount() * 4 / 3);
                                                break;
                                            default:  // 100% - normal regen
                                                aurEff->ChangeAmount(GetAmount());
                                                // No need to update after 4th tick
                                                m_isPeriodic = false;
                                                break;
                                        }
                                    }
                                }
                            }
                            break;
                        case 58549: // Tenacity
                        case 59911: // Tenacity (vehicle)
                           GetBase()->RefreshDuration();
                           break;
                        case 66823: case 67618: case 67619: case 67620: // Paralytic Toxin
                            // Get 0 effect aura
                            if (AuraEffect* slow = GetBase()->GetEffect(0))
                            {
                                int32 newAmount = slow->GetAmount() - 10;
                                if (newAmount < -100)
                                    newAmount = -100;
                                slow->ChangeAmount(newAmount);
                            }
                            break;
                        default:
                            break;
                    }
                    break;
                case SPELLFAMILY_MAGE:
                    if (GetId() == 55342)// Mirror Image
                        m_isPeriodic = false;
                    break;
                case SPELLFAMILY_DEATHKNIGHT:
                    // Chains of Ice
                    if (GetSpellInfo()->SpellFamilyFlags[1] & 0x00004000)
                    {
                        // Get 0 effect aura
                        if (AuraEffect* slow = GetBase()->GetEffect(0))
                        {
                            int32 newAmount = slow->GetAmount() + GetAmount();
                            if (newAmount > 0)
                                newAmount = 0;
                            slow->ChangeAmount(newAmount);
                        }
                        return;
                    }
                    break;
                default:
                    break;
           }
       default:
           break;
    }
    GetBase()->CallScriptEffectUpdatePeriodicHandlers(this);
}

bool AuraEffect::CanPeriodicTickCrit(Unit const* caster) const
{
    ASSERT(caster);

    return caster->HasAuraTypeWithAffectMask(SPELL_AURA_ABILITY_PERIODIC_CRIT, m_spellInfo);
}

bool AuraEffect::IsAffectingSpell(SpellInfo const* spell) const
{
    if (!spell)
        return false;
    // Check family name
    if (spell->SpellFamilyName != m_spellInfo->SpellFamilyName)
        return false;

    // Check EffectClassMask
    if (m_spellInfo->Effects[m_effIndex].SpellClassMask & spell->SpellFamilyFlags)
        return true;
    return false;
}

void AuraEffect::SendTickImmune(Unit* target, Unit* caster) const
{
    if (caster)
        caster->SendSpellDamageImmune(target, m_spellInfo->Id);
}

void AuraEffect::PeriodicTick(AuraApplication * aurApp, Unit* caster) const
{
    bool prevented = GetBase()->CallScriptEffectPeriodicHandlers(this, aurApp);
    if (prevented)
        return;

    Unit* target = aurApp->GetTarget();

    switch (GetAuraType())
    {
        case SPELL_AURA_PERIODIC_DUMMY:
            HandlePeriodicDummyAuraTick(target, caster);
            break;
        case SPELL_AURA_PERIODIC_TRIGGER_SPELL:
            HandlePeriodicTriggerSpellAuraTick(target, caster);
            break;
        case SPELL_AURA_PERIODIC_TRIGGER_SPELL_WITH_VALUE:
            HandlePeriodicTriggerSpellWithValueAuraTick(target, caster);
            break;
        case SPELL_AURA_PERIODIC_DAMAGE:
        case SPELL_AURA_PERIODIC_DAMAGE_PERCENT:
            HandlePeriodicDamageAurasTick(target, caster);
            break;
        case SPELL_AURA_PERIODIC_LEECH:
            HandlePeriodicHealthLeechAuraTick(target, caster);
            break;
        case SPELL_AURA_PERIODIC_HEALTH_FUNNEL:
            HandlePeriodicHealthFunnelAuraTick(target, caster);
            break;
        case SPELL_AURA_PERIODIC_HEAL:
        case SPELL_AURA_OBS_MOD_HEALTH:
            HandlePeriodicHealAurasTick(target, caster);
            break;
        case SPELL_AURA_PERIODIC_MANA_LEECH:
            HandlePeriodicManaLeechAuraTick(target, caster);
            break;
        case SPELL_AURA_OBS_MOD_POWER:
            HandleObsModPowerAuraTick(target, caster);
            break;
        case SPELL_AURA_PERIODIC_ENERGIZE:
            HandlePeriodicEnergizeAuraTick(target, caster);
            break;
        case SPELL_AURA_POWER_BURN:
            HandlePeriodicPowerBurnAuraTick(target, caster);
            break;
        default:
            break;
    }
}

void AuraEffect::HandleProc(AuraApplication* aurApp, ProcEventInfo& eventInfo)
{
    bool prevented = GetBase()->CallScriptEffectProcHandlers(this, aurApp, eventInfo);
    if (prevented)
        return;

    switch (GetAuraType())
    {
        case SPELL_AURA_PROC_TRIGGER_SPELL:
            HandleProcTriggerSpellAuraProc(aurApp, eventInfo);
            break;
        case SPELL_AURA_PROC_TRIGGER_SPELL_WITH_VALUE:
            HandleProcTriggerSpellWithValueAuraProc(aurApp, eventInfo);
            break;
        case SPELL_AURA_PROC_TRIGGER_DAMAGE:
            HandleProcTriggerDamageAuraProc(aurApp, eventInfo);
            break;
        case SPELL_AURA_RAID_PROC_FROM_CHARGE:
            HandleRaidProcFromChargeAuraProc(aurApp, eventInfo);
            break;
        case SPELL_AURA_RAID_PROC_FROM_CHARGE_WITH_VALUE:
            HandleRaidProcFromChargeWithValueAuraProc(aurApp, eventInfo);
            break;
        default:
            break;
    }

    GetBase()->CallScriptAfterEffectProcHandlers(this, aurApp, eventInfo);
}

void AuraEffect::CleanupTriggeredSpells(Unit* target)
{
    uint32 tSpellId = m_spellInfo->Effects[GetEffIndex()].TriggerSpell;
    if (!tSpellId)
        return;

    SpellInfo const* tProto = sSpellMgr->GetSpellInfo(tSpellId);
    if (!tProto)
        return;

    if (tProto->GetDuration() != -1)
        return;

    // needed for spell 43680, maybe others
    /// @todo is there a spell flag, which can solve this in a more sophisticated way?
    if (m_spellInfo->Effects[GetEffIndex()].ApplyAuraName == SPELL_AURA_PERIODIC_TRIGGER_SPELL &&
            uint32(m_spellInfo->GetDuration()) == m_spellInfo->Effects[GetEffIndex()].Amplitude)
        return;

    target->RemoveAurasDueToSpell(tSpellId, GetCasterGUID());
}

void AuraEffect::HandleShapeshiftBoosts(Unit* target, bool apply) const
{
    uint32 spellId = 0;
    uint32 spellId2 = 0;

    switch (GetMiscValue())
    {
        case FORM_CAT:
            spellId = 3025;
            break;
        case FORM_TREE:
            spellId = 34123;
            break;
        case FORM_TRAVEL:
            spellId = 5419;
            break;
        case FORM_AQUA:
            spellId = 5421;
            break;
        case FORM_BEAR:
            spellId = 1178;
            spellId2 = 21178;
            break;
        case FORM_BATTLESTANCE:
            spellId = 21156;
            break;
        case FORM_DEFENSIVESTANCE:
            spellId = 7376;
            break;
        case FORM_BERSERKERSTANCE:
            spellId = 7381;
            break;
        case FORM_MOONKIN:
            spellId = 24905;
            spellId2 = 24907;
            break;
        case FORM_FLIGHT:
            spellId = 33948;
            spellId2 = 34764;
            break;
        case FORM_FLIGHT_EPIC:
            spellId  = 40122;
            spellId2 = 40121;
            break;
        case FORM_METAMORPHOSIS:
            spellId  = 54817;
            spellId2 = 54879;
            break;
        case FORM_SPIRITOFREDEMPTION:
            spellId  = 27792;
            spellId2 = 27795;                               // must be second, this important at aura remove to prevent to early iterator invalidation.
            break;
        case FORM_SHADOW:
            spellId = 49868;
            break;
        case FORM_GHOSTWOLF:
            spellId = 67116;
            break;
        case FORM_GHOUL:
        case FORM_AMBIENT:
        case FORM_STEALTH:
        case FORM_CREATURECAT:
        case FORM_CREATUREBEAR:
            break;
        default:
            break;
    }

    if (apply)
    {
        // Remove cooldown of spells triggered on stance change - they may share cooldown with stance spell
        if (spellId)
        {
            if (target->GetTypeId() == TYPEID_PLAYER)
                target->ToPlayer()->RemoveSpellCooldown(spellId);
            target->CastSpell(target, spellId, true, NULL, this);
        }

        if (spellId2)
        {
            if (target->GetTypeId() == TYPEID_PLAYER)
                target->ToPlayer()->RemoveSpellCooldown(spellId2);
            target->CastSpell(target, spellId2, true, NULL, this);
        }

        if (target->GetTypeId() == TYPEID_PLAYER)
        {
            Player* plrTarget = target->ToPlayer();

            PlayerSpellMap const& sp_list = plrTarget->GetSpellMap();
            for (PlayerSpellMap::const_iterator itr = sp_list.begin(); itr != sp_list.end(); ++itr)
            {
                if (itr->second->state == PLAYERSPELL_REMOVED || itr->second->disabled)
                    continue;

                if (itr->first == spellId || itr->first == spellId2)
                    continue;

                SpellInfo const* spellInfo = sSpellMgr->GetSpellInfo(itr->first);
                if (!spellInfo || !(spellInfo->Attributes & (SPELL_ATTR0_PASSIVE | SPELL_ATTR0_HIDDEN_CLIENTSIDE)))
                    continue;

                if ((spellInfo->AttributesEx8 & SPELL_ATTR8_MASTERY_SPECIALIZATION) && !plrTarget->IsCurrentSpecMasterySpell(spellInfo))
                    continue;

                if (spellInfo->Stances & (1<<(GetMiscValue()-1)))
                    target->CastSpell(target, itr->first, true, NULL, this);
            }

            // Also do it for Glyphs
            for (uint32 i = 0; i < MAX_GLYPH_SLOT_INDEX; ++i)
            {
                if (uint32 glyphId = plrTarget->GetGlyph(plrTarget->GetActiveSpec(), i))
                {
                    if (GlyphPropertiesEntry const* glyph = sGlyphPropertiesStore.LookupEntry(glyphId))
                    {
                        SpellInfo const* spellInfo = sSpellMgr->GetSpellInfo(glyph->SpellId);
                        if (!spellInfo || !(spellInfo->Attributes & (SPELL_ATTR0_PASSIVE | SPELL_ATTR0_HIDDEN_CLIENTSIDE)))
                            continue;

                        if (spellInfo->Stances & (1 << (GetMiscValue() - 1)))
                            target->CastSpell(target, glyph->SpellId, true, NULL, this);
                    }
                }
            }

            // Leader of the Pack
            if (plrTarget->HasSpell(17007))
            {
                SpellInfo const* spellInfo = sSpellMgr->GetSpellInfo(24932);
                if (spellInfo && spellInfo->Stances & (1 << (GetMiscValue() -1)))
                    target->CastSpell(target, 24932, true, NULL, this);
            }

            // Heart of the Wild
            if (AuraEffect const* heartOfTheWild = target->GetAuraEffectOfRankedSpell(17003, EFFECT_0))
            {
                uint32 heartOfTheWildSpellId = 0;
                int32 heartOfTheWildAmount = 0;

                switch (GetMiscValue())
                {
                    case FORM_CAT:
                        heartOfTheWildSpellId = 24900;
                        heartOfTheWildAmount = heartOfTheWild->GetSpellInfo()->Effects[EFFECT_1].CalcValue();
                        break;
                    case FORM_BEAR:
                        heartOfTheWildSpellId = 24899;
                        heartOfTheWildAmount = heartOfTheWild->GetSpellInfo()->Effects[EFFECT_2].CalcValue();
                        break;
                    default:
                        break;
                }

                if (heartOfTheWildSpellId)
                    target->CastCustomSpell(target, heartOfTheWildSpellId, &heartOfTheWildAmount, NULL, NULL, true, NULL, this);
            }

            switch (GetMiscValue())
            {
                case FORM_CAT:
                    // Savage Roar
                    if (target->GetAuraEffect(SPELL_AURA_DUMMY, SPELLFAMILY_DRUID, 0, 0x10000000, 0))
                        target->CastSpell(target, 62071, true);
                    // Nurturing Instinct
                    if (AuraEffect const* aurEff = target->GetAuraEffect(SPELL_AURA_MOD_SPELL_HEALING_OF_STAT_PERCENT, SPELLFAMILY_DRUID, 2254, EFFECT_0))
                    {
                        uint32 spellId3 = 0;
                        switch (aurEff->GetId())
                        {
                            case 33872:
                                spellId3 = 47179;
                                break;
                            case 33873:
                                spellId3 = 47180;
                                break;
                        }
                        target->CastSpell(target, spellId3, true, NULL, this);
                    }
                    // Master Shapeshifter - Cat
                    if (AuraEffect const* aurEff = target->GetAuraEffect(SPELL_AURA_MOD_HEALING_DONE_PERCENT, SPELLFAMILY_GENERIC, 2851, EFFECT_0))
                    {
                        int32 bp = aurEff->GetAmount();
                        target->CastCustomSpell(target, 48420, &bp, NULL, NULL, true);
                    }
                    break;
                case FORM_BEAR:
                    // Master Shapeshifter - Bear
                    if (AuraEffect const* aurEff = target->GetAuraEffect(SPELL_AURA_MOD_HEALING_DONE_PERCENT, SPELLFAMILY_GENERIC, 2851, EFFECT_0))
                    {
                        int32 bp = aurEff->GetAmount();
                        target->CastCustomSpell(target, 48418, &bp, NULL, NULL, true);
                    }
                    // Survival of the Fittest
                    if (AuraEffect const* aurEff = target->GetAuraEffect(SPELL_AURA_MOD_TOTAL_STAT_PERCENTAGE, SPELLFAMILY_DRUID, 961, EFFECT_0))
                    {
                        int32 bp = aurEff->GetSpellInfo()->Effects[EFFECT_2].CalcValue(GetCaster());
                        target->CastCustomSpell(target, 62069, &bp, NULL, NULL, true, 0, this);
                    }
                    break;
                case FORM_MOONKIN:
                    // Master Shapeshifter - Moonkin
                    if (AuraEffect const* aurEff = target->GetAuraEffect(SPELL_AURA_MOD_HEALING_DONE_PERCENT, SPELLFAMILY_GENERIC, 2851, EFFECT_0))
                    {
                        int32 bp = aurEff->GetAmount();
                        target->CastCustomSpell(target, 48421, &bp, NULL, NULL, true);
                    }
                    break;
                default:
                    break;
            }
        }
    }
    else
    {
        if (spellId)
            target->RemoveOwnedAura(spellId, target->GetGUID());
        if (spellId2)
            target->RemoveOwnedAura(spellId2, target->GetGUID());

        Unit::AuraEffectList const& shapeshifts = target->GetAuraEffectsByType(SPELL_AURA_MOD_SHAPESHIFT);
        AuraEffect* newAura = NULL;
        // Iterate through all the shapeshift auras that the target has, if there is another aura with SPELL_AURA_MOD_SHAPESHIFT, then this aura is being removed due to that one being applied
        for (Unit::AuraEffectList::const_iterator itr = shapeshifts.begin(); itr != shapeshifts.end(); ++itr)
        {
            if ((*itr) != this)
            {
                newAura = *itr;
                break;
            }
        }

        Unit::AuraApplicationMap& tAuras = target->GetAppliedAuras();
        for (Unit::AuraApplicationMap::iterator itr = tAuras.begin(); itr != tAuras.end();)
        {
            // Use the new aura to see on what stance the target will be
            uint32 newStance = (1 << ((newAura ? newAura->GetMiscValue() : 0) -1));

            // If the stances are not compatible with the spell, remove it
            if (itr->second->GetBase()->IsRemovedOnShapeLost(target) && !(itr->second->GetBase()->GetSpellInfo()->Stances & newStance))
                target->RemoveAura(itr);
            else
                ++itr;
        }
    }
}

/*********************************************************/
/***               AURA EFFECT HANDLERS                ***/
/*********************************************************/

/**************************************/
/***       VISIBILITY & PHASES      ***/
/**************************************/

void AuraEffect::HandleModInvisibilityDetect(AuraApplication const* aurApp, uint8 mode, bool apply) const
{
    if (!(mode & AURA_EFFECT_HANDLE_CHANGE_AMOUNT_MASK))
        return;

    Unit* target = aurApp->GetTarget();
    InvisibilityType type = InvisibilityType(GetMiscValue());

    if (apply)
    {
        target->m_invisibilityDetect.AddFlag(type);
        target->m_invisibilityDetect.AddValue(type, GetAmount());
    }
    else
    {
        if (!target->HasAuraType(SPELL_AURA_MOD_INVISIBILITY_DETECT))
            target->m_invisibilityDetect.DelFlag(type);

        target->m_invisibilityDetect.AddValue(type, -GetAmount());
    }

    // call functions which may have additional effects after chainging state of unit
    target->UpdateObjectVisibility();
}

void AuraEffect::HandleModInvisibility(AuraApplication const* aurApp, uint8 mode, bool apply) const
{
    if (!(mode & AURA_EFFECT_HANDLE_CHANGE_AMOUNT_SEND_FOR_CLIENT_MASK))
        return;

    Unit* target = aurApp->GetTarget();
    InvisibilityType type = InvisibilityType(GetMiscValue());

    if (apply)
    {
        // apply glow vision
        if (target->GetTypeId() == TYPEID_PLAYER)
            target->SetByteFlag(PLAYER_FIELD_BYTES2, 3, PLAYER_FIELD_BYTE2_INVISIBILITY_GLOW);

        target->m_invisibility.AddFlag(type);
        target->m_invisibility.AddValue(type, GetAmount());
    }
    else
    {
        if (!target->HasAuraType(SPELL_AURA_MOD_INVISIBILITY))
        {
            // if not have different invisibility auras.
            // remove glow vision
            if (target->GetTypeId() == TYPEID_PLAYER)
                target->RemoveByteFlag(PLAYER_FIELD_BYTES2, 3, PLAYER_FIELD_BYTE2_INVISIBILITY_GLOW);

            target->m_invisibility.DelFlag(type);
        }
        else
        {
            bool found = false;
            Unit::AuraEffectList const& invisAuras = target->GetAuraEffectsByType(SPELL_AURA_MOD_INVISIBILITY);
            for (Unit::AuraEffectList::const_iterator i = invisAuras.begin(); i != invisAuras.end(); ++i)
            {
                if (GetMiscValue() == (*i)->GetMiscValue())
                {
                    found = true;
                    break;
                }
            }
            if (!found)
                target->m_invisibility.DelFlag(type);
        }

        target->m_invisibility.AddValue(type, -GetAmount());
    }

    // call functions which may have additional effects after chainging state of unit
    if (apply && (mode & AURA_EFFECT_HANDLE_REAL))
    {
        // drop flag at invisibiliy in bg
        target->RemoveAurasWithInterruptFlags(AURA_INTERRUPT_FLAG_IMMUNE_OR_LOST_SELECTION);
    }
    target->UpdateObjectVisibility();
}

void AuraEffect::HandleModStealthDetect(AuraApplication const* aurApp, uint8 mode, bool apply) const
{
    if (!(mode & AURA_EFFECT_HANDLE_CHANGE_AMOUNT_MASK))
        return;

    Unit* target = aurApp->GetTarget();
    StealthType type = StealthType(GetMiscValue());

    if (apply)
    {
        target->m_stealthDetect.AddFlag(type);
        target->m_stealthDetect.AddValue(type, GetAmount());
    }
    else
    {
        if (!target->HasAuraType(SPELL_AURA_MOD_STEALTH_DETECT))
            target->m_stealthDetect.DelFlag(type);

        target->m_stealthDetect.AddValue(type, -GetAmount());
    }

    // call functions which may have additional effects after chainging state of unit
    target->UpdateObjectVisibility();
}

void AuraEffect::HandleModStealth(AuraApplication const* aurApp, uint8 mode, bool apply) const
{
    if (!(mode & AURA_EFFECT_HANDLE_CHANGE_AMOUNT_SEND_FOR_CLIENT_MASK))
        return;

    Unit* target = aurApp->GetTarget();
    StealthType type = StealthType(GetMiscValue());

    if (apply)
    {
        target->m_stealth.AddFlag(type);
        target->m_stealth.AddValue(type, GetAmount());

        target->SetStandFlags(UNIT_STAND_FLAGS_CREEP);
        if (target->GetTypeId() == TYPEID_PLAYER)
            target->SetByteFlag(PLAYER_FIELD_BYTES2, 3, PLAYER_FIELD_BYTE2_STEALTH);
    }
    else
    {
        target->m_stealth.AddValue(type, -GetAmount());

        if (!target->HasAuraType(SPELL_AURA_MOD_STEALTH)) // if last SPELL_AURA_MOD_STEALTH
        {
            target->m_stealth.DelFlag(type);

            target->RemoveStandFlags(UNIT_STAND_FLAGS_CREEP);
            if (target->GetTypeId() == TYPEID_PLAYER)
                target->RemoveByteFlag(PLAYER_FIELD_BYTES2, 3, PLAYER_FIELD_BYTE2_STEALTH);
        }
    }

    // call functions which may have additional effects after chainging state of unit
    if (apply && (mode & AURA_EFFECT_HANDLE_REAL))
    {
        // drop flag at stealth in bg
        target->RemoveAurasWithInterruptFlags(AURA_INTERRUPT_FLAG_IMMUNE_OR_LOST_SELECTION);
    }
    target->UpdateObjectVisibility();
}

void AuraEffect::HandleModStealthLevel(AuraApplication const* aurApp, uint8 mode, bool apply) const
{
    if (!(mode & AURA_EFFECT_HANDLE_CHANGE_AMOUNT_MASK))
        return;

    Unit* target = aurApp->GetTarget();
    StealthType type = StealthType(GetMiscValue());

    if (apply)
        target->m_stealth.AddValue(type, GetAmount());
    else
        target->m_stealth.AddValue(type, -GetAmount());

    // call functions which may have additional effects after chainging state of unit
    target->UpdateObjectVisibility();
}

void AuraEffect::HandleSpiritOfRedemption(AuraApplication const* aurApp, uint8 mode, bool apply) const
{
    if (!(mode & AURA_EFFECT_HANDLE_REAL))
        return;

    Unit* target = aurApp->GetTarget();

    if (target->GetTypeId() != TYPEID_PLAYER)
        return;

    // prepare spirit state
    if (apply)
    {
        if (target->GetTypeId() == TYPEID_PLAYER)
        {
            // disable breath/etc timers
            target->ToPlayer()->StopMirrorTimers();

            // set stand state (expected in this form)
            if (!target->IsStandState())
                target->SetStandState(UNIT_STAND_STATE_STAND);
        }

        target->SetHealth(1);
    }
    // die at aura end
    else if (target->IsAlive())
        // call functions which may have additional effects after chainging state of unit
        target->setDeathState(JUST_DIED);
}

void AuraEffect::HandleAuraGhost(AuraApplication const* aurApp, uint8 mode, bool apply) const
{
    if (!(mode & AURA_EFFECT_HANDLE_SEND_FOR_CLIENT_MASK))
        return;

    Unit* target = aurApp->GetTarget();

    if (target->GetTypeId() != TYPEID_PLAYER)
        return;

    if (apply)
    {
        target->SetFlag(PLAYER_FLAGS, PLAYER_FLAGS_GHOST);
        target->m_serverSideVisibility.SetValue(SERVERSIDE_VISIBILITY_GHOST, GHOST_VISIBILITY_GHOST);
        target->m_serverSideVisibilityDetect.SetValue(SERVERSIDE_VISIBILITY_GHOST, GHOST_VISIBILITY_GHOST);
    }
    else
    {
        if (target->HasAuraType(SPELL_AURA_GHOST))
            return;

        target->RemoveFlag(PLAYER_FLAGS, PLAYER_FLAGS_GHOST);
        target->m_serverSideVisibility.SetValue(SERVERSIDE_VISIBILITY_GHOST, GHOST_VISIBILITY_ALIVE);
        target->m_serverSideVisibilityDetect.SetValue(SERVERSIDE_VISIBILITY_GHOST, GHOST_VISIBILITY_ALIVE);
    }
}

void AuraEffect::HandlePhase(AuraApplication const* aurApp, uint8 mode, bool apply) const
{
    if (!(mode & AURA_EFFECT_HANDLE_REAL))
        return;

    Unit* target = aurApp->GetTarget();

    std::set<uint32> const& oldPhases = target->GetPhases();
    target->SetInPhase(GetMiscValueB(), false, apply);

    // call functions which may have additional effects after chainging state of unit
    // phase auras normally not expected at BG but anyway better check
    if (apply)
    {
        // drop flag at invisibiliy in bg
        target->RemoveAurasWithInterruptFlags(AURA_INTERRUPT_FLAG_IMMUNE_OR_LOST_SELECTION);
    }

    if (Player* player = target->ToPlayer())
    {
        if (player->IsInWorld())
            player->GetMap()->SendUpdateTransportVisibility(player, oldPhases);
        player->UpdatePhasing();
    }

    // need triggering visibility update base at phase update of not GM invisible (other GMs anyway see in any phases)
    if (target->IsVisible())
        target->UpdateObjectVisibility();
}

void AuraEffect::HandlePhaseGroup(AuraApplication const* aurApp, uint8 mode, bool apply) const
{
    if (!(mode & AURA_EFFECT_HANDLE_REAL))
        return;

    Unit* target = aurApp->GetTarget();

    std::set<uint32> const& oldPhases = target->GetPhases();
    std::set<uint32> const& phases = GetPhasesForGroup(GetMiscValueB());
    for (auto phase : phases)
        target->SetInPhase(phase, false, apply);

    // call functions which may have additional effects after chainging state of unit
    // phase auras normally not expected at BG but anyway better check
    if (apply)
    {
        // drop flag at invisibiliy in bg
        target->RemoveAurasWithInterruptFlags(AURA_INTERRUPT_FLAG_IMMUNE_OR_LOST_SELECTION);
    }

    if (Player* player = target->ToPlayer())
    {
        if (player->IsInWorld())
            player->GetMap()->SendUpdateTransportVisibility(player, oldPhases);
        player->UpdatePhasing();
    }

    // need triggering visibility update base at phase update of not GM invisible (other GMs anyway see in any phases)
    if (target->IsVisible())
        target->UpdateObjectVisibility();
}

/**********************/
/***   UNIT MODEL   ***/
/**********************/

void AuraEffect::HandleAuraModShapeshift(AuraApplication const* aurApp, uint8 mode, bool apply) const
{
    if (!(mode & AURA_EFFECT_HANDLE_REAL))
        return;

    Unit* target = aurApp->GetTarget();

    uint32 modelid = 0;
    Powers PowerType = POWER_MANA;
    ShapeshiftForm form = ShapeshiftForm(GetMiscValue());

    switch (form)
    {
        case FORM_CAT:                                      // 0x01
        case FORM_GHOUL:                                    // 0x07
            PowerType = POWER_ENERGY;
            break;

        case FORM_BEAR:                                     // 0x05

        case FORM_BATTLESTANCE:                             // 0x11
        case FORM_DEFENSIVESTANCE:                          // 0x12
        case FORM_BERSERKERSTANCE:                          // 0x13
            PowerType = POWER_RAGE;
            break;

        case FORM_TREE:                                     // 0x02
        case FORM_TRAVEL:                                   // 0x03
        case FORM_AQUA:                                     // 0x04
        case FORM_AMBIENT:                                  // 0x06

        case FORM_STEVES_GHOUL:                             // 0x09
        case FORM_THARONJA_SKELETON:                        // 0x0A
        case FORM_TEST_OF_STRENGTH:                         // 0x0B
        case FORM_BLB_PLAYER:                               // 0x0C
        case FORM_SHADOW_DANCE:                             // 0x0D
        case FORM_CREATUREBEAR:                             // 0x0E
        case FORM_CREATURECAT:                              // 0x0F
        case FORM_GHOSTWOLF:                                // 0x10

        case FORM_TEST:                                     // 0x14
        case FORM_ZOMBIE:                                   // 0x15
        case FORM_METAMORPHOSIS:                            // 0x16
        case FORM_UNDEAD:                                   // 0x19
        case FORM_MASTER_ANGLER:                            // 0x1A
        case FORM_FLIGHT_EPIC:                              // 0x1B
        case FORM_SHADOW:                                   // 0x1C
        case FORM_FLIGHT:                                   // 0x1D
        case FORM_STEALTH:                                  // 0x1E
        case FORM_MOONKIN:                                  // 0x1F
        case FORM_SPIRITOFREDEMPTION:                       // 0x20
            break;
        default:
            TC_LOG_ERROR("spells", "Auras: Unknown Shapeshift Type: %u", GetMiscValue());
    }

    modelid = target->GetModelForForm(form);

    if (apply)
    {
        // remove polymorph before changing display id to keep new display id
        switch (form)
        {
            case FORM_CAT:
            case FORM_TREE:
            case FORM_TRAVEL:
            case FORM_AQUA:
            case FORM_BEAR:
            case FORM_FLIGHT_EPIC:
            case FORM_FLIGHT:
            case FORM_MOONKIN:
            {
                // remove movement affects
                target->RemoveMovementImpairingAuras();

                // and polymorphic affects
                if (target->IsPolymorphed())
                    target->RemoveAurasDueToSpell(target->getTransForm());
                break;
            }
            default:
               break;
        }

        // remove other shapeshift before applying a new one
        target->RemoveAurasByType(SPELL_AURA_MOD_SHAPESHIFT, 0, GetBase());

        // stop handling the effect if it was removed by linked event
        if (aurApp->GetRemoveMode())
            return;

        if (PowerType != POWER_MANA)
        {
            int32 oldPower = target->GetPower(PowerType);
            // reset power to default values only at power change
            if (target->getPowerType() != PowerType)
                target->setPowerType(PowerType);

            if (form == FORM_CAT || form == FORM_BEAR)
            {
                // get furor proc chance
                int32 FurorChance = 0;
                if (AuraEffect const* dummy = target->GetDummyAuraEffect(SPELLFAMILY_DRUID, 238, 0))
                    FurorChance = std::max(dummy->GetAmount(), 0);

                if (form == FORM_CAT)
                {
                    int32 basePoints = std::min<int32>(oldPower, FurorChance);
                    target->SetPower(POWER_ENERGY, 0);
                    target->CastCustomSpell(target, 17099, &basePoints, NULL, NULL, true, NULL, this);
                }
                else if (roll_chance_i(FurorChance))
                    target->CastSpell(target, 17057, true);
            }
        }
        // stop handling the effect if it was removed by linked event
        if (aurApp->GetRemoveMode())
            return;

        target->SetShapeshiftForm(form);
        if (modelid > 0)
        {
            SpellInfo const* transformSpellInfo = sSpellMgr->GetSpellInfo(target->getTransForm());
            if (!transformSpellInfo || !GetSpellInfo()->IsPositive())
                target->SetDisplayId(modelid);
        }
    }
    else
    {
        // reset model id if no other auras present
        // may happen when aura is applied on linked event on aura removal
        if (!target->HasAuraType(SPELL_AURA_MOD_SHAPESHIFT))
        {
            target->SetShapeshiftForm(FORM_NONE);
            if (target->getClass() == CLASS_DRUID)
            {
                target->setPowerType(POWER_MANA);
                // Remove movement impairing effects also when shifting out
                target->RemoveMovementImpairingAuras();
            }
        }

        if (modelid > 0)
            target->RestoreDisplayId();

        switch (form)
        {
            // Nordrassil Harness - bonus
            case FORM_BEAR:
            case FORM_CAT:
                if (AuraEffect* dummy = target->GetAuraEffect(37315, 0))
                    target->CastSpell(target, 37316, true, NULL, dummy);
                break;
            // Nordrassil Regalia - bonus
            case FORM_MOONKIN:
                if (AuraEffect* dummy = target->GetAuraEffect(37324, 0))
                    target->CastSpell(target, 37325, true, NULL, dummy);
                break;
            case FORM_BATTLESTANCE:
            case FORM_DEFENSIVESTANCE:
            case FORM_BERSERKERSTANCE:
            {
                int32 Rage_val = 0;
                // Defensive Tactics
                if (form == FORM_DEFENSIVESTANCE)
                {
                    if (AuraEffect const* aurEff = target->IsScriptOverriden(m_spellInfo, 831))
                        Rage_val += aurEff->GetAmount() * 10;
                }
                // Stance mastery + Tactical mastery (both passive, and last have aura only in defense stance, but need apply at any stance switch)
                if (target->GetTypeId() == TYPEID_PLAYER)
                {
                    PlayerSpellMap const& sp_list = target->ToPlayer()->GetSpellMap();
                    for (PlayerSpellMap::const_iterator itr = sp_list.begin(); itr != sp_list.end(); ++itr)
                    {
                        if (itr->second->state == PLAYERSPELL_REMOVED || itr->second->disabled)
                            continue;

                        SpellInfo const* spellInfo = sSpellMgr->GetSpellInfo(itr->first);
                        if (spellInfo && spellInfo->SpellFamilyName == SPELLFAMILY_WARRIOR && spellInfo->SpellIconID == 139)
                            Rage_val += target->CalculateSpellDamage(target, spellInfo, 0) * 10;
                    }
                }
                if (target->GetPower(POWER_RAGE) > Rage_val)
                    target->SetPower(POWER_RAGE, Rage_val);
                break;
            }
            default:
                break;
        }
    }

    // adding/removing linked auras
    // add/remove the shapeshift aura's boosts
    HandleShapeshiftBoosts(target, apply);

    if (target->GetTypeId() == TYPEID_PLAYER)
        target->ToPlayer()->InitDataForForm();

    if (target->getClass() == CLASS_DRUID)
    {
        // Dash
        if (AuraEffect* aurEff = target->GetAuraEffect(SPELL_AURA_MOD_INCREASE_SPEED, SPELLFAMILY_DRUID, 0, 0, 0x8))
            aurEff->RecalculateAmount();

        // Disarm handling
        // If druid shifts while being disarmed we need to deal with that since forms aren't affected by disarm
        // and also HandleAuraModDisarm is not triggered
        if (!target->CanUseAttackType(BASE_ATTACK))
        {
            if (Item* pItem = target->ToPlayer()->GetItemByPos(INVENTORY_SLOT_BAG_0, EQUIPMENT_SLOT_MAINHAND))
                target->ToPlayer()->_ApplyWeaponDamage(EQUIPMENT_SLOT_MAINHAND, pItem->GetTemplate(), NULL, apply);
        }
    }

    // stop handling the effect if it was removed by linked event
    if (apply && aurApp->GetRemoveMode())
        return;

    if (target->GetTypeId() == TYPEID_PLAYER)
    {
        SpellShapeshiftFormEntry const* shapeInfo = sSpellShapeshiftFormStore.LookupEntry(form);
        ASSERT(shapeInfo);
        // Learn spells for shapeshift form - no need to send action bars or add spells to spellbook
        for (uint8 i = 0; i < MAX_SHAPESHIFT_SPELLS; ++i)
        {
            if (!shapeInfo->stanceSpell[i])
                continue;
            if (apply)
                target->ToPlayer()->AddTemporarySpell(shapeInfo->stanceSpell[i]);
            else
                target->ToPlayer()->RemoveTemporarySpell(shapeInfo->stanceSpell[i]);
        }
    }
}

void AuraEffect::HandleAuraTransform(AuraApplication const* aurApp, uint8 mode, bool apply) const
{
    if (!(mode & AURA_EFFECT_HANDLE_SEND_FOR_CLIENT_MASK))
        return;

    Unit* target = aurApp->GetTarget();

    if (apply)
    {
        // update active transform spell only when transform not set or not overwriting negative by positive case
        SpellInfo const* transformSpellInfo = sSpellMgr->GetSpellInfo(target->getTransForm());
        if (!transformSpellInfo || !GetSpellInfo()->IsPositive() || transformSpellInfo->IsPositive())
        {
            target->setTransForm(GetId());
            // special case (spell specific functionality)
            if (GetMiscValue() == 0)
            {
                switch (GetId())
                {
                    // Orb of Deception
                    case 16739:
                    {
                        if (target->GetTypeId() != TYPEID_PLAYER)
                            return;

                        switch (target->getRace())
                        {
                            // Blood Elf
                            case RACE_BLOODELF:
                                target->SetDisplayId(target->getGender() == GENDER_MALE ? 17829 : 17830);
                                break;
                            // Orc
                            case RACE_ORC:
                                target->SetDisplayId(target->getGender() == GENDER_MALE ? 10139 : 10140);
                                break;
                            // Troll
                            case RACE_TROLL:
                                target->SetDisplayId(target->getGender() == GENDER_MALE ? 10135 : 10134);
                                break;
                            // Tauren
                            case RACE_TAUREN:
                                target->SetDisplayId(target->getGender() == GENDER_MALE ? 10136 : 10147);
                                break;
                            // Undead
                            case RACE_UNDEAD_PLAYER:
                                target->SetDisplayId(target->getGender() == GENDER_MALE ? 10146 : 10145);
                                break;
                            // Draenei
                            case RACE_DRAENEI:
                                target->SetDisplayId(target->getGender() == GENDER_MALE ? 17827 : 17828);
                                break;
                            // Dwarf
                            case RACE_DWARF:
                                target->SetDisplayId(target->getGender() == GENDER_MALE ? 10141 : 10142);
                                break;
                            // Gnome
                            case RACE_GNOME:
                                target->SetDisplayId(target->getGender() == GENDER_MALE ? 10148 : 10149);
                                break;
                            // Human
                            case RACE_HUMAN:
                                target->SetDisplayId(target->getGender() == GENDER_MALE ? 10137 : 10138);
                                break;
                            // Night Elf
                            case RACE_NIGHTELF:
                                target->SetDisplayId(target->getGender() == GENDER_MALE ? 10143 : 10144);
                                break;
                            default:
                                break;
                        }
                        break;
                    }
                    // Murloc costume
                    case 42365:
                        target->SetDisplayId(21723);
                        break;
                    // Dread Corsair
                    case 50517:
                    // Corsair Costume
                    case 51926:
                    {
                        if (target->GetTypeId() != TYPEID_PLAYER)
                            return;

                        switch (target->getRace())
                        {
                            // Blood Elf
                            case RACE_BLOODELF:
                                target->SetDisplayId(target->getGender() == GENDER_MALE ? 25032 : 25043);
                                break;
                            // Orc
                            case RACE_ORC:
                                target->SetDisplayId(target->getGender() == GENDER_MALE ? 25039 : 25050);
                                break;
                            // Troll
                            case RACE_TROLL:
                                target->SetDisplayId(target->getGender() == GENDER_MALE ? 25041 : 25052);
                                break;
                            // Tauren
                            case RACE_TAUREN:
                                target->SetDisplayId(target->getGender() == GENDER_MALE ? 25040 : 25051);
                                break;
                            // Undead
                            case RACE_UNDEAD_PLAYER:
                                target->SetDisplayId(target->getGender() == GENDER_MALE ? 25042 : 25053);
                                break;
                            // Draenei
                            case RACE_DRAENEI:
                                target->SetDisplayId(target->getGender() == GENDER_MALE ? 25033 : 25044);
                                break;
                            // Dwarf
                            case RACE_DWARF:
                                target->SetDisplayId(target->getGender() == GENDER_MALE ? 25034 : 25045);
                                break;
                            // Gnome
                            case RACE_GNOME:
                                target->SetDisplayId(target->getGender() == GENDER_MALE ? 25035 : 25046);
                                break;
                            // Human
                            case RACE_HUMAN:
                                target->SetDisplayId(target->getGender() == GENDER_MALE ? 25037 : 25048);
                                break;
                            // Night Elf
                            case RACE_NIGHTELF:
                                target->SetDisplayId(target->getGender() == GENDER_MALE ? 25038 : 25049);
                                break;
                            default:
                                break;
                        }
                        break;
                    }
                    // Pygmy Oil
                    case 53806:
                        target->SetDisplayId(22512);
                        break;
                    // Honor the Dead
                    case 65386:
                    case 65495:
                        target->SetDisplayId(target->getGender() == GENDER_MALE ? 29203 : 29204);
                        break;
                    // Darkspear Pride
                    case 75532:
                        target->SetDisplayId(target->getGender() == GENDER_MALE ? 31737 : 31738);
                        break;
                    // Gnomeregan Pride
                    case 75531:
                        target->SetDisplayId(target->getGender() == GENDER_MALE ? 31654 : 31655);
                        break;
                    default:
                        break;
                }
            }
            else
            {
                CreatureTemplate const* ci = sObjectMgr->GetCreatureTemplate(GetMiscValue());
                if (!ci)
                {
                    target->SetDisplayId(16358);              // pig pink ^_^
                    TC_LOG_ERROR("spells", "Auras: unknown creature id = %d (only need its modelid) From Spell Aura Transform in Spell ID = %d", GetMiscValue(), GetId());
                }
                else
                {
                    uint32 model_id = 0;

                    if (uint32 modelid = ci->GetRandomValidModelId())
                        model_id = modelid;                     // Will use the default model here

                    // Polymorph (sheep)
                    if (GetSpellInfo()->SpellFamilyName == SPELLFAMILY_MAGE && GetSpellInfo()->SpellIconID == 82 && GetSpellInfo()->SpellVisual[0] == 12978)
                        if (Unit* caster = GetCaster())
                            if (caster->HasAura(52648))         // Glyph of the Penguin
                                model_id = 26452;

                    target->SetDisplayId(model_id);

                    // Dragonmaw Illusion (set mount model also)
                    if (GetId() == 42016 && target->GetMountID() && !target->GetAuraEffectsByType(SPELL_AURA_MOD_INCREASE_MOUNTED_FLIGHT_SPEED).empty())
                        target->SetUInt32Value(UNIT_FIELD_MOUNTDISPLAYID, 16314);
                }
            }
        }

        // polymorph case
        if ((mode & AURA_EFFECT_HANDLE_REAL) && target->GetTypeId() == TYPEID_PLAYER && target->IsPolymorphed())
        {
            // for players, start regeneration after 1s (in polymorph fast regeneration case)
            // only if caster is Player (after patch 2.4.2)
            if (IS_PLAYER_GUID(GetCasterGUID()))
                target->ToPlayer()->setRegenTimerCount(1*IN_MILLISECONDS);

            //dismount polymorphed target (after patch 2.4.2)
            if (target->IsMounted())
                target->RemoveAurasByType(SPELL_AURA_MOUNTED);
        }
    }
    else
    {
        // HandleEffect(this, AURA_EFFECT_HANDLE_SEND_FOR_CLIENT, true) will reapply it if need
        if (target->getTransForm() == GetId())
            target->setTransForm(0);

        target->RestoreDisplayId();

        // Dragonmaw Illusion (restore mount model)
        if (GetId() == 42016 && target->GetMountID() == 16314)
        {
            if (!target->GetAuraEffectsByType(SPELL_AURA_MOUNTED).empty())
            {
                uint32 cr_id = target->GetAuraEffectsByType(SPELL_AURA_MOUNTED).front()->GetMiscValue();
                if (CreatureTemplate const* ci = sObjectMgr->GetCreatureTemplate(cr_id))
                {
                    uint32 displayID = ObjectMgr::ChooseDisplayId(ci);
                    sObjectMgr->GetCreatureModelRandomGender(&displayID);

                    target->SetUInt32Value(UNIT_FIELD_MOUNTDISPLAYID, displayID);
                }
            }
        }
    }
}

void AuraEffect::HandleAuraModScale(AuraApplication const* aurApp, uint8 mode, bool apply) const
{
    if (!(mode & AURA_EFFECT_HANDLE_CHANGE_AMOUNT_SEND_FOR_CLIENT_MASK))
        return;

    Unit* target = aurApp->GetTarget();

    float scale = target->GetObjectScale();
    ApplyPercentModFloatVar(scale, float(GetAmount()), apply);
    target->SetObjectScale(scale);
}

void AuraEffect::HandleAuraCloneCaster(AuraApplication const* aurApp, uint8 mode, bool apply) const
{
    if (!(mode & AURA_EFFECT_HANDLE_SEND_FOR_CLIENT_MASK))
        return;

    Unit* target = aurApp->GetTarget();

    if (apply)
    {
        Unit* caster = GetCaster();
        if (!caster || caster == target)
            return;

        // What must be cloned? at least display and scale
        target->SetDisplayId(caster->GetDisplayId());
        //target->SetObjectScale(caster->GetObjectScale()); // we need retail info about how scaling is handled (aura maybe?)
        target->SetFlag(UNIT_FIELD_FLAGS_2, UNIT_FLAG2_MIRROR_IMAGE);
    }
    else
    {
        target->SetDisplayId(target->GetNativeDisplayId());
        target->RemoveFlag(UNIT_FIELD_FLAGS_2, UNIT_FLAG2_MIRROR_IMAGE);
    }
}

/************************/
/***      FIGHT       ***/
/************************/

void AuraEffect::HandleFeignDeath(AuraApplication const* aurApp, uint8 mode, bool apply) const
{
    if (!(mode & AURA_EFFECT_HANDLE_REAL))
        return;

    Unit* target = aurApp->GetTarget();

    if (apply)
    {
        /*
        WorldPacket data(SMSG_FEIGN_DEATH_RESISTED, 0);
        target->SendMessageToSet(&data, true);
        */

        UnitList targets;
        Trinity::AnyUnfriendlyUnitInObjectRangeCheck u_check(target, target, target->GetMap()->GetVisibilityRange());
        Trinity::UnitListSearcher<Trinity::AnyUnfriendlyUnitInObjectRangeCheck> searcher(target, targets, u_check);
        target->VisitNearbyObject(target->GetMap()->GetVisibilityRange(), searcher);
        for (UnitList::iterator iter = targets.begin(); iter != targets.end(); ++iter)
        {
            if (!(*iter)->HasUnitState(UNIT_STATE_CASTING))
                continue;

            for (uint32 i = CURRENT_FIRST_NON_MELEE_SPELL; i < CURRENT_MAX_SPELL; i++)
            {
                if ((*iter)->GetCurrentSpell(i)
                && (*iter)->GetCurrentSpell(i)->m_targets.GetUnitTargetGUID() == target->GetGUID())
                {
                    (*iter)->InterruptSpell(CurrentSpellTypes(i), false);
                }
            }
        }
        target->CombatStop();
        target->RemoveAurasWithInterruptFlags(AURA_INTERRUPT_FLAG_IMMUNE_OR_LOST_SELECTION);

        // prevent interrupt message
        if (GetCasterGUID() == target->GetGUID() && target->GetCurrentSpell(CURRENT_GENERIC_SPELL))
            target->FinishSpell(CURRENT_GENERIC_SPELL, false);
        target->InterruptNonMeleeSpells(true);
        target->getHostileRefManager().deleteReferences();

        // stop handling the effect if it was removed by linked event
        if (aurApp->GetRemoveMode())
            return;

        target->SetFlag(UNIT_FIELD_FLAGS, UNIT_FLAG_UNK_29);            // blizz like 2.0.x
        target->SetFlag(UNIT_FIELD_FLAGS_2, UNIT_FLAG2_FEIGN_DEATH);    // blizz like 2.0.x
        target->SetFlag(UNIT_DYNAMIC_FLAGS, UNIT_DYNFLAG_DEAD);         // blizz like 2.0.x
        target->AddUnitState(UNIT_STATE_DIED);

        if (Creature* creature = target->ToCreature())
            creature->SetReactState(REACT_PASSIVE);
    }
    else
    {
        /*
        WorldPacket data(SMSG_FEIGN_DEATH_RESISTED, 0);
        target->SendMessageToSet(&data, true);
        */

        target->RemoveFlag(UNIT_FIELD_FLAGS, UNIT_FLAG_UNK_29);         // blizz like 2.0.x
        target->RemoveFlag(UNIT_FIELD_FLAGS_2, UNIT_FLAG2_FEIGN_DEATH); // blizz like 2.0.x
        target->RemoveFlag(UNIT_DYNAMIC_FLAGS, UNIT_DYNFLAG_DEAD);      // blizz like 2.0.x
        target->ClearUnitState(UNIT_STATE_DIED);

        if (Creature* creature = target->ToCreature())
            creature->InitializeReactState();
    }
}

void AuraEffect::HandleModUnattackable(AuraApplication const* aurApp, uint8 mode, bool apply) const
{
    if (!(mode & AURA_EFFECT_HANDLE_SEND_FOR_CLIENT_MASK))
        return;

    Unit* target = aurApp->GetTarget();

    // do not remove unit flag if there are more than this auraEffect of that kind on unit on unit
    if (!apply && target->HasAuraType(SPELL_AURA_MOD_UNATTACKABLE))
        return;

    target->ApplyModFlag(UNIT_FIELD_FLAGS, UNIT_FLAG_NON_ATTACKABLE, apply);

    // call functions which may have additional effects after chainging state of unit
    if (apply && (mode & AURA_EFFECT_HANDLE_REAL))
    {
        target->CombatStop();
        target->RemoveAurasWithInterruptFlags(AURA_INTERRUPT_FLAG_IMMUNE_OR_LOST_SELECTION);
    }
}

void AuraEffect::HandleAuraModDisarm(AuraApplication const* aurApp, uint8 mode, bool apply) const
{
    if (!(mode & AURA_EFFECT_HANDLE_REAL))
        return;

    Unit* target = aurApp->GetTarget();

    AuraType type = GetAuraType();

    // Prevent handling aura twice
    if (apply ? target->GetAuraEffectsByType(type).size() > 1 : target->HasAuraType(type))
        return;

    uint32 field, flag, slot;
    WeaponAttackType attType;
    switch (type)
    {
        case SPELL_AURA_MOD_DISARM:
            field = UNIT_FIELD_FLAGS;
            flag = UNIT_FLAG_DISARMED;
            slot = EQUIPMENT_SLOT_MAINHAND;
            attType = BASE_ATTACK;
            break;
        case SPELL_AURA_MOD_DISARM_OFFHAND:
            field = UNIT_FIELD_FLAGS_2;
            flag = UNIT_FLAG2_DISARM_OFFHAND;
            slot = EQUIPMENT_SLOT_OFFHAND;
            attType = OFF_ATTACK;
            break;
        case SPELL_AURA_MOD_DISARM_RANGED:
            field = UNIT_FIELD_FLAGS_2;
            flag = UNIT_FLAG2_DISARM_RANGED;
            slot = EQUIPMENT_SLOT_RANGED;
            attType = RANGED_ATTACK;
            break;
        default:
            return;
    }

    // if disarm aura is to be removed, remove the flag first to reapply damage/aura mods
    if (!apply)
        target->RemoveFlag(field, flag);

    // Handle damage modification, shapeshifted druids are not affected
    if (target->GetTypeId() == TYPEID_PLAYER && !target->IsInFeralForm())
    {
        Player* player = target->ToPlayer();
        if (Item* item = player->GetItemByPos(INVENTORY_SLOT_BAG_0, slot))
        {
            uint8 attacktype = Player::GetAttackBySlot(slot);

            if (attacktype < MAX_ATTACK)
            {
                player->_ApplyWeaponDamage(slot, item->GetTemplate(), NULL, !apply);
                player->_ApplyWeaponDependentAuraMods(item, WeaponAttackType(attacktype), !apply);
            }
        }
    }

    // if disarm effects should be applied, wait to set flag until damage mods are unapplied
    if (apply)
        target->SetFlag(field, flag);

    if (target->GetTypeId() == TYPEID_UNIT && target->ToCreature()->GetCurrentEquipmentId())
        target->UpdateDamagePhysical(attType);
}

void AuraEffect::HandleAuraModSilence(AuraApplication const* aurApp, uint8 mode, bool apply) const
{
    if (!(mode & AURA_EFFECT_HANDLE_REAL))
        return;

    Unit* target = aurApp->GetTarget();

    if (apply)
    {
        target->SetFlag(UNIT_FIELD_FLAGS, UNIT_FLAG_SILENCED);

        // call functions which may have additional effects after chainging state of unit
        // Stop cast only spells vs PreventionType == SPELL_PREVENTION_TYPE_SILENCE
        for (uint32 i = CURRENT_MELEE_SPELL; i < CURRENT_MAX_SPELL; ++i)
            if (Spell* spell = target->GetCurrentSpell(CurrentSpellTypes(i)))
                if (spell->m_spellInfo->PreventionType == SPELL_PREVENTION_TYPE_SILENCE)
                    // Stop spells on prepare or casting state
                    target->InterruptSpell(CurrentSpellTypes(i), false);
    }
    else
    {
        // do not remove unit flag if there are more than this auraEffect of that kind on unit on unit
        if (target->HasAuraType(SPELL_AURA_MOD_SILENCE) || target->HasAuraType(SPELL_AURA_MOD_PACIFY_SILENCE))
            return;

        target->RemoveFlag(UNIT_FIELD_FLAGS, UNIT_FLAG_SILENCED);
    }
}

void AuraEffect::HandleAuraModPacify(AuraApplication const* aurApp, uint8 mode, bool apply) const
{
    if (!(mode & AURA_EFFECT_HANDLE_SEND_FOR_CLIENT_MASK))
        return;

    Unit* target = aurApp->GetTarget();

    if (apply)
    {
        target->SetFlag(UNIT_FIELD_FLAGS, UNIT_FLAG_PACIFIED);
        target->AttackStop();
    }
    else
    {
        // do not remove unit flag if there are more than this auraEffect of that kind on unit on unit
        if (target->HasAuraType(SPELL_AURA_MOD_PACIFY) || target->HasAuraType(SPELL_AURA_MOD_PACIFY_SILENCE))
            return;
        target->RemoveFlag(UNIT_FIELD_FLAGS, UNIT_FLAG_PACIFIED);
    }
}

void AuraEffect::HandleAuraModPacifyAndSilence(AuraApplication const* aurApp, uint8 mode, bool apply) const
{
    if (!(mode & AURA_EFFECT_HANDLE_SEND_FOR_CLIENT_MASK))
        return;

    Unit* target = aurApp->GetTarget();

    // Vengeance of the Blue Flight (@todo REMOVE THIS!)
    /// @workaround
    if (m_spellInfo->Id == 45839)
    {
        if (apply)
            target->SetFlag(UNIT_FIELD_FLAGS, UNIT_FLAG_NON_ATTACKABLE);
        else
            target->RemoveFlag(UNIT_FIELD_FLAGS, UNIT_FLAG_NON_ATTACKABLE);
    }
    if (!(apply))
    {
        // do not remove unit flag if there are more than this auraEffect of that kind on unit on unit
        if (target->HasAuraType(SPELL_AURA_MOD_PACIFY_SILENCE))
            return;
    }
    HandleAuraModPacify(aurApp, mode, apply);
    HandleAuraModSilence(aurApp, mode, apply);
}

void AuraEffect::HandleAuraAllowOnlyAbility(AuraApplication const* aurApp, uint8 mode, bool apply) const
{
    if (!(mode & AURA_EFFECT_HANDLE_SEND_FOR_CLIENT_MASK))
        return;

    Unit* target = aurApp->GetTarget();

    if (target->GetTypeId() == TYPEID_PLAYER)
    {
        if (apply)
            target->SetFlag(PLAYER_FLAGS, PLAYER_ALLOW_ONLY_ABILITY);
        else
        {
            // do not remove unit flag if there are more than this auraEffect of that kind on unit on unit
            if (target->HasAuraType(SPELL_AURA_ALLOW_ONLY_ABILITY))
                return;
            target->RemoveFlag(PLAYER_FLAGS, PLAYER_ALLOW_ONLY_ABILITY);
        }
    }
}

/****************************/
/***      TRACKING        ***/
/****************************/

void AuraEffect::HandleAuraTrackCreatures(AuraApplication const* aurApp, uint8 mode, bool apply) const
{
    if (!(mode & AURA_EFFECT_HANDLE_SEND_FOR_CLIENT_MASK))
        return;

    Unit* target = aurApp->GetTarget();

    if (target->GetTypeId() != TYPEID_PLAYER)
        return;

    if (apply)
        target->SetFlag(PLAYER_TRACK_CREATURES, uint32(1) << (GetMiscValue() - 1));
    else
        target->RemoveFlag(PLAYER_TRACK_CREATURES, uint32(1) << (GetMiscValue() - 1));
}

void AuraEffect::HandleAuraTrackResources(AuraApplication const* aurApp, uint8 mode, bool apply) const
{
    if (!(mode & AURA_EFFECT_HANDLE_SEND_FOR_CLIENT_MASK))
        return;

    Unit* target = aurApp->GetTarget();

    if (target->GetTypeId() != TYPEID_PLAYER)
        return;

    if (apply)
        target->SetFlag(PLAYER_TRACK_RESOURCES, uint32(1) << (GetMiscValue() - 1));
    else
        target->RemoveFlag(PLAYER_TRACK_RESOURCES, uint32(1) << (GetMiscValue() - 1));
}

void AuraEffect::HandleAuraTrackStealthed(AuraApplication const* aurApp, uint8 mode, bool apply) const
{
    if (!(mode & AURA_EFFECT_HANDLE_SEND_FOR_CLIENT_MASK))
        return;

    Unit* target = aurApp->GetTarget();

    if (target->GetTypeId() != TYPEID_PLAYER)
        return;

    if (!(apply))
    {
        // do not remove unit flag if there are more than this auraEffect of that kind on unit on unit
        if (target->HasAuraType(GetAuraType()))
            return;
    }
    target->ApplyModFlag(PLAYER_FIELD_BYTES, PLAYER_FIELD_BYTE_TRACK_STEALTHED, apply);
}

void AuraEffect::HandleAuraModStalked(AuraApplication const* aurApp, uint8 mode, bool apply) const
{
    if (!(mode & AURA_EFFECT_HANDLE_SEND_FOR_CLIENT_MASK))
        return;

    Unit* target = aurApp->GetTarget();

    // used by spells: Hunter's Mark, Mind Vision, Syndicate Tracker (MURP) DND
    if (apply)
        target->SetFlag(UNIT_DYNAMIC_FLAGS, UNIT_DYNFLAG_TRACK_UNIT);
    else
    {
        // do not remove unit flag if there are more than this auraEffect of that kind on unit on unit
        if (!target->HasAuraType(GetAuraType()))
            target->RemoveFlag(UNIT_DYNAMIC_FLAGS, UNIT_DYNFLAG_TRACK_UNIT);
    }

    // call functions which may have additional effects after chainging state of unit
    target->UpdateObjectVisibility();
}

void AuraEffect::HandleAuraUntrackable(AuraApplication const* aurApp, uint8 mode, bool apply) const
{
    if (!(mode & AURA_EFFECT_HANDLE_SEND_FOR_CLIENT_MASK))
        return;

    Unit* target = aurApp->GetTarget();

    if (apply)
        target->SetByteFlag(UNIT_FIELD_BYTES_1, 2, UNIT_STAND_FLAGS_UNTRACKABLE);
    else
    {
        // do not remove unit flag if there are more than this auraEffect of that kind on unit on unit
        if (target->HasAuraType(GetAuraType()))
            return;
        target->RemoveByteFlag(UNIT_FIELD_BYTES_1, 2, UNIT_STAND_FLAGS_UNTRACKABLE);
    }
}

/****************************/
/***  SKILLS & TALENTS    ***/
/****************************/

void AuraEffect::HandleAuraModPetTalentsPoints(AuraApplication const* aurApp, uint8 mode, bool /*apply*/) const
{
    if (!(mode & AURA_EFFECT_HANDLE_CHANGE_AMOUNT_MASK))
        return;

    Unit* target = aurApp->GetTarget();

    if (target->GetTypeId() != TYPEID_PLAYER)
        return;

    // Recalculate pet talent points
    if (Pet* pet = target->ToPlayer()->GetPet())
        pet->InitTalentForLevel();
}

void AuraEffect::HandleAuraModSkill(AuraApplication const* aurApp, uint8 mode, bool apply) const
{
    if (!(mode & (AURA_EFFECT_HANDLE_CHANGE_AMOUNT_MASK | AURA_EFFECT_HANDLE_SKILL)))
        return;

    Player* target = aurApp->GetTarget()->ToPlayer();
    if (!target)
        return;

    uint32 prot = GetMiscValue();
    int32 points = GetAmount();

    if (prot == SKILL_DEFENSE)
        return;

    target->ModifySkillBonus(prot, (apply ? points : -points), GetAuraType() == SPELL_AURA_MOD_SKILL_TALENT);
}

/****************************/
/***       MOVEMENT       ***/
/****************************/

void AuraEffect::HandleAuraMounted(AuraApplication const* aurApp, uint8 mode, bool apply) const
{
    if (!(mode & AURA_EFFECT_HANDLE_SEND_FOR_CLIENT_MASK))
        return;

    Unit* target = aurApp->GetTarget();

    if (apply)
    {
        uint32 creatureEntry = GetMiscValue();
        uint32 displayId = 0;
        uint32 vehicleId = 0;

        // Festive Holiday Mount
        if (target->HasAura(62061))
        {
            if (GetBase()->HasEffectType(SPELL_AURA_MOD_INCREASE_MOUNTED_FLIGHT_SPEED))
                creatureEntry = 24906;
            else
                creatureEntry = 15665;
        }

        if (CreatureTemplate const* creatureInfo = sObjectMgr->GetCreatureTemplate(creatureEntry))
        {
            displayId = ObjectMgr::ChooseDisplayId(creatureInfo);
            sObjectMgr->GetCreatureModelRandomGender(&displayId);

            vehicleId = creatureInfo->VehicleId;

            //some spell has one aura of mount and one of vehicle
            for (uint32 i = 0; i < MAX_SPELL_EFFECTS; ++i)
                if (GetSpellInfo()->Effects[i].Effect == SPELL_EFFECT_SUMMON
                    && GetSpellInfo()->Effects[i].MiscValue == GetMiscValue())
                    displayId = 0;
        }

        target->Mount(displayId, vehicleId, creatureEntry);

        // cast speed aura
        if (mode & AURA_EFFECT_HANDLE_REAL)
            if (MountCapabilityEntry const* mountCapability = sMountCapabilityStore.LookupEntry(GetAmount()))
                target->CastSpell(target, mountCapability->SpeedModSpell, true);
    }
    else
    {
        target->Dismount();
        //some mounts like Headless Horseman's Mount or broom stick are skill based spell
        // need to remove ALL arura related to mounts, this will stop client crash with broom stick
        // and never endless flying after using Headless Horseman's Mount
        if (mode & AURA_EFFECT_HANDLE_REAL)
        {
            target->RemoveAurasByType(SPELL_AURA_MOUNTED);

            // remove speed aura
            if (MountCapabilityEntry const* mountCapability = sMountCapabilityStore.LookupEntry(GetAmount()))
                target->RemoveAurasDueToSpell(mountCapability->SpeedModSpell, target->GetGUID());
        }
    }
}

void AuraEffect::HandleAuraAllowFlight(AuraApplication const* aurApp, uint8 mode, bool apply) const
{
    if (!(mode & AURA_EFFECT_HANDLE_SEND_FOR_CLIENT_MASK))
        return;

    Unit* target = aurApp->GetTarget();

    if (!apply)
    {
        // do not remove unit flag if there are more than this auraEffect of that kind on unit on unit
        if (target->HasAuraType(GetAuraType()) || target->HasAuraType(SPELL_AURA_MOD_INCREASE_MOUNTED_FLIGHT_SPEED))
            return;
    }

    target->SetCanFly(apply);

    if (!apply && target->GetTypeId() == TYPEID_UNIT && !target->IsLevitating())
        target->GetMotionMaster()->MoveFall();
}

void AuraEffect::HandleAuraWaterWalk(AuraApplication const* aurApp, uint8 mode, bool apply) const
{
    if (!(mode & AURA_EFFECT_HANDLE_SEND_FOR_CLIENT_MASK))
        return;

    Unit* target = aurApp->GetTarget();

    if (!apply)
    {
        // do not remove unit flag if there are more than this auraEffect of that kind on unit on unit
        if (target->HasAuraType(GetAuraType()))
            return;
    }

    target->SetWaterWalking(apply);
}

void AuraEffect::HandleAuraFeatherFall(AuraApplication const* aurApp, uint8 mode, bool apply) const
{
    if (!(mode & AURA_EFFECT_HANDLE_SEND_FOR_CLIENT_MASK))
        return;

    Unit* target = aurApp->GetTarget();

    if (!apply)
    {
        // do not remove unit flag if there are more than this auraEffect of that kind on unit on unit
        if (target->HasAuraType(GetAuraType()))
            return;
    }

    target->SetFeatherFall(apply);

    // start fall from current height
    if (!apply && target->GetTypeId() == TYPEID_PLAYER)
        target->ToPlayer()->SetFallInformation(0, target->GetPositionZ());
}

void AuraEffect::HandleAuraHover(AuraApplication const* aurApp, uint8 mode, bool apply) const
{
    if (!(mode & AURA_EFFECT_HANDLE_SEND_FOR_CLIENT_MASK))
        return;

    Unit* target = aurApp->GetTarget();

    if (!apply)
    {
        // do not remove unit flag if there are more than this auraEffect of that kind on unit on unit
        if (target->HasAuraType(GetAuraType()))
            return;
    }

    target->SetHover(apply);    //! Sets movementflags
}

void AuraEffect::HandleWaterBreathing(AuraApplication const* aurApp, uint8 mode, bool /*apply*/) const
{
    if (!(mode & AURA_EFFECT_HANDLE_SEND_FOR_CLIENT_MASK))
        return;

    Unit* target = aurApp->GetTarget();

    // update timers in client
    if (target->GetTypeId() == TYPEID_PLAYER)
        target->ToPlayer()->UpdateMirrorTimers();
}

void AuraEffect::HandleForceMoveForward(AuraApplication const* aurApp, uint8 mode, bool apply) const
{
    if (!(mode & AURA_EFFECT_HANDLE_SEND_FOR_CLIENT_MASK))
        return;

    Unit* target = aurApp->GetTarget();

    if (apply)
        target->SetFlag(UNIT_FIELD_FLAGS_2, UNIT_FLAG2_FORCE_MOVEMENT);
    else
    {
        // do not remove unit flag if there are more than this auraEffect of that kind on unit on unit
        if (target->HasAuraType(GetAuraType()))
            return;
        target->RemoveFlag(UNIT_FIELD_FLAGS_2, UNIT_FLAG2_FORCE_MOVEMENT);
    }
}

/****************************/
/***        THREAT        ***/
/****************************/

void AuraEffect::HandleModThreat(AuraApplication const* aurApp, uint8 mode, bool apply) const
{
    if (!(mode & AURA_EFFECT_HANDLE_CHANGE_AMOUNT_MASK))
        return;

    Unit* target = aurApp->GetTarget();
    for (int8 i = 0; i < MAX_SPELL_SCHOOL; ++i)
        if (GetMiscValue() & (1 << i))
            ApplyPercentModFloatVar(target->m_threatModifier[i], float(GetAmount()), apply);
}

void AuraEffect::HandleAuraModTotalThreat(AuraApplication const* aurApp, uint8 mode, bool apply) const
{
    if (!(mode & AURA_EFFECT_HANDLE_CHANGE_AMOUNT_MASK))
        return;

    Unit* target = aurApp->GetTarget();

    if (!target->IsAlive() || target->GetTypeId() != TYPEID_PLAYER)
        return;

    Unit* caster = GetCaster();
    if (caster && caster->IsAlive())
        target->getHostileRefManager().addTempThreat((float)GetAmount(), apply);
}

void AuraEffect::HandleModTaunt(AuraApplication const* aurApp, uint8 mode, bool apply) const
{
    if (!(mode & AURA_EFFECT_HANDLE_REAL))
        return;

    Unit* target = aurApp->GetTarget();

    if (!target->IsAlive() || !target->CanHaveThreatList())
        return;

    Unit* caster = GetCaster();
    if (!caster || !caster->IsAlive())
        return;

    if (apply)
        target->TauntApply(caster);
    else
    {
        // When taunt aura fades out, mob will switch to previous target if current has less than 1.1 * secondthreat
        target->TauntFadeOut(caster);
    }
}

/*****************************/
/***        CONTROL        ***/
/*****************************/

void AuraEffect::HandleModConfuse(AuraApplication const* aurApp, uint8 mode, bool apply) const
{
    if (!(mode & AURA_EFFECT_HANDLE_REAL))
        return;

    Unit* target = aurApp->GetTarget();

    target->SetControlled(apply, UNIT_STATE_CONFUSED);
}

void AuraEffect::HandleModFear(AuraApplication const* aurApp, uint8 mode, bool apply) const
{
    if (!(mode & AURA_EFFECT_HANDLE_REAL))
        return;

    Unit* target = aurApp->GetTarget();

    target->SetControlled(apply, UNIT_STATE_FLEEING);
}

void AuraEffect::HandleAuraModStun(AuraApplication const* aurApp, uint8 mode, bool apply) const
{
    if (!(mode & AURA_EFFECT_HANDLE_REAL))
        return;

    Unit* target = aurApp->GetTarget();

    target->SetControlled(apply, UNIT_STATE_STUNNED);
}

void AuraEffect::HandleAuraModRoot(AuraApplication const* aurApp, uint8 mode, bool apply) const
{
    if (!(mode & AURA_EFFECT_HANDLE_REAL))
        return;

    Unit* target = aurApp->GetTarget();

    target->SetControlled(apply, UNIT_STATE_ROOT);
}

void AuraEffect::HandlePreventFleeing(AuraApplication const* aurApp, uint8 mode, bool apply) const
{
    if (!(mode & AURA_EFFECT_HANDLE_REAL))
        return;

    Unit* target = aurApp->GetTarget();

    if (target->HasAuraType(SPELL_AURA_MOD_FEAR))
        target->SetControlled(!(apply), UNIT_STATE_FLEEING);
}

/***************************/
/***        CHARM        ***/
/***************************/

void AuraEffect::HandleModPossess(AuraApplication const* aurApp, uint8 mode, bool apply) const
{
    if (!(mode & AURA_EFFECT_HANDLE_REAL))
        return;

    Unit* target = aurApp->GetTarget();

    Unit* caster = GetCaster();

    // no support for posession AI yet
    if (caster && caster->GetTypeId() == TYPEID_UNIT)
    {
        HandleModCharm(aurApp, mode, apply);
        return;
    }

    if (apply)
        target->SetCharmedBy(caster, CHARM_TYPE_POSSESS, aurApp);
    else
        target->RemoveCharmedBy(caster);
}

void AuraEffect::HandleModPossessPet(AuraApplication const* aurApp, uint8 mode, bool apply) const
{
    // Used by spell "Eyes of the Beast"

    if (!(mode & AURA_EFFECT_HANDLE_REAL))
        return;

    Unit* caster = GetCaster();
    if (!caster || caster->GetTypeId() != TYPEID_PLAYER)
        return;

    //seems it may happen that when removing it is no longer owner's pet
    //if (caster->ToPlayer()->GetPet() != target)
    //    return;

    Unit* target = aurApp->GetTarget();
    if (target->GetTypeId() != TYPEID_UNIT || !target->ToCreature()->IsPet())
        return;

    Pet* pet = target->ToPet();

    if (apply)
    {
        if (caster->ToPlayer()->GetPet() != pet)
            return;

        // Must clear current motion or pet leashes back to owner after a few yards
        //  when under spell 'Eyes of the Beast'
        pet->GetMotionMaster()->Clear();
        pet->SetCharmedBy(caster, CHARM_TYPE_POSSESS, aurApp);
    }
    else
    {
        pet->RemoveCharmedBy(caster);

        if (!pet->IsWithinDistInMap(caster, pet->GetMap()->GetVisibilityRange()))
            pet->Remove(PET_SAVE_NOT_IN_SLOT, true);
        else
        {
            // Reinitialize the pet bar or it will appear greyed out
            caster->ToPlayer()->PetSpellInitialize();

            // Follow owner only if not fighting or owner didn't click "stay" at new location
            // This may be confusing because pet bar shows "stay" when under the spell but it retains
            //  the "follow" flag. Player MUST click "stay" while under the spell.
            if (!pet->GetVictim() && !pet->GetCharmInfo()->HasCommandState(COMMAND_STAY))
            {
                pet->GetMotionMaster()->MoveFollow(caster, PET_FOLLOW_DIST, pet->GetFollowAngle());
            }
        }
    }
}

void AuraEffect::HandleModCharm(AuraApplication const* aurApp, uint8 mode, bool apply) const
{
    if (!(mode & AURA_EFFECT_HANDLE_REAL))
        return;

    Unit* target = aurApp->GetTarget();

    Unit* caster = GetCaster();

    if (apply)
        target->SetCharmedBy(caster, CHARM_TYPE_CHARM, aurApp);
    else
        target->RemoveCharmedBy(caster);
}

void AuraEffect::HandleCharmConvert(AuraApplication const* aurApp, uint8 mode, bool apply) const
{
    if (!(mode & AURA_EFFECT_HANDLE_REAL))
        return;

    Unit* target = aurApp->GetTarget();

    Unit* caster = GetCaster();

    if (apply)
        target->SetCharmedBy(caster, CHARM_TYPE_CONVERT, aurApp);
    else
        target->RemoveCharmedBy(caster);
}

/**
 * Such auras are applied from a caster(=player) to a vehicle.
 * This has been verified using spell #49256
 */
void AuraEffect::HandleAuraControlVehicle(AuraApplication const* aurApp, uint8 mode, bool apply) const
{
    if (!(mode & AURA_EFFECT_HANDLE_CHANGE_AMOUNT_MASK))
        return;

    Unit* target = aurApp->GetTarget();
    if (!target->IsVehicle())
        return;

    Unit* caster = GetCaster();
    if (!caster || caster == target)
        return;

    if (apply)
    {
        // Currently spells that have base points  0 and DieSides 0 = "0/0" exception are pushed to -1,
        // however the idea of 0/0 is to ingore flag VEHICLE_SEAT_FLAG_CAN_ENTER_OR_EXIT and -1 checks for it,
        // so this break such spells or most of them.
        // Current formula about m_amount: effect base points + dieside - 1
        // TO DO: Reasearch more about 0/0 and fix it.
        caster->_EnterVehicle(target->GetVehicleKit(), m_amount - 1, aurApp);
    }
    else
    {
        // Remove pending passengers before exiting vehicle - might cause an Uninstall
        target->GetVehicleKit()->RemovePendingEventsForPassenger(caster);

        if (GetId() == 53111) // Devour Humanoid
        {
            target->Kill(caster);
            if (caster->GetTypeId() == TYPEID_UNIT)
                caster->ToCreature()->RemoveCorpse();
        }

        if (!(mode & AURA_EFFECT_HANDLE_CHANGE_AMOUNT))
            caster->_ExitVehicle();
        else
            target->GetVehicleKit()->RemovePassenger(caster);  // Only remove passenger from vehicle without launching exit movement or despawning the vehicle

        // some SPELL_AURA_CONTROL_VEHICLE auras have a dummy effect on the player - remove them
        caster->RemoveAurasDueToSpell(GetId());
    }
}

/*********************************************************/
/***                  MODIFY SPEED                     ***/
/*********************************************************/
void AuraEffect::HandleAuraModIncreaseSpeed(AuraApplication const* aurApp, uint8 mode, bool /*apply*/) const
{
    if (!(mode & AURA_EFFECT_HANDLE_CHANGE_AMOUNT_MASK))
        return;

    Unit* target = aurApp->GetTarget();

    target->UpdateSpeed(MOVE_RUN, true);
}

void AuraEffect::HandleAuraModIncreaseMountedSpeed(AuraApplication const* aurApp, uint8 mode, bool apply) const
{
    HandleAuraModIncreaseSpeed(aurApp, mode, apply);
}

void AuraEffect::HandleAuraModIncreaseFlightSpeed(AuraApplication const* aurApp, uint8 mode, bool apply) const
{
    if (!(mode & AURA_EFFECT_HANDLE_CHANGE_AMOUNT_SEND_FOR_CLIENT_MASK))
        return;

    Unit* target = aurApp->GetTarget();
    if (mode & AURA_EFFECT_HANDLE_CHANGE_AMOUNT_MASK)
        target->UpdateSpeed(MOVE_FLIGHT, true);

    //! Update ability to fly
    if (GetAuraType() == SPELL_AURA_MOD_INCREASE_MOUNTED_FLIGHT_SPEED)
    {
        // do not remove unit flag if there are more than this auraEffect of that kind on unit on unit
        if (mode & AURA_EFFECT_HANDLE_SEND_FOR_CLIENT_MASK && (apply || (!target->HasAuraType(SPELL_AURA_MOD_INCREASE_MOUNTED_FLIGHT_SPEED) && !target->HasAuraType(SPELL_AURA_FLY))))
        {
            target->SetCanFly(apply);

            if (!apply && target->GetTypeId() == TYPEID_UNIT && !target->IsLevitating())
                target->GetMotionMaster()->MoveFall();
        }

        //! Someone should clean up these hacks and remove it from this function. It doesn't even belong here.
        if (mode & AURA_EFFECT_HANDLE_REAL)
        {
            //Players on flying mounts must be immune to polymorph
            if (target->GetTypeId() == TYPEID_PLAYER)
                target->ApplySpellImmune(GetId(), IMMUNITY_MECHANIC, MECHANIC_POLYMORPH, apply);

            // Dragonmaw Illusion (overwrite mount model, mounted aura already applied)
            if (apply && target->HasAuraEffect(42016, 0) && target->GetMountID())
                target->SetUInt32Value(UNIT_FIELD_MOUNTDISPLAYID, 16314);
        }
    }
}

void AuraEffect::HandleAuraModIncreaseSwimSpeed(AuraApplication const* aurApp, uint8 mode, bool /*apply*/) const
{
    if (!(mode & AURA_EFFECT_HANDLE_CHANGE_AMOUNT_MASK))
        return;

    Unit* target = aurApp->GetTarget();

    target->UpdateSpeed(MOVE_SWIM, true);
}

void AuraEffect::HandleAuraModDecreaseSpeed(AuraApplication const* aurApp, uint8 mode, bool /*apply*/) const
{
    if (!(mode & AURA_EFFECT_HANDLE_CHANGE_AMOUNT_MASK))
        return;

    Unit* target = aurApp->GetTarget();

    target->UpdateSpeed(MOVE_RUN, true);
    target->UpdateSpeed(MOVE_SWIM, true);
    target->UpdateSpeed(MOVE_FLIGHT, true);
    target->UpdateSpeed(MOVE_RUN_BACK, true);
    target->UpdateSpeed(MOVE_SWIM_BACK, true);
    target->UpdateSpeed(MOVE_FLIGHT_BACK, true);
}

void AuraEffect::HandleAuraModUseNormalSpeed(AuraApplication const* aurApp, uint8 mode, bool /*apply*/) const
{
    if (!(mode & AURA_EFFECT_HANDLE_REAL))
        return;

    Unit* target = aurApp->GetTarget();

    target->UpdateSpeed(MOVE_RUN,  true);
    target->UpdateSpeed(MOVE_SWIM, true);
    target->UpdateSpeed(MOVE_FLIGHT,  true);
}

/*********************************************************/
/***                     IMMUNITY                      ***/
/*********************************************************/

void AuraEffect::HandleModStateImmunityMask(AuraApplication const* aurApp, uint8 mode, bool apply) const
{
    if (!(mode & AURA_EFFECT_HANDLE_REAL))
        return;

    Unit* target = aurApp->GetTarget();
    std::list <AuraType> aura_immunity_list;
    uint32 mechanic_immunity_list = 0;
    int32 miscVal = GetMiscValue();

    switch (miscVal)
    {
        case 96:
        case 1615:
        {
            if (GetAmount())
            {
                mechanic_immunity_list = (1 << MECHANIC_SNARE) | (1 << MECHANIC_ROOT)
                    | (1 << MECHANIC_FEAR) | (1 << MECHANIC_STUN)
                    | (1 << MECHANIC_SLEEP) | (1 << MECHANIC_CHARM)
                    | (1 << MECHANIC_SAPPED) | (1 << MECHANIC_HORROR)
                    | (1 << MECHANIC_POLYMORPH) | (1 << MECHANIC_DISORIENTED)
                    | (1 << MECHANIC_FREEZE) | (1 << MECHANIC_TURN);

                target->ApplySpellImmune(GetId(), IMMUNITY_MECHANIC, MECHANIC_SNARE, apply);
                target->ApplySpellImmune(GetId(), IMMUNITY_MECHANIC, MECHANIC_ROOT, apply);
                target->ApplySpellImmune(GetId(), IMMUNITY_MECHANIC, MECHANIC_FEAR, apply);
                target->ApplySpellImmune(GetId(), IMMUNITY_MECHANIC, MECHANIC_STUN, apply);
                target->ApplySpellImmune(GetId(), IMMUNITY_MECHANIC, MECHANIC_SLEEP, apply);
                target->ApplySpellImmune(GetId(), IMMUNITY_MECHANIC, MECHANIC_CHARM, apply);
                target->ApplySpellImmune(GetId(), IMMUNITY_MECHANIC, MECHANIC_SAPPED, apply);
                target->ApplySpellImmune(GetId(), IMMUNITY_MECHANIC, MECHANIC_HORROR, apply);
                target->ApplySpellImmune(GetId(), IMMUNITY_MECHANIC, MECHANIC_POLYMORPH, apply);
                target->ApplySpellImmune(GetId(), IMMUNITY_MECHANIC, MECHANIC_DISORIENTED, apply);
                target->ApplySpellImmune(GetId(), IMMUNITY_MECHANIC, MECHANIC_FREEZE, apply);
                target->ApplySpellImmune(GetId(), IMMUNITY_MECHANIC, MECHANIC_TURN, apply);
                aura_immunity_list.push_back(SPELL_AURA_MOD_STUN);
                aura_immunity_list.push_back(SPELL_AURA_MOD_DECREASE_SPEED);
                aura_immunity_list.push_back(SPELL_AURA_MOD_ROOT);
                aura_immunity_list.push_back(SPELL_AURA_MOD_CONFUSE);
                aura_immunity_list.push_back(SPELL_AURA_MOD_FEAR);
            }
            break;
        }
        case 679:
        {
            if (GetId() == 57742)
            {
                mechanic_immunity_list = (1 << MECHANIC_SNARE) | (1 << MECHANIC_ROOT)
                    | (1 << MECHANIC_FEAR) | (1 << MECHANIC_STUN)
                    | (1 << MECHANIC_SLEEP) | (1 << MECHANIC_CHARM)
                    | (1 << MECHANIC_SAPPED) | (1 << MECHANIC_HORROR)
                    | (1 << MECHANIC_POLYMORPH) | (1 << MECHANIC_DISORIENTED)
                    | (1 << MECHANIC_FREEZE) | (1 << MECHANIC_TURN);

                target->ApplySpellImmune(GetId(), IMMUNITY_MECHANIC, MECHANIC_SNARE, apply);
                target->ApplySpellImmune(GetId(), IMMUNITY_MECHANIC, MECHANIC_ROOT, apply);
                target->ApplySpellImmune(GetId(), IMMUNITY_MECHANIC, MECHANIC_FEAR, apply);
                target->ApplySpellImmune(GetId(), IMMUNITY_MECHANIC, MECHANIC_STUN, apply);
                target->ApplySpellImmune(GetId(), IMMUNITY_MECHANIC, MECHANIC_SLEEP, apply);
                target->ApplySpellImmune(GetId(), IMMUNITY_MECHANIC, MECHANIC_CHARM, apply);
                target->ApplySpellImmune(GetId(), IMMUNITY_MECHANIC, MECHANIC_SAPPED, apply);
                target->ApplySpellImmune(GetId(), IMMUNITY_MECHANIC, MECHANIC_HORROR, apply);
                target->ApplySpellImmune(GetId(), IMMUNITY_MECHANIC, MECHANIC_POLYMORPH, apply);
                target->ApplySpellImmune(GetId(), IMMUNITY_MECHANIC, MECHANIC_DISORIENTED, apply);
                target->ApplySpellImmune(GetId(), IMMUNITY_MECHANIC, MECHANIC_FREEZE, apply);
                target->ApplySpellImmune(GetId(), IMMUNITY_MECHANIC, MECHANIC_TURN, apply);
                aura_immunity_list.push_back(SPELL_AURA_MOD_STUN);
                aura_immunity_list.push_back(SPELL_AURA_MOD_DECREASE_SPEED);
                aura_immunity_list.push_back(SPELL_AURA_MOD_ROOT);
                aura_immunity_list.push_back(SPELL_AURA_MOD_CONFUSE);
                aura_immunity_list.push_back(SPELL_AURA_MOD_FEAR);
            }
            break;
        }
        case 1557:
        {
            if (GetId() == 64187)
            {
                mechanic_immunity_list = (1 << MECHANIC_STUN);
                target->ApplySpellImmune(GetId(), IMMUNITY_MECHANIC, MECHANIC_STUN, apply);
                aura_immunity_list.push_back(SPELL_AURA_MOD_STUN);
            }
            else
            {
                mechanic_immunity_list = (1 << MECHANIC_SNARE) | (1 << MECHANIC_ROOT)
                    | (1 << MECHANIC_FEAR) | (1 << MECHANIC_STUN)
                    | (1 << MECHANIC_SLEEP) | (1 << MECHANIC_CHARM)
                    | (1 << MECHANIC_SAPPED) | (1 << MECHANIC_HORROR)
                    | (1 << MECHANIC_POLYMORPH) | (1 << MECHANIC_DISORIENTED)
                    | (1 << MECHANIC_FREEZE) | (1 << MECHANIC_TURN);

                target->ApplySpellImmune(GetId(), IMMUNITY_MECHANIC, MECHANIC_SNARE, apply);
                target->ApplySpellImmune(GetId(), IMMUNITY_MECHANIC, MECHANIC_ROOT, apply);
                target->ApplySpellImmune(GetId(), IMMUNITY_MECHANIC, MECHANIC_FEAR, apply);
                target->ApplySpellImmune(GetId(), IMMUNITY_MECHANIC, MECHANIC_STUN, apply);
                target->ApplySpellImmune(GetId(), IMMUNITY_MECHANIC, MECHANIC_SLEEP, apply);
                target->ApplySpellImmune(GetId(), IMMUNITY_MECHANIC, MECHANIC_CHARM, apply);
                target->ApplySpellImmune(GetId(), IMMUNITY_MECHANIC, MECHANIC_SAPPED, apply);
                target->ApplySpellImmune(GetId(), IMMUNITY_MECHANIC, MECHANIC_HORROR, apply);
                target->ApplySpellImmune(GetId(), IMMUNITY_MECHANIC, MECHANIC_POLYMORPH, apply);
                target->ApplySpellImmune(GetId(), IMMUNITY_MECHANIC, MECHANIC_DISORIENTED, apply);
                target->ApplySpellImmune(GetId(), IMMUNITY_MECHANIC, MECHANIC_FREEZE, apply);
                target->ApplySpellImmune(GetId(), IMMUNITY_MECHANIC, MECHANIC_TURN, apply);
                aura_immunity_list.push_back(SPELL_AURA_MOD_STUN);
                aura_immunity_list.push_back(SPELL_AURA_MOD_DECREASE_SPEED);
                aura_immunity_list.push_back(SPELL_AURA_MOD_ROOT);
                aura_immunity_list.push_back(SPELL_AURA_MOD_CONFUSE);
                aura_immunity_list.push_back(SPELL_AURA_MOD_FEAR);
            }
            break;
        }
        case 1614:
        case 1694:
        {
            target->ApplySpellImmune(GetId(), IMMUNITY_EFFECT, SPELL_EFFECT_ATTACK_ME, apply);
            aura_immunity_list.push_back(SPELL_AURA_MOD_TAUNT);
            break;
        }
        case 1630:
        {
            if (!GetAmount())
            {
                target->ApplySpellImmune(GetId(), IMMUNITY_EFFECT, SPELL_EFFECT_ATTACK_ME, apply);
                aura_immunity_list.push_back(SPELL_AURA_MOD_TAUNT);
            }
            else
            {
                mechanic_immunity_list = (1 << MECHANIC_SNARE) | (1 << MECHANIC_ROOT)
                    | (1 << MECHANIC_FEAR) | (1 << MECHANIC_STUN)
                    | (1 << MECHANIC_SLEEP) | (1 << MECHANIC_CHARM)
                    | (1 << MECHANIC_SAPPED) | (1 << MECHANIC_HORROR)
                    | (1 << MECHANIC_POLYMORPH) | (1 << MECHANIC_DISORIENTED)
                    | (1 << MECHANIC_FREEZE) | (1 << MECHANIC_TURN);

                target->ApplySpellImmune(GetId(), IMMUNITY_MECHANIC, MECHANIC_SNARE, apply);
                target->ApplySpellImmune(GetId(), IMMUNITY_MECHANIC, MECHANIC_ROOT, apply);
                target->ApplySpellImmune(GetId(), IMMUNITY_MECHANIC, MECHANIC_FEAR, apply);
                target->ApplySpellImmune(GetId(), IMMUNITY_MECHANIC, MECHANIC_STUN, apply);
                target->ApplySpellImmune(GetId(), IMMUNITY_MECHANIC, MECHANIC_SLEEP, apply);
                target->ApplySpellImmune(GetId(), IMMUNITY_MECHANIC, MECHANIC_CHARM, apply);
                target->ApplySpellImmune(GetId(), IMMUNITY_MECHANIC, MECHANIC_SAPPED, apply);
                target->ApplySpellImmune(GetId(), IMMUNITY_MECHANIC, MECHANIC_HORROR, apply);
                target->ApplySpellImmune(GetId(), IMMUNITY_MECHANIC, MECHANIC_POLYMORPH, apply);
                target->ApplySpellImmune(GetId(), IMMUNITY_MECHANIC, MECHANIC_DISORIENTED, apply);
                target->ApplySpellImmune(GetId(), IMMUNITY_MECHANIC, MECHANIC_FREEZE, apply);
                target->ApplySpellImmune(GetId(), IMMUNITY_MECHANIC, MECHANIC_TURN, apply);
                aura_immunity_list.push_back(SPELL_AURA_MOD_STUN);
                aura_immunity_list.push_back(SPELL_AURA_MOD_DECREASE_SPEED);
                aura_immunity_list.push_back(SPELL_AURA_MOD_ROOT);
                aura_immunity_list.push_back(SPELL_AURA_MOD_CONFUSE);
                aura_immunity_list.push_back(SPELL_AURA_MOD_FEAR);
            }
            break;
        }
        case 477:
        case 1733:
        {
            if (!GetAmount())
            {
                mechanic_immunity_list = (1 << MECHANIC_SNARE) | (1 << MECHANIC_ROOT)
                    | (1 << MECHANIC_FEAR) | (1 << MECHANIC_STUN)
                    | (1 << MECHANIC_SLEEP) | (1 << MECHANIC_CHARM)
                    | (1 << MECHANIC_SAPPED) | (1 << MECHANIC_HORROR)
                    | (1 << MECHANIC_POLYMORPH) | (1 << MECHANIC_DISORIENTED)
                    | (1 << MECHANIC_FREEZE) | (1 << MECHANIC_TURN);

                target->ApplySpellImmune(GetId(), IMMUNITY_MECHANIC, MECHANIC_SNARE, apply);
                target->ApplySpellImmune(GetId(), IMMUNITY_MECHANIC, MECHANIC_ROOT, apply);
                target->ApplySpellImmune(GetId(), IMMUNITY_MECHANIC, MECHANIC_FEAR, apply);
                target->ApplySpellImmune(GetId(), IMMUNITY_MECHANIC, MECHANIC_STUN, apply);
                target->ApplySpellImmune(GetId(), IMMUNITY_MECHANIC, MECHANIC_SLEEP, apply);
                target->ApplySpellImmune(GetId(), IMMUNITY_MECHANIC, MECHANIC_CHARM, apply);
                target->ApplySpellImmune(GetId(), IMMUNITY_MECHANIC, MECHANIC_SAPPED, apply);
                target->ApplySpellImmune(GetId(), IMMUNITY_MECHANIC, MECHANIC_HORROR, apply);
                target->ApplySpellImmune(GetId(), IMMUNITY_MECHANIC, MECHANIC_POLYMORPH, apply);
                target->ApplySpellImmune(GetId(), IMMUNITY_MECHANIC, MECHANIC_DISORIENTED, apply);
                target->ApplySpellImmune(GetId(), IMMUNITY_MECHANIC, MECHANIC_FREEZE, apply);
                target->ApplySpellImmune(GetId(), IMMUNITY_MECHANIC, MECHANIC_TURN, apply);
                target->ApplySpellImmune(GetId(), IMMUNITY_EFFECT, SPELL_EFFECT_KNOCK_BACK, apply);
                target->ApplySpellImmune(GetId(), IMMUNITY_EFFECT, SPELL_EFFECT_KNOCK_BACK_DEST, apply);
                aura_immunity_list.push_back(SPELL_AURA_MOD_STUN);
                aura_immunity_list.push_back(SPELL_AURA_MOD_DECREASE_SPEED);
                aura_immunity_list.push_back(SPELL_AURA_MOD_ROOT);
                aura_immunity_list.push_back(SPELL_AURA_MOD_CONFUSE);
                aura_immunity_list.push_back(SPELL_AURA_MOD_FEAR);
            }
            break;
        }
        case 878:
        {
            if (GetAmount() == 1)
            {
                mechanic_immunity_list = (1 << MECHANIC_SNARE) | (1 << MECHANIC_STUN)
                    | (1 << MECHANIC_DISORIENTED) | (1 << MECHANIC_FREEZE);

                target->ApplySpellImmune(GetId(), IMMUNITY_MECHANIC, MECHANIC_SNARE, apply);
                target->ApplySpellImmune(GetId(), IMMUNITY_MECHANIC, MECHANIC_STUN, apply);
                target->ApplySpellImmune(GetId(), IMMUNITY_MECHANIC, MECHANIC_DISORIENTED, apply);
                target->ApplySpellImmune(GetId(), IMMUNITY_MECHANIC, MECHANIC_FREEZE, apply);
                aura_immunity_list.push_back(SPELL_AURA_MOD_STUN);
                aura_immunity_list.push_back(SPELL_AURA_MOD_DECREASE_SPEED);
            }
            break;
        }
        default:
            break;
    }

    if (aura_immunity_list.empty())
    {
            if (miscVal & (1<<10))
                aura_immunity_list.push_back(SPELL_AURA_MOD_STUN);
            if (miscVal & (1<<1))
                aura_immunity_list.push_back(SPELL_AURA_TRANSFORM);

            // These flag can be recognized wrong:
            if (miscVal & (1<<6))
                aura_immunity_list.push_back(SPELL_AURA_MOD_DECREASE_SPEED);
            if (miscVal & (1<<0))
                aura_immunity_list.push_back(SPELL_AURA_MOD_ROOT);
            if (miscVal & (1<<2))
                aura_immunity_list.push_back(SPELL_AURA_MOD_CONFUSE);
            if (miscVal & (1<<9))
                aura_immunity_list.push_back(SPELL_AURA_MOD_FEAR);
            if (miscVal & (1<<7))
                aura_immunity_list.push_back(SPELL_AURA_MOD_DISARM);
    }

    // apply immunities
    for (std::list <AuraType>::iterator iter = aura_immunity_list.begin(); iter != aura_immunity_list.end(); ++iter)
        target->ApplySpellImmune(GetId(), IMMUNITY_STATE, *iter, apply);

    if (apply && GetSpellInfo()->AttributesEx & SPELL_ATTR1_DISPEL_AURAS_ON_IMMUNITY)
    {
        target->RemoveAurasWithMechanic(mechanic_immunity_list, AURA_REMOVE_BY_DEFAULT, GetId());
        for (std::list <AuraType>::iterator iter = aura_immunity_list.begin(); iter != aura_immunity_list.end(); ++iter)
            target->RemoveAurasByType(*iter);
    }
}

void AuraEffect::HandleModMechanicImmunity(AuraApplication const* aurApp, uint8 mode, bool apply) const
{
    if (!(mode & AURA_EFFECT_HANDLE_REAL))
        return;

    Unit* target = aurApp->GetTarget();
    uint32 mechanic;

    switch (GetId())
    {
        case 34471: // The Beast Within
        case 19574: // Bestial Wrath
            mechanic = IMMUNE_TO_MOVEMENT_IMPAIRMENT_AND_LOSS_CONTROL_MASK;
            target->ApplySpellImmune(GetId(), IMMUNITY_MECHANIC, MECHANIC_CHARM, apply);
            target->ApplySpellImmune(GetId(), IMMUNITY_MECHANIC, MECHANIC_DISORIENTED, apply);
            target->ApplySpellImmune(GetId(), IMMUNITY_MECHANIC, MECHANIC_FEAR, apply);
            target->ApplySpellImmune(GetId(), IMMUNITY_MECHANIC, MECHANIC_ROOT, apply);
            target->ApplySpellImmune(GetId(), IMMUNITY_MECHANIC, MECHANIC_SLEEP, apply);
            target->ApplySpellImmune(GetId(), IMMUNITY_MECHANIC, MECHANIC_SNARE, apply);
            target->ApplySpellImmune(GetId(), IMMUNITY_MECHANIC, MECHANIC_STUN, apply);
            target->ApplySpellImmune(GetId(), IMMUNITY_MECHANIC, MECHANIC_FREEZE, apply);
            target->ApplySpellImmune(GetId(), IMMUNITY_MECHANIC, MECHANIC_KNOCKOUT, apply);
            target->ApplySpellImmune(GetId(), IMMUNITY_MECHANIC, MECHANIC_POLYMORPH, apply);
            target->ApplySpellImmune(GetId(), IMMUNITY_MECHANIC, MECHANIC_BANISH, apply);
            target->ApplySpellImmune(GetId(), IMMUNITY_MECHANIC, MECHANIC_SHACKLE, apply);
            target->ApplySpellImmune(GetId(), IMMUNITY_MECHANIC, MECHANIC_TURN, apply);
            target->ApplySpellImmune(GetId(), IMMUNITY_MECHANIC, MECHANIC_HORROR, apply);
            target->ApplySpellImmune(GetId(), IMMUNITY_MECHANIC, MECHANIC_DAZE, apply);
            target->ApplySpellImmune(GetId(), IMMUNITY_MECHANIC, MECHANIC_SAPPED, apply);
            break;
        case 42292: // PvP trinket
        case 59752: // Every Man for Himself
            mechanic = IMMUNE_TO_MOVEMENT_IMPAIRMENT_AND_LOSS_CONTROL_MASK;
            // Actually we should apply immunities here, too, but the aura has only 100 ms duration, so there is practically no point
            break;
        case 54508: // Demonic Empowerment
            mechanic = (1 << MECHANIC_SNARE) | (1 << MECHANIC_ROOT);
            target->ApplySpellImmune(GetId(), IMMUNITY_MECHANIC, MECHANIC_SNARE, apply);
            target->ApplySpellImmune(GetId(), IMMUNITY_MECHANIC, MECHANIC_ROOT, apply);
            target->ApplySpellImmune(GetId(), IMMUNITY_MECHANIC, MECHANIC_STUN, apply);
            break;
        default:
            if (GetMiscValue() < 1)
                return;
            mechanic = 1 << GetMiscValue();
            target->ApplySpellImmune(GetId(), IMMUNITY_MECHANIC, GetMiscValue(), apply);
            break;
    }

    if (apply && GetSpellInfo()->AttributesEx & SPELL_ATTR1_DISPEL_AURAS_ON_IMMUNITY)
        target->RemoveAurasWithMechanic(mechanic, AURA_REMOVE_BY_DEFAULT, GetId());
}

void AuraEffect::HandleAuraModEffectImmunity(AuraApplication const* aurApp, uint8 mode, bool apply) const
{
    if (!(mode & AURA_EFFECT_HANDLE_REAL))
        return;

    Unit* target = aurApp->GetTarget();

    target->ApplySpellImmune(GetId(), IMMUNITY_EFFECT, GetMiscValue(), apply);

    // when removing flag aura, handle flag drop
    Player* player = target->ToPlayer();
    if (!apply && player && (GetSpellInfo()->AuraInterruptFlags & AURA_INTERRUPT_FLAG_IMMUNE_OR_LOST_SELECTION))
    {
        if (player->InBattleground())
        {
            if (Battleground* bg = player->GetBattleground())
                bg->EventPlayerDroppedFlag(player);
        }
        else
            sOutdoorPvPMgr->HandleDropFlag(player, GetSpellInfo()->Id);
    }
}

void AuraEffect::HandleAuraModStateImmunity(AuraApplication const* aurApp, uint8 mode, bool apply) const
{
    if (!(mode & AURA_EFFECT_HANDLE_REAL))
        return;

    Unit* target = aurApp->GetTarget();

    target->ApplySpellImmune(GetId(), IMMUNITY_STATE, GetMiscValue(), apply);

    if (apply && GetSpellInfo()->AttributesEx & SPELL_ATTR1_DISPEL_AURAS_ON_IMMUNITY)
        target->RemoveAurasByType(AuraType(GetMiscValue()), 0, GetBase());
}

void AuraEffect::HandleAuraModSchoolImmunity(AuraApplication const* aurApp, uint8 mode, bool apply) const
{
    if (!(mode & AURA_EFFECT_HANDLE_REAL))
        return;

    Unit* target = aurApp->GetTarget();

    target->ApplySpellImmune(GetId(), IMMUNITY_SCHOOL, GetMiscValue(), (apply));

    if (GetSpellInfo()->Mechanic == MECHANIC_BANISH)
    {
        if (apply)
            target->AddUnitState(UNIT_STATE_ISOLATED);
        else
        {
            bool banishFound = false;
            Unit::AuraEffectList const& banishAuras = target->GetAuraEffectsByType(GetAuraType());
            for (Unit::AuraEffectList::const_iterator i = banishAuras.begin(); i != banishAuras.end(); ++i)
                if ((*i)->GetSpellInfo()->Mechanic == MECHANIC_BANISH)
                {
                    banishFound = true;
                    break;
                }
            if (!banishFound)
                target->ClearUnitState(UNIT_STATE_ISOLATED);
        }
    }

    if (apply && GetMiscValue() == SPELL_SCHOOL_MASK_NORMAL)
        target->RemoveAurasWithInterruptFlags(AURA_INTERRUPT_FLAG_IMMUNE_OR_LOST_SELECTION);

    // remove all flag auras (they are positive, but they must be removed when you are immune)
    if (GetSpellInfo()->AttributesEx & SPELL_ATTR1_DISPEL_AURAS_ON_IMMUNITY
        && GetSpellInfo()->AttributesEx2 & SPELL_ATTR2_DAMAGE_REDUCED_SHIELD)
        target->RemoveAurasWithInterruptFlags(AURA_INTERRUPT_FLAG_IMMUNE_OR_LOST_SELECTION);

    /// @todo optimalize this cycle - use RemoveAurasWithInterruptFlags call or something else
    if ((apply)
        && GetSpellInfo()->AttributesEx & SPELL_ATTR1_DISPEL_AURAS_ON_IMMUNITY
        && GetSpellInfo()->IsPositive())                       //Only positive immunity removes auras
    {
        uint32 school_mask = GetMiscValue();
        Unit::AuraApplicationMap& Auras = target->GetAppliedAuras();
        for (Unit::AuraApplicationMap::iterator iter = Auras.begin(); iter != Auras.end();)
        {
            SpellInfo const* spell = iter->second->GetBase()->GetSpellInfo();
            if ((spell->GetSchoolMask() & school_mask)//Check for school mask
                && GetSpellInfo()->CanDispelAura(spell)
                && !iter->second->IsPositive()          //Don't remove positive spells
                && spell->Id != GetId())               //Don't remove self
            {
                target->RemoveAura(iter);
            }
            else
                ++iter;
        }
    }
}

void AuraEffect::HandleAuraModDmgImmunity(AuraApplication const* aurApp, uint8 mode, bool apply) const
{
    if (!(mode & AURA_EFFECT_HANDLE_REAL))
        return;

    Unit* target = aurApp->GetTarget();

    target->ApplySpellImmune(GetId(), IMMUNITY_DAMAGE, GetMiscValue(), apply);
}

void AuraEffect::HandleAuraModDispelImmunity(AuraApplication const* aurApp, uint8 mode, bool apply) const
{
    if (!(mode & AURA_EFFECT_HANDLE_REAL))
        return;

    Unit* target = aurApp->GetTarget();

    target->ApplySpellDispelImmunity(m_spellInfo, DispelType(GetMiscValue()), (apply));
}

/*********************************************************/
/***                  MODIFY STATS                     ***/
/*********************************************************/

/********************************/
/***        RESISTANCE        ***/
/********************************/

void AuraEffect::HandleAuraModResistanceExclusive(AuraApplication const* aurApp, uint8 mode, bool apply) const
{
    if (!(mode & (AURA_EFFECT_HANDLE_CHANGE_AMOUNT_MASK | AURA_EFFECT_HANDLE_STAT)))
        return;

    Unit* target = aurApp->GetTarget();

    for (int8 x = SPELL_SCHOOL_NORMAL; x < MAX_SPELL_SCHOOL; x++)
    {
        if (GetMiscValue() & int32(1<<x))
        {
            int32 amount = target->GetMaxPositiveAuraModifierByMiscMask(SPELL_AURA_MOD_RESISTANCE_EXCLUSIVE, 1<<x, this);
            if (amount < GetAmount())
            {
                float value = float(GetAmount() - amount);
                target->HandleStatModifier(UnitMods(UNIT_MOD_RESISTANCE_START + x), BASE_VALUE, value, apply);
                if (target->GetTypeId() == TYPEID_PLAYER)
                    target->ApplyResistanceBuffModsMod(SpellSchools(x), aurApp->IsPositive(), value, apply);
            }
        }
    }
}

void AuraEffect::HandleAuraModResistance(AuraApplication const* aurApp, uint8 mode, bool apply) const
{
    if (!(mode & (AURA_EFFECT_HANDLE_CHANGE_AMOUNT_MASK | AURA_EFFECT_HANDLE_STAT)))
        return;

    Unit* target = aurApp->GetTarget();

    for (int8 x = SPELL_SCHOOL_NORMAL; x < MAX_SPELL_SCHOOL; x++)
    {
        if (GetMiscValue() & int32(1<<x))
        {
            target->HandleStatModifier(UnitMods(UNIT_MOD_RESISTANCE_START + x), TOTAL_VALUE, float(GetAmount()), apply);
            if (target->GetTypeId() == TYPEID_PLAYER || target->ToCreature()->IsPet())
                target->ApplyResistanceBuffModsMod(SpellSchools(x), GetAmount() > 0, (float)GetAmount(), apply);
        }
    }
}

void AuraEffect::HandleAuraModBaseResistancePCT(AuraApplication const* aurApp, uint8 mode, bool apply) const
{
    if (!(mode & (AURA_EFFECT_HANDLE_CHANGE_AMOUNT_MASK | AURA_EFFECT_HANDLE_STAT)))
        return;

    Unit* target = aurApp->GetTarget();

    // only players have base stats
    if (target->GetTypeId() != TYPEID_PLAYER)
    {
        //pets only have base armor
        if (target->ToCreature()->IsPet() && (GetMiscValue() & SPELL_SCHOOL_MASK_NORMAL))
            target->HandleStatModifier(UNIT_MOD_ARMOR, BASE_PCT, float(GetAmount()), apply);
    }
    else
    {
        for (int8 x = SPELL_SCHOOL_NORMAL; x < MAX_SPELL_SCHOOL; x++)
        {
            if (GetMiscValue() & int32(1<<x))
                target->HandleStatModifier(UnitMods(UNIT_MOD_RESISTANCE_START + x), BASE_PCT, float(GetAmount()), apply);
        }
    }
}

void AuraEffect::HandleModResistancePercent(AuraApplication const* aurApp, uint8 mode, bool apply) const
{
    if (!(mode & (AURA_EFFECT_HANDLE_CHANGE_AMOUNT_MASK | AURA_EFFECT_HANDLE_STAT)))
        return;

    Unit* target = aurApp->GetTarget();
    int32 spellGroupVal = target->GetHighestExclusiveSameEffectSpellGroupValue(this, SPELL_AURA_MOD_RESISTANCE_PCT);
    if (abs(spellGroupVal) >= abs(GetAmount()))
        return;

    for (int8 i = SPELL_SCHOOL_NORMAL; i < MAX_SPELL_SCHOOL; i++)
    {
        if (GetMiscValue() & int32(1<<i))
        {
            if (spellGroupVal)
            {
                target->HandleStatModifier(UnitMods(UNIT_MOD_RESISTANCE_START + i), TOTAL_PCT, (float)spellGroupVal, !apply);
                if (target->GetTypeId() == TYPEID_PLAYER || target->IsPet())
                {
                    target->ApplyResistanceBuffModsPercentMod(SpellSchools(i), true, (float)spellGroupVal, !apply);
                    target->ApplyResistanceBuffModsPercentMod(SpellSchools(i), false, (float)spellGroupVal, !apply);
                }
            }
            target->HandleStatModifier(UnitMods(UNIT_MOD_RESISTANCE_START + i), TOTAL_PCT, float(GetAmount()), apply);
            if (target->GetTypeId() == TYPEID_PLAYER || target->ToCreature()->IsPet())
            {
                target->ApplyResistanceBuffModsPercentMod(SpellSchools(i), true, (float)GetAmount(), apply);
                target->ApplyResistanceBuffModsPercentMod(SpellSchools(i), false, (float)GetAmount(), apply);
            }
        }
    }
}

void AuraEffect::HandleModBaseResistance(AuraApplication const* aurApp, uint8 mode, bool apply) const
{
    if (!(mode & (AURA_EFFECT_HANDLE_CHANGE_AMOUNT_MASK | AURA_EFFECT_HANDLE_STAT)))
        return;

    Unit* target = aurApp->GetTarget();

    // only players have base stats
    if (target->GetTypeId() != TYPEID_PLAYER)
    {
        //only pets have base stats
        if (target->ToCreature()->IsPet() && (GetMiscValue() & SPELL_SCHOOL_MASK_NORMAL))
            target->HandleStatModifier(UNIT_MOD_ARMOR, TOTAL_VALUE, float(GetAmount()), apply);
    }
    else
    {
        for (int i = SPELL_SCHOOL_NORMAL; i < MAX_SPELL_SCHOOL; i++)
            if (GetMiscValue() & (1<<i))
                target->HandleStatModifier(UnitMods(UNIT_MOD_RESISTANCE_START + i), TOTAL_VALUE, float(GetAmount()), apply);
    }
}

void AuraEffect::HandleModTargetResistance(AuraApplication const* aurApp, uint8 mode, bool apply) const
{
    if (!(mode & (AURA_EFFECT_HANDLE_CHANGE_AMOUNT_MASK | AURA_EFFECT_HANDLE_STAT)))
        return;

    Unit* target = aurApp->GetTarget();

    // applied to damage as HandleNoImmediateEffect in Unit::CalcAbsorbResist and Unit::CalcArmorReducedDamage

    // show armor penetration
    if (target->GetTypeId() == TYPEID_PLAYER && (GetMiscValue() & SPELL_SCHOOL_MASK_NORMAL))
        target->ApplyModInt32Value(PLAYER_FIELD_MOD_TARGET_PHYSICAL_RESISTANCE, GetAmount(), apply);

    // show as spell penetration only full spell penetration bonuses (all resistances except armor and holy
    if (target->GetTypeId() == TYPEID_PLAYER && (GetMiscValue() & SPELL_SCHOOL_MASK_SPELL) == SPELL_SCHOOL_MASK_SPELL)
        target->ApplyModInt32Value(PLAYER_FIELD_MOD_TARGET_RESISTANCE, GetAmount(), apply);
}

/********************************/
/***           STAT           ***/
/********************************/

void AuraEffect::HandleAuraModStat(AuraApplication const* aurApp, uint8 mode, bool apply) const
{
    if (!(mode & (AURA_EFFECT_HANDLE_CHANGE_AMOUNT_MASK | AURA_EFFECT_HANDLE_STAT)))
        return;

    if (GetMiscValue() < -2 || GetMiscValue() > 4)
    {
        TC_LOG_ERROR("spells", "WARNING: Spell %u effect %u has an unsupported misc value (%i) for SPELL_AURA_MOD_STAT ", GetId(), GetEffIndex(), GetMiscValue());
        return;
    }

    Unit* target = aurApp->GetTarget();
    int32 spellGroupVal = target->GetHighestExclusiveSameEffectSpellGroupValue(this, SPELL_AURA_MOD_STAT, true, GetMiscValue());
    if (abs(spellGroupVal) >= abs(GetAmount()))
        return;

    for (int32 i = STAT_STRENGTH; i < MAX_STATS; i++)
    {
        // -1 or -2 is all stats (misc < -2 checked in function beginning)
        if (GetMiscValue() < 0 || GetMiscValue() == i)
        {
            if (spellGroupVal)
            {
                target->HandleStatModifier(UnitMods(UNIT_MOD_STAT_START + i), TOTAL_VALUE, float(spellGroupVal), !apply);
                if (target->GetTypeId() == TYPEID_PLAYER || target->ToCreature()->IsPet())
                    target->ApplyStatBuffMod(Stats(i), float(spellGroupVal), !apply);
            }

            //target->ApplyStatMod(Stats(i), m_amount, apply);
            target->HandleStatModifier(UnitMods(UNIT_MOD_STAT_START + i), TOTAL_VALUE, float(GetAmount()), apply);
            if (target->GetTypeId() == TYPEID_PLAYER || target->ToCreature()->IsPet())
                target->ApplyStatBuffMod(Stats(i), (float)GetAmount(), apply);
        }
    }
}

void AuraEffect::HandleModPercentStat(AuraApplication const* aurApp, uint8 mode, bool apply) const
{
    if (!(mode & (AURA_EFFECT_HANDLE_CHANGE_AMOUNT_MASK | AURA_EFFECT_HANDLE_STAT)))
        return;

    Unit* target = aurApp->GetTarget();

    if (GetMiscValue() < -1 || GetMiscValue() > 4)
    {
        TC_LOG_ERROR("spells", "WARNING: Misc Value for SPELL_AURA_MOD_PERCENT_STAT not valid");
        return;
    }

    // only players have base stats
    if (target->GetTypeId() != TYPEID_PLAYER)
        return;

    for (int32 i = STAT_STRENGTH; i < MAX_STATS; ++i)
    {
        if (GetMiscValue() == i || GetMiscValue() == -1)
            target->HandleStatModifier(UnitMods(UNIT_MOD_STAT_START + i), BASE_PCT, float(m_amount), apply);
    }
}

void AuraEffect::HandleModSpellDamagePercentFromStat(AuraApplication const* aurApp, uint8 mode, bool /*apply*/) const
{
    if (!(mode & (AURA_EFFECT_HANDLE_CHANGE_AMOUNT_MASK | AURA_EFFECT_HANDLE_STAT)))
        return;

    Unit* target = aurApp->GetTarget();

    if (target->GetTypeId() != TYPEID_PLAYER)
        return;

    // Magic damage modifiers implemented in Unit::SpellDamageBonus
    // This information for client side use only
    // Recalculate bonus
    target->ToPlayer()->UpdateSpellDamageAndHealingBonus();
}

void AuraEffect::HandleModSpellHealingPercentFromStat(AuraApplication const* aurApp, uint8 mode, bool /*apply*/) const
{
    if (!(mode & (AURA_EFFECT_HANDLE_CHANGE_AMOUNT_MASK | AURA_EFFECT_HANDLE_STAT)))
        return;

    Unit* target = aurApp->GetTarget();

    if (target->GetTypeId() != TYPEID_PLAYER)
        return;

    // Recalculate bonus
    target->ToPlayer()->UpdateSpellDamageAndHealingBonus();
}

void AuraEffect::HandleModSpellDamagePercentFromAttackPower(AuraApplication const* aurApp, uint8 mode, bool /*apply*/) const
{
    if (!(mode & (AURA_EFFECT_HANDLE_CHANGE_AMOUNT_MASK | AURA_EFFECT_HANDLE_STAT)))
        return;

    Unit* target = aurApp->GetTarget();

    if (target->GetTypeId() != TYPEID_PLAYER)
        return;

    // Magic damage modifiers implemented in Unit::SpellDamageBonus
    // This information for client side use only
    // Recalculate bonus
    target->ToPlayer()->UpdateSpellDamageAndHealingBonus();
}

void AuraEffect::HandleModSpellHealingPercentFromAttackPower(AuraApplication const* aurApp, uint8 mode, bool /*apply*/) const
{
    if (!(mode & (AURA_EFFECT_HANDLE_CHANGE_AMOUNT_MASK | AURA_EFFECT_HANDLE_STAT)))
        return;

    Unit* target = aurApp->GetTarget();

    if (target->GetTypeId() != TYPEID_PLAYER)
        return;

    // Recalculate bonus
    target->ToPlayer()->UpdateSpellDamageAndHealingBonus();
}

void AuraEffect::HandleModHealingDone(AuraApplication const* aurApp, uint8 mode, bool /*apply*/) const
{
    if (!(mode & (AURA_EFFECT_HANDLE_CHANGE_AMOUNT_MASK | AURA_EFFECT_HANDLE_STAT)))
        return;

    Unit* target = aurApp->GetTarget();

    if (target->GetTypeId() != TYPEID_PLAYER)
        return;
    // implemented in Unit::SpellHealingBonus
    // this information is for client side only
    target->ToPlayer()->UpdateSpellDamageAndHealingBonus();
}

void AuraEffect::HandleModTotalPercentStat(AuraApplication const* aurApp, uint8 mode, bool apply) const
{
    if (!(mode & (AURA_EFFECT_HANDLE_CHANGE_AMOUNT_MASK | AURA_EFFECT_HANDLE_STAT)))
        return;

    Unit* target = aurApp->GetTarget();
    int32 spellGroupVal = target->GetHighestExclusiveSameEffectSpellGroupValue(this, SPELL_AURA_MOD_TOTAL_STAT_PERCENTAGE, true, -1);
    if (abs(spellGroupVal) >= abs(GetAmount()))
        return;

    if (spellGroupVal)
    {
        for (int32 i = STAT_STRENGTH; i < MAX_STATS; i++)
        {
            if (GetMiscValue() == i || GetMiscValue() == -1) // affect the same stats
            {
                target->HandleStatModifier(UnitMods(UNIT_MOD_STAT_START + i), TOTAL_PCT, float(spellGroupVal), !apply);
                if (target->GetTypeId() == TYPEID_PLAYER || target->ToCreature()->IsPet())
                    target->ApplyStatPercentBuffMod(Stats(i), float(spellGroupVal), !apply);
            }
        }
    }

    // save current health state
    float healthPct = target->GetHealthPct();
    bool alive = target->IsAlive();

    for (int32 i = STAT_STRENGTH; i < MAX_STATS; i++)
    {
        if (GetMiscValueB() & 1 << i || !GetMiscValueB()) // 0 is also used for all stats
        {
            int32 spellGroupVal2 = target->GetHighestExclusiveSameEffectSpellGroupValue(this, SPELL_AURA_MOD_TOTAL_STAT_PERCENTAGE, true, i);
            if (abs(spellGroupVal2) >= abs(GetAmount()))
                continue;

            if (spellGroupVal2)
            {
                target->HandleStatModifier(UnitMods(UNIT_MOD_STAT_START + i), TOTAL_PCT, float(spellGroupVal2), !apply);
                if (target->GetTypeId() == TYPEID_PLAYER || target->ToCreature()->IsPet())
                    target->ApplyStatPercentBuffMod(Stats(i), float(spellGroupVal2), !apply);
            }

            target->HandleStatModifier(UnitMods(UNIT_MOD_STAT_START + i), TOTAL_PCT, float(GetAmount()), apply);
            if (target->GetTypeId() == TYPEID_PLAYER || target->ToCreature()->IsPet())
                target->ApplyStatPercentBuffMod(Stats(i), float(GetAmount()), apply);
        }
    }

    // recalculate current HP/MP after applying aura modifications (only for spells with SPELL_ATTR0_UNK4 0x00000010 flag)
    // this check is total bullshit i think
    if (GetMiscValueB() & 1 << STAT_STAMINA && (m_spellInfo->Attributes & SPELL_ATTR0_ABILITY))
        target->SetHealth(std::max<uint32>(uint32(healthPct * target->GetMaxHealth() * 0.01f), (alive ? 1 : 0)));
}

void AuraEffect::HandleAuraModResistenceOfStatPercent(AuraApplication const* aurApp, uint8 mode, bool /*apply*/) const
{
    if (!(mode & (AURA_EFFECT_HANDLE_CHANGE_AMOUNT_MASK | AURA_EFFECT_HANDLE_STAT)))
        return;

    Unit* target = aurApp->GetTarget();

    if (target->GetTypeId() != TYPEID_PLAYER)
        return;

    if (GetMiscValue() != SPELL_SCHOOL_MASK_NORMAL)
    {
        // support required adding replace UpdateArmor by loop by UpdateResistence at intellect update
        // and include in UpdateResistence same code as in UpdateArmor for aura mod apply.
        TC_LOG_ERROR("spells", "Aura SPELL_AURA_MOD_RESISTANCE_OF_STAT_PERCENT(182) does not work for non-armor type resistances!");
        return;
    }

    // Recalculate Armor
    target->UpdateArmor();
}

void AuraEffect::HandleAuraModExpertise(AuraApplication const* aurApp, uint8 mode, bool /*apply*/) const
{
    if (!(mode & (AURA_EFFECT_HANDLE_CHANGE_AMOUNT_MASK | AURA_EFFECT_HANDLE_STAT)))
        return;

    Unit* target = aurApp->GetTarget();

    if (target->GetTypeId() != TYPEID_PLAYER)
        return;

    target->ToPlayer()->UpdateExpertise(BASE_ATTACK);
    target->ToPlayer()->UpdateExpertise(OFF_ATTACK);
}

/********************************/
/***      HEAL & ENERGIZE     ***/
/********************************/
void AuraEffect::HandleModPowerRegen(AuraApplication const* aurApp, uint8 mode, bool /*apply*/) const
{
    if (!(mode & (AURA_EFFECT_HANDLE_CHANGE_AMOUNT_MASK | AURA_EFFECT_HANDLE_STAT)))
        return;

    Unit* target = aurApp->GetTarget();

    if (target->GetTypeId() != TYPEID_PLAYER)
        return;

    // Update manaregen value
    if (GetMiscValue() == POWER_MANA)
        target->ToPlayer()->UpdateManaRegen();
    else if (GetMiscValue() == POWER_RUNES)
        target->ToPlayer()->UpdateRuneRegen(RuneType(GetMiscValueB()));
    // other powers are not immediate effects - implemented in Player::Regenerate, Creature::Regenerate
}

void AuraEffect::HandleModPowerRegenPCT(AuraApplication const* aurApp, uint8 mode, bool apply) const
{
    HandleModPowerRegen(aurApp, mode, apply);
}

void AuraEffect::HandleModManaRegen(AuraApplication const* aurApp, uint8 mode, bool /*apply*/) const
{
    if (!(mode & (AURA_EFFECT_HANDLE_CHANGE_AMOUNT_MASK | AURA_EFFECT_HANDLE_STAT)))
        return;

    Unit* target = aurApp->GetTarget();

    if (target->GetTypeId() != TYPEID_PLAYER)
        return;

    //Note: an increase in regen does NOT cause threat.
    target->ToPlayer()->UpdateManaRegen();
}

void AuraEffect::HandleAuraModIncreaseHealth(AuraApplication const* aurApp, uint8 mode, bool apply) const
{
    if (!(mode & (AURA_EFFECT_HANDLE_CHANGE_AMOUNT_MASK | AURA_EFFECT_HANDLE_STAT)))
        return;

    Unit* target = aurApp->GetTarget();

    if (apply)
    {
        target->HandleStatModifier(UNIT_MOD_HEALTH, TOTAL_VALUE, float(GetAmount()), apply);
        target->ModifyHealth(GetAmount());
    }
    else
    {
        if (int32(target->GetHealth()) > GetAmount())
            target->ModifyHealth(-GetAmount());
        else
            target->SetHealth(1);
        target->HandleStatModifier(UNIT_MOD_HEALTH, TOTAL_VALUE, float(GetAmount()), apply);
    }
}

void AuraEffect::HandleAuraModIncreaseMaxHealth(AuraApplication const* aurApp, uint8 mode, bool apply) const
{
    if (!(mode & (AURA_EFFECT_HANDLE_CHANGE_AMOUNT_MASK | AURA_EFFECT_HANDLE_STAT)))
        return;

    Unit* target = aurApp->GetTarget();

    uint32 oldhealth = target->GetHealth();
    double healthPercentage = (double)oldhealth / (double)target->GetMaxHealth();

    target->HandleStatModifier(UNIT_MOD_HEALTH, TOTAL_VALUE, float(GetAmount()), apply);

    // refresh percentage
    if (oldhealth > 0)
    {
        uint32 newhealth = uint32(ceil((double)target->GetMaxHealth() * healthPercentage));
        if (newhealth == 0)
            newhealth = 1;

        target->SetHealth(newhealth);
    }
}

void AuraEffect::HandleAuraModIncreaseEnergy(AuraApplication const* aurApp, uint8 mode, bool apply) const
{
    if (!(mode & (AURA_EFFECT_HANDLE_CHANGE_AMOUNT_MASK | AURA_EFFECT_HANDLE_STAT)))
        return;

    Unit* target = aurApp->GetTarget();

    Powers powerType = Powers(GetMiscValue());
    // do not check power type, we can always modify the maximum
    // as the client will not see any difference
    // also, placing conditions that may change during the aura duration
    // inside effect handlers is not a good idea
    //if (int32(powerType) != GetMiscValue())
    //    return;

    UnitMods unitMod = UnitMods(UNIT_MOD_POWER_START + powerType);

    target->HandleStatModifier(unitMod, TOTAL_VALUE, float(GetAmount()), apply);
}

void AuraEffect::HandleAuraModIncreaseEnergyPercent(AuraApplication const* aurApp, uint8 mode, bool apply) const
{
    if (!(mode & (AURA_EFFECT_HANDLE_CHANGE_AMOUNT_MASK | AURA_EFFECT_HANDLE_STAT)))
        return;

    Unit* target = aurApp->GetTarget();

    Powers powerType = Powers(GetMiscValue());
    // do not check power type, we can always modify the maximum
    // as the client will not see any difference
    // also, placing conditions that may change during the aura duration
    // inside effect handlers is not a good idea
    //if (int32(powerType) != GetMiscValue())
    //    return;

    UnitMods unitMod = UnitMods(UNIT_MOD_POWER_START + powerType);
    float amount = float(GetAmount());

    if (apply)
    {
        target->HandleStatModifier(unitMod, TOTAL_PCT, amount, apply);
        target->ModifyPowerPct(powerType, amount, apply);
    }
    else
    {
        target->ModifyPowerPct(powerType, amount, apply);
        target->HandleStatModifier(unitMod, TOTAL_PCT, amount, apply);
    }
}

void AuraEffect::HandleAuraModIncreaseHealthPercent(AuraApplication const* aurApp, uint8 mode, bool apply) const
{
    if (!(mode & (AURA_EFFECT_HANDLE_CHANGE_AMOUNT_MASK | AURA_EFFECT_HANDLE_STAT)))
        return;

    Unit* target = aurApp->GetTarget();

    // Unit will keep hp% after MaxHealth being modified if unit is alive.
    float percent = target->GetHealthPct();
    target->HandleStatModifier(UNIT_MOD_HEALTH, TOTAL_PCT, float(GetAmount()), apply);
    if (target->IsAlive())
        target->SetHealth(target->CountPctFromMaxHealth(int32(percent)));
}

void AuraEffect::HandleAuraIncreaseBaseHealthPercent(AuraApplication const* aurApp, uint8 mode, bool apply) const
{
    if (!(mode & (AURA_EFFECT_HANDLE_CHANGE_AMOUNT_MASK | AURA_EFFECT_HANDLE_STAT)))
        return;

    Unit* target = aurApp->GetTarget();

    target->HandleStatModifier(UNIT_MOD_HEALTH, BASE_PCT, float(GetAmount()), apply);
}

/********************************/
/***          FIGHT           ***/
/********************************/

void AuraEffect::HandleAuraModParryPercent(AuraApplication const* aurApp, uint8 mode, bool /*apply*/) const
{
    if (!(mode & (AURA_EFFECT_HANDLE_CHANGE_AMOUNT_MASK | AURA_EFFECT_HANDLE_STAT)))
        return;

    Unit* target = aurApp->GetTarget();

    if (target->GetTypeId() != TYPEID_PLAYER)
        return;

    target->ToPlayer()->UpdateParryPercentage();
}

void AuraEffect::HandleAuraModDodgePercent(AuraApplication const* aurApp, uint8 mode, bool /*apply*/) const
{
    if (!(mode & (AURA_EFFECT_HANDLE_CHANGE_AMOUNT_MASK | AURA_EFFECT_HANDLE_STAT)))
        return;

    Unit* target = aurApp->GetTarget();

    if (target->GetTypeId() != TYPEID_PLAYER)
        return;

    target->ToPlayer()->UpdateDodgePercentage();
}

void AuraEffect::HandleAuraModBlockPercent(AuraApplication const* aurApp, uint8 mode, bool /*apply*/) const
{
    if (!(mode & (AURA_EFFECT_HANDLE_CHANGE_AMOUNT_MASK | AURA_EFFECT_HANDLE_STAT)))
        return;

    Unit* target = aurApp->GetTarget();

    if (target->GetTypeId() != TYPEID_PLAYER)
        return;

    target->ToPlayer()->UpdateBlockPercentage();
}

void AuraEffect::HandleAuraModRegenInterrupt(AuraApplication const* aurApp, uint8 mode, bool apply) const
{
    HandleModManaRegen(aurApp, mode, apply);
}

void AuraEffect::HandleAuraModWeaponCritPercent(AuraApplication const* aurApp, uint8 mode, bool apply) const
{
    if (!(mode & (AURA_EFFECT_HANDLE_CHANGE_AMOUNT_MASK | AURA_EFFECT_HANDLE_STAT)))
        return;

    Unit* target = aurApp->GetTarget();

    if (target->GetTypeId() != TYPEID_PLAYER)
        return;

    for (int i = 0; i < MAX_ATTACK; ++i)
        if (Item* pItem = target->ToPlayer()->GetWeaponForAttack(WeaponAttackType(i), true))
            target->ToPlayer()->_ApplyWeaponDependentAuraCritMod(pItem, WeaponAttackType(i), this, apply);

    // mods must be applied base at equipped weapon class and subclass comparison
    // with spell->EquippedItemClass and  EquippedItemSubClassMask and EquippedItemInventoryTypeMask
    // GetMiscValue() comparison with item generated damage types

    if (GetSpellInfo()->EquippedItemClass == -1)
    {
        target->ToPlayer()->HandleBaseModValue(CRIT_PERCENTAGE,         FLAT_MOD, float (GetAmount()), apply);
        target->ToPlayer()->HandleBaseModValue(OFFHAND_CRIT_PERCENTAGE, FLAT_MOD, float (GetAmount()), apply);
        target->ToPlayer()->HandleBaseModValue(RANGED_CRIT_PERCENTAGE,  FLAT_MOD, float (GetAmount()), apply);
    }
    else
    {
        // done in Player::_ApplyWeaponDependentAuraMods
    }
}

void AuraEffect::HandleModHitChance(AuraApplication const* aurApp, uint8 mode, bool apply) const
{
    if (!(mode & (AURA_EFFECT_HANDLE_CHANGE_AMOUNT_MASK | AURA_EFFECT_HANDLE_STAT)))
        return;

    Unit* target = aurApp->GetTarget();

    if (target->GetTypeId() == TYPEID_PLAYER)
    {
        target->ToPlayer()->UpdateMeleeHitChances();
        target->ToPlayer()->UpdateRangedHitChances();
    }
    else
    {
        target->m_modMeleeHitChance += (apply) ? GetAmount() : (-GetAmount());
        target->m_modRangedHitChance += (apply) ? GetAmount() : (-GetAmount());
    }
}

void AuraEffect::HandleModSpellHitChance(AuraApplication const* aurApp, uint8 mode, bool apply) const
{
    if (!(mode & (AURA_EFFECT_HANDLE_CHANGE_AMOUNT_MASK | AURA_EFFECT_HANDLE_STAT)))
        return;

    Unit* target = aurApp->GetTarget();

    if (target->GetTypeId() == TYPEID_PLAYER)
        target->ToPlayer()->UpdateSpellHitChances();
    else
        target->m_modSpellHitChance += (apply) ? GetAmount(): (-GetAmount());
}

void AuraEffect::HandleModSpellCritChance(AuraApplication const* aurApp, uint8 mode, bool apply) const
{
    if (!(mode & (AURA_EFFECT_HANDLE_CHANGE_AMOUNT_MASK | AURA_EFFECT_HANDLE_STAT)))
        return;

    Unit* target = aurApp->GetTarget();

    if (target->GetTypeId() == TYPEID_PLAYER)
        target->ToPlayer()->UpdateAllSpellCritChances();
    else
        target->m_baseSpellCritChance += (apply) ? GetAmount():-GetAmount();
}

void AuraEffect::HandleModSpellCritChanceShool(AuraApplication const* aurApp, uint8 mode, bool /*apply*/) const
{
    if (!(mode & (AURA_EFFECT_HANDLE_CHANGE_AMOUNT_MASK | AURA_EFFECT_HANDLE_STAT)))
        return;

    Unit* target = aurApp->GetTarget();

    if (target->GetTypeId() != TYPEID_PLAYER)
        return;

    for (int school = SPELL_SCHOOL_NORMAL; school < MAX_SPELL_SCHOOL; ++school)
        if (GetMiscValue() & (1<<school))
            target->ToPlayer()->UpdateSpellCritChance(school);
}

void AuraEffect::HandleAuraModCritPct(AuraApplication const* aurApp, uint8 mode, bool apply) const
{
    if (!(mode & (AURA_EFFECT_HANDLE_CHANGE_AMOUNT_MASK | AURA_EFFECT_HANDLE_STAT)))
        return;

    Unit* target = aurApp->GetTarget();

    if (target->GetTypeId() != TYPEID_PLAYER)
    {
        target->m_baseSpellCritChance += (apply) ? GetAmount():-GetAmount();
        return;
    }

    target->ToPlayer()->HandleBaseModValue(CRIT_PERCENTAGE,         FLAT_MOD, float (GetAmount()), apply);
    target->ToPlayer()->HandleBaseModValue(OFFHAND_CRIT_PERCENTAGE, FLAT_MOD, float (GetAmount()), apply);
    target->ToPlayer()->HandleBaseModValue(RANGED_CRIT_PERCENTAGE,  FLAT_MOD, float (GetAmount()), apply);

    // included in Player::UpdateSpellCritChance calculation
    target->ToPlayer()->UpdateAllSpellCritChances();
}

/********************************/
/***         ATTACK SPEED     ***/
/********************************/

void AuraEffect::HandleModCastingSpeed(AuraApplication const* aurApp, uint8 mode, bool apply) const
{
    if (!(mode & (AURA_EFFECT_HANDLE_CHANGE_AMOUNT_MASK | AURA_EFFECT_HANDLE_STAT)))
        return;

    Unit* target = aurApp->GetTarget();

    target->ApplyCastTimePercentMod((float)GetAmount(), apply);
}

void AuraEffect::HandleModMeleeRangedSpeedPct(AuraApplication const* aurApp, uint8 mode, bool apply) const
{
    if (!(mode & (AURA_EFFECT_HANDLE_CHANGE_AMOUNT_MASK | AURA_EFFECT_HANDLE_STAT)))
        return;

    //! ToDo: Haste auras with the same handler _CAN'T_ stack together
    Unit* target = aurApp->GetTarget();

    target->ApplyAttackTimePercentMod(BASE_ATTACK, (float)GetAmount(), apply);
    target->ApplyAttackTimePercentMod(OFF_ATTACK, (float)GetAmount(), apply);
    target->ApplyAttackTimePercentMod(RANGED_ATTACK, (float)GetAmount(), apply);
}

void AuraEffect::HandleModCombatSpeedPct(AuraApplication const* aurApp, uint8 mode, bool apply) const
{
    if (!(mode & (AURA_EFFECT_HANDLE_CHANGE_AMOUNT_MASK | AURA_EFFECT_HANDLE_STAT)))
        return;

    Unit* target = aurApp->GetTarget();
    int32 spellGroupVal = target->GetHighestExclusiveSameEffectSpellGroupValue(this, SPELL_AURA_MELEE_SLOW);
    if (abs(spellGroupVal) >= abs(GetAmount()))
        return;

    if (spellGroupVal)
    {
        target->ApplyCastTimePercentMod(float(spellGroupVal), !apply);
        target->ApplyAttackTimePercentMod(BASE_ATTACK, float(spellGroupVal), !apply);
        target->ApplyAttackTimePercentMod(OFF_ATTACK, float(spellGroupVal), !apply);
        target->ApplyAttackTimePercentMod(RANGED_ATTACK, float(spellGroupVal), !apply);
    }
    target->ApplyCastTimePercentMod(float(m_amount), apply);
    target->ApplyAttackTimePercentMod(BASE_ATTACK, float(GetAmount()), apply);
    target->ApplyAttackTimePercentMod(OFF_ATTACK, float(GetAmount()), apply);
    target->ApplyAttackTimePercentMod(RANGED_ATTACK, float(GetAmount()), apply);
}

void AuraEffect::HandleModAttackSpeed(AuraApplication const* aurApp, uint8 mode, bool apply) const
{
    if (!(mode & (AURA_EFFECT_HANDLE_CHANGE_AMOUNT_MASK | AURA_EFFECT_HANDLE_STAT)))
        return;

    Unit* target = aurApp->GetTarget();

    target->ApplyAttackTimePercentMod(BASE_ATTACK, float(GetAmount()), apply);
    target->UpdateDamagePhysical(BASE_ATTACK);
}

void AuraEffect::HandleModMeleeSpeedPct(AuraApplication const* aurApp, uint8 mode, bool apply) const
{
    if (!(mode & (AURA_EFFECT_HANDLE_CHANGE_AMOUNT_MASK | AURA_EFFECT_HANDLE_STAT)))
        return;

    //! ToDo: Haste auras with the same handler _CAN'T_ stack together
    Unit* target = aurApp->GetTarget();
    int32 spellGroupVal = target->GetHighestExclusiveSameEffectSpellGroupValue(this, SPELL_AURA_MOD_MELEE_HASTE);
    if (abs(spellGroupVal) >= abs(GetAmount()))
        return;

    if (spellGroupVal)
    {
        target->ApplyAttackTimePercentMod(BASE_ATTACK, float(spellGroupVal), !apply);
        target->ApplyAttackTimePercentMod(OFF_ATTACK, float(spellGroupVal), !apply);
    }
    target->ApplyAttackTimePercentMod(BASE_ATTACK, float(GetAmount()), apply);
    target->ApplyAttackTimePercentMod(OFF_ATTACK,  float(GetAmount()), apply);
}

void AuraEffect::HandleAuraModRangedHaste(AuraApplication const* aurApp, uint8 mode, bool apply) const
{
    if (!(mode & (AURA_EFFECT_HANDLE_CHANGE_AMOUNT_MASK | AURA_EFFECT_HANDLE_STAT)))
        return;

    //! ToDo: Haste auras with the same handler _CAN'T_ stack together
    Unit* target = aurApp->GetTarget();

    target->ApplyAttackTimePercentMod(RANGED_ATTACK, (float)GetAmount(), apply);
}

/********************************/
/***       COMBAT RATING      ***/
/********************************/

void AuraEffect::HandleModRating(AuraApplication const* aurApp, uint8 mode, bool apply) const
{
    if (!(mode & (AURA_EFFECT_HANDLE_CHANGE_AMOUNT_MASK | AURA_EFFECT_HANDLE_STAT)))
        return;

    Unit* target = aurApp->GetTarget();

    if (target->GetTypeId() != TYPEID_PLAYER)
        return;

    for (uint32 rating = 0; rating < MAX_COMBAT_RATING; ++rating)
        if (GetMiscValue() & (1 << rating))
            target->ToPlayer()->ApplyRatingMod(CombatRating(rating), GetAmount(), apply);
}

void AuraEffect::HandleModRatingFromStat(AuraApplication const* aurApp, uint8 mode, bool apply) const
{
    if (!(mode & (AURA_EFFECT_HANDLE_CHANGE_AMOUNT_MASK | AURA_EFFECT_HANDLE_STAT)))
        return;

    Unit* target = aurApp->GetTarget();

    if (target->GetTypeId() != TYPEID_PLAYER)
        return;

    // Just recalculate ratings
    for (uint32 rating = 0; rating < MAX_COMBAT_RATING; ++rating)
        if (GetMiscValue() & (1 << rating))
            target->ToPlayer()->ApplyRatingMod(CombatRating(rating), 0, apply);
}

/********************************/
/***        ATTACK POWER      ***/
/********************************/

void AuraEffect::HandleAuraModAttackPower(AuraApplication const* aurApp, uint8 mode, bool apply) const
{
    if (!(mode & (AURA_EFFECT_HANDLE_CHANGE_AMOUNT_MASK | AURA_EFFECT_HANDLE_STAT)))
        return;

    Unit* target = aurApp->GetTarget();

    target->HandleStatModifier(UNIT_MOD_ATTACK_POWER, TOTAL_VALUE, float(GetAmount()), apply);
}

void AuraEffect::HandleAuraModRangedAttackPower(AuraApplication const* aurApp, uint8 mode, bool apply) const
{
    if (!(mode & (AURA_EFFECT_HANDLE_CHANGE_AMOUNT_MASK | AURA_EFFECT_HANDLE_STAT)))
        return;

    Unit* target = aurApp->GetTarget();

    if ((target->getClassMask() & CLASSMASK_WAND_USERS) != 0)
        return;

    target->HandleStatModifier(UNIT_MOD_ATTACK_POWER_RANGED, TOTAL_VALUE, float(GetAmount()), apply);
}

void AuraEffect::HandleAuraModAttackPowerPercent(AuraApplication const* aurApp, uint8 mode, bool apply) const
{
    if (!(mode & (AURA_EFFECT_HANDLE_CHANGE_AMOUNT_MASK | AURA_EFFECT_HANDLE_STAT)))
        return;

    Unit* target = aurApp->GetTarget();

    //UNIT_FIELD_ATTACK_POWER_MULTIPLIER = multiplier - 1
    target->HandleStatModifier(UNIT_MOD_ATTACK_POWER, TOTAL_PCT, float(GetAmount()), apply);
}

void AuraEffect::HandleAuraModRangedAttackPowerPercent(AuraApplication const* aurApp, uint8 mode, bool apply) const
{
    if (!(mode & (AURA_EFFECT_HANDLE_CHANGE_AMOUNT_MASK | AURA_EFFECT_HANDLE_STAT)))
        return;

    Unit* target = aurApp->GetTarget();

    if ((target->getClassMask() & CLASSMASK_WAND_USERS) != 0)
        return;

    //UNIT_FIELD_RANGED_ATTACK_POWER_MULTIPLIER = multiplier - 1
    target->HandleStatModifier(UNIT_MOD_ATTACK_POWER_RANGED, TOTAL_PCT, float(GetAmount()), apply);
}

void AuraEffect::HandleAuraModAttackPowerOfArmor(AuraApplication const* aurApp, uint8 mode, bool /*apply*/) const
{
    if (!(mode & (AURA_EFFECT_HANDLE_CHANGE_AMOUNT_MASK | AURA_EFFECT_HANDLE_STAT)))
        return;

    Unit* target = aurApp->GetTarget();

    // Recalculate bonus
    if (target->GetTypeId() == TYPEID_PLAYER)
        target->ToPlayer()->UpdateAttackPowerAndDamage(false);
}
/********************************/
/***        DAMAGE BONUS      ***/
/********************************/
void AuraEffect::HandleModDamageDone(AuraApplication const* aurApp, uint8 mode, bool apply) const
{
    if (!(mode & (AURA_EFFECT_HANDLE_CHANGE_AMOUNT_MASK | AURA_EFFECT_HANDLE_STAT)))
        return;

    Unit* target = aurApp->GetTarget();

    // apply item specific bonuses for already equipped weapon
    if (target->GetTypeId() == TYPEID_PLAYER)
    {
        for (int i = 0; i < MAX_ATTACK; ++i)
            if (Item* pItem = target->ToPlayer()->GetWeaponForAttack(WeaponAttackType(i), true))
                target->ToPlayer()->_ApplyWeaponDependentAuraDamageMod(pItem, WeaponAttackType(i), this, apply);
    }

    // GetMiscValue() is bitmask of spell schools
    // 1 (0-bit) - normal school damage (SPELL_SCHOOL_MASK_NORMAL)
    // 126 - full bitmask all magic damages (SPELL_SCHOOL_MASK_MAGIC) including wands
    // 127 - full bitmask any damages
    //
    // mods must be applied base at equipped weapon class and subclass comparison
    // with spell->EquippedItemClass and  EquippedItemSubClassMask and EquippedItemInventoryTypeMask
    // GetMiscValue() comparison with item generated damage types

    if ((GetMiscValue() & SPELL_SCHOOL_MASK_NORMAL) != 0)
    {
        // apply generic physical damage bonuses including wand case
        if (GetSpellInfo()->EquippedItemClass == -1 || target->GetTypeId() != TYPEID_PLAYER)
        {
            target->HandleStatModifier(UNIT_MOD_DAMAGE_MAINHAND, TOTAL_VALUE, float(GetAmount()), apply);
            target->HandleStatModifier(UNIT_MOD_DAMAGE_OFFHAND, TOTAL_VALUE, float(GetAmount()), apply);
            target->HandleStatModifier(UNIT_MOD_DAMAGE_RANGED, TOTAL_VALUE, float(GetAmount()), apply);

            if (target->GetTypeId() == TYPEID_PLAYER)
            {
                if (GetAmount() > 0)
                    target->ApplyModUInt32Value(PLAYER_FIELD_MOD_DAMAGE_DONE_POS, GetAmount(), apply);
                else
                    target->ApplyModUInt32Value(PLAYER_FIELD_MOD_DAMAGE_DONE_NEG, GetAmount(), apply);
            }
        }
        else
        {
            // done in Player::_ApplyWeaponDependentAuraMods
        }
    }

    // Skip non magic case for speedup
    if ((GetMiscValue() & SPELL_SCHOOL_MASK_MAGIC) == 0)
        return;

    if (GetSpellInfo()->EquippedItemClass != -1 || GetSpellInfo()->EquippedItemInventoryTypeMask != 0)
    {
        // wand magic case (skip generic to all item spell bonuses)
        // done in Player::_ApplyWeaponDependentAuraMods

        // Skip item specific requirements for not wand magic damage
        return;
    }

    // Magic damage modifiers implemented in Unit::SpellDamageBonus
    // This information for client side use only
    if (target->GetTypeId() == TYPEID_PLAYER)
    {
        if (GetAmount() > 0)
        {
            for (int i = SPELL_SCHOOL_HOLY; i < MAX_SPELL_SCHOOL; i++)
            {
                if ((GetMiscValue() & (1<<i)) != 0)
                    target->ApplyModUInt32Value(PLAYER_FIELD_MOD_DAMAGE_DONE_POS+i, GetAmount(), apply);
            }
        }
        else
        {
            for (int i = SPELL_SCHOOL_HOLY; i < MAX_SPELL_SCHOOL; i++)
            {
                if ((GetMiscValue() & (1<<i)) != 0)
                    target->ApplyModUInt32Value(PLAYER_FIELD_MOD_DAMAGE_DONE_NEG+i, GetAmount(), apply);
            }
        }
        if (Guardian* pet = target->ToPlayer()->GetGuardianPet())
            pet->UpdateAttackPowerAndDamage();
    }
}

void AuraEffect::HandleModDamagePercentDone(AuraApplication const* aurApp, uint8 mode, bool apply) const
{
    if (!(mode & (AURA_EFFECT_HANDLE_CHANGE_AMOUNT_MASK | AURA_EFFECT_HANDLE_STAT)))
        return;

    Unit* target = aurApp->GetTarget();
    int32 spellGroupVal = target->GetHighestExclusiveSameEffectSpellGroupValue(this, SPELL_AURA_MOD_DAMAGE_PERCENT_DONE);
    if (abs(spellGroupVal) >= abs(GetAmount()))
        return;

    if (target->GetTypeId() == TYPEID_PLAYER)
    {
        for (int i = 0; i < MAX_ATTACK; ++i)
            if (Item* item = target->ToPlayer()->GetWeaponForAttack(WeaponAttackType(i), false))
                target->ToPlayer()->_ApplyWeaponDependentAuraDamageMod(item, WeaponAttackType(i), this, apply);
    }

    if ((GetMiscValue() & SPELL_SCHOOL_MASK_NORMAL) && (GetSpellInfo()->EquippedItemClass == -1 || target->GetTypeId() != TYPEID_PLAYER))
    {
        if (spellGroupVal)
        {
            target->HandleStatModifier(UNIT_MOD_DAMAGE_MAINHAND, TOTAL_PCT, float(spellGroupVal), !apply);
            target->HandleStatModifier(UNIT_MOD_DAMAGE_OFFHAND, TOTAL_PCT, float(spellGroupVal), !apply);
            target->HandleStatModifier(UNIT_MOD_DAMAGE_RANGED, TOTAL_PCT, float(spellGroupVal), !apply);
        }
        target->HandleStatModifier(UNIT_MOD_DAMAGE_MAINHAND, TOTAL_PCT, float(GetAmount()), apply);
        target->HandleStatModifier(UNIT_MOD_DAMAGE_OFFHAND,  TOTAL_PCT, float(GetAmount()), apply);
        target->HandleStatModifier(UNIT_MOD_DAMAGE_RANGED,   TOTAL_PCT, float(GetAmount()), apply);

        if (Player* player = target->ToPlayer())
        {
            if (spellGroupVal)
                player->ApplyPercentModFloatValue(PLAYER_FIELD_MOD_DAMAGE_DONE_PCT, float(spellGroupVal), !apply);

            player->ApplyPercentModFloatValue(PLAYER_FIELD_MOD_DAMAGE_DONE_PCT, float(GetAmount()), apply);
        }
    }
    else
    {
        // done in Player::_ApplyWeaponDependentAuraMods for SPELL_SCHOOL_MASK_NORMAL && EquippedItemClass != -1 and also for wand case
    }
}

void AuraEffect::HandleModOffhandDamagePercent(AuraApplication const* aurApp, uint8 mode, bool apply) const
{
    if (!(mode & (AURA_EFFECT_HANDLE_CHANGE_AMOUNT_MASK | AURA_EFFECT_HANDLE_STAT)))
        return;

    Unit* target = aurApp->GetTarget();

    target->HandleStatModifier(UNIT_MOD_DAMAGE_OFFHAND, TOTAL_PCT, float(GetAmount()), apply);
}

void AuraEffect::HandleShieldBlockValue(AuraApplication const* aurApp, uint8 mode, bool apply) const
{
    if (!(mode & (AURA_EFFECT_HANDLE_CHANGE_AMOUNT_MASK | AURA_EFFECT_HANDLE_STAT)))
        return;

    Unit* target = aurApp->GetTarget();

    BaseModType modType = FLAT_MOD;
    if (GetAuraType() == SPELL_AURA_MOD_SHIELD_BLOCKVALUE_PCT)
        modType = PCT_MOD;

    if (target->GetTypeId() == TYPEID_PLAYER)
        target->ToPlayer()->HandleBaseModValue(SHIELD_BLOCK_VALUE, modType, float(GetAmount()), apply);
}

/********************************/
/***        POWER COST        ***/
/********************************/

void AuraEffect::HandleModPowerCostPCT(AuraApplication const* aurApp, uint8 mode, bool apply) const
{
    if (!(mode & AURA_EFFECT_HANDLE_CHANGE_AMOUNT_MASK))
        return;

    Unit* target = aurApp->GetTarget();

    float amount = CalculatePct(1.0f, GetAmount());
    for (int i = 0; i < MAX_SPELL_SCHOOL; ++i)
        if (GetMiscValue() & (1 << i))
            target->ApplyModSignedFloatValue(UNIT_FIELD_POWER_COST_MULTIPLIER + i, amount, apply);
}

void AuraEffect::HandleModPowerCost(AuraApplication const* aurApp, uint8 mode, bool apply) const
{
    if (!(mode & AURA_EFFECT_HANDLE_CHANGE_AMOUNT_MASK))
        return;

    Unit* target = aurApp->GetTarget();

    for (int i = 0; i < MAX_SPELL_SCHOOL; ++i)
        if (GetMiscValue() & (1<<i))
            target->ApplyModInt32Value(UNIT_FIELD_POWER_COST_MODIFIER+i, GetAmount(), apply);
}

void AuraEffect::HandleArenaPreparation(AuraApplication const* aurApp, uint8 mode, bool apply) const
{
    if (!(mode & AURA_EFFECT_HANDLE_REAL))
        return;

    Unit* target = aurApp->GetTarget();

    if (apply)
        target->SetFlag(UNIT_FIELD_FLAGS, UNIT_FLAG_PREPARATION);
    else
    {
        // do not remove unit flag if there are more than this auraEffect of that kind on unit on unit
        if (target->HasAuraType(GetAuraType()))
            return;
        target->RemoveFlag(UNIT_FIELD_FLAGS, UNIT_FLAG_PREPARATION);
    }
}

void AuraEffect::HandleNoReagentUseAura(AuraApplication const* aurApp, uint8 mode, bool /*apply*/) const
{
    if (!(mode & AURA_EFFECT_HANDLE_REAL))
        return;

    Unit* target = aurApp->GetTarget();

    if (target->GetTypeId() != TYPEID_PLAYER)
        return;

    flag96 mask;
    Unit::AuraEffectList const& noReagent = target->GetAuraEffectsByType(SPELL_AURA_NO_REAGENT_USE);
        for (Unit::AuraEffectList::const_iterator i = noReagent.begin(); i != noReagent.end(); ++i)
            mask |= (*i)->m_spellInfo->Effects[(*i)->m_effIndex].SpellClassMask;

    target->SetUInt32Value(PLAYER_NO_REAGENT_COST_1  , mask[0]);
    target->SetUInt32Value(PLAYER_NO_REAGENT_COST_1+1, mask[1]);
    target->SetUInt32Value(PLAYER_NO_REAGENT_COST_1+2, mask[2]);
}

void AuraEffect::HandleAuraRetainComboPoints(AuraApplication const* aurApp, uint8 mode, bool apply) const
{
    if (!(mode & AURA_EFFECT_HANDLE_REAL))
        return;

    Unit* target = aurApp->GetTarget();

    if (target->GetTypeId() != TYPEID_PLAYER)
        return;

    // combo points was added in SPELL_EFFECT_ADD_COMBO_POINTS handler
    // remove only if aura expire by time (in case combo points amount change aura removed without combo points lost)
    if (!(apply) && GetBase()->GetDuration() == 0 && target->ToPlayer()->GetComboTarget())
        if (Unit* unit = ObjectAccessor::GetUnit(*target, target->ToPlayer()->GetComboTarget()))
            target->ToPlayer()->AddComboPoints(unit, -GetAmount());
}

/*********************************************************/
/***                    OTHERS                         ***/
/*********************************************************/

void AuraEffect::HandleAuraDummy(AuraApplication const* aurApp, uint8 mode, bool apply) const
{
    if (!(mode & (AURA_EFFECT_HANDLE_CHANGE_AMOUNT_MASK | AURA_EFFECT_HANDLE_REAPPLY)))
        return;

    Unit* target = aurApp->GetTarget();

    Unit* caster = GetCaster();

    if (mode & AURA_EFFECT_HANDLE_REAL)
    {
        // pet auras
        if (PetAura const* petSpell = sSpellMgr->GetPetAura(GetId(), m_effIndex))
        {
            if (apply)
                target->AddPetAura(petSpell);
            else
                target->RemovePetAura(petSpell);
        }
    }

    if (mode & (AURA_EFFECT_HANDLE_REAL | AURA_EFFECT_HANDLE_REAPPLY))
    {
        // AT APPLY
        if (apply)
        {
            switch (GetId())
            {
                case 1515:                                      // Tame beast
                    // FIX_ME: this is 2.0.12 threat effect replaced in 2.1.x by dummy aura, must be checked for correctness
                    if (caster && target->CanHaveThreatList())
                        target->AddThreat(caster, 10.0f);
                    break;
                case 13139:                                     // net-o-matic
                    // root to self part of (root_target->charge->root_self sequence
                    if (caster)
                        caster->CastSpell(caster, 13138, true, NULL, this);
                    break;
                case 34026:   // kill command
                {
                    Unit* pet = target->GetGuardianPet();
                    if (!pet)
                        break;

                    target->CastSpell(target, 34027, true, NULL, this);

                    // set 3 stacks and 3 charges (to make all auras not disappear at once)
                    Aura* owner_aura = target->GetAura(34027, GetCasterGUID());
                    Aura* pet_aura  = pet->GetAura(58914, GetCasterGUID());
                    if (owner_aura)
                    {
                        owner_aura->SetStackAmount(owner_aura->GetSpellInfo()->StackAmount);
                        if (pet_aura)
                        {
                            pet_aura->SetCharges(0);
                            pet_aura->SetStackAmount(owner_aura->GetSpellInfo()->StackAmount);
                        }
                    }
                    break;
                }
                case 37096:                                     // Blood Elf Illusion
                {
                    if (caster)
                    {
                        switch (caster->getGender())
                        {
                            case GENDER_FEMALE:
                                caster->CastSpell(target, 37095, true, NULL, this); // Blood Elf Disguise
                                break;
                            case GENDER_MALE:
                                caster->CastSpell(target, 37093, true, NULL, this);
                                break;
                            default:
                                break;
                        }
                    }
                    break;
                }
                case 39850:                                     // Rocket Blast
                    if (roll_chance_i(20))                       // backfire stun
                        target->CastSpell(target, 51581, true, NULL, this);
                    break;
                case 43873:                                     // Headless Horseman Laugh
                    target->PlayDistanceSound(11965);
                    break;
                case 46354:                                     // Blood Elf Illusion
                    if (caster)
                    {
                        switch (caster->getGender())
                        {
                            case GENDER_FEMALE:
                                caster->CastSpell(target, 46356, true, NULL, this);
                                break;
                            case GENDER_MALE:
                                caster->CastSpell(target, 46355, true, NULL, this);
                                break;
                        }
                    }
                    break;
                case 46361:                                     // Reinforced Net
                    if (caster)
                        target->GetMotionMaster()->MoveFall();
                    break;
                case 52916: // Honor Among Thieves
                    if (target->GetTypeId() == TYPEID_PLAYER)
                        if (Unit* spellTarget = ObjectAccessor::GetUnit(*target, target->ToPlayer()->GetComboTarget()))
                            target->CastSpell(spellTarget, 51699, true);
                   break;
                case 71563:
                    if (Aura* newAura = target->AddAura(71564, target))
                        newAura->SetStackAmount(newAura->GetSpellInfo()->StackAmount);
                        break;
            }
        }
        // AT REMOVE
        else
        {
            if ((GetSpellInfo()->IsQuestTame()) && caster && caster->IsAlive() && target->IsAlive())
            {
                uint32 finalSpelId = 0;
                switch (GetId())
                {
                    case 19548: finalSpelId = 19597; break;
                    case 19674: finalSpelId = 19677; break;
                    case 19687: finalSpelId = 19676; break;
                    case 19688: finalSpelId = 19678; break;
                    case 19689: finalSpelId = 19679; break;
                    case 19692: finalSpelId = 19680; break;
                    case 19693: finalSpelId = 19684; break;
                    case 19694: finalSpelId = 19681; break;
                    case 19696: finalSpelId = 19682; break;
                    case 19697: finalSpelId = 19683; break;
                    case 19699: finalSpelId = 19685; break;
                    case 19700: finalSpelId = 19686; break;
                    case 30646: finalSpelId = 30647; break;
                    case 30653: finalSpelId = 30648; break;
                    case 30654: finalSpelId = 30652; break;
                    case 30099: finalSpelId = 30100; break;
                    case 30102: finalSpelId = 30103; break;
                    case 30105: finalSpelId = 30104; break;
                }

                if (finalSpelId)
                    caster->CastSpell(target, finalSpelId, true, NULL, this);
            }

            switch (m_spellInfo->SpellFamilyName)
            {
                case SPELLFAMILY_GENERIC:
                    switch (GetId())
                    {
                        case 2584: // Waiting to Resurrect
                            // Waiting to resurrect spell cancel, we must remove player from resurrect queue
                            if (target->GetTypeId() == TYPEID_PLAYER)
                            {
                                if (Battleground* bg = target->ToPlayer()->GetBattleground())
                                    bg->RemovePlayerFromResurrectQueue(target->GetGUID());
                                if (Battlefield* bf = sBattlefieldMgr->GetBattlefieldToZoneId(target->GetZoneId()))
                                    bf->RemovePlayerFromResurrectQueue(target->GetGUID());
                            }
                            break;
                        case 36730:                                     // Flame Strike
                        {
                            target->CastSpell(target, 36731, true, NULL, this);
                            break;
                        }
                        case 44191:                                     // Flame Strike
                        {
                            if (target->GetMap()->IsDungeon())
                            {
                                uint32 spellId = target->GetMap()->IsHeroic() ? 46163 : 44190;

                                target->CastSpell(target, spellId, true, NULL, this);
                            }
                            break;
                        }
                        case 43681: // Inactive
                        {
                            if (target->GetTypeId() != TYPEID_PLAYER || aurApp->GetRemoveMode() != AURA_REMOVE_BY_EXPIRE)
                                return;

                            if (target->GetMap()->IsBattleground())
                                target->ToPlayer()->LeaveBattleground();
                            break;
                        }
                        case 42783: // Wrath of the Astromancer
                            target->CastSpell(target, GetAmount(), true, NULL, this);
                            break;
                        case 46308: // Burning Winds cast only at creatures at spawn
                            target->CastSpell(target, 47287, true, NULL, this);
                            break;
                        case 52172:  // Coyote Spirit Despawn Aura
                        case 60244:  // Blood Parrot Despawn Aura
                            target->CastSpell((Unit*)NULL, GetAmount(), true, NULL, this);
                            break;
                        case 91604: // Restricted Flight Area
                            if (aurApp->GetRemoveMode() == AURA_REMOVE_BY_EXPIRE)
                                target->CastSpell(target, 58601, true);
                            break;
                    }
                    break;
                case SPELLFAMILY_DEATHKNIGHT:
                    // Summon Gargoyle (Dismiss Gargoyle at remove)
                    if (GetId() == 61777)
                        target->CastSpell(target, GetAmount(), true);
                    break;
                default:
                    break;
            }
        }
    }

    // AT APPLY & REMOVE

    switch (m_spellInfo->SpellFamilyName)
    {
        case SPELLFAMILY_GENERIC:
        {
            if (!(mode & AURA_EFFECT_HANDLE_REAL))
                break;
            switch (GetId())
            {
                // Recently Bandaged
                case 11196:
                    target->ApplySpellImmune(GetId(), IMMUNITY_MECHANIC, GetMiscValue(), apply);
                    break;
                // Unstable Power
                case 24658:
                {
                    uint32 spellId = 24659;
                    if (apply && caster)
                    {
                        SpellInfo const* spell = sSpellMgr->EnsureSpellInfo(spellId);

                        for (uint32 i = 0; i < spell->StackAmount; ++i)
                            caster->CastSpell(target, spell->Id, true, NULL, NULL, GetCasterGUID());
                        break;
                    }
                    target->RemoveAurasDueToSpell(spellId);
                    break;
                }
                // Restless Strength
                case 24661:
                {
                    uint32 spellId = 24662;
                    if (apply && caster)
                    {
                        SpellInfo const* spell = sSpellMgr->EnsureSpellInfo(spellId);
                        for (uint32 i = 0; i < spell->StackAmount; ++i)
                            caster->CastSpell(target, spell->Id, true, NULL, NULL, GetCasterGUID());
                        break;
                    }
                    target->RemoveAurasDueToSpell(spellId);
                    break;
                }
                // Tag Murloc
                case 30877:
                {
                    // Tag/untag Blacksilt Scout
                    target->SetEntry(apply ? 17654 : 17326);
                    break;
                }
                case 57819: // Argent Champion
                case 57820: // Ebon Champion
                case 57821: // Champion of the Kirin Tor
                case 57822: // Wyrmrest Champion
                {
                    if (!caster || caster->GetTypeId() != TYPEID_PLAYER)
                        break;

                    uint32 FactionID = 0;

                    if (apply)
                    {
                        switch (m_spellInfo->Id)
                        {
                            case 57819: FactionID = 1106; break; // Argent Crusade
                            case 57820: FactionID = 1098; break; // Knights of the Ebon Blade
                            case 57821: FactionID = 1090; break; // Kirin Tor
                            case 57822: FactionID = 1091; break; // The Wyrmrest Accord
                        }
                    }
                    caster->ToPlayer()->SetChampioningFaction(FactionID);
                    break;
                }
                // LK Intro VO (1)
                case 58204:
                    if (target->GetTypeId() == TYPEID_PLAYER)
                    {
                        // Play part 1
                        if (apply)
                            target->PlayDirectSound(14970, target->ToPlayer());
                        // continue in 58205
                        else
                            target->CastSpell(target, 58205, true);
                    }
                    break;
                // LK Intro VO (2)
                case 58205:
                    if (target->GetTypeId() == TYPEID_PLAYER)
                    {
                        // Play part 2
                        if (apply)
                            target->PlayDirectSound(14971, target->ToPlayer());
                        // Play part 3
                        else
                            target->PlayDirectSound(14972, target->ToPlayer());
                    }
                    break;
                case 62061: // Festive Holiday Mount
                    if (target->HasAuraType(SPELL_AURA_MOUNTED))
                    {
                        uint32 creatureEntry = 0;
                        if (apply)
                        {
                            if (target->HasAuraType(SPELL_AURA_MOD_INCREASE_MOUNTED_FLIGHT_SPEED))
                                creatureEntry = 24906;
                            else
                                creatureEntry = 15665;
                        }
                        else
                            creatureEntry = target->GetAuraEffectsByType(SPELL_AURA_MOUNTED).front()->GetMiscValue();

                        if (CreatureTemplate const* creatureInfo = sObjectMgr->GetCreatureTemplate(creatureEntry))
                        {
                            uint32 displayID = ObjectMgr::ChooseDisplayId(creatureInfo);
                            sObjectMgr->GetCreatureModelRandomGender(&displayID);

                            target->SetUInt32Value(UNIT_FIELD_MOUNTDISPLAYID, displayID);
                        }
                    }
                    break;
            }

            break;
        }
        case SPELLFAMILY_MAGE:
        {
            //if (!(mode & AURA_EFFECT_HANDLE_REAL))
                //break;
            break;
        }
        case SPELLFAMILY_PRIEST:
        {
            //if (!(mode & AURA_EFFECT_HANDLE_REAL))
                //break;
            break;
        }
        case SPELLFAMILY_DRUID:
        {
            //if (!(mode & AURA_EFFECT_HANDLE_REAL))
                //break;
            break;
        }
        case SPELLFAMILY_SHAMAN:
        {
            //if (!(mode & AURA_EFFECT_HANDLE_REAL))
                //break;
            break;
        }
        case SPELLFAMILY_PALADIN:
            // if (!(mode & AURA_EFFECT_HANDLE_REAL))
            //    break;
            break;
        case SPELLFAMILY_DEATHKNIGHT:
        {
            //if (!(mode & AURA_EFFECT_HANDLE_REAL))
            //    break;
            break;
        }
    }
}

void AuraEffect::HandleChannelDeathItem(AuraApplication const* aurApp, uint8 mode, bool apply) const
{
    if (!(mode & AURA_EFFECT_HANDLE_REAL))
        return;

    if (apply || aurApp->GetRemoveMode() != AURA_REMOVE_BY_DEATH)
        return;

    Unit* caster = GetCaster();

    if (!caster || caster->GetTypeId() != TYPEID_PLAYER)
        return;

    Player* plCaster = caster->ToPlayer();
    Unit* target = aurApp->GetTarget();

    // Item amount
    if (GetAmount() <= 0)
        return;

    if (GetSpellInfo()->Effects[m_effIndex].ItemType == 0)
        return;

    // Soul Shard
    if (GetSpellInfo()->Effects[m_effIndex].ItemType == 6265)
    {
        // Soul Shard only from units that grant XP or honor
        if (!plCaster->isHonorOrXPTarget(target) ||
            (target->GetTypeId() == TYPEID_UNIT && !target->ToCreature()->isTappedBy(plCaster)))
            return;
<<<<<<< HEAD
=======

        // If this is Drain Soul, check for Glyph of Drain Soul
        if (GetSpellInfo()->SpellFamilyName == SPELLFAMILY_WARLOCK && (GetSpellInfo()->SpellFamilyFlags[0] & 0x00004000))
        {
            // Glyph of Drain Soul - chance to create an additional Soul Shard
            if (AuraEffect* aur = caster->GetAuraEffect(58070, 0))
                if (roll_chance_i(aur->GetMiscValue()))
                    caster->CastSpell(caster, 58068, true, nullptr, aur); // We _could_ simply do ++count here, but Blizz does it this way :)
        }
>>>>>>> c741d268
    }

    //Adding items
    uint32 noSpaceForCount = 0;
    uint32 count = m_amount;

    ItemPosCountVec dest;
    InventoryResult msg = plCaster->CanStoreNewItem(NULL_BAG, NULL_SLOT, dest, GetSpellInfo()->Effects[m_effIndex].ItemType, count, &noSpaceForCount);
    if (msg != EQUIP_ERR_OK)
    {
        count-=noSpaceForCount;
        plCaster->SendEquipError(msg, NULL, NULL, GetSpellInfo()->Effects[m_effIndex].ItemType);
        if (count == 0)
            return;
    }

    Item* newitem = plCaster->StoreNewItem(dest, GetSpellInfo()->Effects[m_effIndex].ItemType, true);
    if (!newitem)
    {
        plCaster->SendEquipError(EQUIP_ERR_ITEM_NOT_FOUND, NULL, NULL);
        return;
    }
    plCaster->SendNewItem(newitem, count, true, true);
}

void AuraEffect::HandleBindSight(AuraApplication const* aurApp, uint8 mode, bool apply) const
{
    if (!(mode & AURA_EFFECT_HANDLE_REAL))
        return;

    Unit* target = aurApp->GetTarget();

    Unit* caster = GetCaster();

    if (!caster || caster->GetTypeId() != TYPEID_PLAYER)
        return;

    caster->ToPlayer()->SetViewpoint(target, apply);
}

void AuraEffect::HandleForceReaction(AuraApplication const* aurApp, uint8 mode, bool apply) const
{
    if (!(mode & AURA_EFFECT_HANDLE_CHANGE_AMOUNT_MASK))
        return;

    Unit* target = aurApp->GetTarget();

    Player* player = target->ToPlayer();
    if (!player)
        return;

    uint32 factionId = GetMiscValue();
    ReputationRank factionRank = ReputationRank(m_amount);

    player->GetReputationMgr().ApplyForceReaction(factionId, factionRank, apply);
    player->GetReputationMgr().SendForceReactions();

    // stop fighting if at apply forced rank friendly or at remove real rank friendly
    if ((apply && factionRank >= REP_FRIENDLY) || (!apply && player->GetReputationRank(factionId) >= REP_FRIENDLY))
        player->StopAttackFaction(factionId);
}

void AuraEffect::HandleAuraEmpathy(AuraApplication const* aurApp, uint8 mode, bool apply) const
{
    if (!(mode & AURA_EFFECT_HANDLE_REAL))
        return;

    Unit* target = aurApp->GetTarget();
    if (!apply)
    {
        // do not remove unit flag if there are more than this auraEffect of that kind on unit on unit
        if (target->HasAuraType(GetAuraType()))
            return;
    }

    if (target->GetCreatureType() == CREATURE_TYPE_BEAST)
        target->ApplyModUInt32Value(UNIT_DYNAMIC_FLAGS, UNIT_DYNFLAG_SPECIALINFO, apply);
}

void AuraEffect::HandleAuraModFaction(AuraApplication const* aurApp, uint8 mode, bool apply) const
{
    if (!(mode & AURA_EFFECT_HANDLE_REAL))
        return;

    Unit* target = aurApp->GetTarget();

    if (apply)
    {
        target->setFaction(GetMiscValue());
        if (target->GetTypeId() == TYPEID_PLAYER)
            target->RemoveFlag(UNIT_FIELD_FLAGS, UNIT_FLAG_PVP_ATTACKABLE);
    }
    else
    {
        target->RestoreFaction();
        if (target->GetTypeId() == TYPEID_PLAYER)
            target->SetFlag(UNIT_FIELD_FLAGS, UNIT_FLAG_PVP_ATTACKABLE);
    }
}

void AuraEffect::HandleComprehendLanguage(AuraApplication const* aurApp, uint8 mode, bool apply) const
{
    if (!(mode & AURA_EFFECT_HANDLE_SEND_FOR_CLIENT_MASK))
        return;

    Unit* target = aurApp->GetTarget();

    if (apply)
        target->SetFlag(UNIT_FIELD_FLAGS_2, UNIT_FLAG2_COMPREHEND_LANG);
    else
    {
        if (target->HasAuraType(GetAuraType()))
            return;

        target->RemoveFlag(UNIT_FIELD_FLAGS_2, UNIT_FLAG2_COMPREHEND_LANG);
    }
}

void AuraEffect::HandleAuraConvertRune(AuraApplication const* aurApp, uint8 mode, bool apply) const
{
    if (!(mode & AURA_EFFECT_HANDLE_REAL))
        return;

    Unit* target = aurApp->GetTarget();

    Player* player = target->ToPlayer();
    if (!player)
        return;

    if (player->getClass() != CLASS_DEATH_KNIGHT)
        return;

    uint32 runes = m_amount;
    // convert number of runes specified in aura amount of rune type in miscvalue to runetype in miscvalueb
    if (apply)
    {
        for (uint32 i = 0; i < MAX_RUNES && runes; ++i)
        {
            if (GetMiscValue() != player->GetCurrentRune(i))
                continue;
            if (!player->GetRuneCooldown(i))
            {
                player->AddRuneByAuraEffect(i, RuneType(GetMiscValueB()), this);
                --runes;
            }
        }
    }
    else
        player->RemoveRunesByAuraEffect(this);
}

void AuraEffect::HandleAuraLinked(AuraApplication const* aurApp, uint8 mode, bool apply) const
{
    Unit* target = aurApp->GetTarget();

    uint32 triggeredSpellId = sSpellMgr->GetSpellIdForDifficulty(m_spellInfo->Effects[m_effIndex].TriggerSpell, target);
    SpellInfo const* triggeredSpellInfo = sSpellMgr->GetSpellInfo(triggeredSpellId);
    if (!triggeredSpellInfo)
        return;

    if (mode & AURA_EFFECT_HANDLE_REAL)
    {
        if (apply)
        {
            Unit* caster = triggeredSpellInfo->NeedsToBeTriggeredByCaster(m_spellInfo) ? GetCaster() : target;

            if (!caster)
                return;
            // If amount avalible cast with basepoints (Crypt Fever for example)
            if (GetAmount())
                caster->CastCustomSpell(target, triggeredSpellId, &m_amount, NULL, NULL, true, NULL, this);
            else
                caster->CastSpell(target, triggeredSpellId, true, NULL, this);
        }
        else
        {
            uint64 casterGUID = triggeredSpellInfo->NeedsToBeTriggeredByCaster(m_spellInfo) ? GetCasterGUID() : target->GetGUID();
            target->RemoveAura(triggeredSpellId, casterGUID, 0, aurApp->GetRemoveMode());
        }
    }
    else if (mode & AURA_EFFECT_HANDLE_REAPPLY && apply)
    {
        uint64 casterGUID = triggeredSpellInfo->NeedsToBeTriggeredByCaster(m_spellInfo) ? GetCasterGUID() : target->GetGUID();
        // change the stack amount to be equal to stack amount of our aura
        if (Aura* triggeredAura = target->GetAura(triggeredSpellId, casterGUID))
            triggeredAura->ModStackAmount(GetBase()->GetStackAmount() - triggeredAura->GetStackAmount());
    }
}

void AuraEffect::HandleAuraOpenStable(AuraApplication const* aurApp, uint8 mode, bool apply) const
{
    if (!(mode & AURA_EFFECT_HANDLE_REAL))
        return;

    Unit* target = aurApp->GetTarget();

    if (target->GetTypeId() != TYPEID_PLAYER || !target->IsInWorld())
        return;

    if (apply)
        target->ToPlayer()->GetSession()->SendStablePet(target->GetGUID());

     // client auto close stable dialog at !apply aura
}

void AuraEffect::HandleAuraModFakeInebriation(AuraApplication const* aurApp, uint8 mode, bool apply) const
{
    if (!(mode & AURA_EFFECT_HANDLE_CHANGE_AMOUNT_MASK))
        return;

    Unit* target = aurApp->GetTarget();

    if (apply)
    {
        target->m_invisibilityDetect.AddFlag(INVISIBILITY_DRUNK);
        target->m_invisibilityDetect.AddValue(INVISIBILITY_DRUNK, GetAmount());

        if (target->GetTypeId() == TYPEID_PLAYER)
        {
            int32 oldval = target->ToPlayer()->GetInt32Value(PLAYER_FAKE_INEBRIATION);
            target->ToPlayer()->SetInt32Value(PLAYER_FAKE_INEBRIATION, oldval + GetAmount());
        }
    }
    else
    {
        bool removeDetect = !target->HasAuraType(SPELL_AURA_MOD_FAKE_INEBRIATE);

        target->m_invisibilityDetect.AddValue(INVISIBILITY_DRUNK, -GetAmount());

        if (target->GetTypeId() == TYPEID_PLAYER)
        {
            int32 oldval = target->ToPlayer()->GetInt32Value(PLAYER_FAKE_INEBRIATION);
            target->ToPlayer()->SetInt32Value(PLAYER_FAKE_INEBRIATION, oldval - GetAmount());

            if (removeDetect)
                removeDetect = !target->ToPlayer()->GetDrunkValue();
        }

        if (removeDetect)
            target->m_invisibilityDetect.DelFlag(INVISIBILITY_DRUNK);
    }

    // call functions which may have additional effects after chainging state of unit
    target->UpdateObjectVisibility();
}

void AuraEffect::HandleAuraOverrideSpells(AuraApplication const* aurApp, uint8 mode, bool apply) const
{
    if (!(mode & AURA_EFFECT_HANDLE_REAL))
        return;

    Player* target = aurApp->GetTarget()->ToPlayer();

    if (!target || !target->IsInWorld())
        return;

    uint32 overrideId = uint32(GetMiscValue());

    if (apply)
    {
        target->SetUInt16Value(PLAYER_FIELD_BYTES2, 0, overrideId);
        if (OverrideSpellDataEntry const* overrideSpells = sOverrideSpellDataStore.LookupEntry(overrideId))
            for (uint8 i = 0; i < MAX_OVERRIDE_SPELL; ++i)
                if (uint32 spellId = overrideSpells->spellId[i])
                    target->AddTemporarySpell(spellId);
    }
    else
    {
        target->SetUInt16Value(PLAYER_FIELD_BYTES2, 0, 0);
        if (OverrideSpellDataEntry const* overrideSpells = sOverrideSpellDataStore.LookupEntry(overrideId))
            for (uint8 i = 0; i < MAX_OVERRIDE_SPELL; ++i)
                if (uint32 spellId = overrideSpells->spellId[i])
                    target->RemoveTemporarySpell(spellId);
    }
}

void AuraEffect::HandleAuraSetVehicle(AuraApplication const* aurApp, uint8 mode, bool apply) const
{
    if (!(mode & AURA_EFFECT_HANDLE_REAL))
        return;

    Unit* target = aurApp->GetTarget();

    if (!target->IsInWorld())
        return;

    uint32 vehicleId = GetMiscValue();

    if (apply)
    {
        if (!target->CreateVehicleKit(vehicleId, 0))
            return;
    }
    else if (target->GetVehicleKit())
        target->RemoveVehicleKit();

    if (target->GetTypeId() != TYPEID_PLAYER)
        return;

    WorldPacket data(SMSG_PLAYER_VEHICLE_DATA, target->GetPackGUID().size()+4);
    data.appendPackGUID(target->GetGUID());
    data << uint32(apply ? vehicleId : 0);
    target->SendMessageToSet(&data, true);

    if (apply)
        target->ToPlayer()->SendOnCancelExpectedVehicleRideAura();
}

void AuraEffect::HandlePreventResurrection(AuraApplication const* aurApp, uint8 mode, bool apply) const
{
    if (!(mode & AURA_EFFECT_HANDLE_REAL))
        return;

    if (aurApp->GetTarget()->GetTypeId() != TYPEID_PLAYER)
        return;

    if (apply)
        aurApp->GetTarget()->RemoveByteFlag(PLAYER_FIELD_BYTES, 0, PLAYER_FIELD_BYTE_RELEASE_TIMER);
    else if (!aurApp->GetTarget()->GetBaseMap()->Instanceable())
        aurApp->GetTarget()->SetByteFlag(PLAYER_FIELD_BYTES, 0, PLAYER_FIELD_BYTE_RELEASE_TIMER);
}

void AuraEffect::HandleMastery(AuraApplication const* aurApp, uint8 mode, bool /*apply*/) const
{
    if (!(mode & AURA_EFFECT_HANDLE_REAL))
        return;

    Player* target = aurApp->GetTarget()->ToPlayer();
    if (!target)
        return;

    target->UpdateMastery();
}

void AuraEffect::HandlePeriodicDummyAuraTick(Unit* target, Unit* caster) const
{
    switch (GetSpellInfo()->SpellFamilyName)
    {
        case SPELLFAMILY_GENERIC:
            switch (GetId())
            {
                case 66149: // Bullet Controller Periodic - 10 Man
                case 68396: // Bullet Controller Periodic - 25 Man
                {
                    if (!caster)
                        break;

                    caster->CastCustomSpell(66152, SPELLVALUE_MAX_TARGETS, urand(1, 6), target, true);
                    caster->CastCustomSpell(66153, SPELLVALUE_MAX_TARGETS, urand(1, 6), target, true);
                    break;
                }
                case 62292: // Blaze (Pool of Tar)
                    // should we use custom damage?
                    target->CastSpell((Unit*)NULL, m_spellInfo->Effects[m_effIndex].TriggerSpell, true);
                    break;
                case 62399: // Overload Circuit
                    if (target->GetMap()->IsDungeon() && int(target->GetAppliedAuras().count(62399)) >= (target->GetMap()->IsHeroic() ? 4 : 2))
                    {
                         target->CastSpell(target, 62475, true); // System Shutdown
                         if (Unit* veh = target->GetVehicleBase())
                             veh->CastSpell(target, 62475, true);
                    }
                    break;
                case 64821: // Fuse Armor (Razorscale)
                    if (GetBase()->GetStackAmount() == GetSpellInfo()->StackAmount)
                    {
                        target->CastSpell(target, 64774, true, NULL, NULL, GetCasterGUID());
                        target->RemoveAura(64821);
                    }
                    break;
            }
            break;
        case SPELLFAMILY_MAGE:
        {
            // Mirror Image
            if (GetId() == 55342)
                // Set name of summons to name of caster
                target->CastSpell((Unit*)NULL, m_spellInfo->Effects[m_effIndex].TriggerSpell, true);
            break;
        }
        case SPELLFAMILY_DRUID:
        {
            switch (GetSpellInfo()->Id)
            {
                // Frenzied Regeneration
                case 22842:
                {
                    // Converts up to 10 rage per second into health for $d.  Each point of rage is converted into ${$m2/10}.1% of max health.
                    // Should be manauser
                    if (target->getPowerType() != POWER_RAGE)
                        break;
                    uint32 rage = target->GetPower(POWER_RAGE);
                    // Nothing todo
                    if (rage == 0)
                        break;
                    int32 mod = (rage < 100) ? rage : 100;
                    int32 points = target->CalculateSpellDamage(target, GetSpellInfo(), 1);
                    int32 regen = target->GetMaxHealth() * (mod * points / 10) / 1000;
                    target->CastCustomSpell(target, 22845, &regen, nullptr, nullptr, true, nullptr, this);
                    target->SetPower(POWER_RAGE, rage-mod);
                    break;
                }
            }
            break;
        }
        case SPELLFAMILY_HUNTER:
        {
            // Explosive Shot
            if (GetSpellInfo()->SpellFamilyFlags[1] & 0x80000000)
            {
                if (caster)
                    caster->CastCustomSpell(53352, SPELLVALUE_BASE_POINT0, m_amount, target, true, NULL, this);
                break;
            }
            switch (GetSpellInfo()->Id)
            {
                // Feeding Frenzy Rank 1
                case 53511:
                    if (target->GetVictim() && target->EnsureVictim()->HealthBelowPct(35))
                        target->CastSpell(target, 60096, true, nullptr, this);
                    return;
                // Feeding Frenzy Rank 2
                case 53512:
                    if (target->GetVictim() && target->EnsureVictim()->HealthBelowPct(35))
                        target->CastSpell(target, 60097, true, nullptr, this);
                    return;
                default:
                    break;
            }
            break;
        }
        case SPELLFAMILY_SHAMAN:
            if (GetId() == 52179) // Astral Shift
            {
                // Periodic need for remove visual on stun/fear/silence lost
                if (!(target->GetUInt32Value(UNIT_FIELD_FLAGS)&(UNIT_FLAG_STUNNED|UNIT_FLAG_FLEEING|UNIT_FLAG_SILENCED)))
                    target->RemoveAurasDueToSpell(52179);
                break;
            }
            break;
        case SPELLFAMILY_DEATHKNIGHT:
            switch (GetId())
            {
                case 49016: // Hysteria
                    uint32 damage = uint32(target->CountPctFromMaxHealth(1));
                    target->DealDamage(target, damage, NULL, NODAMAGE, SPELL_SCHOOL_MASK_NORMAL, NULL, false);
                    break;
            }
            // Blood of the North
            // Reaping
            // Death Rune Mastery
            if (GetSpellInfo()->SpellIconID == 3041 || GetSpellInfo()->SpellIconID == 22 || GetSpellInfo()->SpellIconID == 2622)
            {
                if (target->GetTypeId() != TYPEID_PLAYER)
                    return;
                if (target->ToPlayer()->getClass() != CLASS_DEATH_KNIGHT)
                    return;

                 // timer expired - remove death runes
                target->ToPlayer()->RemoveRunesByAuraEffect(this);
            }
            break;
        default:
            break;
    }
}

void AuraEffect::HandlePeriodicTriggerSpellAuraTick(Unit* target, Unit* caster) const
{
    // generic casting code with custom spells and target/caster customs
    uint32 triggerSpellId = GetSpellInfo()->Effects[GetEffIndex()].TriggerSpell;

    SpellInfo const* triggeredSpellInfo = sSpellMgr->GetSpellInfo(triggerSpellId);
    SpellInfo const* auraSpellInfo = GetSpellInfo();
    uint32 auraId = auraSpellInfo->Id;

    // specific code for cases with no trigger spell provided in field
    if (triggeredSpellInfo == NULL)
    {
        switch (auraSpellInfo->SpellFamilyName)
        {
            case SPELLFAMILY_GENERIC:
            {
                switch (auraId)
                {
                    // Brood Affliction: Bronze
                    case 23170:
                        triggerSpellId = 23171;
                        break;
                    // Restoration
                    case 24379:
                    case 23493:
                    {
                        if (caster)
                        {
                            int32 heal = caster->CountPctFromMaxHealth(10);
                            caster->HealBySpell(target, auraSpellInfo, heal);

                            if (int32 mana = caster->GetMaxPower(POWER_MANA))
                            {
                                mana /= 10;
                                caster->EnergizeBySpell(caster, 23493, mana, POWER_MANA);
                            }
                        }
                        return;
                    }
                    // Nitrous Boost
                    case 27746:
                        if (caster && target->GetPower(POWER_MANA) >= 10)
                        {
                            target->ModifyPower(POWER_MANA, -10);
                            target->SendEnergizeSpellLog(caster, 27746, 10, POWER_MANA);
                        }
                        else
                            target->RemoveAurasDueToSpell(27746);
                        return;
                    // Frost Blast
                    case 27808:
                        if (caster)
                            caster->CastCustomSpell(29879, SPELLVALUE_BASE_POINT0, int32(target->CountPctFromMaxHealth(21)), target, true, NULL, this);
                        return;
                    // Inoculate Nestlewood Owlkin
                    case 29528:
                        if (target->GetTypeId() != TYPEID_UNIT) // prevent error reports in case ignored player target
                            return;
                        break;
                    // Feed Captured Animal
                    case 29917:
                        triggerSpellId = 29916;
                        break;
                    // Extract Gas
                    case 30427:
                    {
                        // move loot to player inventory and despawn target
                        if (caster && caster->GetTypeId() == TYPEID_PLAYER &&
                                target->GetTypeId() == TYPEID_UNIT &&
                                target->ToCreature()->GetCreatureTemplate()->type == CREATURE_TYPE_GAS_CLOUD)
                        {
                            Player* player = caster->ToPlayer();
                            Creature* creature = target->ToCreature();
                            // missing lootid has been reported on startup - just return
                            if (!creature->GetCreatureTemplate()->SkinLootId)
                                return;

                            player->AutoStoreLoot(creature->GetCreatureTemplate()->SkinLootId, LootTemplates_Skinning, true);

                            creature->DespawnOrUnsummon();
                        }
                        return;
                    }
                    // Quake
                    case 30576:
                        triggerSpellId = 30571;
                        break;
                    // Doom
                    /// @todo effect trigger spell may be independant on spell targets, and executed in spell finish phase
                    // so instakill will be naturally done before trigger spell
                    case 31347:
                    {
                        target->CastSpell(target, 31350, true, NULL, this);
                        target->Kill(target);
                        return;
                    }
                    // Spellcloth
                    case 31373:
                    {
                        // Summon Elemental after create item
                        target->SummonCreature(17870, 0, 0, 0, target->GetOrientation(), TEMPSUMMON_DEAD_DESPAWN, 0);
                        return;
                    }
                    // Flame Quills
                    case 34229:
                    {
                        // cast 24 spells 34269-34289, 34314-34316
                        for (uint32 spell_id = 34269; spell_id != 34290; ++spell_id)
                            target->CastSpell(target, spell_id, true, NULL, this);
                        for (uint32 spell_id = 34314; spell_id != 34317; ++spell_id)
                            target->CastSpell(target, spell_id, true, NULL, this);
                        return;
                    }
                    // Remote Toy
                    case 37027:
                        triggerSpellId = 37029;
                        break;
                    // Eye of Grillok
                    case 38495:
                        triggerSpellId = 38530;
                        break;
                    // Absorb Eye of Grillok (Zezzak's Shard)
                    case 38554:
                    {
                        if (!caster || target->GetTypeId() != TYPEID_UNIT)
                            return;

                        caster->CastSpell(caster, 38495, true, NULL, this);

                        Creature* creatureTarget = target->ToCreature();

                        creatureTarget->DespawnOrUnsummon();
                        return;
                    }
                    // Tear of Azzinoth Summon Channel - it's not really supposed to do anything, and this only prevents the console spam
                    case 39857:
                        triggerSpellId = 39856;
                        break;
                    // Personalized Weather
                    case 46736:
                        triggerSpellId = 46737;
                        break;
                }
                break;
            }
            case SPELLFAMILY_SHAMAN:
            {
                switch (auraId)
                {
                    // Lightning Shield (The Earthshatterer set trigger after cast Lighting Shield)
                    case 28820:
                    {
                        // Need remove self if Lightning Shield not active
                        if (!target->GetAuraEffect(SPELL_AURA_PROC_TRIGGER_SPELL, SPELLFAMILY_SHAMAN, 0x400))
                            target->RemoveAurasDueToSpell(28820);
                        return;
                    }
                    // Totemic Mastery (Skyshatter Regalia (Shaman Tier 6) - bonus)
                    case 38443:
                    {
                        bool all = true;
                        for (int i = SUMMON_SLOT_TOTEM; i < MAX_TOTEM_SLOT; ++i)
                        {
                            if (!target->m_SummonSlot[i])
                            {
                                all = false;
                                break;
                            }
                        }

                        if (all)
                            target->CastSpell(target, 38437, true, NULL, this);
                        else
                            target->RemoveAurasDueToSpell(38437);
                        return;
                    }
                }
                break;
            }
            default:
                break;
        }
    }
    else
    {
        // Spell exist but require custom code
        switch (auraId)
        {
            // Pursuing Spikes (Anub'arak)
            case 65920:
            case 65922:
            case 65923:
            {
                Unit* permafrostCaster = NULL;
                Aura* permafrostAura = target->GetAura(66193);
                if (!permafrostAura)
                    permafrostAura = target->GetAura(67855);
                if (!permafrostAura)
                    permafrostAura = target->GetAura(67856);
                if (!permafrostAura)
                    permafrostAura = target->GetAura(67857);

                if (permafrostAura)
                    permafrostCaster = permafrostAura->GetCaster();

                if (permafrostCaster)
                {
                    if (Creature* permafrostCasterCreature = permafrostCaster->ToCreature())
                        permafrostCasterCreature->DespawnOrUnsummon(3000);

                    target->CastSpell(target, 66181, false);
                    target->RemoveAllAuras();
                    if (Creature* targetCreature = target->ToCreature())
                        targetCreature->DisappearAndDie();
                }
                break;
            }
            // Mana Tide
            case 16191:
                target->CastCustomSpell(target, triggerSpellId, &m_amount, NULL, NULL, true, NULL, this);
                return;
            // Negative Energy Periodic
            case 46284:
                target->CastCustomSpell(triggerSpellId, SPELLVALUE_MAX_TARGETS, m_tickNumber / 10 + 1, NULL, true, NULL, this);
                return;
            // Slime Pool (Dreadscale & Acidmaw)
            case 66882:
                target->CastCustomSpell(triggerSpellId, SPELLVALUE_RADIUS_MOD, (int32)((((float)m_tickNumber / 60) * 0.9f + 0.1f) * 10000 * 2 / 3), NULL, true, NULL, this);
                return;
<<<<<<< HEAD
=======
            // Beacon of Light
            case 53563:
            {
                // area aura owner casts the spell
                GetBase()->GetUnitOwner()->CastSpell(target, triggeredSpellInfo, true, nullptr, this, GetBase()->GetUnitOwner()->GetGUID());
                return;
            }
>>>>>>> c741d268
            // Slime Spray - temporary here until preventing default effect works again
            // added on 9.10.2010
            case 69508:
            {
                if (caster)
                    caster->CastSpell(target, triggerSpellId, true, NULL, NULL, caster->GetGUID());
                return;
            }
            case 24745: // Summon Templar, Trigger
            case 24747: // Summon Templar Fire, Trigger
            case 24757: // Summon Templar Air, Trigger
            case 24759: // Summon Templar Earth, Trigger
            case 24761: // Summon Templar Water, Trigger
            case 24762: // Summon Duke, Trigger
            case 24766: // Summon Duke Fire, Trigger
            case 24769: // Summon Duke Air, Trigger
            case 24771: // Summon Duke Earth, Trigger
            case 24773: // Summon Duke Water, Trigger
            case 24785: // Summon Royal, Trigger
            case 24787: // Summon Royal Fire, Trigger
            case 24791: // Summon Royal Air, Trigger
            case 24792: // Summon Royal Earth, Trigger
            case 24793: // Summon Royal Water, Trigger
            {
                // All this spells trigger a spell that requires reagents; if the
                // triggered spell is cast as "triggered", reagents are not consumed
                if (caster)
                    caster->CastSpell(target, triggerSpellId, false);
                return;
            }
        }
    }

    // Reget trigger spell proto
    triggeredSpellInfo = sSpellMgr->GetSpellInfo(triggerSpellId);

    if (triggeredSpellInfo)
    {
        if (Unit* triggerCaster = triggeredSpellInfo->NeedsToBeTriggeredByCaster(m_spellInfo) ? caster : target)
        {
            triggerCaster->CastSpell(target, triggeredSpellInfo, true, NULL, this);
            TC_LOG_DEBUG("spells", "AuraEffect::HandlePeriodicTriggerSpellAuraTick: Spell %u Trigger %u", GetId(), triggeredSpellInfo->Id);
        }
    }
    else
    {
        Creature* c = target->ToCreature();
        if (!c || !caster || !sScriptMgr->OnDummyEffect(caster, GetId(), SpellEffIndex(GetEffIndex()), target->ToCreature()) ||
            !c->AI()->sOnDummyEffect(caster, GetId(), SpellEffIndex(GetEffIndex())))
            TC_LOG_DEBUG("spells", "AuraEffect::HandlePeriodicTriggerSpellAuraTick: Spell %u has non-existent spell %u in EffectTriggered[%d] and is therefor not triggered.", GetId(), triggerSpellId, GetEffIndex());
    }
}

void AuraEffect::HandlePeriodicTriggerSpellWithValueAuraTick(Unit* target, Unit* caster) const
{
    uint32 triggerSpellId = GetSpellInfo()->Effects[m_effIndex].TriggerSpell;
    if (SpellInfo const* triggeredSpellInfo = sSpellMgr->GetSpellInfo(triggerSpellId))
    {
        if (Unit* triggerCaster = triggeredSpellInfo->NeedsToBeTriggeredByCaster(m_spellInfo) ? caster : target)
        {
            int32 basepoints = GetAmount();
            triggerCaster->CastCustomSpell(target, triggerSpellId, &basepoints, &basepoints, &basepoints, true, nullptr, this);
            TC_LOG_DEBUG("spells", "AuraEffect::HandlePeriodicTriggerSpellWithValueAuraTick: Spell %u Trigger %u", GetId(), triggeredSpellInfo->Id);
        }
    }
    else
        TC_LOG_DEBUG("spells","AuraEffect::HandlePeriodicTriggerSpellWithValueAuraTick: Spell %u has non-existent spell %u in EffectTriggered[%d] and is therefor not triggered.", GetId(), triggerSpellId, GetEffIndex());
}

void AuraEffect::HandlePeriodicDamageAurasTick(Unit* target, Unit* caster) const
{
    if (!caster || !target->IsAlive())
        return;

    if (target->HasUnitState(UNIT_STATE_ISOLATED) || target->IsImmunedToDamage(GetSpellInfo()))
    {
        SendTickImmune(target, caster);
        return;
    }

    // Consecrate ticks can miss and will not show up in the combat log
    if (GetSpellInfo()->Effects[GetEffIndex()].Effect == SPELL_EFFECT_PERSISTENT_AREA_AURA &&
        caster->SpellHitResult(target, GetSpellInfo(), false) != SPELL_MISS_NONE)
        return;

    // some auras remove at specific health level or more
    if (GetAuraType() == SPELL_AURA_PERIODIC_DAMAGE)
    {
        switch (GetSpellInfo()->Id)
        {
            case 43093: case 31956: case 38801:  // Grievous Wound
            case 35321: case 38363: case 39215:  // Gushing Wound
                if (target->IsFullHealth())
                {
                    target->RemoveAurasDueToSpell(GetSpellInfo()->Id);
                    return;
                }
                break;
            case 38772: // Grievous Wound
            {
                uint32 percent = GetSpellInfo()->Effects[EFFECT_1].CalcValue(caster);
                if (!target->HealthBelowPct(percent))
                {
                    target->RemoveAurasDueToSpell(GetSpellInfo()->Id);
                    return;
                }
                break;
            }
        }
    }

    uint32 absorb = 0;
    uint32 resist = 0;
    CleanDamage cleanDamage = CleanDamage(0, 0, BASE_ATTACK, MELEE_HIT_NORMAL);

    // AOE spells are not affected by the new periodic system.
    bool isAreaAura = m_spellInfo->Effects[m_effIndex].IsAreaAuraEffect() || m_spellInfo->Effects[m_effIndex].IsEffect(SPELL_EFFECT_PERSISTENT_AREA_AURA);
    // ignore negative values (can be result apply spellmods to aura damage
    uint32 damage = isAreaAura ? std::max(GetAmount(), 0) : m_damage;

    // Script Hook For HandlePeriodicDamageAurasTick -- Allow scripts to change the Damage pre class mitigation calculations
    if (isAreaAura)
        sScriptMgr->ModifyPeriodicDamageAurasTick(target, caster, damage);

    if (GetAuraType() == SPELL_AURA_PERIODIC_DAMAGE)
    {
        if (isAreaAura)
            damage = caster->SpellDamageBonusDone(target, GetSpellInfo(), damage, DOT, GetBase()->GetStackAmount()) * caster->SpellDamagePctDone(target, m_spellInfo, DOT);
        damage = target->SpellDamageBonusTaken(caster, GetSpellInfo(), damage, DOT, GetBase()->GetStackAmount());

        // Calculate armor mitigation
        if (Unit::IsDamageReducedByArmor(GetSpellInfo()->GetSchoolMask(), GetSpellInfo(), GetEffIndex()))
        {
            uint32 damageReductedArmor = caster->CalcArmorReducedDamage(target, damage, GetSpellInfo());
            cleanDamage.mitigated_damage += damage - damageReductedArmor;
            damage = damageReductedArmor;
        }

        // Curse of Agony damage-per-tick calculation
        if (GetSpellInfo()->SpellFamilyName == SPELLFAMILY_WARLOCK && (GetSpellInfo()->SpellFamilyFlags[0] & 0x400) && GetSpellInfo()->SpellIconID == 544)
        {
            uint32 totalTick = GetTotalTicks();
            // 1..4 ticks, 1/2 from normal tick damage
            if (m_tickNumber <= totalTick / 3)
                damage = damage/2;
            // 9..12 ticks, 3/2 from normal tick damage
            else if (m_tickNumber > totalTick * 2 / 3)
                damage += (damage+1)/2;           // +1 prevent 0.5 damage possible lost at 1..4 ticks
            // 5..8 ticks have normal tick damage
        }
        // There is a Chance to make a Soul Shard when Drain soul does damage
        if (GetSpellInfo()->SpellFamilyName == SPELLFAMILY_WARLOCK && (GetSpellInfo()->SpellFamilyFlags[0] & 0x00004000))
        {
            if (caster->GetTypeId() == TYPEID_PLAYER && caster->ToPlayer()->isHonorOrXPTarget(target))
<<<<<<< HEAD
                caster->CastSpell(caster, 95810, true, 0, this);
=======
            {
                if (roll_chance_i(20))
                {
                    caster->CastSpell(caster, 43836, true, nullptr, this);
                    // Glyph of Drain Soul - chance to create an additional Soul Shard
                    if (AuraEffect* aur = caster->GetAuraEffect(58070, 0))
                        if (roll_chance_i(aur->GetMiscValue()))
                            caster->CastSpell(caster, 58068, true, nullptr, aur);
                }
            }
>>>>>>> c741d268
        }
        if (GetSpellInfo()->SpellFamilyName == SPELLFAMILY_GENERIC)
        {
            switch (GetId())
            {
                case 70911: // Unbound Plague
                case 72854: // Unbound Plague
                case 72855: // Unbound Plague
                case 72856: // Unbound Plague
                    damage *= uint32(pow(1.25f, int32(m_tickNumber)));
                    break;
                default:
                    break;
            }
        }
    }
    else
        damage = uint32(target->CountPctFromMaxHealth(damage));

    if (!(m_spellInfo->AttributesEx4 & SPELL_ATTR4_FIXED_DAMAGE))
        if (m_spellInfo->Effects[m_effIndex].IsTargetingArea() || isAreaAura)
        {
            damage = int32(float(damage) * target->GetTotalAuraMultiplierByMiscMask(SPELL_AURA_MOD_AOE_DAMAGE_AVOIDANCE, m_spellInfo->SchoolMask));
            if (caster->GetTypeId() != TYPEID_PLAYER)
                damage = int32(float(damage) * target->GetTotalAuraMultiplierByMiscMask(SPELL_AURA_MOD_CREATURE_AOE_DAMAGE_AVOIDANCE, m_spellInfo->SchoolMask));
        }

    bool crit = false;

    if (CanPeriodicTickCrit(caster))
        crit = roll_chance_f(isAreaAura ? caster->GetUnitSpellCriticalChance(target, m_spellInfo, m_spellInfo->GetSchoolMask()) : m_critChance);

    if (crit)
        damage = caster->SpellCriticalDamageBonus(m_spellInfo, damage, target);

    int32 dmg = damage;

    if (!(GetSpellInfo()->AttributesEx4 & SPELL_ATTR4_FIXED_DAMAGE))
        caster->ApplyResilience(target, &dmg);
    damage = dmg;

    caster->CalcAbsorbResist(target, GetSpellInfo()->GetSchoolMask(), DOT, damage, &absorb, &resist, GetSpellInfo());

    TC_LOG_INFO("spells", "PeriodicTick: %u (TypeId: %u) attacked %u (TypeId: %u) for %u dmg inflicted by %u abs is %u",
        GUID_LOPART(GetCasterGUID()), GuidHigh2TypeId(GUID_HIPART(GetCasterGUID())), target->GetGUIDLow(), target->GetTypeId(), damage, GetId(), absorb);

    caster->DealDamageMods(target, damage, &absorb);

    // Set trigger flag
    uint32 procAttacker = PROC_FLAG_DONE_PERIODIC;
    uint32 procVictim   = PROC_FLAG_TAKEN_PERIODIC;
    uint32 procEx = (crit ? PROC_EX_CRITICAL_HIT : PROC_EX_NORMAL_HIT) | PROC_EX_INTERNAL_DOT;
    damage = (damage <= absorb+resist) ? 0 : (damage-absorb-resist);
    if (damage)
        procVictim |= PROC_FLAG_TAKEN_DAMAGE;

    int32 overkill = damage - target->GetHealth();
    if (overkill < 0)
        overkill = 0;

    SpellPeriodicAuraLogInfo pInfo(this, damage, overkill, absorb, resist, 0.0f, crit);
    target->SendPeriodicAuraLog(&pInfo);

    caster->ProcDamageAndSpell(target, procAttacker, procVictim, procEx, damage, BASE_ATTACK, GetSpellInfo());

    caster->DealDamage(target, damage, &cleanDamage, DOT, GetSpellInfo()->GetSchoolMask(), GetSpellInfo(), true);
}

void AuraEffect::HandlePeriodicHealthLeechAuraTick(Unit* target, Unit* caster) const
{
    if (!caster || !target->IsAlive())
        return;

    if (target->HasUnitState(UNIT_STATE_ISOLATED) || target->IsImmunedToDamage(GetSpellInfo()))
    {
        SendTickImmune(target, caster);
        return;
    }

    if (GetSpellInfo()->Effects[GetEffIndex()].Effect == SPELL_EFFECT_PERSISTENT_AREA_AURA &&
        caster->SpellHitResult(target, GetSpellInfo(), false) != SPELL_MISS_NONE)
        return;

    uint32 absorb = 0;
    uint32 resist = 0;
    CleanDamage cleanDamage = CleanDamage(0, 0, BASE_ATTACK, MELEE_HIT_NORMAL);

    bool isAreaAura = m_spellInfo->Effects[m_effIndex].IsAreaAuraEffect() || m_spellInfo->Effects[m_effIndex].IsEffect(SPELL_EFFECT_PERSISTENT_AREA_AURA);
    // ignore negative values (can be result apply spellmods to aura damage
    uint32 damage = isAreaAura ? std::max(GetAmount(), 0) : m_damage;

    if (isAreaAura)
    {
        // Script Hook For HandlePeriodicDamageAurasTick -- Allow scripts to change the Damage pre class mitigation calculations
        sScriptMgr->ModifyPeriodicDamageAurasTick(target, caster, damage);
        damage = caster->SpellDamageBonusDone(target, GetSpellInfo(), damage, DOT, GetBase()->GetStackAmount()) * caster->SpellDamagePctDone(target, m_spellInfo, DOT);
    }
    damage = target->SpellDamageBonusTaken(caster, GetSpellInfo(), damage, DOT, GetBase()->GetStackAmount());

    // Calculate armor mitigation
    if (Unit::IsDamageReducedByArmor(GetSpellInfo()->GetSchoolMask(), GetSpellInfo(), GetEffIndex()))
    {
        uint32 damageReductedArmor = caster->CalcArmorReducedDamage(target, damage, GetSpellInfo());
        cleanDamage.mitigated_damage += damage - damageReductedArmor;
        damage = damageReductedArmor;
    }

    if (!(m_spellInfo->AttributesEx4 & SPELL_ATTR4_FIXED_DAMAGE))
        if (m_spellInfo->Effects[m_effIndex].IsTargetingArea() || isAreaAura)
        {
            damage = int32(float(damage) * target->GetTotalAuraMultiplierByMiscMask(SPELL_AURA_MOD_AOE_DAMAGE_AVOIDANCE, m_spellInfo->SchoolMask));
            if (caster->GetTypeId() != TYPEID_PLAYER)
                damage = int32(float(damage) * target->GetTotalAuraMultiplierByMiscMask(SPELL_AURA_MOD_CREATURE_AOE_DAMAGE_AVOIDANCE, m_spellInfo->SchoolMask));
        }

    bool crit = false;

    if (CanPeriodicTickCrit(caster))
        crit = roll_chance_f(isAreaAura ? caster->GetUnitSpellCriticalChance(target, m_spellInfo, m_spellInfo->GetSchoolMask()) : m_critChance);

    if (crit)
        damage = caster->SpellCriticalDamageBonus(m_spellInfo, damage, target);

    int32 dmg = damage;
    if (!(GetSpellInfo()->AttributesEx4 & SPELL_ATTR4_FIXED_DAMAGE))
        caster->ApplyResilience(target, &dmg);
    damage = dmg;

    caster->CalcAbsorbResist(target, GetSpellInfo()->GetSchoolMask(), DOT, damage, &absorb, &resist, m_spellInfo);

    if (target->GetHealth() < damage)
        damage = uint32(target->GetHealth());

    TC_LOG_INFO("spells", "PeriodicTick: %u (TypeId: %u) health leech of %u (TypeId: %u) for %u dmg inflicted by %u abs is %u",
        GUID_LOPART(GetCasterGUID()), GuidHigh2TypeId(GUID_HIPART(GetCasterGUID())), target->GetGUIDLow(), target->GetTypeId(), damage, GetId(), absorb);

    caster->SendSpellNonMeleeDamageLog(target, GetId(), damage, GetSpellInfo()->GetSchoolMask(), absorb, resist, false, 0, crit);

    // Set trigger flag
    uint32 procAttacker = PROC_FLAG_DONE_PERIODIC;
    uint32 procVictim   = PROC_FLAG_TAKEN_PERIODIC;
    uint32 procEx = (crit ? PROC_EX_CRITICAL_HIT : PROC_EX_NORMAL_HIT) | PROC_EX_INTERNAL_DOT;
    damage = (damage <= absorb+resist) ? 0 : (damage-absorb-resist);
    if (damage)
        procVictim |= PROC_FLAG_TAKEN_DAMAGE;
    if (caster->IsAlive())
        caster->ProcDamageAndSpell(target, procAttacker, procVictim, procEx, damage, BASE_ATTACK, GetSpellInfo());
    int32 new_damage = caster->DealDamage(target, damage, &cleanDamage, DOT, GetSpellInfo()->GetSchoolMask(), GetSpellInfo(), false);
    if (caster->IsAlive())
    {
        float gainMultiplier = GetSpellInfo()->Effects[GetEffIndex()].CalcValueMultiplier(caster);

        uint32 heal = uint32(caster->SpellHealingBonusDone(caster, GetSpellInfo(), uint32(new_damage * gainMultiplier), DOT, GetBase()->GetStackAmount()));
        heal = uint32(caster->SpellHealingBonusTaken(caster, GetSpellInfo(), heal, DOT, GetBase()->GetStackAmount()));

        int32 gain = caster->HealBySpell(caster, GetSpellInfo(), heal);
        caster->getHostileRefManager().threatAssist(caster, gain * 0.5f, GetSpellInfo());
    }
}

void AuraEffect::HandlePeriodicHealthFunnelAuraTick(Unit* target, Unit* caster) const
{
    if (!caster || !caster->IsAlive() || !target->IsAlive())
        return;

    if (target->HasUnitState(UNIT_STATE_ISOLATED))
    {
        SendTickImmune(target, caster);
        return;
    }

    uint32 damage = std::max(GetAmount(), 0);
    // do not kill health donator
    if (caster->GetHealth() < damage)
        damage = caster->GetHealth() - 1;
    if (!damage)
        return;

    caster->ModifyHealth(-(int32)damage);
    TC_LOG_DEBUG("spells", "PeriodicTick: donator %u target %u damage %u.", caster->GetEntry(), target->GetEntry(), damage);

    float gainMultiplier = GetSpellInfo()->Effects[GetEffIndex()].CalcValueMultiplier(caster);

    damage = int32(damage * gainMultiplier);

    caster->HealBySpell(target, GetSpellInfo(), damage);
}

void AuraEffect::HandlePeriodicHealAurasTick(Unit* target, Unit* caster) const
{
    if (!caster || !target->IsAlive())
        return;

    if (target->HasUnitState(UNIT_STATE_ISOLATED))
    {
        SendTickImmune(target, caster);
        return;
    }

    // heal for caster damage (must be alive)
    if (target != caster && GetSpellInfo()->AttributesEx2 & SPELL_ATTR2_HEALTH_FUNNEL && !caster->IsAlive())
        return;

    // don't regen when permanent aura target has full power
    if (GetBase()->IsPermanent() && target->IsFullHealth())
        return;

    bool isAreaAura = m_spellInfo->Effects[m_effIndex].IsAreaAuraEffect() || m_spellInfo->Effects[m_effIndex].IsEffect(SPELL_EFFECT_PERSISTENT_AREA_AURA);
    // ignore negative values (can be result apply spellmods to aura damage
    int32 damage = isAreaAura ? std::max(GetAmount(), 0) : m_damage;

    if (GetAuraType() == SPELL_AURA_OBS_MOD_HEALTH)
    {
        // Taken mods
        float TakenTotalMod = 1.0f;

        // Tenacity increase healing % taken
        if (AuraEffect const* Tenacity = target->GetAuraEffect(58549, 0))
            AddPct(TakenTotalMod, Tenacity->GetAmount());

        // Healing taken percent
        float minval = (float)target->GetMaxNegativeAuraModifier(SPELL_AURA_MOD_HEALING_PCT);
        if (minval)
            AddPct(TakenTotalMod, minval);

        float maxval = (float)target->GetMaxPositiveAuraModifier(SPELL_AURA_MOD_HEALING_PCT);
        if (maxval)
            AddPct(TakenTotalMod, maxval);

        TakenTotalMod = std::max(TakenTotalMod, 0.0f);

        damage = uint32(target->CountPctFromMaxHealth(damage));
        damage = uint32(damage * TakenTotalMod);
    }
    else
    {
        // Wild Growth = amount + (6 - 2*doneTicks) * ticks* amount / 100
        if (m_spellInfo->SpellFamilyName == SPELLFAMILY_DRUID && m_spellInfo->SpellIconID == 2864)
        {
            int32 addition = int32(float(damage * GetTotalTicks()) * ((6-float(2*(GetTickNumber()-1)))/100));

            // Item - Druid T10 Restoration 2P Bonus
            if (AuraEffect* aurEff = caster->GetAuraEffect(70658, 0))
                // divided by 50 instead of 100 because calculated as for every 2 tick
                addition += abs(int32((addition * aurEff->GetAmount()) / 50));

            damage += addition;
        }
        if (isAreaAura)
            damage = caster->SpellHealingBonusDone(target, GetSpellInfo(), damage, DOT, GetBase()->GetStackAmount()) * caster->SpellHealingPctDone(target, m_spellInfo);
        damage = target->SpellHealingBonusTaken(caster, GetSpellInfo(), damage, DOT, GetBase()->GetStackAmount());
    }

    bool crit = false;

    if (CanPeriodicTickCrit(caster))
        crit = roll_chance_f(isAreaAura ? caster->GetUnitSpellCriticalChance(target, m_spellInfo, m_spellInfo->GetSchoolMask()) : m_critChance);

    if (crit)
        damage = caster->SpellCriticalHealingBonus(m_spellInfo, damage, target);

    TC_LOG_INFO("spells", "PeriodicTick: %u (TypeId: %u) heal of %u (TypeId: %u) for %u health inflicted by %u",
        GUID_LOPART(GetCasterGUID()), GuidHigh2TypeId(GUID_HIPART(GetCasterGUID())), target->GetGUIDLow(), target->GetTypeId(), damage, GetId());

    uint32 absorb = 0;
    uint32 heal = uint32(damage);
    caster->CalcHealAbsorb(target, GetSpellInfo(), heal, absorb);
    int32 gain = caster->DealHeal(target, heal);

    SpellPeriodicAuraLogInfo pInfo(this, heal, heal - gain, absorb, 0, 0.0f, crit);
    target->SendPeriodicAuraLog(&pInfo);

    target->getHostileRefManager().threatAssist(caster, float(gain) * 0.5f, GetSpellInfo());

    bool haveCastItem = GetBase()->GetCastItemGUID() != 0;

    // Health Funnel
    // damage caster for heal amount
    if (target != caster && GetSpellInfo()->AttributesEx2 & SPELL_ATTR2_HEALTH_FUNNEL && GetSpellInfo()->Id != 755)
    {
        uint32 funnelDamage = GetSpellInfo()->ManaPerSecond; // damage is not affected by spell power

        if ((int32)funnelDamage > gain && gain > 0)
            funnelDamage = gain;

        uint32 funnelAbsorb = 0;
        caster->DealDamageMods(caster, funnelDamage, &funnelAbsorb);
        caster->SendSpellNonMeleeDamageLog(caster, GetId(), funnelDamage, GetSpellInfo()->GetSchoolMask(), funnelAbsorb, 0, false, 0, false);

        CleanDamage cleanDamage = CleanDamage(0, 0, BASE_ATTACK, MELEE_HIT_NORMAL);
        caster->DealDamage(caster, funnelDamage, &cleanDamage, NODAMAGE, GetSpellInfo()->GetSchoolMask(), GetSpellInfo(), true);
    }

    uint32 procAttacker = PROC_FLAG_DONE_PERIODIC;
    uint32 procVictim   = PROC_FLAG_TAKEN_PERIODIC;
    uint32 procEx = (crit ? PROC_EX_CRITICAL_HIT : PROC_EX_NORMAL_HIT) | PROC_EX_INTERNAL_HOT;
    // ignore item heals
    if (!haveCastItem)
        caster->ProcDamageAndSpell(target, procAttacker, procVictim, procEx, damage, BASE_ATTACK, GetSpellInfo());
}

void AuraEffect::HandlePeriodicManaLeechAuraTick(Unit* target, Unit* caster) const
{
    Powers powerType = Powers(GetMiscValue());

    if (!caster || !caster->IsAlive() || !target->IsAlive() || target->getPowerType() != powerType)
        return;

    if (target->HasUnitState(UNIT_STATE_ISOLATED) || target->IsImmunedToDamage(GetSpellInfo()))
    {
        SendTickImmune(target, caster);
        return;
    }

    if (GetSpellInfo()->Effects[GetEffIndex()].Effect == SPELL_EFFECT_PERSISTENT_AREA_AURA &&
        caster->SpellHitResult(target, GetSpellInfo(), false) != SPELL_MISS_NONE)
        return;

    // ignore negative values (can be result apply spellmods to aura damage
    int32 drainAmount = std::max(m_amount, 0);

    // Special case: draining x% of mana (up to a maximum of 2*x% of the caster's maximum mana)
    // It's mana percent cost spells, m_amount is percent drain from target
    if (m_spellInfo->ManaCostPercentage)
    {
        // max value
        int32 maxmana = CalculatePct(caster->GetMaxPower(powerType), drainAmount * 2.0f);
        ApplyPct(drainAmount, target->GetMaxPower(powerType));
        if (drainAmount > maxmana)
            drainAmount = maxmana;
    }

    TC_LOG_INFO("spells", "PeriodicTick: %u (TypeId: %u) power leech of %u (TypeId: %u) for %u dmg inflicted by %u",
        GUID_LOPART(GetCasterGUID()), GuidHigh2TypeId(GUID_HIPART(GetCasterGUID())), target->GetGUIDLow(), target->GetTypeId(), drainAmount, GetId());

    int32 drainedAmount = -target->ModifyPower(powerType, -drainAmount);

    float gainMultiplier = GetSpellInfo()->Effects[GetEffIndex()].CalcValueMultiplier(caster);

    SpellPeriodicAuraLogInfo pInfo(this, drainedAmount, 0, 0, 0, gainMultiplier, false);
    target->SendPeriodicAuraLog(&pInfo);

    int32 gainAmount = int32(drainedAmount * gainMultiplier);
    int32 gainedAmount = 0;
    if (gainAmount)
    {
        gainedAmount = caster->ModifyPower(powerType, gainAmount);
        target->AddThreat(caster, float(gainedAmount) * 0.5f, GetSpellInfo()->GetSchoolMask(), GetSpellInfo());
    }

    // Drain Mana
    if (m_spellInfo->SpellFamilyName == SPELLFAMILY_WARLOCK
        && m_spellInfo->SpellFamilyFlags[0] & 0x00000010)
    {
        int32 manaFeedVal = 0;
        if (AuraEffect const* aurEff = GetBase()->GetEffect(1))
            manaFeedVal = aurEff->GetAmount();
        // Mana Feed - Drain Mana
        if (manaFeedVal > 0)
        {
            int32 feedAmount = CalculatePct(gainedAmount, manaFeedVal);
            caster->CastCustomSpell(caster, 32554, &feedAmount, NULL, NULL, true, NULL, this);
        }
    }
}

void AuraEffect::HandleObsModPowerAuraTick(Unit* target, Unit* caster) const
{
    Powers powerType;
    if (GetMiscValue() == POWER_ALL)
        powerType = target->getPowerType();
    else
        powerType = Powers(GetMiscValue());

    if (!target->IsAlive() || !target->GetMaxPower(powerType))
        return;

    if (target->HasUnitState(UNIT_STATE_ISOLATED))
    {
        SendTickImmune(target, caster);
        return;
    }

    // don't regen when permanent aura target has full power
    if (GetBase()->IsPermanent() && target->GetPower(powerType) == target->GetMaxPower(powerType))
        return;

    // ignore negative values (can be result apply spellmods to aura damage
    uint32 amount = std::max(m_amount, 0) * target->GetMaxPower(powerType) /100;
    TC_LOG_INFO("spells", "PeriodicTick: %u (TypeId: %u) energize %u (TypeId: %u) for %u dmg inflicted by %u",
        GUID_LOPART(GetCasterGUID()), GuidHigh2TypeId(GUID_HIPART(GetCasterGUID())), target->GetGUIDLow(), target->GetTypeId(), amount, GetId());

    SpellPeriodicAuraLogInfo pInfo(this, amount, 0, 0, 0, 0.0f, false);
    target->SendPeriodicAuraLog(&pInfo);

    int32 gain = target->ModifyPower(powerType, amount);

    if (caster)
        target->getHostileRefManager().threatAssist(caster, float(gain) * 0.5f, GetSpellInfo());
}

void AuraEffect::HandlePeriodicEnergizeAuraTick(Unit* target, Unit* caster) const
{
    Powers powerType = Powers(GetMiscValue());

    if (target->GetTypeId() == TYPEID_PLAYER && target->getPowerType() != powerType && !(m_spellInfo->AttributesEx7 & SPELL_ATTR7_CAN_RESTORE_SECONDARY_POWER))
        return;

    if (!target->IsAlive() || !target->GetMaxPower(powerType))
        return;

    if (target->HasUnitState(UNIT_STATE_ISOLATED))
    {
        SendTickImmune(target, caster);
        return;
    }

    // don't regen when permanent aura target has full power
    if (GetBase()->IsPermanent() && target->GetPower(powerType) == target->GetMaxPower(powerType))
        return;

    // ignore negative values (can be result apply spellmods to aura damage
    int32 amount = std::max(m_amount, 0);

    SpellPeriodicAuraLogInfo pInfo(this, amount, 0, 0, 0, 0.0f, false);
    target->SendPeriodicAuraLog(&pInfo);

    TC_LOG_INFO("spells", "PeriodicTick: %u (TypeId: %u) energize %u (TypeId: %u) for %u dmg inflicted by %u",
        GUID_LOPART(GetCasterGUID()), GuidHigh2TypeId(GUID_HIPART(GetCasterGUID())), target->GetGUIDLow(), target->GetTypeId(), amount, GetId());

    int32 gain = target->ModifyPower(powerType, amount);

    if (caster)
        target->getHostileRefManager().threatAssist(caster, float(gain) * 0.5f, GetSpellInfo());
}

void AuraEffect::HandlePeriodicPowerBurnAuraTick(Unit* target, Unit* caster) const
{
    Powers powerType = Powers(GetMiscValue());

    if (!caster || !target->IsAlive() || target->getPowerType() != powerType)
        return;

    if (target->HasUnitState(UNIT_STATE_ISOLATED) || target->IsImmunedToDamage(GetSpellInfo()))
    {
        SendTickImmune(target, caster);
        return;
    }

    // ignore negative values (can be result apply spellmods to aura damage
    int32 damage = std::max(m_amount, 0);

    uint32 gain = uint32(-target->ModifyPower(powerType, -damage));

    float dmgMultiplier = GetSpellInfo()->Effects[GetEffIndex()].CalcValueMultiplier(caster);

    SpellInfo const* spellProto = GetSpellInfo();
    // maybe has to be sent different to client, but not by SMSG_PERIODICAURALOG
    SpellNonMeleeDamage damageInfo(caster, target, spellProto->Id, spellProto->SchoolMask);
    // no SpellDamageBonus for burn mana
    caster->CalculateSpellDamageTaken(&damageInfo, int32(gain * dmgMultiplier), spellProto);

    caster->DealDamageMods(damageInfo.target, damageInfo.damage, &damageInfo.absorb);

    caster->SendSpellNonMeleeDamageLog(&damageInfo);

    // Set trigger flag
    uint32 procAttacker = PROC_FLAG_DONE_PERIODIC;
    uint32 procVictim   = PROC_FLAG_TAKEN_PERIODIC;
    uint32 procEx       = createProcExtendMask(&damageInfo, SPELL_MISS_NONE) | PROC_EX_INTERNAL_DOT;
    if (damageInfo.damage)
        procVictim |= PROC_FLAG_TAKEN_DAMAGE;

    caster->ProcDamageAndSpell(damageInfo.target, procAttacker, procVictim, procEx, damageInfo.damage, BASE_ATTACK, spellProto);

    caster->DealSpellDamage(&damageInfo, true);
}

void AuraEffect::HandleProcTriggerSpellAuraProc(AuraApplication* aurApp, ProcEventInfo& eventInfo)
{
    Unit* triggerCaster = aurApp->GetTarget();
    Unit* triggerTarget = eventInfo.GetProcTarget();

    uint32 triggerSpellId = GetSpellInfo()->Effects[GetEffIndex()].TriggerSpell;
    if (SpellInfo const* triggeredSpellInfo = sSpellMgr->GetSpellInfo(triggerSpellId))
    {
        TC_LOG_DEBUG("spells", "AuraEffect::HandleProcTriggerSpellAuraProc: Triggering spell %u from aura %u proc", triggeredSpellInfo->Id, GetId());
        triggerCaster->CastSpell(triggerTarget, triggeredSpellInfo, true, NULL, this);
    }
    else
        TC_LOG_DEBUG("spells","AuraEffect::HandleProcTriggerSpellAuraProc: Could not trigger spell %u from aura %u proc, because the spell does not have an entry in Spell.dbc.", triggerSpellId, GetId());
}

void AuraEffect::HandleProcTriggerSpellWithValueAuraProc(AuraApplication* aurApp, ProcEventInfo& eventInfo)
{
    Unit* triggerCaster = aurApp->GetTarget();
    Unit* triggerTarget = eventInfo.GetProcTarget();

    uint32 triggerSpellId = GetSpellInfo()->Effects[m_effIndex].TriggerSpell;
    if (SpellInfo const* triggeredSpellInfo = sSpellMgr->GetSpellInfo(triggerSpellId))
    {
        int32 basepoints0 = GetAmount();
        TC_LOG_DEBUG("spells", "AuraEffect::HandleProcTriggerSpellWithValueAuraProc: Triggering spell %u with value %d from aura %u proc", triggeredSpellInfo->Id, basepoints0, GetId());
        triggerCaster->CastCustomSpell(triggerTarget, triggerSpellId, &basepoints0, NULL, NULL, true, NULL, this);
    }
    else
        TC_LOG_DEBUG("spells","AuraEffect::HandleProcTriggerSpellWithValueAuraProc: Could not trigger spell %u from aura %u proc, because the spell does not have an entry in Spell.dbc.", triggerSpellId, GetId());
}

void AuraEffect::HandleProcTriggerDamageAuraProc(AuraApplication* aurApp, ProcEventInfo& eventInfo)
{
    Unit* target = aurApp->GetTarget();
    Unit* triggerTarget = eventInfo.GetProcTarget();
    SpellNonMeleeDamage damageInfo(target, triggerTarget, GetId(), GetSpellInfo()->SchoolMask);
    uint32 damage = target->SpellDamageBonusDone(triggerTarget, GetSpellInfo(), GetAmount(), SPELL_DIRECT_DAMAGE);
    damage = triggerTarget->SpellDamageBonusTaken(target, GetSpellInfo(), damage, SPELL_DIRECT_DAMAGE);
    target->CalculateSpellDamageTaken(&damageInfo, damage, GetSpellInfo());
    target->DealDamageMods(damageInfo.target, damageInfo.damage, &damageInfo.absorb);
    target->SendSpellNonMeleeDamageLog(&damageInfo);
    TC_LOG_DEBUG("spells", "AuraEffect::HandleProcTriggerDamageAuraProc: Triggering %u spell damage from aura %u proc", damage, GetId());
    target->DealSpellDamage(&damageInfo, true);
}

void AuraEffect::HandleRaidProcFromChargeAuraProc(AuraApplication* aurApp, ProcEventInfo& /*eventInfo*/)
{
    Unit* target = aurApp->GetTarget();

    uint32 triggerSpellId;
    switch (GetId())
    {
        case 57949:            // Shiver
            triggerSpellId = 57952;
            //animationSpellId = 57951; dummy effects for jump spell have unknown use (see also 41637)
            break;
        case 59978:            // Shiver
            triggerSpellId = 59979;
            break;
        case 43593:            // Cold Stare
            triggerSpellId = 43594;
            break;
        default:
            TC_LOG_DEBUG("spells", "AuraEffect::HandleRaidProcFromChargeAuraProc: received not handled spell: %u", GetId());
            return;
    }

    int32 jumps = GetBase()->GetCharges();

    // current aura expire on proc finish
    GetBase()->SetCharges(0);
    GetBase()->SetUsingCharges(true);

    // next target selection
    if (jumps > 0)
    {
        if (Unit* caster = GetCaster())
        {
            float radius = GetSpellInfo()->Effects[GetEffIndex()].CalcRadius(caster);

            if (Unit* triggerTarget = target->GetNextRandomRaidMemberOrPet(radius))
            {
                target->CastSpell(triggerTarget, GetSpellInfo(), true, NULL, this, GetCasterGUID());
                if (Aura* aura = triggerTarget->GetAura(GetId(), GetCasterGUID()))
                    aura->SetCharges(jumps);
            }
        }
    }

    TC_LOG_DEBUG("spells", "AuraEffect::HandleRaidProcFromChargeAuraProc: Triggering spell %u from aura %u proc", triggerSpellId, GetId());
    target->CastSpell(target, triggerSpellId, true, NULL, this, GetCasterGUID());
}


void AuraEffect::HandleRaidProcFromChargeWithValueAuraProc(AuraApplication* aurApp, ProcEventInfo& /*eventInfo*/)
{
    Unit* target = aurApp->GetTarget();

    // Currently only Prayer of Mending
    if (!(GetSpellInfo()->SpellFamilyName == SPELLFAMILY_PRIEST && GetSpellInfo()->SpellFamilyFlags[1] & 0x20))
    {
        TC_LOG_DEBUG("spells", "AuraEffect::HandleRaidProcFromChargeWithValueAuraProc: received not handled spell: %u", GetId());
        return;
    }
    uint32 triggerSpellId = 33110;

    int32 value = GetAmount();

    int32 jumps = GetBase()->GetCharges();

    // current aura expire on proc finish
    GetBase()->SetCharges(0);
    GetBase()->SetUsingCharges(true);

    // next target selection
    if (jumps > 0)
    {
        if (Unit* caster = GetCaster())
        {
            float radius = GetSpellInfo()->Effects[GetEffIndex()].CalcRadius(caster);

            if (Unit* triggerTarget = target->GetNextRandomRaidMemberOrPet(radius))
            {
                target->CastCustomSpell(triggerTarget, GetId(), &value, NULL, NULL, true, NULL, this, GetCasterGUID());
                if (Aura* aura = triggerTarget->GetAura(GetId(), GetCasterGUID()))
                    aura->SetCharges(jumps);
            }
        }
    }

    TC_LOG_DEBUG("spells", "AuraEffect::HandleRaidProcFromChargeWithValueAuraProc: Triggering spell %u from aura %u proc", triggerSpellId, GetId());
    target->CastCustomSpell(target, triggerSpellId, &value, NULL, NULL, true, NULL, this, GetCasterGUID());
}

void AuraEffect::HandleAuraForceWeather(AuraApplication const* aurApp, uint8 mode, bool apply) const
{
    if (!(mode & AURA_EFFECT_HANDLE_REAL))
        return;

    Player* target = aurApp->GetTarget()->ToPlayer();

    if (!target)
        return;

    if (apply)
    {
        WorldPacket data(SMSG_WEATHER, (4 + 4 + 1));

        data << uint32(GetMiscValue()) << 1.0f << uint8(0);
        target->GetSession()->SendPacket(&data);
    }
    else
    {
        // send weather for current zone
        if (Weather* weather = WeatherMgr::FindWeather(target->GetZoneId()))
            weather->SendWeatherUpdateToPlayer(target);
        else
        {
            if (!WeatherMgr::AddWeather(target->GetZoneId()))
            {
                // send fine weather packet to remove old weather
                WeatherMgr::SendFineWeatherUpdateToPlayer(target);
            }
        }
    }
}

void AuraEffect::HandleEnableAltPower(AuraApplication const* aurApp, uint8 mode, bool apply) const
{
    if (!(mode & AURA_EFFECT_HANDLE_REAL))
        return;

    uint32 altPowerId = GetMiscValue();
    UnitPowerBarEntry const* powerEntry = sUnitPowerBarStore.LookupEntry(altPowerId);
    if (!powerEntry)
        return;

    if (apply)
        aurApp->GetTarget()->SetMaxPower(POWER_ALTERNATE_POWER, powerEntry->MaxPower);
    else
        aurApp->GetTarget()->SetMaxPower(POWER_ALTERNATE_POWER, 0);
}<|MERGE_RESOLUTION|>--- conflicted
+++ resolved
@@ -5017,18 +5017,6 @@
         if (!plCaster->isHonorOrXPTarget(target) ||
             (target->GetTypeId() == TYPEID_UNIT && !target->ToCreature()->isTappedBy(plCaster)))
             return;
-<<<<<<< HEAD
-=======
-
-        // If this is Drain Soul, check for Glyph of Drain Soul
-        if (GetSpellInfo()->SpellFamilyName == SPELLFAMILY_WARLOCK && (GetSpellInfo()->SpellFamilyFlags[0] & 0x00004000))
-        {
-            // Glyph of Drain Soul - chance to create an additional Soul Shard
-            if (AuraEffect* aur = caster->GetAuraEffect(58070, 0))
-                if (roll_chance_i(aur->GetMiscValue()))
-                    caster->CastSpell(caster, 58068, true, nullptr, aur); // We _could_ simply do ++count here, but Blizz does it this way :)
-        }
->>>>>>> c741d268
     }
 
     //Adding items
@@ -5725,16 +5713,6 @@
             case 66882:
                 target->CastCustomSpell(triggerSpellId, SPELLVALUE_RADIUS_MOD, (int32)((((float)m_tickNumber / 60) * 0.9f + 0.1f) * 10000 * 2 / 3), NULL, true, NULL, this);
                 return;
-<<<<<<< HEAD
-=======
-            // Beacon of Light
-            case 53563:
-            {
-                // area aura owner casts the spell
-                GetBase()->GetUnitOwner()->CastSpell(target, triggeredSpellInfo, true, nullptr, this, GetBase()->GetUnitOwner()->GetGUID());
-                return;
-            }
->>>>>>> c741d268
             // Slime Spray - temporary here until preventing default effect works again
             // added on 9.10.2010
             case 69508:
@@ -5889,20 +5867,7 @@
         if (GetSpellInfo()->SpellFamilyName == SPELLFAMILY_WARLOCK && (GetSpellInfo()->SpellFamilyFlags[0] & 0x00004000))
         {
             if (caster->GetTypeId() == TYPEID_PLAYER && caster->ToPlayer()->isHonorOrXPTarget(target))
-<<<<<<< HEAD
                 caster->CastSpell(caster, 95810, true, 0, this);
-=======
-            {
-                if (roll_chance_i(20))
-                {
-                    caster->CastSpell(caster, 43836, true, nullptr, this);
-                    // Glyph of Drain Soul - chance to create an additional Soul Shard
-                    if (AuraEffect* aur = caster->GetAuraEffect(58070, 0))
-                        if (roll_chance_i(aur->GetMiscValue()))
-                            caster->CastSpell(caster, 58068, true, nullptr, aur);
-                }
-            }
->>>>>>> c741d268
         }
         if (GetSpellInfo()->SpellFamilyName == SPELLFAMILY_GENERIC)
         {
