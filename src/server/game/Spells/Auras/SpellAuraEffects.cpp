--- conflicted
+++ resolved
@@ -2156,13 +2156,7 @@
     if (apply)
     {
         /*
-<<<<<<< HEAD
         WorldPacket data(SMSG_FEIGN_DEATH_RESISTED, 0);
-=======
-        WorldPacket data(SMSG_FEIGN_DEATH_RESISTED, 9);
-        data << target->GetGUID();
-        data << uint8(0);
->>>>>>> a9174617
         target->SendMessageToSet(&data, true);
         */
 
@@ -2208,13 +2202,7 @@
     else
     {
         /*
-<<<<<<< HEAD
         WorldPacket data(SMSG_FEIGN_DEATH_RESISTED, 0);
-=======
-        WorldPacket data(SMSG_FEIGN_DEATH_RESISTED, 9);
-        data << target->GetGUID();
-        data << uint8(1);
->>>>>>> a9174617
         target->SendMessageToSet(&data, true);
         */
 
