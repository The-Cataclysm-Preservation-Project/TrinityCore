--- conflicted
+++ resolved
@@ -79,12 +79,8 @@
 
         bool IsPeriodic() const { return m_isPeriodic; }
         void SetPeriodic(bool isPeriodic) { m_isPeriodic = isPeriodic; }
-<<<<<<< HEAD
-        bool IsAffectingSpell(SpellInfo const* spell) const;
-=======
         bool IsAffectedOnSpell(SpellInfo const* spell) const;
         bool HasSpellClassMask() const { return m_spellInfo->Effects[m_effIndex].SpellClassMask; }
->>>>>>> 3d21444d
 
         void SendTickImmune(Unit* target, Unit* caster) const;
         void PeriodicTick(AuraApplication * aurApp, Unit* caster) const;
