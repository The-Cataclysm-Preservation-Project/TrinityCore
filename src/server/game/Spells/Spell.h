--- conflicted
+++ resolved
@@ -68,13 +68,8 @@
     CAST_FLAG_UNKNOWN_28         = 0x08000000,
     CAST_FLAG_UNKNOWN_29         = 0x10000000,
     CAST_FLAG_UNKNOWN_30         = 0x20000000,
-<<<<<<< HEAD
     CAST_FLAG_HEAL_PREDICTION    = 0x40000000,
-    CAST_FLAG_UNKNOWN_32         = 0x80000000,
-=======
-    CAST_FLAG_UNKNOWN_31         = 0x40000000,
     CAST_FLAG_UNKNOWN_32         = 0x80000000
->>>>>>> 8d049545
 };
 
 enum SpellRangeFlag
