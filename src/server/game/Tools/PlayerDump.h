--- conflicted
+++ resolved
@@ -80,18 +80,10 @@
 
         bool GetDump(ObjectGuid::LowType guid, std::string& dump);
         DumpReturn WriteDump(std::string const& file, ObjectGuid::LowType guid);
-<<<<<<< HEAD
-    private:
-        typedef std::set<ObjectGuid::LowType> GUIDs;
-
-        bool DumpTable(std::string& dump, ObjectGuid::LowType guid, char const*tableFrom, char const*tableTo, DumpTableType type);
-        std::string GenerateWhereStr(char const* field, GUIDs const& guids, GUIDs::const_iterator& itr);
-=======
 
     private:
         bool DumpTable(std::string& dump, ObjectGuid::LowType guid, char const* tableFrom, char const* tableTo, DumpTableType type);
         std::string GenerateWhereStr(char const* field, DumpGuidSet const& guids, DumpGuidSet::const_iterator& itr);
->>>>>>> 233297c5
         std::string GenerateWhereStr(char const* field, ObjectGuid::LowType guid);
 
         DumpGuidSet pets;
