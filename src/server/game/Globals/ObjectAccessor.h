--- conflicted
+++ resolved
@@ -149,32 +149,18 @@
         template<class T> static T* GetObjectInWorld(uint32 mapid, float x, float y, ObjectGuid guid, T* /*fake*/);
 
         // these functions return objects only if in map of specified object
-<<<<<<< HEAD
-        static WorldObject* GetWorldObject(WorldObject const&, uint64);
-        static Object* GetObjectByTypeMask(WorldObject const&, uint64, uint32 typemask);
-        static Corpse* GetCorpse(WorldObject const& u, uint64 guid);
-        static GameObject* GetGameObject(WorldObject const& u, uint64 guid);
-        static Transport* GetTransport(WorldObject const& u, uint64 guid);
-        static DynamicObject* GetDynamicObject(WorldObject const& u, uint64 guid);
-        static AreaTrigger* GetAreaTrigger(WorldObject const& u, uint64 guid);
-        static Unit* GetUnit(WorldObject const&, uint64 guid);
-        static Creature* GetCreature(WorldObject const& u, uint64 guid);
-        static Pet* GetPet(WorldObject const&, uint64 guid);
-        static Player* GetPlayer(WorldObject const&, uint64 guid);
-        static Creature* GetCreatureOrPetOrVehicle(WorldObject const&, uint64);
-=======
         static WorldObject* GetWorldObject(WorldObject const&, ObjectGuid);
         static Object* GetObjectByTypeMask(WorldObject const&, ObjectGuid, uint32 typemask);
         static Corpse* GetCorpse(WorldObject const& u, ObjectGuid guid);
         static GameObject* GetGameObject(WorldObject const& u, ObjectGuid guid);
         static Transport* GetTransport(WorldObject const& u, ObjectGuid guid);
         static DynamicObject* GetDynamicObject(WorldObject const& u, ObjectGuid guid);
+        static AreaTrigger* GetAreaTrigger(WorldObject const& u, ObjectGuid guid);
         static Unit* GetUnit(WorldObject const&, ObjectGuid guid);
         static Creature* GetCreature(WorldObject const& u, ObjectGuid guid);
         static Pet* GetPet(WorldObject const&, ObjectGuid guid);
         static Player* GetPlayer(WorldObject const&, ObjectGuid guid);
         static Creature* GetCreatureOrPetOrVehicle(WorldObject const&, ObjectGuid);
->>>>>>> 050d56ac
 
         // these functions return objects if found in whole world
         // ACCESS LIKE THAT IS NOT THREAD SAFE
