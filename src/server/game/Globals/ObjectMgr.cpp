--- conflicted
+++ resolved
@@ -367,35 +367,19 @@
 
     //                                                 0              1                 2                  3                 4            5           6        7         8
     QueryResult result = WorldDatabase.Query("SELECT entry, difficulty_entry_1, difficulty_entry_2, difficulty_entry_3, KillCredit1, KillCredit2, modelid1, modelid2, modelid3, "
-<<<<<<< HEAD
     //                                           9       10      11       12           13           14        15     16      17        18        19         20         21
                                              "modelid4, name, subname, IconName, gossip_menu_id, minlevel, maxlevel, exp, exp_unk, faction_A, faction_H, npcflag, speed_walk, "
-    //                                             22     23     24     25     26       27           28             29              30               31            32          33
-                                             "speed_run, scale, rank, mindmg, maxdmg, dmgschool, attackpower, dmg_multiplier, baseattacktime, rangeattacktime, unit_class, unit_flags, "
-    //                                             34         35         36             37             38             39          40           41              42           43
+    //                                             22     23     24     25     26       27           28             29              30               31            32          33          34
+                                             "speed_run, scale, rank, mindmg, maxdmg, dmgschool, attackpower, dmg_multiplier, baseattacktime, rangeattacktime, unit_class, unit_flags, unit_flags2 "
+    //                                             35         36         37             38             39             40          41           42              43           44
                                              "dynamicflags, family, trainer_type, trainer_spell, trainer_class, trainer_race, minrangedmg, maxrangedmg, rangedattackpower, type, "
-    //                                            44           45        46         47            48          49          50           51           52           53         54
+    //                                            45           46        47         48            49          50          51           52           53           54         55
                                              "type_flags, type_flags2, lootid, pickpocketloot, skinloot, resistance1, resistance2, resistance3, resistance4, resistance5, resistance6, "
-    //                                          55      56      57      58      59      60      61      62       63               64       65       66       67         68
+    //                                          56      57      58      59      60      61      62      63       64               65       66       67       68         69
                                              "spell1, spell2, spell3, spell4, spell5, spell6, spell7, spell8, PetSpellDataId, VehicleId, mingold, maxgold, AIName, MovementType, "
-    //                                             69          70         71         72            73            74          75           76          77          78           79          80
+    //                                             70          71         72         73            74            75          76           77          78          79           80          81
                                              "InhabitType, HoverHeight, Health_mod, Mana_mod, Mana_mod_extra, Armor_mod, RacialLeader, questItem1, questItem2, questItem3, questItem4, questItem5, "
-    //                                            81           82            83         84               85                  86          87
-=======
-    //                                           9       10      11       12           13           14        15     16      17          18       19         20         21
-                                             "modelid4, name, subname, IconName, gossip_menu_id, minlevel, maxlevel, exp, faction_A, faction_H, npcflag, speed_walk, speed_run, "
-    //                                         22     23     24     25        26          27             28              29                30           31          32          33
-                                             "scale, rank, mindmg, maxdmg, dmgschool, attackpower, dmg_multiplier, baseattacktime, rangeattacktime, unit_class, unit_flags, unit_flags2, "
-    //                                             34         35         36             37             38             39          40           41              42           43
-                                             "dynamicflags, family, trainer_type, trainer_spell, trainer_class, trainer_race, minrangedmg, maxrangedmg, rangedattackpower, type, "
-    //                                            44        45          46           47          48          49           50           51           52           53         54
-                                             "type_flags, lootid, pickpocketloot, skinloot, resistance1, resistance2, resistance3, resistance4, resistance5, resistance6, spell1, "
-    //                                          55      56      57      58      59      60      61          62            63       64       65       66         67
-                                             "spell2, spell3, spell4, spell5, spell6, spell7, spell8, PetSpellDataId, VehicleId, mingold, maxgold, AIName, MovementType, "
-    //                                             68          69         70         71          72           73          74          75          76          77          78
-                                             "InhabitType, HoverHeight, Health_mod, Mana_mod, Armor_mod, RacialLeader, questItem1, questItem2, questItem3, questItem4, questItem5, "
-    //                                            79           80           81               82                83           84
->>>>>>> e3d9768a
+    //                                            82           83            84         85               86                  87          88
                                              " questItem6, movementId, RegenHealth, equipment_id, mechanic_immune_mask, flags_extra, ScriptName "
                                              "FROM creature_template;");
 
@@ -435,7 +419,6 @@
         creatureTemplate.minlevel          = fields[14].GetUInt8();
         creatureTemplate.maxlevel          = fields[15].GetUInt8();
         creatureTemplate.expansion         = uint32(fields[16].GetInt16());
-<<<<<<< HEAD
         creatureTemplate.expansionUnknown  = uint32(fields[17].GetUInt16());
         creatureTemplate.faction_A         = uint32(fields[18].GetUInt16());
         creatureTemplate.faction_H         = uint32(fields[19].GetUInt16());
@@ -453,105 +436,52 @@
         creatureTemplate.rangeattacktime   = fields[31].GetUInt32();
         creatureTemplate.unit_class        = uint32(fields[32].GetUInt8());
         creatureTemplate.unit_flags        = fields[33].GetUInt32();
-=======
-        creatureTemplate.faction_A         = uint32(fields[17].GetUInt16());
-        creatureTemplate.faction_H         = uint32(fields[18].GetUInt16());
-        creatureTemplate.npcflag           = fields[19].GetUInt32();
-        creatureTemplate.speed_walk        = fields[20].GetFloat();
-        creatureTemplate.speed_run         = fields[21].GetFloat();
-        creatureTemplate.scale             = fields[22].GetFloat();
-        creatureTemplate.rank              = uint32(fields[23].GetUInt8());
-        creatureTemplate.mindmg            = fields[24].GetFloat();
-        creatureTemplate.maxdmg            = fields[25].GetFloat();
-        creatureTemplate.dmgschool         = uint32(fields[26].GetInt8());
-        creatureTemplate.attackpower       = fields[27].GetUInt32();
-        creatureTemplate.dmg_multiplier    = fields[28].GetFloat();
-        creatureTemplate.baseattacktime    = fields[29].GetUInt32();
-        creatureTemplate.rangeattacktime   = fields[30].GetUInt32();
-        creatureTemplate.unit_class        = uint32(fields[31].GetUInt8());
-        creatureTemplate.unit_flags        = fields[32].GetUInt32();
-        creatureTemplate.unit_flags2       = fields[33].GetUInt32();
->>>>>>> e3d9768a
-        creatureTemplate.dynamicflags      = fields[34].GetUInt32();
-        creatureTemplate.family            = uint32(fields[35].GetUInt8());
-        creatureTemplate.trainer_type      = uint32(fields[36].GetUInt8());
-        creatureTemplate.trainer_spell     = fields[37].GetUInt32();
-        creatureTemplate.trainer_class     = uint32(fields[38].GetUInt8());
-        creatureTemplate.trainer_race      = uint32(fields[39].GetUInt8());
-        creatureTemplate.minrangedmg       = fields[40].GetFloat();
-        creatureTemplate.maxrangedmg       = fields[41].GetFloat();
-        creatureTemplate.rangedattackpower = uint32(fields[42].GetUInt16());
-        creatureTemplate.type              = uint32(fields[43].GetUInt8());
-        creatureTemplate.type_flags        = fields[44].GetUInt32();
-<<<<<<< HEAD
-        creatureTemplate.type_flags2       = fields[45].GetUInt32();
-        creatureTemplate.lootid            = fields[46].GetUInt32();
-        creatureTemplate.pickpocketLootId  = fields[47].GetUInt32();
-        creatureTemplate.SkinLootId        = fields[48].GetUInt32();
+        creatureTemplate.unit_flags2       = fields[34].GetUInt32();
+        creatureTemplate.dynamicflags      = fields[35].GetUInt32();
+        creatureTemplate.family            = uint32(fields[36].GetUInt8());
+        creatureTemplate.trainer_type      = uint32(fields[37].GetUInt8());
+        creatureTemplate.trainer_spell     = fields[38].GetUInt32();
+        creatureTemplate.trainer_class     = uint32(fields[39].GetUInt8());
+        creatureTemplate.trainer_race      = uint32(fields[40].GetUInt8());
+        creatureTemplate.minrangedmg       = fields[41].GetFloat();
+        creatureTemplate.maxrangedmg       = fields[42].GetFloat();
+        creatureTemplate.rangedattackpower = uint32(fields[43].GetUInt16());
+        creatureTemplate.type              = uint32(fields[44].GetUInt8());
+        creatureTemplate.type_flags        = fields[45].GetUInt32();
+        creatureTemplate.type_flags2       = fields[46].GetUInt32();
+        creatureTemplate.lootid            = fields[47].GetUInt32();
+        creatureTemplate.pickpocketLootId  = fields[48].GetUInt32();
+        creatureTemplate.SkinLootId        = fields[49].GetUInt32();
 
         for (uint8 i = SPELL_SCHOOL_HOLY; i < MAX_SPELL_SCHOOL; ++i)
-            creatureTemplate.resistance[i] = fields[49 + i - 1].GetInt16();
+            creatureTemplate.resistance[i] = fields[50 + i - 1].GetInt16();
 
         for (uint8 i = 0; i < CREATURE_MAX_SPELLS; ++i)
-            creatureTemplate.spells[i] = fields[55 + i].GetUInt32();
-
-        creatureTemplate.PetSpellDataId = fields[63].GetUInt32();
-        creatureTemplate.VehicleId      = fields[64].GetUInt32();
-        creatureTemplate.mingold        = fields[65].GetUInt32();
-        creatureTemplate.maxgold        = fields[66].GetUInt32();
-        creatureTemplate.AIName         = fields[67].GetString();
-        creatureTemplate.MovementType   = uint32(fields[68].GetUInt8());
-        creatureTemplate.InhabitType    = uint32(fields[69].GetUInt8());
-        creatureTemplate.HoverHeight    = fields[70].GetFloat();
-        creatureTemplate.ModHealth      = fields[71].GetFloat();
-        creatureTemplate.ModMana        = fields[72].GetFloat();
-        creatureTemplate.ModManaExtra   = fields[73].GetFloat();
-        creatureTemplate.ModArmor       = fields[74].GetFloat();
-        creatureTemplate.RacialLeader   = fields[75].GetBool();
+            creatureTemplate.spells[i] = fields[56 + i].GetUInt32();
+
+        creatureTemplate.PetSpellDataId = fields[64].GetUInt32();
+        creatureTemplate.VehicleId      = fields[65].GetUInt32();
+        creatureTemplate.mingold        = fields[66].GetUInt32();
+        creatureTemplate.maxgold        = fields[67].GetUInt32();
+        creatureTemplate.AIName         = fields[68].GetString();
+        creatureTemplate.MovementType   = uint32(fields[69].GetUInt8());
+        creatureTemplate.InhabitType    = uint32(fields[70].GetUInt8());
+        creatureTemplate.HoverHeight    = fields[71].GetFloat();
+        creatureTemplate.ModHealth      = fields[72].GetFloat();
+        creatureTemplate.ModMana        = fields[73].GetFloat();
+        creatureTemplate.ModManaExtra   = fields[74].GetFloat();
+        creatureTemplate.ModArmor       = fields[75].GetFloat();
+        creatureTemplate.RacialLeader   = fields[76].GetBool();
 
         for (uint8 i = 0; i < MAX_CREATURE_QUEST_ITEMS; ++i)
-            creatureTemplate.questItems[i] = fields[76 + i].GetUInt32();
-
-        creatureTemplate.movementId         = fields[82].GetUInt32();
-        creatureTemplate.RegenHealth        = fields[83].GetBool();
-        creatureTemplate.equipmentId        = fields[84].GetUInt32();
-        creatureTemplate.MechanicImmuneMask = fields[85].GetUInt32();
-        creatureTemplate.flags_extra        = fields[86].GetUInt32();
-        creatureTemplate.ScriptID           = GetScriptId(fields[87].GetCString());
-=======
-        creatureTemplate.lootid            = fields[45].GetUInt32();
-        creatureTemplate.pickpocketLootId  = fields[46].GetUInt32();
-        creatureTemplate.SkinLootId        = fields[47].GetUInt32();
-
-        for (uint8 i = SPELL_SCHOOL_HOLY; i < MAX_SPELL_SCHOOL; ++i)
-            creatureTemplate.resistance[i] = fields[48 + i -1].GetInt16();
-
-        for (uint8 i = 0; i < CREATURE_MAX_SPELLS; ++i)
-            creatureTemplate.spells[i] = fields[54 + i].GetUInt32();
-
-        creatureTemplate.PetSpellDataId = fields[62].GetUInt32();
-        creatureTemplate.VehicleId      = fields[63].GetUInt32();
-        creatureTemplate.mingold        = fields[64].GetUInt32();
-        creatureTemplate.maxgold        = fields[65].GetUInt32();
-        creatureTemplate.AIName         = fields[66].GetString();
-        creatureTemplate.MovementType   = uint32(fields[67].GetUInt8());
-        creatureTemplate.InhabitType    = uint32(fields[68].GetUInt8());
-        creatureTemplate.HoverHeight    = fields[69].GetFloat();
-        creatureTemplate.ModHealth      = fields[70].GetFloat();
-        creatureTemplate.ModMana        = fields[71].GetFloat();
-        creatureTemplate.ModArmor       = fields[72].GetFloat();
-        creatureTemplate.RacialLeader   = fields[73].GetBool();
-
-        for (uint8 i = 0; i < MAX_CREATURE_QUEST_ITEMS; ++i)
-            creatureTemplate.questItems[i] = fields[74 + i].GetUInt32();
-
-        creatureTemplate.movementId         = fields[80].GetUInt32();
-        creatureTemplate.RegenHealth        = fields[81].GetBool();
-        creatureTemplate.equipmentId        = fields[82].GetUInt32();
-        creatureTemplate.MechanicImmuneMask = fields[83].GetUInt32();
-        creatureTemplate.flags_extra        = fields[84].GetUInt32();
-        creatureTemplate.ScriptID           = GetScriptId(fields[85].GetCString());
->>>>>>> e3d9768a
+            creatureTemplate.questItems[i] = fields[77 + i].GetUInt32();
+
+        creatureTemplate.movementId         = fields[83].GetUInt32();
+        creatureTemplate.RegenHealth        = fields[84].GetBool();
+        creatureTemplate.equipmentId        = fields[85].GetUInt32();
+        creatureTemplate.MechanicImmuneMask = fields[86].GetUInt32();
+        creatureTemplate.flags_extra        = fields[87].GetUInt32();
+        creatureTemplate.ScriptID           = GetScriptId(fields[88].GetCString());
 
         ++count;
     }
