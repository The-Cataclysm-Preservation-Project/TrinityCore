/*
 * Copyright (C) 2008-2016 TrinityCore <http://www.trinitycore.org/>
 * Copyright (C) 2005-2009 MaNGOS <http://getmangos.com/>
 *
 * This program is free software; you can redistribute it and/or modify it
 * under the terms of the GNU General Public License as published by the
 * Free Software Foundation; either version 2 of the License, or (at your
 * option) any later version.
 *
 * This program is distributed in the hope that it will be useful, but WITHOUT
 * ANY WARRANTY; without even the implied warranty of MERCHANTABILITY or
 * FITNESS FOR A PARTICULAR PURPOSE. See the GNU General Public License for
 * more details.
 *
 * You should have received a copy of the GNU General Public License along
 * with this program. If not, see <http://www.gnu.org/licenses/>.
 */

#include "AccountMgr.h"
#include "AchievementMgr.h"
#include "ArenaTeam.h"
#include "ArenaTeamMgr.h"
#include "BattlegroundMgr.h"
#include "Chat.h"
#include "Common.h"
#include "DatabaseEnv.h"
#include "DB2Structure.h"
#include "DB2Stores.h"
#include "DisableMgr.h"
#include "GossipDef.h"
#include "GroupMgr.h"
#include "GuildMgr.h"
#include "InstanceSaveMgr.h"
#include "Language.h"
#include "LFGMgr.h"
#include "Log.h"
#include "MapManager.h"
#include "Object.h"
#include "ObjectMgr.h"
#include "PoolMgr.h"
#include "ReputationMgr.h"
#include "ScriptMgr.h"
#include "SpellAuras.h"
#include "SpellMgr.h"
#include "SpellScript.h"
#include "UpdateMask.h"
#include "Util.h"
#include "Vehicle.h"
#include "World.h"

ScriptMapMap sSpellScripts;
ScriptMapMap sEventScripts;
ScriptMapMap sWaypointScripts;

std::string GetScriptsTableNameByType(ScriptsType type)
{
    std::string res = "";
    switch (type)
    {
        case SCRIPTS_SPELL:         res = "spell_scripts";      break;
        case SCRIPTS_EVENT:         res = "event_scripts";      break;
        case SCRIPTS_WAYPOINT:      res = "waypoint_scripts";   break;
        default: break;
    }
    return res;
}

ScriptMapMap* GetScriptsMapByType(ScriptsType type)
{
    ScriptMapMap* res = NULL;
    switch (type)
    {
        case SCRIPTS_SPELL:         res = &sSpellScripts;       break;
        case SCRIPTS_EVENT:         res = &sEventScripts;       break;
        case SCRIPTS_WAYPOINT:      res = &sWaypointScripts;    break;
        default: break;
    }
    return res;
}

std::string GetScriptCommandName(ScriptCommands command)
{
    std::string res = "";
    switch (command)
    {
        case SCRIPT_COMMAND_TALK: res = "SCRIPT_COMMAND_TALK"; break;
        case SCRIPT_COMMAND_EMOTE: res = "SCRIPT_COMMAND_EMOTE"; break;
        case SCRIPT_COMMAND_FIELD_SET: res = "SCRIPT_COMMAND_FIELD_SET"; break;
        case SCRIPT_COMMAND_MOVE_TO: res = "SCRIPT_COMMAND_MOVE_TO"; break;
        case SCRIPT_COMMAND_FLAG_SET: res = "SCRIPT_COMMAND_FLAG_SET"; break;
        case SCRIPT_COMMAND_FLAG_REMOVE: res = "SCRIPT_COMMAND_FLAG_REMOVE"; break;
        case SCRIPT_COMMAND_TELEPORT_TO: res = "SCRIPT_COMMAND_TELEPORT_TO"; break;
        case SCRIPT_COMMAND_QUEST_EXPLORED: res = "SCRIPT_COMMAND_QUEST_EXPLORED"; break;
        case SCRIPT_COMMAND_KILL_CREDIT: res = "SCRIPT_COMMAND_KILL_CREDIT"; break;
        case SCRIPT_COMMAND_RESPAWN_GAMEOBJECT: res = "SCRIPT_COMMAND_RESPAWN_GAMEOBJECT"; break;
        case SCRIPT_COMMAND_TEMP_SUMMON_CREATURE: res = "SCRIPT_COMMAND_TEMP_SUMMON_CREATURE"; break;
        case SCRIPT_COMMAND_OPEN_DOOR: res = "SCRIPT_COMMAND_OPEN_DOOR"; break;
        case SCRIPT_COMMAND_CLOSE_DOOR: res = "SCRIPT_COMMAND_CLOSE_DOOR"; break;
        case SCRIPT_COMMAND_ACTIVATE_OBJECT: res = "SCRIPT_COMMAND_ACTIVATE_OBJECT"; break;
        case SCRIPT_COMMAND_REMOVE_AURA: res = "SCRIPT_COMMAND_REMOVE_AURA"; break;
        case SCRIPT_COMMAND_CAST_SPELL: res = "SCRIPT_COMMAND_CAST_SPELL"; break;
        case SCRIPT_COMMAND_PLAY_SOUND: res = "SCRIPT_COMMAND_PLAY_SOUND"; break;
        case SCRIPT_COMMAND_CREATE_ITEM: res = "SCRIPT_COMMAND_CREATE_ITEM"; break;
        case SCRIPT_COMMAND_DESPAWN_SELF: res = "SCRIPT_COMMAND_DESPAWN_SELF"; break;
        case SCRIPT_COMMAND_LOAD_PATH: res = "SCRIPT_COMMAND_LOAD_PATH"; break;
        case SCRIPT_COMMAND_CALLSCRIPT_TO_UNIT: res = "SCRIPT_COMMAND_CALLSCRIPT_TO_UNIT"; break;
        case SCRIPT_COMMAND_KILL: res = "SCRIPT_COMMAND_KILL"; break;
        // TrinityCore only
        case SCRIPT_COMMAND_ORIENTATION: res = "SCRIPT_COMMAND_ORIENTATION"; break;
        case SCRIPT_COMMAND_EQUIP: res = "SCRIPT_COMMAND_EQUIP"; break;
        case SCRIPT_COMMAND_MODEL: res = "SCRIPT_COMMAND_MODEL"; break;
        case SCRIPT_COMMAND_CLOSE_GOSSIP: res = "SCRIPT_COMMAND_CLOSE_GOSSIP"; break;
        case SCRIPT_COMMAND_PLAYMOVIE: res = "SCRIPT_COMMAND_PLAYMOVIE"; break;
        default:
        {
            char sz[32];
            sprintf(sz, "Unknown command: %d", command);
            res = sz;
            break;
        }
    }
    return res;
}

std::string ScriptInfo::GetDebugInfo() const
{
    char sz[256];
    sprintf(sz, "%s ('%s' script id: %u)", GetScriptCommandName(command).c_str(), GetScriptsTableNameByType(type).c_str(), id);
    return std::string(sz);
}

bool normalizePlayerName(std::string& name)
{
    if (name.empty())
        return false;

    wchar_t wstr_buf[MAX_INTERNAL_PLAYER_NAME+1];
    size_t wstr_len = MAX_INTERNAL_PLAYER_NAME;

    if (!Utf8toWStr(name, &wstr_buf[0], wstr_len))
        return false;

    wstr_buf[0] = wcharToUpper(wstr_buf[0]);
    for (size_t i = 1; i < wstr_len; ++i)
        wstr_buf[i] = wcharToLower(wstr_buf[i]);

    if (!WStrToUtf8(wstr_buf, wstr_len, name))
        return false;

    return true;
}

LanguageDesc lang_description[LANGUAGES_COUNT] =
{
    { LANG_ADDON,           0, 0                       },
    { LANG_UNIVERSAL,       0, 0                       },
    { LANG_ORCISH,        669, SKILL_LANG_ORCISH       },
    { LANG_DARNASSIAN,    671, SKILL_LANG_DARNASSIAN   },
    { LANG_TAURAHE,       670, SKILL_LANG_TAURAHE      },
    { LANG_DWARVISH,      672, SKILL_LANG_DWARVEN      },
    { LANG_COMMON,        668, SKILL_LANG_COMMON       },
    { LANG_DEMONIC,       815, SKILL_LANG_DEMON_TONGUE },
    { LANG_TITAN,         816, SKILL_LANG_TITAN        },
    { LANG_THALASSIAN,    813, SKILL_LANG_THALASSIAN   },
    { LANG_DRACONIC,      814, SKILL_LANG_DRACONIC     },
    { LANG_KALIMAG,       817, SKILL_LANG_OLD_TONGUE   },
    { LANG_GNOMISH,      7340, SKILL_LANG_GNOMISH      },
    { LANG_TROLL,        7341, SKILL_LANG_TROLL        },
    { LANG_GUTTERSPEAK, 17737, SKILL_LANG_GUTTERSPEAK  },
    { LANG_DRAENEI,     29932, SKILL_LANG_DRAENEI      },
    { LANG_ZOMBIE,          0, 0                       },
    { LANG_GNOMISH_BINARY,  0, 0                       },
    { LANG_GOBLIN_BINARY,   0, 0                       },
    { LANG_WORGEN,      69270, SKILL_LANG_WORGEN       },
    { LANG_GOBLIN,      69269, SKILL_LANG_GOBLIN       }
};

LanguageDesc const* GetLanguageDescByID(uint32 lang)
{
    for (uint8 i = 0; i < LANGUAGES_COUNT; ++i)
    {
        if (uint32(lang_description[i].lang_id) == lang)
            return &lang_description[i];
    }

    return NULL;
}

bool SpellClickInfo::IsFitToRequirements(Unit const* clicker, Unit const* clickee) const
{
    Player const* playerClicker = clicker->ToPlayer();
    if (!playerClicker)
        return true;

    Unit const* summoner = NULL;
    // Check summoners for party
    if (clickee->IsSummon())
        summoner = clickee->ToTempSummon()->GetSummoner();
    if (!summoner)
        summoner = clickee;

    // This only applies to players
    switch (userType)
    {
        case SPELL_CLICK_USER_FRIEND:
            if (!playerClicker->IsFriendlyTo(summoner))
                return false;
            break;
        case SPELL_CLICK_USER_RAID:
            if (!playerClicker->IsInRaidWith(summoner))
                return false;
            break;
        case SPELL_CLICK_USER_PARTY:
            if (!playerClicker->IsInPartyWith(summoner))
                return false;
            break;
        default:
            break;
    }

    return true;
}

ObjectMgr::ObjectMgr():
    _auctionId(1),
    _equipmentSetGuid(1),
    _itemTextId(1),
    _mailId(1),
    _hiPetNumber(1),
<<<<<<< HEAD
    _voidItemId(1),
=======
    _creatureSpawnId(1),
    _gameObjectSpawnId(1),
>>>>>>> 233297c5
    DBCLocaleIndex(LOCALE_enUS)
{
    for (uint8 i = 0; i < MAX_CLASSES; ++i)
        for (uint8 j = 0; j < MAX_RACES; ++j)
            _playerInfo[j][i] = NULL;
}

ObjectMgr::~ObjectMgr()
{
    for (QuestMap::iterator i = _questTemplates.begin(); i != _questTemplates.end(); ++i)
        delete i->second;

    for (PetLevelInfoContainer::iterator i = _petInfoStore.begin(); i != _petInfoStore.end(); ++i)
        delete[] i->second;

    for (int race = 0; race < MAX_RACES; ++race)
    {
        for (int class_ = 0; class_ < MAX_CLASSES; ++class_)
        {
            if (_playerInfo[race][class_])
                delete[] _playerInfo[race][class_]->levelInfo;
            delete _playerInfo[race][class_];
        }
    }

    for (CacheVendorItemContainer::iterator itr = _cacheVendorItemStore.begin(); itr != _cacheVendorItemStore.end(); ++itr)
        itr->second.Clear();

    _cacheTrainerSpellStore.clear();
    _graveyardOrientations.clear();

    for (DungeonEncounterContainer::iterator itr =_dungeonEncounterStore.begin(); itr != _dungeonEncounterStore.end(); ++itr)
        for (DungeonEncounterList::iterator encounterItr = itr->second.begin(); encounterItr != itr->second.end(); ++encounterItr)
            delete *encounterItr;

    for (AccessRequirementContainer::iterator itr = _accessRequirementStore.begin(); itr != _accessRequirementStore.end(); ++itr)
        delete itr->second;
}

void ObjectMgr::AddLocaleString(std::string const& s, LocaleConstant locale, StringVector& data)
{
    if (!s.empty())
    {
        if (data.size() <= size_t(locale))
            data.resize(locale + 1);

        data[locale] = s;
    }
}

void ObjectMgr::LoadGraveyardOrientations()
{
    uint32 oldMSTime = getMSTime();

    _graveyardOrientations.clear();

    QueryResult result = WorldDatabase.Query("SELECT id, orientation FROM graveyard_orientation");

    if (!result)
        return;

    do
    {
        Field* fields = result->Fetch();

        uint32 id = fields[0].GetUInt32();
        if (!sWorldSafeLocsStore.LookupEntry(id))
        {
            TC_LOG_ERROR("server.loading", "Graveyard %u referenced in graveyard_orientation doesn't exist.", id);
            continue;
        }
        _graveyardOrientations[id] = fields[1].GetFloat();

    } while (result->NextRow());

    TC_LOG_INFO("server.loading", ">> Loaded %lu graveyard orientations in %u ms", (unsigned long)_graveyardOrientations.size(), GetMSTimeDiffToNow(oldMSTime));
}

void ObjectMgr::LoadCreatureLocales()
{
    uint32 oldMSTime = getMSTime();

    _creatureLocaleStore.clear(); // need for reload case

<<<<<<< HEAD
    QueryResult result = WorldDatabase.Query("SELECT entry, "
        "name_loc1, femaleName_loc1, subname_loc1, "
        "name_loc2, femaleName_loc2, subname_loc2, "
        "name_loc3, femaleName_loc3, subname_loc3, "
        "name_loc4, femaleName_loc4, subname_loc4, "
        "name_loc5, femaleName_loc5, subname_loc5, "
        "name_loc6, femaleName_loc6, subname_loc6, "
        "name_loc7, femaleName_loc7, subname_loc7, "
        "name_loc8, femaleName_loc8, subname_loc8 "
        "FROM locales_creature");

=======
    //                                               0      1       2     3
    QueryResult result = WorldDatabase.Query("SELECT entry, locale, Name, Title FROM creature_template_locale");
>>>>>>> 233297c5
    if (!result)
        return;

    do
    {
        Field* fields = result->Fetch();

        uint32 id               = fields[0].GetUInt32();
        std::string localeName  = fields[1].GetString();

        std::string name        = fields[2].GetString();
        std::string title       = fields[3].GetString();

        CreatureLocale& data = _creatureLocaleStore[id];
        LocaleConstant locale = GetLocaleByName(localeName);
        if (locale == LOCALE_enUS)
            continue;

        AddLocaleString(name,       locale, data.Name);
        AddLocaleString(title,      locale, data.Title);

<<<<<<< HEAD
        for (uint8 i = OLD_TOTAL_LOCALES - 1; i > 0; --i)
        {
            LocaleConstant locale = (LocaleConstant) i;
            AddLocaleString(fields[1 + 3 * (i - 1)].GetString(), locale, data.Name);
            AddLocaleString(fields[1 + 3 * (i - 1) + 1].GetString(), locale, data.FemaleName);
            AddLocaleString(fields[1 + 3 * (i - 1) + 2].GetString(), locale, data.SubName);
        }
=======
>>>>>>> 233297c5
    } while (result->NextRow());

    TC_LOG_INFO("server.loading", ">> Loaded %u creature locale strings in %u ms", uint32(_creatureLocaleStore.size()), GetMSTimeDiffToNow(oldMSTime));
}

void ObjectMgr::LoadGossipMenuItemsLocales()
{
    uint32 oldMSTime = getMSTime();

    _gossipMenuItemsLocaleStore.clear();                              // need for reload case

    QueryResult result = WorldDatabase.Query("SELECT menu_id, id, "
        "option_text_loc1, box_text_loc1, option_text_loc2, box_text_loc2, "
        "option_text_loc3, box_text_loc3, option_text_loc4, box_text_loc4, "
        "option_text_loc5, box_text_loc5, option_text_loc6, box_text_loc6, "
        "option_text_loc7, box_text_loc7, option_text_loc8, box_text_loc8 "
        "FROM locales_gossip_menu_option");

    if (!result)
        return;

    do
    {
        Field* fields = result->Fetch();

        uint16 menuId   = fields[0].GetUInt16();
        uint16 id       = fields[1].GetUInt16();

        GossipMenuItemsLocale& data = _gossipMenuItemsLocaleStore[MAKE_PAIR32(menuId, id)];

        for (uint8 i = OLD_TOTAL_LOCALES - 1; i > 0; --i)
        {
            LocaleConstant locale = (LocaleConstant) i;
            AddLocaleString(fields[2 + 2 * (i - 1)].GetString(), locale, data.OptionText);
            AddLocaleString(fields[2 + 2 * (i - 1) + 1].GetString(), locale, data.BoxText);
        }
    }
    while (result->NextRow());

    TC_LOG_INFO("server.loading", ">> Loaded %u gossip_menu_option locale strings in %u ms", uint32(_gossipMenuItemsLocaleStore.size()), GetMSTimeDiffToNow(oldMSTime));
}

void ObjectMgr::LoadPointOfInterestLocales()
{
    uint32 oldMSTime = getMSTime();

    _pointOfInterestLocaleStore.clear();                              // need for reload case

    QueryResult result = WorldDatabase.Query("SELECT entry, icon_name_loc1, icon_name_loc2, icon_name_loc3, icon_name_loc4, icon_name_loc5, icon_name_loc6, icon_name_loc7, icon_name_loc8 FROM locales_points_of_interest");

    if (!result)
        return;

    do
    {
        Field* fields = result->Fetch();

        uint32 entry = fields[0].GetUInt32();

        PointOfInterestLocale& data = _pointOfInterestLocaleStore[entry];

        for (uint8 i = OLD_TOTAL_LOCALES - 1; i > 0; --i)
            AddLocaleString(fields[i].GetString(), LocaleConstant(i), data.IconName);
    } while (result->NextRow());

    TC_LOG_INFO("server.loading", ">> Loaded %u points_of_interest locale strings in %u ms", uint32(_pointOfInterestLocaleStore.size()), GetMSTimeDiffToNow(oldMSTime));
}

void ObjectMgr::LoadCreatureTemplates()
{
    uint32 oldMSTime = getMSTime();

    //                                               0      1                   2                   3                   4            5            6         7         8
    QueryResult result = WorldDatabase.Query("SELECT entry, difficulty_entry_1, difficulty_entry_2, difficulty_entry_3, KillCredit1, KillCredit2, modelid1, modelid2, modelid3, "
    //                                        9         10    11          12       13        14              15        16        17   18       19       20       21          22
                                             "modelid4, name, femaleName, subname, IconName, gossip_menu_id, minlevel, maxlevel, exp, exp_unk, faction, npcflag, speed_walk, speed_run, "
    //                                        23     24    25         26              27               28            29             30          31          32
                                             "scale, rank, dmgschool, BaseAttackTime, RangeAttackTime, BaseVariance, RangeVariance, unit_class, unit_flags, unit_flags2, "
    //                                        33            34      35            36             37            38
                                             "dynamicflags, family, trainer_type, trainer_class, trainer_race, type, "
    //                                        39          40           41      42              43        44           45           46           47           48           49
                                             "type_flags, type_flags2, lootid, pickpocketloot, skinloot, resistance1, resistance2, resistance3, resistance4, resistance5, resistance6, "
    //                                        50      51      52      53      54      55      56      57      58              59         60       61       62      63
                                             "spell1, spell2, spell3, spell4, spell5, spell6, spell7, spell8, PetSpellDataId, VehicleId, mingold, maxgold, AIName, MovementType, "
    //                                        64           65           66              67                   68            69                 70             71              72
                                             "InhabitType, HoverHeight, HealthModifier, HealthModifierExtra, ManaModifier, ManaModifierExtra, ArmorModifier, DamageModifier, ExperienceModifier, "
    //                                        73            74          75           76                    77           78
                                             "RacialLeader, movementId, RegenHealth, mechanic_immune_mask, flags_extra, ScriptName FROM creature_template");

    if (!result)
    {
        TC_LOG_INFO("server.loading", ">> Loaded 0 creature template definitions. DB table `creature_template` is empty.");
        return;
    }

    _creatureTemplateStore.rehash(result->GetRowCount());
    uint32 count = 0;
    do
    {
        Field* fields = result->Fetch();
        LoadCreatureTemplate(fields);
        ++count;
    }
    while (result->NextRow());

    // Checking needs to be done after loading because of the difficulty self referencing
    for (CreatureTemplateContainer::const_iterator itr = _creatureTemplateStore.begin(); itr != _creatureTemplateStore.end(); ++itr)
        CheckCreatureTemplate(&itr->second);

    TC_LOG_INFO("server.loading", ">> Loaded %u creature definitions in %u ms", count, GetMSTimeDiffToNow(oldMSTime));
}

void ObjectMgr::LoadCreatureTemplate(Field* fields)
{
    uint32 entry = fields[0].GetUInt32();

    CreatureTemplate& creatureTemplate = _creatureTemplateStore[entry];

    creatureTemplate.Entry = entry;

    for (uint8 i = 0; i < MAX_DIFFICULTY - 1; ++i)
        creatureTemplate.DifficultyEntry[i] = fields[1 + i].GetUInt32();

    for (uint8 i = 0; i < MAX_KILL_CREDIT; ++i)
        creatureTemplate.KillCredit[i] = fields[4 + i].GetUInt32();

<<<<<<< HEAD
    creatureTemplate.Modelid1          = fields[6].GetUInt32();
    creatureTemplate.Modelid2          = fields[7].GetUInt32();
    creatureTemplate.Modelid3          = fields[8].GetUInt32();
    creatureTemplate.Modelid4          = fields[9].GetUInt32();
    creatureTemplate.Name              = fields[10].GetString();
    creatureTemplate.FemaleName        = fields[11].GetString();
    creatureTemplate.SubName           = fields[12].GetString();
    creatureTemplate.IconName          = fields[13].GetString();
    creatureTemplate.GossipMenuId      = fields[14].GetUInt32();
    creatureTemplate.minlevel          = fields[15].GetUInt8();
    creatureTemplate.maxlevel          = fields[16].GetUInt8();
    creatureTemplate.expansion         = uint32(fields[17].GetInt16());
    creatureTemplate.expansionUnknown  = uint32(fields[18].GetUInt16());
    creatureTemplate.faction           = uint32(fields[19].GetUInt16());
    creatureTemplate.npcflag           = fields[20].GetUInt32();
    creatureTemplate.speed_walk        = fields[21].GetFloat();
    creatureTemplate.speed_run         = fields[22].GetFloat();
    creatureTemplate.scale             = fields[23].GetFloat();
    creatureTemplate.rank              = uint32(fields[24].GetUInt8());
    creatureTemplate.dmgschool         = uint32(fields[25].GetInt8());
    creatureTemplate.BaseAttackTime    = fields[26].GetUInt32();
    creatureTemplate.RangeAttackTime   = fields[27].GetUInt32();
    creatureTemplate.BaseVariance      = fields[28].GetFloat();
    creatureTemplate.RangeVariance     = fields[29].GetFloat();
    creatureTemplate.unit_class        = uint32(fields[30].GetUInt8());
    creatureTemplate.unit_flags        = fields[31].GetUInt32();
    creatureTemplate.unit_flags2       = fields[32].GetUInt32();
    creatureTemplate.dynamicflags      = fields[33].GetUInt32();
    creatureTemplate.family            = uint32(fields[34].GetUInt8());
    creatureTemplate.trainer_type      = uint32(fields[35].GetUInt8());
    creatureTemplate.trainer_class     = uint32(fields[36].GetUInt8());
    creatureTemplate.trainer_race      = uint32(fields[37].GetUInt8());
    creatureTemplate.type              = uint32(fields[38].GetUInt8());
    creatureTemplate.type_flags        = fields[39].GetUInt32();
    creatureTemplate.type_flags2       = fields[40].GetUInt32();
    creatureTemplate.lootid            = fields[41].GetUInt32();
    creatureTemplate.pickpocketLootId  = fields[42].GetUInt32();
    creatureTemplate.SkinLootId        = fields[43].GetUInt32();
=======
    creatureTemplate.Modelid1         = fields[6].GetUInt32();
    creatureTemplate.Modelid2         = fields[7].GetUInt32();
    creatureTemplate.Modelid3         = fields[8].GetUInt32();
    creatureTemplate.Modelid4         = fields[9].GetUInt32();
    creatureTemplate.Name             = fields[10].GetString();
    creatureTemplate.Title            = fields[11].GetString();
    creatureTemplate.IconName         = fields[12].GetString();
    creatureTemplate.GossipMenuId     = fields[13].GetUInt32();
    creatureTemplate.minlevel         = fields[14].GetUInt8();
    creatureTemplate.maxlevel         = fields[15].GetUInt8();
    creatureTemplate.expansion        = uint32(fields[16].GetInt16());
    creatureTemplate.faction          = fields[17].GetUInt16();
    creatureTemplate.npcflag          = fields[18].GetUInt32();
    creatureTemplate.speed_walk       = fields[19].GetFloat();
    creatureTemplate.speed_run        = fields[20].GetFloat();
    creatureTemplate.scale            = fields[21].GetFloat();
    creatureTemplate.rank             = fields[22].GetUInt8();
    creatureTemplate.dmgschool        = uint32(fields[23].GetInt8());
    creatureTemplate.BaseAttackTime   = fields[24].GetUInt32();
    creatureTemplate.RangeAttackTime  = fields[25].GetUInt32();
    creatureTemplate.BaseVariance     = fields[26].GetFloat();
    creatureTemplate.RangeVariance    = fields[27].GetFloat();
    creatureTemplate.unit_class       = fields[28].GetUInt8();
    creatureTemplate.unit_flags       = fields[29].GetUInt32();
    creatureTemplate.unit_flags2      = fields[30].GetUInt32();
    creatureTemplate.dynamicflags     = fields[31].GetUInt32();
    creatureTemplate.family           = fields[32].GetUInt8();
    creatureTemplate.trainer_type     = fields[33].GetUInt8();
    creatureTemplate.trainer_spell    = fields[34].GetUInt32();
    creatureTemplate.trainer_class    = fields[35].GetUInt8();
    creatureTemplate.trainer_race     = fields[36].GetUInt8();
    creatureTemplate.type             = fields[37].GetUInt8();
    creatureTemplate.type_flags       = fields[38].GetUInt32();
    creatureTemplate.lootid           = fields[39].GetUInt32();
    creatureTemplate.pickpocketLootId = fields[40].GetUInt32();
    creatureTemplate.SkinLootId       = fields[41].GetUInt32();
>>>>>>> 233297c5

    for (uint8 i = SPELL_SCHOOL_HOLY; i < MAX_SPELL_SCHOOL; ++i)
        creatureTemplate.resistance[i] = fields[44 + i - 1].GetInt16();

    for (uint8 i = 0; i < CREATURE_MAX_SPELLS; ++i)
<<<<<<< HEAD
        creatureTemplate.spells[i] = fields[50 + i].GetUInt32();

    creatureTemplate.PetSpellDataId = fields[58].GetUInt32();
    creatureTemplate.VehicleId      = fields[59].GetUInt32();
    creatureTemplate.mingold        = fields[60].GetUInt32();
    creatureTemplate.maxgold        = fields[61].GetUInt32();
    creatureTemplate.AIName         = fields[62].GetString();
    creatureTemplate.MovementType   = uint32(fields[63].GetUInt8());
    creatureTemplate.InhabitType    = uint32(fields[64].GetUInt8());
    creatureTemplate.HoverHeight    = fields[65].GetFloat();
    creatureTemplate.ModHealth      = fields[66].GetFloat();
    creatureTemplate.ModHealthExtra = fields[67].GetFloat();
    creatureTemplate.ModMana        = fields[68].GetFloat();
    creatureTemplate.ModManaExtra   = fields[69].GetFloat();
    creatureTemplate.ModArmor       = fields[70].GetFloat();
    creatureTemplate.ModDamage      = fields[71].GetFloat();
    creatureTemplate.ModExperience  = fields[72].GetFloat();
    creatureTemplate.RacialLeader   = fields[73].GetBool();
    creatureTemplate.movementId     = fields[74].GetUInt32();
    creatureTemplate.RegenHealth    = fields[75].GetBool();
    creatureTemplate.MechanicImmuneMask = fields[76].GetUInt32();
    creatureTemplate.flags_extra    = fields[77].GetUInt32();
    creatureTemplate.ScriptID       = GetScriptId(fields[78].GetCString());
=======
        creatureTemplate.spells[i] = fields[48 + i].GetUInt32();

    creatureTemplate.PetSpellDataId = fields[56].GetUInt32();
    creatureTemplate.VehicleId      = fields[57].GetUInt32();
    creatureTemplate.mingold        = fields[58].GetUInt32();
    creatureTemplate.maxgold        = fields[59].GetUInt32();
    creatureTemplate.AIName         = fields[60].GetString();
    creatureTemplate.MovementType   = fields[61].GetUInt8();
    creatureTemplate.InhabitType    = fields[62].GetUInt8();
    creatureTemplate.HoverHeight    = fields[63].GetFloat();
    creatureTemplate.ModHealth      = fields[64].GetFloat();
    creatureTemplate.ModMana        = fields[65].GetFloat();
    creatureTemplate.ModArmor       = fields[66].GetFloat();
    creatureTemplate.ModDamage      = fields[67].GetFloat();
    creatureTemplate.ModExperience  = fields[68].GetFloat();
    creatureTemplate.RacialLeader   = fields[69].GetBool();

    creatureTemplate.movementId         = fields[70].GetUInt32();
    creatureTemplate.RegenHealth        = fields[71].GetBool();
    creatureTemplate.MechanicImmuneMask = fields[72].GetUInt32();
    creatureTemplate.flags_extra        = fields[73].GetUInt32();
    creatureTemplate.ScriptID           = GetScriptId(fields[74].GetString());
>>>>>>> 233297c5
}

void ObjectMgr::LoadCreatureTemplateAddons()
{
    uint32 oldMSTime = getMSTime();

    //                                                0       1       2      3       4       5      6
    QueryResult result = WorldDatabase.Query("SELECT entry, path_id, mount, bytes1, bytes2, emote, auras FROM creature_template_addon");

    if (!result)
    {
        TC_LOG_INFO("server.loading", ">> Loaded 0 creature template addon definitions. DB table `creature_template_addon` is empty.");
        return;
    }

    uint32 count = 0;
    do
    {
        Field* fields = result->Fetch();

        uint32 entry = fields[0].GetUInt32();

        if (!sObjectMgr->GetCreatureTemplate(entry))
        {
            TC_LOG_ERROR("sql.sql", "Creature template (Entry: %u) does not exist but has a record in `creature_template_addon`", entry);
            continue;
        }

        CreatureAddon& creatureAddon = _creatureTemplateAddonStore[entry];

        creatureAddon.path_id = fields[1].GetUInt32();
        creatureAddon.mount   = fields[2].GetUInt32();
        creatureAddon.bytes1  = fields[3].GetUInt32();
        creatureAddon.bytes2  = fields[4].GetUInt32();
        creatureAddon.emote   = fields[5].GetUInt32();

        Tokenizer tokens(fields[6].GetString(), ' ');
        uint8 i = 0;
        creatureAddon.auras.resize(tokens.size());
        for (Tokenizer::const_iterator itr = tokens.begin(); itr != tokens.end(); ++itr)
        {
            SpellInfo const* AdditionalSpellInfo = sSpellMgr->GetSpellInfo(atoul(*itr));
            if (!AdditionalSpellInfo)
            {
                TC_LOG_ERROR("sql.sql", "Creature (Entry: %u) has wrong spell %lu defined in `auras` field in `creature_template_addon`.", entry, atoul(*itr));
                continue;
            }

            if (AdditionalSpellInfo->HasAura(SPELL_AURA_CONTROL_VEHICLE))
                TC_LOG_ERROR("sql.sql", "Creature (Entry: %u) has SPELL_AURA_CONTROL_VEHICLE aura %lu defined in `auras` field in `creature_template_addon`.", entry, atoul(*itr));

            if (std::find(creatureAddon.auras.begin(), creatureAddon.auras.end(), atoul(*itr)) != creatureAddon.auras.end())
            {
                TC_LOG_ERROR("sql.sql", "Creature (Entry: %u) has duplicate aura (spell %lu) in `auras` field in `creature_template_addon`.", entry, atoul(*itr));
                continue;
            }

            creatureAddon.auras[i++] = atoul(*itr);
        }

        if (creatureAddon.mount)
        {
            if (!sCreatureDisplayInfoStore.LookupEntry(creatureAddon.mount))
            {
                TC_LOG_ERROR("sql.sql", "Creature (Entry: %u) has invalid displayInfoId (%u) for mount defined in `creature_template_addon`", entry, creatureAddon.mount);
                creatureAddon.mount = 0;
            }
        }

        if (!sEmotesStore.LookupEntry(creatureAddon.emote))
        {
            TC_LOG_ERROR("sql.sql", "Creature (Entry: %u) has invalid emote (%u) defined in `creature_template_addon`.", entry, creatureAddon.emote);
            creatureAddon.emote = 0;
        }

        ++count;
    }
    while (result->NextRow());

    TC_LOG_INFO("server.loading", ">> Loaded %u creature template addons in %u ms", count, GetMSTimeDiffToNow(oldMSTime));
}

void ObjectMgr::CheckCreatureTemplate(CreatureTemplate const* cInfo)
{
    if (!cInfo)
        return;

    bool ok = true;                                     // bool to allow continue outside this loop
    for (uint32 diff = 0; diff < MAX_DIFFICULTY - 1 && ok; ++diff)
    {
        if (!cInfo->DifficultyEntry[diff])
            continue;
        ok = false;                                     // will be set to true at the end of this loop again

        CreatureTemplate const* difficultyInfo = GetCreatureTemplate(cInfo->DifficultyEntry[diff]);
        if (!difficultyInfo)
        {
            TC_LOG_ERROR("sql.sql", "Creature (Entry: %u) has `difficulty_entry_%u`=%u but creature entry %u does not exist.",
                cInfo->Entry, diff + 1, cInfo->DifficultyEntry[diff], cInfo->DifficultyEntry[diff]);
            continue;
        }

        bool ok2 = true;
        for (uint32 diff2 = 0; diff2 < MAX_DIFFICULTY - 1 && ok2; ++diff2)
        {
            ok2 = false;
            if (_difficultyEntries[diff2].find(cInfo->Entry) != _difficultyEntries[diff2].end())
            {
                TC_LOG_ERROR("sql.sql", "Creature (Entry: %u) is listed as `difficulty_entry_%u` of another creature, but itself lists %u in `difficulty_entry_%u`.",
                    cInfo->Entry, diff2 + 1, cInfo->DifficultyEntry[diff], diff + 1);
                continue;
            }

            if (_difficultyEntries[diff2].find(cInfo->DifficultyEntry[diff]) != _difficultyEntries[diff2].end())
            {
                TC_LOG_ERROR("sql.sql", "Creature (Entry: %u) already listed as `difficulty_entry_%u` for another entry.", cInfo->DifficultyEntry[diff], diff2 + 1);
                continue;
            }

            if (_hasDifficultyEntries[diff2].find(cInfo->DifficultyEntry[diff]) != _hasDifficultyEntries[diff2].end())
            {
                TC_LOG_ERROR("sql.sql", "Creature (Entry: %u) has `difficulty_entry_%u`=%u but creature entry %u has itself a value in `difficulty_entry_%u`.",
                    cInfo->Entry, diff + 1, cInfo->DifficultyEntry[diff], cInfo->DifficultyEntry[diff], diff2 + 1);
                continue;
            }
            ok2 = true;
        }

        if (!ok2)
            continue;

        if (cInfo->expansion > difficultyInfo->expansion)
        {
            TC_LOG_ERROR("sql.sql", "Creature (Entry: %u, exp %u) has different `exp` in difficulty %u mode (Entry: %u, exp %u).",
                cInfo->Entry, cInfo->expansion, diff + 1, cInfo->DifficultyEntry[diff], difficultyInfo->expansion);
        }

        if (cInfo->minlevel > difficultyInfo->minlevel)
        {
            TC_LOG_ERROR("sql.sql", "Creature (Entry: %u, minlevel %u) has lower `minlevel` in difficulty %u mode (Entry: %u, minlevel %u).",
                cInfo->Entry, cInfo->minlevel, diff + 1, cInfo->DifficultyEntry[diff], difficultyInfo->minlevel);
        }

        if (cInfo->maxlevel > difficultyInfo->maxlevel)
        {
            TC_LOG_ERROR("sql.sql", "Creature (Entry: %u, maxlevel %u) has lower `maxlevel` in difficulty %u mode (Entry: %u, maxlevel %u).",
                cInfo->Entry, cInfo->maxlevel, diff + 1, cInfo->DifficultyEntry[diff], difficultyInfo->maxlevel);
        }

        if (cInfo->faction != difficultyInfo->faction)
        {
            TC_LOG_ERROR("sql.sql", "Creature (Entry: %u, faction %u) has different `faction` in difficulty %u mode (Entry: %u, faction %u).",
                cInfo->Entry, cInfo->faction, diff + 1, cInfo->DifficultyEntry[diff], difficultyInfo->faction);
            TC_LOG_ERROR("sql.sql", "Possible FIX: UPDATE `creature_template` SET `faction`=%u WHERE `entry`=%u;",
                cInfo->faction, cInfo->DifficultyEntry[diff]);
        }

        if (cInfo->unit_class != difficultyInfo->unit_class)
        {
            TC_LOG_ERROR("sql.sql", "Creature (Entry: %u, class %u) has different `unit_class` in difficulty %u mode (Entry: %u, class %u).",
                cInfo->Entry, cInfo->unit_class, diff + 1, cInfo->DifficultyEntry[diff], difficultyInfo->unit_class);
            TC_LOG_ERROR("sql.sql", "Possible FIX: UPDATE `creature_template` SET `unit_class`=%u WHERE `entry`=%u;",
                cInfo->unit_class, cInfo->DifficultyEntry[diff]);
            continue;
        }

        if (cInfo->npcflag != difficultyInfo->npcflag)
        {
            TC_LOG_ERROR("sql.sql", "Creature (Entry: %u, `npcflag`: %u) has different `npcflag` in difficulty %u mode (Entry: %u, `npcflag`: %u).",
                cInfo->Entry, cInfo->npcflag, diff + 1, cInfo->DifficultyEntry[diff], difficultyInfo->npcflag);
            TC_LOG_ERROR("sql.sql", "Possible FIX: UPDATE `creature_template` SET `npcflag`=%u WHERE `entry`=%u;",
                cInfo->npcflag, cInfo->DifficultyEntry[diff]);
            continue;
        }

        if (cInfo->family != difficultyInfo->family)
        {
            TC_LOG_ERROR("sql.sql", "Creature (Entry: %u, family %u) has different `family` in difficulty %u mode (Entry: %u, family %u).",
                cInfo->Entry, cInfo->family, diff + 1, cInfo->DifficultyEntry[diff], difficultyInfo->family);
            TC_LOG_ERROR("sql.sql", "Possible FIX: UPDATE `creature_template` SET `family`=%u WHERE `entry`=%u;",
                cInfo->family, cInfo->DifficultyEntry[diff]);
        }

        if (cInfo->trainer_class != difficultyInfo->trainer_class)
        {
            TC_LOG_ERROR("sql.sql", "Creature (Entry: %u, trainer_class: %u) has different `trainer_class` in difficulty %u mode (Entry: %u, trainer_class: %u).",
                cInfo->Entry, cInfo->trainer_class, diff + 1, cInfo->DifficultyEntry[diff], difficultyInfo->trainer_class);
            TC_LOG_ERROR("sql.sql", "Possible FIX: UPDATE `creature_template` SET `trainer_class`=%u WHERE `entry`=%u;",
                cInfo->trainer_class, cInfo->DifficultyEntry[diff]);
            continue;
        }

        if (cInfo->trainer_race != difficultyInfo->trainer_race)
        {
            TC_LOG_ERROR("sql.sql", "Creature (Entry: %u, trainer_race: %u) has different `trainer_race` in difficulty %u mode (Entry: %u, trainer_race: %u).",
                cInfo->Entry, cInfo->trainer_race, diff + 1, cInfo->DifficultyEntry[diff], difficultyInfo->trainer_race);
            TC_LOG_ERROR("sql.sql", "Possible FIX: UPDATE `creature_template` SET `trainer_race`=%u WHERE `entry`=%u;",
                cInfo->trainer_race, cInfo->DifficultyEntry[diff]);
            continue;
        }

        if (cInfo->trainer_type != difficultyInfo->trainer_type)
        {
            TC_LOG_ERROR("sql.sql", "Creature (Entry: %u, trainer_type: %u) has different `trainer_type` in difficulty %u mode (Entry: %u, trainer_type: %u).",
                cInfo->Entry, cInfo->trainer_type, diff + 1, cInfo->DifficultyEntry[diff], difficultyInfo->trainer_type);
            TC_LOG_ERROR("sql.sql", "Possible FIX: UPDATE `creature_template` SET `trainer_type`=%u WHERE `entry`=%u;",
                cInfo->trainer_type, cInfo->DifficultyEntry[diff]);
            continue;
        }

        if (cInfo->type != difficultyInfo->type)
        {
            TC_LOG_ERROR("sql.sql", "Creature (Entry: %u, type %u) has different `type` in difficulty %u mode (Entry: %u, type %u).",
                cInfo->Entry, cInfo->type, diff + 1, cInfo->DifficultyEntry[diff], difficultyInfo->type);
            TC_LOG_ERROR("sql.sql", "Possible FIX: UPDATE `creature_template` SET `type`=%u WHERE `entry`=%u;",
                cInfo->type, cInfo->DifficultyEntry[diff]);
        }

        if (!cInfo->VehicleId && difficultyInfo->VehicleId)
        {
            TC_LOG_ERROR("sql.sql", "Creature (Entry: %u, VehicleId %u) has different `VehicleId` in difficulty %u mode (Entry: %u, VehicleId %u).",
                cInfo->Entry, cInfo->VehicleId, diff + 1, cInfo->DifficultyEntry[diff], difficultyInfo->VehicleId);
        }

        if (!difficultyInfo->AIName.empty())
        {
            TC_LOG_ERROR("sql.sql", "Creature (Entry: %u) lists difficulty %u mode entry %u with `AIName` filled in. `AIName` of difficulty 0 mode creature is always used instead.",
                cInfo->Entry, diff + 1, cInfo->DifficultyEntry[diff]);
            continue;
        }

        if (difficultyInfo->ScriptID)
        {
            TC_LOG_ERROR("sql.sql", "Creature (Entry: %u) lists difficulty %u mode entry %u with `ScriptName` filled in. `ScriptName` of difficulty 0 mode creature is always used instead.",
                cInfo->Entry, diff + 1, cInfo->DifficultyEntry[diff]);
            continue;
        }

        _hasDifficultyEntries[diff].insert(cInfo->Entry);
        _difficultyEntries[diff].insert(cInfo->DifficultyEntry[diff]);
        ok = true;
    }

    FactionTemplateEntry const* factionTemplate = sFactionTemplateStore.LookupEntry(cInfo->faction);
    if (!factionTemplate)
        TC_LOG_ERROR("sql.sql", "Creature (Entry: %u) has non-existing faction template (%u).", cInfo->Entry, cInfo->faction);

    // used later for scale
    CreatureDisplayInfoEntry const* displayScaleEntry = NULL;

    if (cInfo->Modelid1)
    {
        CreatureDisplayInfoEntry const* displayEntry = sCreatureDisplayInfoStore.LookupEntry(cInfo->Modelid1);
        if (!displayEntry)
        {
            TC_LOG_ERROR("sql.sql", "Creature (Entry: %u) lists non-existing Modelid1 id (%u), this can crash the client.", cInfo->Entry, cInfo->Modelid1);
            const_cast<CreatureTemplate*>(cInfo)->Modelid1 = 0;
        }
        else if (!displayScaleEntry)
            displayScaleEntry = displayEntry;

        CreatureModelInfo const* modelInfo = GetCreatureModelInfo(cInfo->Modelid1);
        if (!modelInfo)
            TC_LOG_ERROR("sql.sql", "No model data exist for `Modelid1` = %u listed by creature (Entry: %u).", cInfo->Modelid1, cInfo->Entry);
    }

    if (cInfo->Modelid2)
    {
        CreatureDisplayInfoEntry const* displayEntry = sCreatureDisplayInfoStore.LookupEntry(cInfo->Modelid2);
        if (!displayEntry)
        {
            TC_LOG_ERROR("sql.sql", "Creature (Entry: %u) lists non-existing Modelid2 id (%u), this can crash the client.", cInfo->Entry, cInfo->Modelid2);
            const_cast<CreatureTemplate*>(cInfo)->Modelid2 = 0;
        }
        else if (!displayScaleEntry)
            displayScaleEntry = displayEntry;

        CreatureModelInfo const* modelInfo = GetCreatureModelInfo(cInfo->Modelid2);
        if (!modelInfo)
            TC_LOG_ERROR("sql.sql", "No model data exist for `Modelid2` = %u listed by creature (Entry: %u).", cInfo->Modelid2, cInfo->Entry);
    }

    if (cInfo->Modelid3)
    {
        CreatureDisplayInfoEntry const* displayEntry = sCreatureDisplayInfoStore.LookupEntry(cInfo->Modelid3);
        if (!displayEntry)
        {
            TC_LOG_ERROR("sql.sql", "Creature (Entry: %u) lists non-existing Modelid3 id (%u), this can crash the client.", cInfo->Entry, cInfo->Modelid3);
            const_cast<CreatureTemplate*>(cInfo)->Modelid3 = 0;
        }
        else if (!displayScaleEntry)
            displayScaleEntry = displayEntry;

        CreatureModelInfo const* modelInfo = GetCreatureModelInfo(cInfo->Modelid3);
        if (!modelInfo)
            TC_LOG_ERROR("sql.sql", "No model data exist for `Modelid3` = %u listed by creature (Entry: %u).", cInfo->Modelid3, cInfo->Entry);
    }

    if (cInfo->Modelid4)
    {
        CreatureDisplayInfoEntry const* displayEntry = sCreatureDisplayInfoStore.LookupEntry(cInfo->Modelid4);
        if (!displayEntry)
        {
            TC_LOG_ERROR("sql.sql", "Creature (Entry: %u) lists non-existing Modelid4 id (%u), this can crash the client.", cInfo->Entry, cInfo->Modelid4);
            const_cast<CreatureTemplate*>(cInfo)->Modelid4 = 0;
        }
        else if (!displayScaleEntry)
            displayScaleEntry = displayEntry;

        CreatureModelInfo const* modelInfo = GetCreatureModelInfo(cInfo->Modelid4);
        if (!modelInfo)
            TC_LOG_ERROR("sql.sql", "No model data exist for `Modelid4` = %u listed by creature (Entry: %u).", cInfo->Modelid4, cInfo->Entry);
    }

    if (!displayScaleEntry)
        TC_LOG_ERROR("sql.sql", "Creature (Entry: %u) does not have any existing display id in Modelid1/Modelid2/Modelid3/Modelid4.", cInfo->Entry);

    for (int k = 0; k < MAX_KILL_CREDIT; ++k)
    {
        if (cInfo->KillCredit[k])
        {
            if (!GetCreatureTemplate(cInfo->KillCredit[k]))
            {
                TC_LOG_ERROR("sql.sql", "Creature (Entry: %u) lists non-existing creature entry %u in `KillCredit%d`.", cInfo->Entry, cInfo->KillCredit[k], k + 1);
                const_cast<CreatureTemplate*>(cInfo)->KillCredit[k] = 0;
            }
        }
    }

    if (!cInfo->unit_class || ((1 << (cInfo->unit_class-1)) & CLASSMASK_ALL_CREATURES) == 0)
    {
        TC_LOG_ERROR("sql.sql", "Creature (Entry: %u) has invalid unit_class (%u) in creature_template. Set to 1 (UNIT_CLASS_WARRIOR).", cInfo->Entry, cInfo->unit_class);
        const_cast<CreatureTemplate*>(cInfo)->unit_class = UNIT_CLASS_WARRIOR;
    }

    if (cInfo->dmgschool >= MAX_SPELL_SCHOOL)
    {
        TC_LOG_ERROR("sql.sql", "Creature (Entry: %u) has invalid spell school value (%u) in `dmgschool`.", cInfo->Entry, cInfo->dmgschool);
        const_cast<CreatureTemplate*>(cInfo)->dmgschool = SPELL_SCHOOL_NORMAL;
    }

    if (cInfo->BaseAttackTime == 0)
        const_cast<CreatureTemplate*>(cInfo)->BaseAttackTime  = BASE_ATTACK_TIME;

    if (cInfo->RangeAttackTime == 0)
        const_cast<CreatureTemplate*>(cInfo)->RangeAttackTime = BASE_ATTACK_TIME;

    if ((cInfo->npcflag & UNIT_NPC_FLAG_TRAINER) && cInfo->trainer_type >= MAX_TRAINER_TYPE)
        TC_LOG_ERROR("sql.sql", "Creature (Entry: %u) has wrong trainer type %u.", cInfo->Entry, cInfo->trainer_type);

    if (cInfo->speed_walk == 0.0f)
    {
        TC_LOG_ERROR("sql.sql", "Creature (Entry: %u) has wrong value (%f) in speed_walk, set to 1.", cInfo->Entry, cInfo->speed_walk);
        const_cast<CreatureTemplate*>(cInfo)->speed_walk = 1.0f;
    }

    if (cInfo->speed_run == 0.0f)
    {
        TC_LOG_ERROR("sql.sql", "Creature (Entry: %u) has wrong value (%f) in speed_run, set to 1.14286.", cInfo->Entry, cInfo->speed_run);
        const_cast<CreatureTemplate*>(cInfo)->speed_run = 1.14286f;
    }

    if (cInfo->type && !sCreatureTypeStore.LookupEntry(cInfo->type))
    {
        TC_LOG_ERROR("sql.sql", "Creature (Entry: %u) has invalid creature type (%u) in `type`.", cInfo->Entry, cInfo->type);
        const_cast<CreatureTemplate*>(cInfo)->type = CREATURE_TYPE_HUMANOID;
    }

    // must exist or used hidden but used in data horse case
    if (cInfo->family && !sCreatureFamilyStore.LookupEntry(cInfo->family) && cInfo->family != CREATURE_FAMILY_HORSE_CUSTOM)
    {
        TC_LOG_ERROR("sql.sql", "Creature (Entry: %u) has invalid creature family (%u) in `family`.", cInfo->Entry, cInfo->family);
        const_cast<CreatureTemplate*>(cInfo)->family = 0;
    }

    if (cInfo->InhabitType <= 0 || cInfo->InhabitType > INHABIT_ANYWHERE)
    {
        TC_LOG_ERROR("sql.sql", "Creature (Entry: %u) has wrong value (%u) in `InhabitType`, creature will not correctly walk/swim/fly.", cInfo->Entry, cInfo->InhabitType);
        const_cast<CreatureTemplate*>(cInfo)->InhabitType = INHABIT_ANYWHERE;
    }

    if (cInfo->HoverHeight < 0.0f)
    {
        TC_LOG_ERROR("sql.sql", "Creature (Entry: %u) has wrong value (%f) in `HoverHeight`", cInfo->Entry, cInfo->HoverHeight);
        const_cast<CreatureTemplate*>(cInfo)->HoverHeight = 1.0f;
    }

    if (cInfo->VehicleId)
    {
        VehicleEntry const* vehId = sVehicleStore.LookupEntry(cInfo->VehicleId);
        if (!vehId)
        {
             TC_LOG_ERROR("sql.sql", "Creature (Entry: %u) has a non-existing VehicleId (%u). This *WILL* cause the client to freeze!", cInfo->Entry, cInfo->VehicleId);
             const_cast<CreatureTemplate*>(cInfo)->VehicleId = 0;
        }
    }

    if (cInfo->PetSpellDataId)
    {
        CreatureSpellDataEntry const* spellDataId = sCreatureSpellDataStore.LookupEntry(cInfo->PetSpellDataId);
        if (!spellDataId)
            TC_LOG_ERROR("sql.sql", "Creature (Entry: %u) has non-existing PetSpellDataId (%u).", cInfo->Entry, cInfo->PetSpellDataId);
    }

    for (uint8 j = 0; j < CREATURE_MAX_SPELLS; ++j)
    {
        if (cInfo->spells[j] && !sSpellMgr->GetSpellInfo(cInfo->spells[j]))
        {
            TC_LOG_ERROR("sql.sql", "Creature (Entry: %u) has non-existing Spell%d (%u), set to 0.", cInfo->Entry, j+1, cInfo->spells[j]);
            const_cast<CreatureTemplate*>(cInfo)->spells[j] = 0;
        }
    }

    if (cInfo->MovementType >= MAX_DB_MOTION_TYPE)
    {
        TC_LOG_ERROR("sql.sql", "Creature (Entry: %u) has wrong movement generator type (%u), ignored and set to IDLE.", cInfo->Entry, cInfo->MovementType);
        const_cast<CreatureTemplate*>(cInfo)->MovementType = IDLE_MOTION_TYPE;
    }

    /// if not set custom creature scale then load scale from CreatureDisplayInfo.dbc
    if (cInfo->scale <= 0.0f)
    {
        if (displayScaleEntry)
            const_cast<CreatureTemplate*>(cInfo)->scale = displayScaleEntry->scale;
        else
            const_cast<CreatureTemplate*>(cInfo)->scale = 1.0f;
    }

    if (cInfo->expansion > (MAX_EXPANSIONS - 1))
    {
        TC_LOG_ERROR("sql.sql", "Table `creature_template` lists creature (Entry: %u) with `exp` %u. Ignored and set to 0.", cInfo->Entry, cInfo->expansion);
        const_cast<CreatureTemplate*>(cInfo)->expansion = 0;
    }

    if (cInfo->expansionUnknown > MAX_EXPANSIONS)
    {
        TC_LOG_ERROR("sql.sql", "Table `creature_template` lists creature (Entry: %u) with `exp_unk` %u. Ignored and set to 0.", cInfo->Entry, cInfo->expansionUnknown);
        const_cast<CreatureTemplate*>(cInfo)->expansionUnknown = 0;
    }

    if (uint32 badFlags = (cInfo->flags_extra & ~CREATURE_FLAG_EXTRA_DB_ALLOWED))
    {
        TC_LOG_ERROR("sql.sql", "Table `creature_template` lists creature (Entry: %u) with disallowed `flags_extra` %u, removing incorrect flag.", cInfo->Entry, badFlags);
        const_cast<CreatureTemplate*>(cInfo)->flags_extra &= CREATURE_FLAG_EXTRA_DB_ALLOWED;
    }

    const_cast<CreatureTemplate*>(cInfo)->ModDamage *= Creature::_GetDamageMod(cInfo->rank);
}

void ObjectMgr::LoadCreatureAddons()
{
    uint32 oldMSTime = getMSTime();

    //                                                0       1       2      3       4       5      6
    QueryResult result = WorldDatabase.Query("SELECT guid, path_id, mount, bytes1, bytes2, emote, auras FROM creature_addon");

    if (!result)
    {
        TC_LOG_INFO("server.loading", ">> Loaded 0 creature addon definitions. DB table `creature_addon` is empty.");
        return;
    }

    uint32 count = 0;
    do
    {
        Field* fields = result->Fetch();

        ObjectGuid::LowType guid = fields[0].GetUInt32();

        CreatureData const* creData = GetCreatureData(guid);
        if (!creData)
        {
            TC_LOG_ERROR("sql.sql", "Creature (GUID: %u) does not exist but has a record in `creature_addon`", guid);
            continue;
        }

        CreatureAddon& creatureAddon = _creatureAddonStore[guid];

        creatureAddon.path_id = fields[1].GetUInt32();
        if (creData->movementType == WAYPOINT_MOTION_TYPE && !creatureAddon.path_id)
        {
            const_cast<CreatureData*>(creData)->movementType = IDLE_MOTION_TYPE;
            TC_LOG_ERROR("sql.sql", "Creature (GUID %u) has movement type set to WAYPOINT_MOTION_TYPE but no path assigned", guid);
        }

        creatureAddon.mount   = fields[2].GetUInt32();
        creatureAddon.bytes1  = fields[3].GetUInt32();
        creatureAddon.bytes2  = fields[4].GetUInt32();
        creatureAddon.emote   = fields[5].GetUInt32();

        Tokenizer tokens(fields[6].GetString(), ' ');
        uint8 i = 0;
        creatureAddon.auras.resize(tokens.size());
        for (Tokenizer::const_iterator itr = tokens.begin(); itr != tokens.end(); ++itr)
        {
            SpellInfo const* AdditionalSpellInfo = sSpellMgr->GetSpellInfo(atoul(*itr));
            if (!AdditionalSpellInfo)
            {
                TC_LOG_ERROR("sql.sql", "Creature (GUID: %u) has wrong spell %lu defined in `auras` field in `creature_addon`.", guid, atoul(*itr));
                continue;
            }

            if (AdditionalSpellInfo->HasAura(SPELL_AURA_CONTROL_VEHICLE))
                TC_LOG_ERROR("sql.sql", "Creature (GUID: %u) has SPELL_AURA_CONTROL_VEHICLE aura %lu defined in `auras` field in `creature_addon`.", guid, atoul(*itr));

            if (std::find(creatureAddon.auras.begin(), creatureAddon.auras.end(), atoul(*itr)) != creatureAddon.auras.end())
            {
                TC_LOG_ERROR("sql.sql", "Creature (GUID: %u) has duplicate aura (spell %lu) in `auras` field in `creature_addon`.", guid, atoul(*itr));
                continue;
            }

            creatureAddon.auras[i++] = atoul(*itr);
        }

        if (creatureAddon.mount)
        {
            if (!sCreatureDisplayInfoStore.LookupEntry(creatureAddon.mount))
            {
                TC_LOG_ERROR("sql.sql", "Creature (GUID: %u) has invalid displayInfoId (%u) for mount defined in `creature_addon`", guid, creatureAddon.mount);
                creatureAddon.mount = 0;
            }
        }

        if (!sEmotesStore.LookupEntry(creatureAddon.emote))
        {
            TC_LOG_ERROR("sql.sql", "Creature (GUID: %u) has invalid emote (%u) defined in `creature_addon`.", guid, creatureAddon.emote);
            creatureAddon.emote = 0;
        }

        ++count;
    }
    while (result->NextRow());

    TC_LOG_INFO("server.loading", ">> Loaded %u creature addons in %u ms", count, GetMSTimeDiffToNow(oldMSTime));
}

void ObjectMgr::LoadGameObjectAddons()
{
    uint32 oldMSTime = getMSTime();

    //                                               0     1                 2
    QueryResult result = WorldDatabase.Query("SELECT guid, invisibilityType, invisibilityValue FROM gameobject_addon");

    if (!result)
    {
        TC_LOG_INFO("server.loading", ">> Loaded 0 gameobject addon definitions. DB table `gameobject_addon` is empty.");
        return;
    }

    uint32 count = 0;
    do
    {
        Field* fields = result->Fetch();

        ObjectGuid::LowType guid = fields[0].GetUInt32();

        const GameObjectData* goData = GetGOData(guid);
        if (!goData)
        {
            TC_LOG_ERROR("sql.sql", "GameObject (GUID: %u) does not exist but has a record in `gameobject_addon`", guid);
            continue;
        }

        GameObjectAddon& gameObjectAddon = _gameObjectAddonStore[guid];
        gameObjectAddon.invisibilityType = InvisibilityType(fields[1].GetUInt8());
        gameObjectAddon.InvisibilityValue = fields[2].GetUInt32();

        if (gameObjectAddon.invisibilityType >= TOTAL_INVISIBILITY_TYPES)
        {
            TC_LOG_ERROR("sql.sql", "GameObject (GUID: %u) has invalid InvisibilityType in `gameobject_addon`", guid);
            gameObjectAddon.invisibilityType = INVISIBILITY_GENERAL;
            gameObjectAddon.InvisibilityValue = 0;
        }

        if (gameObjectAddon.invisibilityType && !gameObjectAddon.InvisibilityValue)
        {
            TC_LOG_ERROR("sql.sql", "GameObject (GUID: %u) has InvisibilityType set but has no InvisibilityValue in `gameobject_addon`, set to 1", guid);
            gameObjectAddon.InvisibilityValue = 1;
        }

        ++count;
    }
    while (result->NextRow());

    TC_LOG_INFO("server.loading", ">> Loaded %u gameobject addons in %u ms", count, GetMSTimeDiffToNow(oldMSTime));
}

GameObjectAddon const* ObjectMgr::GetGameObjectAddon(ObjectGuid::LowType lowguid)
{
    GameObjectAddonContainer::const_iterator itr = _gameObjectAddonStore.find(lowguid);
    if (itr != _gameObjectAddonStore.end())
        return &(itr->second);

    return NULL;
}

CreatureAddon const* ObjectMgr::GetCreatureAddon(ObjectGuid::LowType lowguid)
{
    CreatureAddonContainer::const_iterator itr = _creatureAddonStore.find(lowguid);
    if (itr != _creatureAddonStore.end())
        return &(itr->second);

    return NULL;
}

CreatureAddon const* ObjectMgr::GetCreatureTemplateAddon(uint32 entry)
{
    CreatureAddonContainer::const_iterator itr = _creatureTemplateAddonStore.find(entry);
    if (itr != _creatureTemplateAddonStore.end())
        return &(itr->second);

    return NULL;
}

EquipmentInfo const* ObjectMgr::GetEquipmentInfo(uint32 entry, int8& id)
{
    EquipmentInfoContainer::const_iterator itr = _equipmentInfoStore.find(entry);
    if (itr == _equipmentInfoStore.end())
        return NULL;

    if (itr->second.empty())
        return NULL;

    if (id == -1) // select a random element
    {
        EquipmentInfoContainerInternal::const_iterator ritr = itr->second.begin();
        std::advance(ritr, urand(0u, itr->second.size() - 1));
        id = std::distance(itr->second.begin(), ritr) + 1;
        return &ritr->second;
    }
    else
    {
        EquipmentInfoContainerInternal::const_iterator itr2 = itr->second.find(id);
        if (itr2 != itr->second.end())
            return &itr2->second;
    }

    return NULL;
}

void ObjectMgr::LoadEquipmentTemplates()
{
    uint32 oldMSTime = getMSTime();

    //                                                 0         1       2       3       4
    QueryResult result = WorldDatabase.Query("SELECT CreatureID, ID, ItemID1, ItemID2, ItemID3 FROM creature_equip_template");

    if (!result)
    {
        TC_LOG_INFO("server.loading", ">> Loaded 0 creature equipment templates. DB table `creature_equip_template` is empty!");
        return;
    }

    uint32 count = 0;
    do
    {
        Field* fields = result->Fetch();

        uint32 entry = fields[0].GetUInt32();

        if (!sObjectMgr->GetCreatureTemplate(entry))
        {
            TC_LOG_ERROR("sql.sql", "Creature template (Entry: %u) does not exist but has a record in `creature_equip_template`", entry);
            continue;
        }

        uint8 id = fields[1].GetUInt8();
        if (!id)
        {
            TC_LOG_ERROR("sql.sql", "Creature equipment template with id 0 found for creature %u, skipped.", entry);
            continue;
        }

        EquipmentInfo& equipmentInfo = _equipmentInfoStore[entry][id];

        equipmentInfo.ItemEntry[0] = fields[2].GetUInt32();
        equipmentInfo.ItemEntry[1] = fields[3].GetUInt32();
        equipmentInfo.ItemEntry[2] = fields[4].GetUInt32();

        for (uint8 i = 0; i < MAX_EQUIPMENT_ITEMS; ++i)
        {
            if (!equipmentInfo.ItemEntry[i])
                continue;

            ItemEntry const* dbcItem = sItemStore.LookupEntry(equipmentInfo.ItemEntry[i]);

            if (!dbcItem)
            {
                TC_LOG_ERROR("sql.sql", "Unknown item (entry=%u) in creature_equip_template.itemEntry%u for entry = %u and id=%u, forced to 0.",
                    equipmentInfo.ItemEntry[i], i+1, entry, id);
                equipmentInfo.ItemEntry[i] = 0;
                continue;
            }

            if (dbcItem->InventoryType != INVTYPE_WEAPON &&
                dbcItem->InventoryType != INVTYPE_SHIELD &&
                dbcItem->InventoryType != INVTYPE_RANGED &&
                dbcItem->InventoryType != INVTYPE_2HWEAPON &&
                dbcItem->InventoryType != INVTYPE_WEAPONMAINHAND &&
                dbcItem->InventoryType != INVTYPE_WEAPONOFFHAND &&
                dbcItem->InventoryType != INVTYPE_HOLDABLE &&
                dbcItem->InventoryType != INVTYPE_THROWN &&
                dbcItem->InventoryType != INVTYPE_RANGEDRIGHT)
            {
                TC_LOG_ERROR("sql.sql", "Item (entry=%u) in creature_equip_template.itemEntry%u for entry = %u and id = %u is not equipable in a hand, forced to 0.",
                    equipmentInfo.ItemEntry[i], i+1, entry, id);
                equipmentInfo.ItemEntry[i] = 0;
            }
        }

        ++count;
    }
    while (result->NextRow());

    TC_LOG_INFO("server.loading", ">> Loaded %u equipment templates in %u ms", count, GetMSTimeDiffToNow(oldMSTime));
}

CreatureModelInfo const* ObjectMgr::GetCreatureModelInfo(uint32 modelId)
{
    CreatureModelContainer::const_iterator itr = _creatureModelStore.find(modelId);
    if (itr != _creatureModelStore.end())
        return &(itr->second);

    return NULL;
}

uint32 ObjectMgr::ChooseDisplayId(CreatureTemplate const* cinfo, CreatureData const* data /*= NULL*/)
{
    // Load creature model (display id)
    if (data && data->displayid)
        return data->displayid;

    if (!(cinfo->flags_extra & CREATURE_FLAG_EXTRA_TRIGGER))
        return cinfo->GetRandomValidModelId();

    // Triggers by default receive the invisible model
    return cinfo->GetFirstInvisibleModel();
}

void ObjectMgr::ChooseCreatureFlags(const CreatureTemplate* cinfo, uint32& npcflag, uint32& unit_flags, uint32& dynamicflags, const CreatureData* data /*= NULL*/)
{
    npcflag = cinfo->npcflag;
    unit_flags = cinfo->unit_flags;
    dynamicflags = cinfo->dynamicflags;

    if (data)
    {
        if (data->npcflag)
            npcflag = data->npcflag;

        if (data->unit_flags)
            unit_flags = data->unit_flags;

        if (data->dynamicflags)
            dynamicflags = data->dynamicflags;
    }
}

CreatureModelInfo const* ObjectMgr::GetCreatureModelRandomGender(uint32* displayID)
{
    CreatureModelInfo const* modelInfo = GetCreatureModelInfo(*displayID);
    if (!modelInfo)
        return NULL;

    // If a model for another gender exists, 50% chance to use it
    if (modelInfo->modelid_other_gender != 0 && urand(0, 1) == 0)
    {
        CreatureModelInfo const* minfo_tmp = GetCreatureModelInfo(modelInfo->modelid_other_gender);
        if (!minfo_tmp)
            TC_LOG_ERROR("sql.sql", "Model (Entry: %u) has modelid_other_gender %u not found in table `creature_model_info`. ", *displayID, modelInfo->modelid_other_gender);
        else
        {
            // Model ID changed
            *displayID = modelInfo->modelid_other_gender;
            return minfo_tmp;
        }
    }

    return modelInfo;
}

void ObjectMgr::LoadCreatureModelInfo()
{
    uint32 oldMSTime = getMSTime();

    //                                                   0             1             2          3               4
    QueryResult result = WorldDatabase.Query("SELECT DisplayID, BoundingRadius, CombatReach, Gender, DisplayID_Other_Gender FROM creature_model_info");

    if (!result)
    {
        TC_LOG_INFO("server.loading", ">> Loaded 0 creature model definitions. DB table `creature_model_info` is empty.");
        return;
    }

    _creatureModelStore.rehash(result->GetRowCount());
    uint32 count = 0;

    do
    {
        Field* fields = result->Fetch();

        uint32 modelId = fields[0].GetUInt32();
        CreatureDisplayInfoEntry const* creatureDisplay = sCreatureDisplayInfoStore.LookupEntry(modelId);
        if (!creatureDisplay)
        {
            TC_LOG_ERROR("sql.sql", "Table `creature_model_info` has model for nonexistent display id (%u).", modelId);
            continue;
        }

        CreatureModelInfo& modelInfo = _creatureModelStore[modelId];

        modelInfo.bounding_radius      = fields[1].GetFloat();
        modelInfo.combat_reach         = fields[2].GetFloat();
        modelInfo.gender               = fields[3].GetUInt8();
        modelInfo.modelid_other_gender = fields[4].GetUInt32();
        modelInfo.is_trigger           = false;

        // Checks

        if (modelInfo.gender > GENDER_NONE)
        {
            TC_LOG_ERROR("sql.sql", "Table `creature_model_info` has wrong gender (%u) for display id (%u).", uint32(modelInfo.gender), modelId);
            modelInfo.gender = GENDER_MALE;
        }

        if (modelInfo.modelid_other_gender && !sCreatureDisplayInfoStore.LookupEntry(modelInfo.modelid_other_gender))
        {
            TC_LOG_ERROR("sql.sql", "Table `creature_model_info` has nonexistent alt.gender model (%u) for existed display id (%u).", modelInfo.modelid_other_gender, modelId);
            modelInfo.modelid_other_gender = 0;
        }

        if (modelInfo.combat_reach < 0.1f)
            modelInfo.combat_reach = DEFAULT_COMBAT_REACH;

        if (CreatureModelDataEntry const* modelData = sCreatureModelDataStore.LookupEntry(creatureDisplay->ModelId))
            modelInfo.is_trigger = strstr(modelData->ModelPath, "InvisibleStalker") != nullptr;

        ++count;
    }
    while (result->NextRow());

    TC_LOG_INFO("server.loading", ">> Loaded %u creature model based info in %u ms", count, GetMSTimeDiffToNow(oldMSTime));
}

void ObjectMgr::LoadLinkedRespawn()
{
    uint32 oldMSTime = getMSTime();

    _linkedRespawnStore.clear();
    //                                                 0        1          2
    QueryResult result = WorldDatabase.Query("SELECT guid, linkedGuid, linkType FROM linked_respawn ORDER BY guid ASC");

    if (!result)
    {
        TC_LOG_ERROR("server.loading", ">> Loaded 0 linked respawns. DB table `linked_respawn` is empty.");
        return;
    }

    do
    {
        Field* fields = result->Fetch();

        ObjectGuid::LowType guidLow = fields[0].GetUInt32();
        ObjectGuid::LowType linkedGuidLow = fields[1].GetUInt32();
        uint8  linkType = fields[2].GetUInt8();

        ObjectGuid guid, linkedGuid;
        bool error = false;
        switch (linkType)
        {
            case CREATURE_TO_CREATURE:
            {
                const CreatureData* slave = GetCreatureData(guidLow);
                if (!slave)
                {
                    TC_LOG_ERROR("sql.sql", "LinkedRespawn: Creature (guid) '%u' not found in creature table", guidLow);
                    error = true;
                    break;
                }

                const CreatureData* master = GetCreatureData(linkedGuidLow);
                if (!master)
                {
                    TC_LOG_ERROR("sql.sql", "LinkedRespawn: Creature (linkedGuid) '%u' not found in creature table", linkedGuidLow);
                    error = true;
                    break;
                }

                const MapEntry* const map = sMapStore.LookupEntry(master->mapid);
                if (!map || !map->Instanceable() || (master->mapid != slave->mapid))
                {
                    TC_LOG_ERROR("sql.sql", "LinkedRespawn: Creature '%u' linking to Creature '%u' on an unpermitted map.", guidLow, linkedGuidLow);
                    error = true;
                    break;
                }

                if (!(master->spawnMask & slave->spawnMask))  // they must have a possibility to meet (normal/heroic difficulty)
                {
                    TC_LOG_ERROR("sql.sql", "LinkedRespawn: Creature '%u' linking to Creature '%u' with not corresponding spawnMask", guidLow, linkedGuidLow);
                    error = true;
                    break;
                }

                guid = ObjectGuid(HighGuid::Unit, slave->id, guidLow);
                linkedGuid = ObjectGuid(HighGuid::Unit, master->id, linkedGuidLow);
                break;
            }
            case CREATURE_TO_GO:
            {
                const CreatureData* slave = GetCreatureData(guidLow);
                if (!slave)
                {
                    TC_LOG_ERROR("sql.sql", "LinkedRespawn: Creature (guid) '%u' not found in creature table", guidLow);
                    error = true;
                    break;
                }

                const GameObjectData* master = GetGOData(linkedGuidLow);
                if (!master)
                {
                    TC_LOG_ERROR("sql.sql", "LinkedRespawn: Gameobject (linkedGuid) '%u' not found in gameobject table", linkedGuidLow);
                    error = true;
                    break;
                }

                const MapEntry* const map = sMapStore.LookupEntry(master->mapid);
                if (!map || !map->Instanceable() || (master->mapid != slave->mapid))
                {
                    TC_LOG_ERROR("sql.sql", "LinkedRespawn: Creature '%u' linking to Gameobject '%u' on an unpermitted map.", guidLow, linkedGuidLow);
                    error = true;
                    break;
                }

                if (!(master->spawnMask & slave->spawnMask))  // they must have a possibility to meet (normal/heroic difficulty)
                {
                    TC_LOG_ERROR("sql.sql", "LinkedRespawn: Creature '%u' linking to Gameobject '%u' with not corresponding spawnMask", guidLow, linkedGuidLow);
                    error = true;
                    break;
                }

                guid = ObjectGuid(HighGuid::Unit, slave->id, guidLow);
                linkedGuid = ObjectGuid(HighGuid::GameObject, master->id, linkedGuidLow);
                break;
            }
            case GO_TO_GO:
            {
                const GameObjectData* slave = GetGOData(guidLow);
                if (!slave)
                {
                    TC_LOG_ERROR("sql.sql", "LinkedRespawn: Gameobject (guid) '%u' not found in gameobject table", guidLow);
                    error = true;
                    break;
                }

                const GameObjectData* master = GetGOData(linkedGuidLow);
                if (!master)
                {
                    TC_LOG_ERROR("sql.sql", "LinkedRespawn: Gameobject (linkedGuid) '%u' not found in gameobject table", linkedGuidLow);
                    error = true;
                    break;
                }

                const MapEntry* const map = sMapStore.LookupEntry(master->mapid);
                if (!map || !map->Instanceable() || (master->mapid != slave->mapid))
                {
                    TC_LOG_ERROR("sql.sql", "LinkedRespawn: Gameobject '%u' linking to Gameobject '%u' on an unpermitted map.", guidLow, linkedGuidLow);
                    error = true;
                    break;
                }

                if (!(master->spawnMask & slave->spawnMask))  // they must have a possibility to meet (normal/heroic difficulty)
                {
                    TC_LOG_ERROR("sql.sql", "LinkedRespawn: Gameobject '%u' linking to Gameobject '%u' with not corresponding spawnMask", guidLow, linkedGuidLow);
                    error = true;
                    break;
                }

                guid = ObjectGuid(HighGuid::GameObject, slave->id, guidLow);
                linkedGuid = ObjectGuid(HighGuid::GameObject, master->id, linkedGuidLow);
                break;
            }
            case GO_TO_CREATURE:
            {
                const GameObjectData* slave = GetGOData(guidLow);
                if (!slave)
                {
                    TC_LOG_ERROR("sql.sql", "LinkedRespawn: Gameobject (guid) '%u' not found in gameobject table", guidLow);
                    error = true;
                    break;
                }

                const CreatureData* master = GetCreatureData(linkedGuidLow);
                if (!master)
                {
                    TC_LOG_ERROR("sql.sql", "LinkedRespawn: Creature (linkedGuid) '%u' not found in creature table", linkedGuidLow);
                    error = true;
                    break;
                }

                const MapEntry* const map = sMapStore.LookupEntry(master->mapid);
                if (!map || !map->Instanceable() || (master->mapid != slave->mapid))
                {
                    TC_LOG_ERROR("sql.sql", "LinkedRespawn: Gameobject '%u' linking to Creature '%u' on an unpermitted map.", guidLow, linkedGuidLow);
                    error = true;
                    break;
                }

                if (!(master->spawnMask & slave->spawnMask))  // they must have a possibility to meet (normal/heroic difficulty)
                {
                    TC_LOG_ERROR("sql.sql", "LinkedRespawn: Gameobject '%u' linking to Creature '%u' with not corresponding spawnMask", guidLow, linkedGuidLow);
                    error = true;
                    break;
                }

                guid = ObjectGuid(HighGuid::GameObject, slave->id, guidLow);
                linkedGuid = ObjectGuid(HighGuid::Unit, master->id, linkedGuidLow);
                break;
            }
        }

        if (!error)
            _linkedRespawnStore[guid] = linkedGuid;
    }
    while (result->NextRow());

    TC_LOG_INFO("server.loading", ">> Loaded " UI64FMTD " linked respawns in %u ms", uint64(_linkedRespawnStore.size()), GetMSTimeDiffToNow(oldMSTime));
}

bool ObjectMgr::SetCreatureLinkedRespawn(ObjectGuid::LowType guidLow, ObjectGuid::LowType linkedGuidLow)
{
    if (!guidLow)
        return false;

    CreatureData const* master = GetCreatureData(guidLow);
    ASSERT(master);
    ObjectGuid guid(HighGuid::Unit, master->id, guidLow);

    if (!linkedGuidLow) // we're removing the linking
    {
        _linkedRespawnStore.erase(guid);
        PreparedStatement *stmt = WorldDatabase.GetPreparedStatement(WORLD_DEL_CRELINKED_RESPAWN);
        stmt->setUInt32(0, guidLow);
        WorldDatabase.Execute(stmt);
        return true;
    }

    CreatureData const* slave = GetCreatureData(linkedGuidLow);
    if (!slave)
    {
        TC_LOG_ERROR("sql.sql", "Creature '%u' linking to non-existent creature '%u'.", guidLow, linkedGuidLow);
        return false;
    }

    MapEntry const* map = sMapStore.LookupEntry(master->mapid);
    if (!map || !map->Instanceable() || (master->mapid != slave->mapid))
    {
        TC_LOG_ERROR("sql.sql", "Creature '%u' linking to '%u' on an unpermitted map.", guidLow, linkedGuidLow);
        return false;
    }

    if (!(master->spawnMask & slave->spawnMask))  // they must have a possibility to meet (normal/heroic difficulty)
    {
        TC_LOG_ERROR("sql.sql", "LinkedRespawn: Creature '%u' linking to '%u' with not corresponding spawnMask", guidLow, linkedGuidLow);
        return false;
    }

    ObjectGuid linkedGuid(HighGuid::Unit, slave->id, linkedGuidLow);

    _linkedRespawnStore[guid] = linkedGuid;
    PreparedStatement *stmt = WorldDatabase.GetPreparedStatement(WORLD_REP_CREATURE_LINKED_RESPAWN);
    stmt->setUInt32(0, guidLow);
    stmt->setUInt32(1, linkedGuidLow);
    WorldDatabase.Execute(stmt);
    return true;
}

void ObjectMgr::LoadTempSummons()
{
    uint32 oldMSTime = getMSTime();

    _tempSummonDataStore.clear();   // needed for reload case

    //                                               0           1             2        3      4           5           6           7            8           9
    QueryResult result = WorldDatabase.Query("SELECT summonerId, summonerType, groupId, entry, position_x, position_y, position_z, orientation, summonType, summonTime FROM creature_summon_groups");

    if (!result)
    {
        TC_LOG_INFO("server.loading", ">> Loaded 0 temp summons. DB table `creature_summon_groups` is empty.");
        return;
    }

    uint32 count = 0;
    do
    {
        Field* fields = result->Fetch();

        uint32 summonerId               = fields[0].GetUInt32();
        SummonerType summonerType       = SummonerType(fields[1].GetUInt8());
        uint8 group                     = fields[2].GetUInt8();

        switch (summonerType)
        {
            case SUMMONER_TYPE_CREATURE:
                if (!GetCreatureTemplate(summonerId))
                {
                    TC_LOG_ERROR("sql.sql", "Table `creature_summon_groups` has summoner with non existing entry %u for creature summoner type, skipped.", summonerId);
                    continue;
                }
                break;
            case SUMMONER_TYPE_GAMEOBJECT:
                if (!GetGameObjectTemplate(summonerId))
                {
                    TC_LOG_ERROR("sql.sql", "Table `creature_summon_groups` has summoner with non existing entry %u for gameobject summoner type, skipped.", summonerId);
                    continue;
                }
                break;
            case SUMMONER_TYPE_MAP:
                if (!sMapStore.LookupEntry(summonerId))
                {
                    TC_LOG_ERROR("sql.sql", "Table `creature_summon_groups` has summoner with non existing entry %u for map summoner type, skipped.", summonerId);
                    continue;
                }
                break;
            default:
                TC_LOG_ERROR("sql.sql", "Table `creature_summon_groups` has unhandled summoner type %u for summoner %u, skipped.", summonerType, summonerId);
                continue;
        }

        TempSummonData data;
        data.entry                      = fields[3].GetUInt32();

        if (!GetCreatureTemplate(data.entry))
        {
            TC_LOG_ERROR("sql.sql", "Table `creature_summon_groups` has creature in group [Summoner ID: %u, Summoner Type: %u, Group ID: %u] with non existing creature entry %u, skipped.", summonerId, summonerType, group, data.entry);
            continue;
        }

        float posX                      = fields[4].GetFloat();
        float posY                      = fields[5].GetFloat();
        float posZ                      = fields[6].GetFloat();
        float orientation               = fields[7].GetFloat();

        data.pos.Relocate(posX, posY, posZ, orientation);

        data.type                       = TempSummonType(fields[8].GetUInt8());

        if (data.type > TEMPSUMMON_MANUAL_DESPAWN)
        {
            TC_LOG_ERROR("sql.sql", "Table `creature_summon_groups` has unhandled temp summon type %u in group [Summoner ID: %u, Summoner Type: %u, Group ID: %u] for creature entry %u, skipped.", data.type, summonerId, summonerType, group, data.entry);
            continue;
        }

        data.time                       = fields[9].GetUInt32();

        TempSummonGroupKey key(summonerId, summonerType, group);
        _tempSummonDataStore[key].push_back(data);

        ++count;

    } while (result->NextRow());

    TC_LOG_INFO("server.loading", ">> Loaded %u temp summons in %u ms", count, GetMSTimeDiffToNow(oldMSTime));
}

void ObjectMgr::LoadCreatures()
{
    uint32 oldMSTime = getMSTime();

    //                                               0              1   2    3        4             5           6           7           8            9              10
    QueryResult result = WorldDatabase.Query("SELECT creature.guid, id, map, modelid, equipment_id, position_x, position_y, position_z, orientation, spawntimesecs, spawndist, "
    //   11               12         13       14            15         16         17          18          19                20                   21                         22                    23
        "currentwaypoint, curhealth, curmana, MovementType, spawnMask, phaseMask, eventEntry, pool_entry, creature.npcflag, creature.unit_flags, creature.dynamicflags, creature.phaseid, creature.phasegroup "
        "FROM creature "
        "LEFT OUTER JOIN game_event_creature ON creature.guid = game_event_creature.guid "
        "LEFT OUTER JOIN pool_creature ON creature.guid = pool_creature.guid");

    if (!result)
    {
        TC_LOG_ERROR("server.loading", ">> Loaded 0 creatures. DB table `creature` is empty.");
        return;
    }

    // Build single time for check spawnmask
    std::map<uint32, uint32> spawnMasks;
    for (uint32 i = 0; i < sMapStore.GetNumRows(); ++i)
        if (sMapStore.LookupEntry(i))
            for (int k = 0; k < MAX_DIFFICULTY; ++k)
                if (GetMapDifficultyData(i, Difficulty(k)))
                    spawnMasks[i] |= (1 << k);

    _creatureDataStore.rehash(result->GetRowCount());

    do
    {
        Field* fields = result->Fetch();

        ObjectGuid::LowType guid = fields[0].GetUInt32();
        uint32 entry        = fields[1].GetUInt32();

        CreatureTemplate const* cInfo = GetCreatureTemplate(entry);
        if (!cInfo)
        {
            TC_LOG_ERROR("sql.sql", "Table `creature` has creature (GUID: %u) with non existing creature entry %u, skipped.", guid, entry);
            continue;
        }

        CreatureData& data = _creatureDataStore[guid];
        data.id             = entry;
        data.mapid          = fields[2].GetUInt16();
        data.displayid      = fields[3].GetUInt32();
        data.equipmentId    = fields[4].GetInt8();
        data.posX           = fields[5].GetFloat();
        data.posY           = fields[6].GetFloat();
        data.posZ           = fields[7].GetFloat();
        data.orientation    = fields[8].GetFloat();
        data.spawntimesecs  = fields[9].GetUInt32();
        data.spawndist      = fields[10].GetFloat();
        data.currentwaypoint= fields[11].GetUInt32();
        data.curhealth      = fields[12].GetUInt32();
        data.curmana        = fields[13].GetUInt32();
        data.movementType   = fields[14].GetUInt8();
        data.spawnMask      = fields[15].GetUInt8();
        data.phaseMask      = fields[16].GetUInt32();
        int16 gameEvent     = fields[17].GetInt8();
        uint32 PoolId       = fields[18].GetUInt32();
        data.npcflag        = fields[19].GetUInt32();
        data.unit_flags     = fields[20].GetUInt32();
        data.dynamicflags   = fields[21].GetUInt32();
        data.phaseid = fields[22].GetUInt32();
        data.phaseGroup = fields[23].GetUInt32();

        MapEntry const* mapEntry = sMapStore.LookupEntry(data.mapid);
        if (!mapEntry)
        {
            TC_LOG_ERROR("sql.sql", "Table `creature` has creature (GUID: %u) that spawned at nonexistent map (Id: %u), skipped.", guid, data.mapid);
            continue;
        }

        // Skip spawnMask check for transport maps
        if (!IsTransportMap(data.mapid) && data.spawnMask & ~spawnMasks[data.mapid])
            TC_LOG_ERROR("sql.sql", "Table `creature` has creature (GUID: %u) that have wrong spawn mask %u including unsupported difficulty modes for map (Id: %u).", guid, data.spawnMask, data.mapid);

        bool ok = true;
        for (uint32 diff = 0; diff < MAX_DIFFICULTY - 1 && ok; ++diff)
        {
            if (_difficultyEntries[diff].find(data.id) != _difficultyEntries[diff].end())
            {
                TC_LOG_ERROR("sql.sql", "Table `creature` has creature (GUID: %u) that is listed as difficulty %u template (entry: %u) in `creature_template`, skipped.",
                    guid, diff + 1, data.id);
                ok = false;
            }
        }
        if (!ok)
            continue;

        // -1 random, 0 no equipment,
        if (data.equipmentId != 0)
        {
            if (!GetEquipmentInfo(data.id, data.equipmentId))
            {
                TC_LOG_ERROR("sql.sql", "Table `creature` has creature (Entry: %u) with equipment_id %u not found in table `creature_equip_template`, set to no equipment.", data.id, data.equipmentId);
                data.equipmentId = 0;
            }
        }

        if (cInfo->flags_extra & CREATURE_FLAG_EXTRA_INSTANCE_BIND)
        {
            if (!mapEntry || !mapEntry->IsDungeon())
                TC_LOG_ERROR("sql.sql", "Table `creature` has creature (GUID: %u Entry: %u) with `creature_template`.`flags_extra` including CREATURE_FLAG_EXTRA_INSTANCE_BIND but creature is not in instance.", guid, data.id);
        }

        if (data.spawndist < 0.0f)
        {
            TC_LOG_ERROR("sql.sql", "Table `creature` has creature (GUID: %u Entry: %u) with `spawndist`< 0, set to 0.", guid, data.id);
            data.spawndist = 0.0f;
        }
        else if (data.movementType == RANDOM_MOTION_TYPE)
        {
            if (data.spawndist == 0.0f)
            {
                TC_LOG_ERROR("sql.sql", "Table `creature` has creature (GUID: %u Entry: %u) with `MovementType`=1 (random movement) but with `spawndist`=0, replace by idle movement type (0).", guid, data.id);
                data.movementType = IDLE_MOTION_TYPE;
            }
        }
        else if (data.movementType == IDLE_MOTION_TYPE)
        {
            if (data.spawndist != 0.0f)
            {
                TC_LOG_ERROR("sql.sql", "Table `creature` has creature (GUID: %u Entry: %u) with `MovementType`=0 (idle) have `spawndist`<>0, set to 0.", guid, data.id);
                data.spawndist = 0.0f;
            }
        }

        if (std::abs(data.orientation) > 2 * float(M_PI))
        {
            TC_LOG_ERROR("sql.sql", "Table `creature` has creature (GUID: %u Entry: %u) with abs(`orientation`) > 2*PI (orientation is expressed in radians), normalized.", guid, data.id);
            data.orientation = Position::NormalizeOrientation(data.orientation);
        }

        if (data.phaseMask == 0)
        {
            TC_LOG_ERROR("sql.sql", "Table `creature` has creature (GUID: %u Entry: %u) with `phaseMask`=0 (not visible for anyone), set to 1.", guid, data.id);
            data.phaseMask = 1;
        }

        if (data.phaseGroup && GetPhasesForGroup(data.phaseGroup).empty())
        {
            TC_LOG_ERROR("sql.sql", "Table `creature` has creature (GUID: %u Entry: %u) with non-existing `phasegroup` (%u) set, `phasegroup` set to 0", guid, data.id, data.phaseGroup);
            data.phaseGroup = 0;
        }

        if (data.phaseGroup && data.phaseid)
        {
            TC_LOG_ERROR("sql.sql", "Table `creature` have creature (GUID: %u Entry: %u) with both `phaseid` and `phasegroup` set, `phasegroup` set to 0", guid, data.id);
            data.phaseGroup = 0;
        }

        if (sWorld->getBoolConfig(CONFIG_CALCULATE_CREATURE_ZONE_AREA_DATA))
        {
            uint32 zoneId = 0;
            uint32 areaId = 0;
            sMapMgr->GetZoneAndAreaId(zoneId, areaId, data.mapid, data.posX, data.posY, data.posZ);

            PreparedStatement* stmt = WorldDatabase.GetPreparedStatement(WORLD_UPD_CREATURE_ZONE_AREA_DATA);

            stmt->setUInt32(0, zoneId);
            stmt->setUInt32(1, areaId);
            stmt->setUInt64(2, guid);

            WorldDatabase.Execute(stmt);
        }

        // Add to grid if not managed by the game event or pool system
        if (gameEvent == 0 && PoolId == 0)
            AddCreatureToGrid(guid, &data);
    }
    while (result->NextRow());

    TC_LOG_INFO("server.loading", ">> Loaded " SZFMTD " creatures in %u ms", _creatureDataStore.size(), GetMSTimeDiffToNow(oldMSTime));
}

void ObjectMgr::AddCreatureToGrid(ObjectGuid::LowType guid, CreatureData const* data)
{
    uint8 mask = data->spawnMask;
    for (uint8 i = 0; mask != 0; i++, mask >>= 1)
    {
        if (mask & 1)
        {
            CellCoord cellCoord = Trinity::ComputeCellCoord(data->posX, data->posY);
            CellObjectGuids& cell_guids = _mapObjectGuidsStore[MAKE_PAIR32(data->mapid, i)][cellCoord.GetId()];
            cell_guids.creatures.insert(guid);
        }
    }
}

void ObjectMgr::RemoveCreatureFromGrid(ObjectGuid::LowType guid, CreatureData const* data)
{
    uint8 mask = data->spawnMask;
    for (uint8 i = 0; mask != 0; i++, mask >>= 1)
    {
        if (mask & 1)
        {
            CellCoord cellCoord = Trinity::ComputeCellCoord(data->posX, data->posY);
            CellObjectGuids& cell_guids = _mapObjectGuidsStore[MAKE_PAIR32(data->mapid, i)][cellCoord.GetId()];
            cell_guids.creatures.erase(guid);
        }
    }
}

ObjectGuid::LowType ObjectMgr::AddGOData(uint32 entry, uint32 mapId, float x, float y, float z, float o, uint32 spawntimedelay, float rotation0, float rotation1, float rotation2, float rotation3)
{
    GameObjectTemplate const* goinfo = GetGameObjectTemplate(entry);
    if (!goinfo)
        return 0;

    Map* map = sMapMgr->CreateBaseMap(mapId);
    if (!map)
        return 0;

    ObjectGuid::LowType guid = GenerateGameObjectSpawnId();
<<<<<<< HEAD
=======

>>>>>>> 233297c5
    GameObjectData& data = NewGOData(guid);
    data.id             = entry;
    data.mapid          = mapId;
    data.posX           = x;
    data.posY           = y;
    data.posZ           = z;
    data.orientation    = o;
    data.rotation0      = rotation0;
    data.rotation1      = rotation1;
    data.rotation2      = rotation2;
    data.rotation3      = rotation3;
    data.spawntimesecs  = spawntimedelay;
    data.animprogress   = 100;
    data.spawnMask      = 1;
    data.go_state       = GO_STATE_READY;
    data.phaseMask      = PHASEMASK_NORMAL;
    data.artKit         = goinfo->type == GAMEOBJECT_TYPE_CAPTURE_POINT ? 21 : 0;
    data.dbData = false;

    AddGameobjectToGrid(guid, &data);

    // Spawn if necessary (loaded grids only)
    // We use spawn coords to spawn
    if (!map->Instanceable() && map->IsGridLoaded(x, y))
    {
        GameObject* go = new GameObject;
        if (!go->LoadGameObjectFromDB(guid, map))
        {
            TC_LOG_ERROR("misc", "AddGOData: cannot add gameobject entry %u to map", entry);
            delete go;
            return 0;
        }
    }

    TC_LOG_DEBUG("maps", "AddGOData: dbguid %u entry %u map %u x %f y %f z %f o %f", guid, entry, mapId, x, y, z, o);

    return guid;
}

<<<<<<< HEAD
=======

>>>>>>> 233297c5
ObjectGuid::LowType ObjectMgr::AddCreatureData(uint32 entry, uint32 mapId, float x, float y, float z, float o, uint32 spawntimedelay /*= 0*/)
{
    CreatureTemplate const* cInfo = GetCreatureTemplate(entry);
    if (!cInfo)
        return 0;

    uint32 level = cInfo->minlevel == cInfo->maxlevel ? cInfo->minlevel : urand(cInfo->minlevel, cInfo->maxlevel); // Only used for extracting creature base stats
    CreatureBaseStats const* stats = GetCreatureBaseStats(level, cInfo->unit_class);
    Map* map = sMapMgr->CreateBaseMap(mapId);
    if (!map)
        return 0;

    ObjectGuid::LowType guid = GenerateCreatureSpawnId();
    CreatureData& data = NewOrExistCreatureData(guid);
    data.id = entry;
    data.mapid = mapId;
    data.displayid = 0;
    data.equipmentId = 0;
    data.posX = x;
    data.posY = y;
    data.posZ = z;
    data.orientation = o;
    data.spawntimesecs = spawntimedelay;
    data.spawndist = 0;
    data.currentwaypoint = 0;
    data.curhealth = stats->GenerateHealth(cInfo);
    data.curmana = stats->GenerateMana(cInfo);
    data.movementType = cInfo->MovementType;
    data.spawnMask = 1;
    data.phaseMask = PHASEMASK_NORMAL;
    data.dbData = false;
    data.npcflag = cInfo->npcflag;
    data.unit_flags = cInfo->unit_flags;
    data.dynamicflags = cInfo->dynamicflags;

    AddCreatureToGrid(guid, &data);

    // We use spawn coords to spawn
    if (!map->Instanceable() && !map->IsRemovalGrid(x, y))
    {
        Creature* creature = new Creature();
        if (!creature->LoadCreatureFromDB(guid, map))
        {
            TC_LOG_ERROR("misc", "AddCreature: Cannot add creature entry %u to map", entry);
            delete creature;
            return 0;
        }
    }

    return guid;
}

void ObjectMgr::LoadGameobjects()
{
    uint32 oldMSTime = getMSTime();

    //                                                0                1   2    3           4           5           6
    QueryResult result = WorldDatabase.Query("SELECT gameobject.guid, id, map, position_x, position_y, position_z, orientation, "
    //   7          8          9          10         11             12            13     14         15         16          17           18        19
        "rotation0, rotation1, rotation2, rotation3, spawntimesecs, animprogress, state, spawnMask, phaseMask, eventEntry, pool_entry, phaseid, phasegroup "
        "FROM gameobject LEFT OUTER JOIN game_event_gameobject ON gameobject.guid = game_event_gameobject.guid "
        "LEFT OUTER JOIN pool_gameobject ON gameobject.guid = pool_gameobject.guid");

    if (!result)
    {
        TC_LOG_ERROR("server.loading", ">> Loaded 0 gameobjects. DB table `gameobject` is empty.");
        return;
    }

    // build single time for check spawnmask
    std::map<uint32, uint32> spawnMasks;
    for (uint32 i = 0; i < sMapStore.GetNumRows(); ++i)
        if (sMapStore.LookupEntry(i))
            for (int k = 0; k < MAX_DIFFICULTY; ++k)
                if (GetMapDifficultyData(i, Difficulty(k)))
                    spawnMasks[i] |= (1 << k);

    _gameObjectDataStore.rehash(result->GetRowCount());

    do
    {
        Field* fields = result->Fetch();

        ObjectGuid::LowType guid = fields[0].GetUInt32();
        uint32 entry        = fields[1].GetUInt32();

        GameObjectTemplate const* gInfo = GetGameObjectTemplate(entry);
        if (!gInfo)
        {
            TC_LOG_ERROR("sql.sql", "Table `gameobject` has gameobject (GUID: %u) with non existing gameobject entry %u, skipped.", guid, entry);
            continue;
        }

        if (!gInfo->displayId)
        {
            switch (gInfo->type)
            {
                case GAMEOBJECT_TYPE_TRAP:
                case GAMEOBJECT_TYPE_SPELL_FOCUS:
                    break;
                default:
                    TC_LOG_ERROR("sql.sql", "Gameobject (GUID: %u Entry %u GoType: %u) doesn't have a displayId (%u), not loaded.", guid, entry, gInfo->type, gInfo->displayId);
                    break;
            }
        }

        if (gInfo->displayId && !sGameObjectDisplayInfoStore.LookupEntry(gInfo->displayId))
        {
            TC_LOG_ERROR("sql.sql", "Gameobject (GUID: %u Entry %u GoType: %u) has an invalid displayId (%u), not loaded.", guid, entry, gInfo->type, gInfo->displayId);
            continue;
        }

        GameObjectData& data = _gameObjectDataStore[guid];

        data.id             = entry;
        data.mapid          = fields[2].GetUInt16();
        data.posX           = fields[3].GetFloat();
        data.posY           = fields[4].GetFloat();
        data.posZ           = fields[5].GetFloat();
        data.orientation    = fields[6].GetFloat();
        data.rotation0      = fields[7].GetFloat();
        data.rotation1      = fields[8].GetFloat();
        data.rotation2      = fields[9].GetFloat();
        data.rotation3      = fields[10].GetFloat();
        data.spawntimesecs  = fields[11].GetInt32();

        MapEntry const* mapEntry = sMapStore.LookupEntry(data.mapid);
        if (!mapEntry)
        {
            TC_LOG_ERROR("sql.sql", "Table `gameobject` has gameobject (GUID: %u Entry: %u) spawned on a non-existed map (Id: %u), skip", guid, data.id, data.mapid);
            continue;
        }

        if (data.spawntimesecs == 0 && gInfo->IsDespawnAtAction())
        {
            TC_LOG_ERROR("sql.sql", "Table `gameobject` has gameobject (GUID: %u Entry: %u) with `spawntimesecs` (0) value, but the gameobejct is marked as despawnable at action.", guid, data.id);
        }

        data.animprogress   = fields[12].GetUInt8();
        data.artKit         = 0;

        uint32 go_state     = fields[13].GetUInt8();
        if (go_state >= MAX_GO_STATE)
        {
            if (gInfo->type != GAMEOBJECT_TYPE_TRANSPORT || go_state > GO_STATE_TRANSPORT_ACTIVE + MAX_GO_STATE_TRANSPORT_STOP_FRAMES)
            {
                TC_LOG_ERROR("sql.sql", "Table `gameobject` has gameobject (GUID: %u Entry: %u) with invalid `state` (%u) value, skip", guid, data.id, go_state);
                continue;
            }
        }
        data.go_state       = GOState(go_state);

        data.spawnMask      = fields[14].GetUInt8();

        if (!IsTransportMap(data.mapid) && data.spawnMask & ~spawnMasks[data.mapid])
            TC_LOG_ERROR("sql.sql", "Table `gameobject` has gameobject (GUID: %u Entry: %u) that has wrong spawn mask %u including unsupported difficulty modes for map (Id: %u), skip", guid, data.id, data.spawnMask, data.mapid);

        data.phaseMask      = fields[15].GetUInt32();
        int16 gameEvent     = fields[16].GetInt8();
        uint32 PoolId       = fields[17].GetUInt32();
        data.phaseid = fields[18].GetUInt32();
        data.phaseGroup = fields[19].GetUInt32();

        if (data.phaseGroup && GetPhasesForGroup(data.phaseGroup).empty())
        {
            TC_LOG_ERROR("sql.sql", "Table `gameobject` has gameobject (GUID: %u Entry: %u) with non-existing `phasegroup` (%u) set, `phasegroup` set to 0", guid, data.id, data.phaseGroup);
            data.phaseGroup = 0;
        }

        if (data.phaseGroup && data.phaseid)
        {
            TC_LOG_ERROR("sql.sql", "Table `gameobject` have gameobject (GUID: %u Entry: %u) with both `phaseid` and `phasegroup` set, `phasegroup` set to 0", guid, data.id);
            data.phaseGroup = 0;
        }

        if (std::abs(data.orientation) > 2 * float(M_PI))
        {
            TC_LOG_ERROR("sql.sql", "Table `gameobject` has gameobject (GUID: %u Entry: %u) with abs(`orientation`) > 2*PI (orientation is expressed in radians), normalized.", guid, data.id);
            data.orientation = Position::NormalizeOrientation(data.orientation);
        }

        if (data.rotation2 < -1.0f || data.rotation2 > 1.0f)
        {
            TC_LOG_ERROR("sql.sql", "Table `gameobject` has gameobject (GUID: %u Entry: %u) with invalid rotation2 (%f) value, skip", guid, data.id, data.rotation2);
            continue;
        }

        if (data.rotation3 < -1.0f || data.rotation3 > 1.0f)
        {
            TC_LOG_ERROR("sql.sql", "Table `gameobject` has gameobject (GUID: %u Entry: %u) with invalid rotation3 (%f) value, skip", guid, data.id, data.rotation3);
            continue;
        }

        if (!MapManager::IsValidMapCoord(data.mapid, data.posX, data.posY, data.posZ, data.orientation))
        {
            TC_LOG_ERROR("sql.sql", "Table `gameobject` has gameobject (GUID: %u Entry: %u) with invalid coordinates, skip", guid, data.id);
            continue;
        }

        if (data.phaseMask == 0)
        {
            TC_LOG_ERROR("sql.sql", "Table `gameobject` has gameobject (GUID: %u Entry: %u) with `phaseMask`=0 (not visible for anyone), set to 1.", guid, data.id);
            data.phaseMask = 1;
        }

        if (sWorld->getBoolConfig(CONFIG_CALCULATE_GAMEOBJECT_ZONE_AREA_DATA))
        {
            uint32 zoneId = 0;
            uint32 areaId = 0;
            sMapMgr->GetZoneAndAreaId(zoneId, areaId, data.mapid, data.posX, data.posY, data.posZ);

            PreparedStatement* stmt = WorldDatabase.GetPreparedStatement(WORLD_UPD_GAMEOBJECT_ZONE_AREA_DATA);

            stmt->setUInt32(0, zoneId);
            stmt->setUInt32(1, areaId);
            stmt->setUInt64(2, guid);

            WorldDatabase.Execute(stmt);
        }

        if (gameEvent == 0 && PoolId == 0)                      // if not this is to be managed by GameEvent System or Pool system
            AddGameobjectToGrid(guid, &data);
    }
    while (result->NextRow());

    TC_LOG_INFO("server.loading", ">> Loaded " SZFMTD " gameobjects in %u ms", _gameObjectDataStore.size(), GetMSTimeDiffToNow(oldMSTime));
}

void ObjectMgr::AddGameobjectToGrid(ObjectGuid::LowType guid, GameObjectData const* data)
{
    uint8 mask = data->spawnMask;
    for (uint8 i = 0; mask != 0; i++, mask >>= 1)
    {
        if (mask & 1)
        {
            CellCoord cellCoord = Trinity::ComputeCellCoord(data->posX, data->posY);
            CellObjectGuids& cell_guids = _mapObjectGuidsStore[MAKE_PAIR32(data->mapid, i)][cellCoord.GetId()];
            cell_guids.gameobjects.insert(guid);
        }
    }
}

void ObjectMgr::RemoveGameobjectFromGrid(ObjectGuid::LowType guid, GameObjectData const* data)
{
    uint8 mask = data->spawnMask;
    for (uint8 i = 0; mask != 0; i++, mask >>= 1)
    {
        if (mask & 1)
        {
            CellCoord cellCoord = Trinity::ComputeCellCoord(data->posX, data->posY);
            CellObjectGuids& cell_guids = _mapObjectGuidsStore[MAKE_PAIR32(data->mapid, i)][cellCoord.GetId()];
            cell_guids.gameobjects.erase(guid);
        }
    }
}

Player* ObjectMgr::GetPlayerByLowGUID(ObjectGuid::LowType lowguid) const
{
    ObjectGuid guid(HighGuid::Player, lowguid);
    return ObjectAccessor::FindPlayer(guid);
}

// name must be checked to correctness (if received) before call this function
ObjectGuid ObjectMgr::GetPlayerGUIDByName(std::string const& name) const
{
    PreparedStatement* stmt = CharacterDatabase.GetPreparedStatement(CHAR_SEL_GUID_BY_NAME);

    stmt->setString(0, name);

    PreparedQueryResult result = CharacterDatabase.Query(stmt);

    if (result)
        return ObjectGuid(HighGuid::Player, (*result)[0].GetUInt32());

    return ObjectGuid::Empty;
}

bool ObjectMgr::GetPlayerNameByGUID(ObjectGuid guid, std::string& name) const
{
    // prevent DB access for online player
    if (Player* player = ObjectAccessor::FindConnectedPlayer(guid))
    {
        name = player->GetName();
        return true;
    }

    PreparedStatement* stmt = CharacterDatabase.GetPreparedStatement(CHAR_SEL_CHARACTER_NAME);

    stmt->setUInt32(0, guid.GetCounter());

    PreparedQueryResult result = CharacterDatabase.Query(stmt);

    if (result)
    {
        name = (*result)[0].GetString();
        return true;
    }

    return false;
}

uint32 ObjectMgr::GetPlayerTeamByGUID(ObjectGuid guid) const
{
    // prevent DB access for online player
    if (Player* player = ObjectAccessor::FindConnectedPlayer(guid))
    {
        return Player::TeamForRace(player->getRace());
    }

    PreparedStatement* stmt = CharacterDatabase.GetPreparedStatement(CHAR_SEL_CHAR_RACE);

    stmt->setUInt32(0, guid.GetCounter());

    PreparedQueryResult result = CharacterDatabase.Query(stmt);

    if (result)
    {
        uint8 race = (*result)[0].GetUInt8();
        return Player::TeamForRace(race);
    }

    return 0;
}

uint32 ObjectMgr::GetPlayerAccountIdByGUID(ObjectGuid guid) const
{
    if (CharacterInfo const* characterInfo = sWorld->GetCharacterInfo(guid))
        return characterInfo->AccountId;
<<<<<<< HEAD
=======


>>>>>>> 233297c5

    return 0;
}

uint32 ObjectMgr::GetPlayerAccountIdByPlayerName(const std::string& name) const
{
    PreparedStatement* stmt = CharacterDatabase.GetPreparedStatement(CHAR_SEL_ACCOUNT_BY_NAME);

    stmt->setString(0, name);

    PreparedQueryResult result = CharacterDatabase.Query(stmt);

    if (result)
    {
        uint32 acc = (*result)[0].GetUInt32();
        return acc;
    }

    return 0;
}

void ObjectMgr::LoadItemLocales()
{
    uint32 oldMSTime = getMSTime();

    _itemLocaleStore.clear();                                 // need for reload case

    QueryResult result = WorldDatabase.Query("SELECT entry, name_loc1, description_loc1, name_loc2, description_loc2, name_loc3, description_loc3, name_loc4, description_loc4, name_loc5, description_loc5, name_loc6, description_loc6, name_loc7, description_loc7, name_loc8, description_loc8 FROM locales_item");

    if (!result)
        return;

    do
    {
        Field* fields = result->Fetch();

        uint32 entry = fields[0].GetUInt32();

        ItemLocale& data = _itemLocaleStore[entry];

        for (uint8 i = TOTAL_LOCALES - 1; i > 0; --i)
        {
            LocaleConstant locale = (LocaleConstant) i;
            AddLocaleString(fields[1 + 2 * (i - 1)].GetString(), locale, data.Name);
            AddLocaleString(fields[1 + 2 * (i - 1) + 1].GetString(), locale, data.Description);
        }
    } while (result->NextRow());

    TC_LOG_INFO("server.loading", ">> Loaded %u Item locale strings in %u ms", uint32(_itemLocaleStore.size()), GetMSTimeDiffToNow(oldMSTime));
}

void FillItemDamageFields(float* minDamage, float* maxDamage, float* dps, uint32 itemLevel, uint32 itemClass, uint32 itemSubClass, uint32 quality, uint32 delay, float statScalingFactor, uint32 inventoryType, uint32 flags2)
{
    *minDamage = *maxDamage = *dps = 0.0f;
    if (itemClass != ITEM_CLASS_WEAPON || quality > ITEM_QUALITY_ARTIFACT)
        return;

    DBCStorage<ItemDamageEntry>* store = NULL;
    // get the right store here
    if (inventoryType > 0xD + 13)
        return;

    switch (inventoryType)
    {
<<<<<<< HEAD
        case INVTYPE_AMMO:
            store = &sItemDamageAmmoStore;
            break;
        case INVTYPE_2HWEAPON:
            if (flags2 & ITEM_FLAGS_EXTRA_CASTER_WEAPON)
                store = &sItemDamageTwoHandCasterStore;
            else
                store = &sItemDamageTwoHandStore;
            break;
        case INVTYPE_RANGED:
        case INVTYPE_THROWN:
        case INVTYPE_RANGEDRIGHT:
            switch (itemSubClass)
=======
        Field* fields = result->Fetch();

        uint32 entry = fields[0].GetUInt32();

        ItemTemplate& itemTemplate = _itemTemplateStore[entry];

        itemTemplate.ItemId                    = entry;
        itemTemplate.Class                     = uint32(fields[1].GetUInt8());
        itemTemplate.SubClass                  = uint32(fields[2].GetUInt8());
        itemTemplate.SoundOverrideSubclass     = int32(fields[3].GetInt8());
        itemTemplate.Name1                     = fields[4].GetString();
        itemTemplate.DisplayInfoID             = fields[5].GetUInt32();
        itemTemplate.Quality                   = uint32(fields[6].GetUInt8());
        itemTemplate.Flags                     = fields[7].GetUInt32();
        itemTemplate.Flags2                    = fields[8].GetUInt32();
        itemTemplate.BuyCount                  = uint32(fields[9].GetUInt8());
        itemTemplate.BuyPrice                  = int32(fields[10].GetInt64());
        itemTemplate.SellPrice                 = fields[11].GetUInt32();
        itemTemplate.InventoryType             = uint32(fields[12].GetUInt8());
        itemTemplate.AllowableClass            = fields[13].GetInt32();
        itemTemplate.AllowableRace             = fields[14].GetInt32();
        itemTemplate.ItemLevel                 = uint32(fields[15].GetUInt16());
        itemTemplate.RequiredLevel             = uint32(fields[16].GetUInt8());
        itemTemplate.RequiredSkill             = uint32(fields[17].GetUInt16());
        itemTemplate.RequiredSkillRank         = uint32(fields[18].GetUInt16());
        itemTemplate.RequiredSpell             = fields[19].GetUInt32();
        itemTemplate.RequiredHonorRank         = fields[20].GetUInt32();
        itemTemplate.RequiredCityRank          = fields[21].GetUInt32();
        itemTemplate.RequiredReputationFaction = uint32(fields[22].GetUInt16());
        itemTemplate.RequiredReputationRank    = uint32(fields[23].GetUInt16());
        itemTemplate.MaxCount                  = fields[24].GetInt32();
        itemTemplate.Stackable                 = fields[25].GetInt32();
        itemTemplate.ContainerSlots            = uint32(fields[26].GetUInt8());
        itemTemplate.StatsCount                = uint32(fields[27].GetUInt8());

        if (itemTemplate.StatsCount > MAX_ITEM_PROTO_STATS)
        {
            TC_LOG_ERROR("sql.sql", "Item (Entry: %u) has too large value in statscount (%u), replace by hardcoded limit (%u).", entry, itemTemplate.StatsCount, MAX_ITEM_PROTO_STATS);
            itemTemplate.StatsCount = MAX_ITEM_PROTO_STATS;
        }

        for (uint8 i = 0; i < itemTemplate.StatsCount; ++i)
        {
            itemTemplate.ItemStat[i].ItemStatType  = uint32(fields[28 + i*2].GetUInt8());
            itemTemplate.ItemStat[i].ItemStatValue = int32(fields[29 + i*2].GetInt16());
        }

        itemTemplate.ScalingStatDistribution = uint32(fields[48].GetUInt16());
        itemTemplate.ScalingStatValue        = fields[49].GetInt32();

        for (uint8 i = 0; i < MAX_ITEM_PROTO_DAMAGES; ++i)
        {
            itemTemplate.Damage[i].DamageMin  = fields[50 + i*3].GetFloat();
            itemTemplate.Damage[i].DamageMax  = fields[51 + i*3].GetFloat();
            itemTemplate.Damage[i].DamageType = uint32(fields[52 + i*3].GetUInt8());
        }

        itemTemplate.Armor          = uint32(fields[56].GetUInt16());
        itemTemplate.HolyRes        = uint32(fields[57].GetUInt8());
        itemTemplate.FireRes        = uint32(fields[58].GetUInt8());
        itemTemplate.NatureRes      = uint32(fields[59].GetUInt8());
        itemTemplate.FrostRes       = uint32(fields[60].GetUInt8());
        itemTemplate.ShadowRes      = uint32(fields[61].GetUInt8());
        itemTemplate.ArcaneRes      = uint32(fields[62].GetUInt8());
        itemTemplate.Delay          = uint32(fields[63].GetUInt16());
        itemTemplate.AmmoType       = uint32(fields[64].GetUInt8());
        itemTemplate.RangedModRange = fields[65].GetFloat();

        for (uint8 i = 0; i < MAX_ITEM_PROTO_SPELLS; ++i)
        {
            itemTemplate.Spells[i].SpellId               = fields[66 + i*7  ].GetInt32();
            itemTemplate.Spells[i].SpellTrigger          = uint32(fields[67 + i*7].GetUInt8());
            itemTemplate.Spells[i].SpellCharges          = int32(fields[68 + i*7].GetInt16());
            itemTemplate.Spells[i].SpellPPMRate          = fields[69 + i*7].GetFloat();
            itemTemplate.Spells[i].SpellCooldown         = fields[70 + i*7].GetInt32();
            itemTemplate.Spells[i].SpellCategory         = uint32(fields[71 + i*7].GetUInt16());
            itemTemplate.Spells[i].SpellCategoryCooldown = fields[72 + i*7].GetInt32();
        }

        itemTemplate.Bonding        = uint32(fields[101].GetUInt8());
        itemTemplate.Description    = fields[102].GetString();
        itemTemplate.PageText       = fields[103].GetUInt32();
        itemTemplate.LanguageID     = uint32(fields[104].GetUInt8());
        itemTemplate.PageMaterial   = uint32(fields[105].GetUInt8());
        itemTemplate.StartQuest     = fields[106].GetUInt32();
        itemTemplate.LockID         = fields[107].GetUInt32();
        itemTemplate.Material       = int32(fields[108].GetInt8());
        itemTemplate.Sheath         = uint32(fields[109].GetUInt8());
        itemTemplate.RandomProperty = fields[110].GetUInt32();
        itemTemplate.RandomSuffix   = fields[111].GetInt32();
        itemTemplate.Block          = fields[112].GetUInt32();
        itemTemplate.ItemSet        = fields[113].GetUInt32();
        itemTemplate.MaxDurability  = uint32(fields[114].GetUInt16());
        itemTemplate.Area           = fields[115].GetUInt32();
        itemTemplate.Map            = uint32(fields[116].GetUInt16());
        itemTemplate.BagFamily      = fields[117].GetUInt32();
        itemTemplate.TotemCategory  = fields[118].GetUInt32();

        for (uint8 i = 0; i < MAX_ITEM_PROTO_SOCKETS; ++i)
        {
            itemTemplate.Socket[i].Color   = uint32(fields[119 + i*2].GetUInt8());
            itemTemplate.Socket[i].Content = fields[120 + i*2].GetUInt32();
        }

        itemTemplate.socketBonus             = fields[125].GetUInt32();
        itemTemplate.GemProperties           = fields[126].GetUInt32();
        itemTemplate.RequiredDisenchantSkill = uint32(fields[127].GetInt16());
        itemTemplate.ArmorDamageModifier     = fields[128].GetFloat();
        itemTemplate.Duration                = fields[129].GetUInt32();
        itemTemplate.ItemLimitCategory       = uint32(fields[130].GetInt16());
        itemTemplate.HolidayId               = fields[131].GetUInt32();
        itemTemplate.ScriptId                = sObjectMgr->GetScriptId(fields[132].GetString());
        itemTemplate.DisenchantID            = fields[133].GetUInt32();
        itemTemplate.FoodType                = uint32(fields[134].GetUInt8());
        itemTemplate.MinMoneyLoot            = fields[135].GetUInt32();
        itemTemplate.MaxMoneyLoot            = fields[136].GetUInt32();
        itemTemplate.FlagsCu                 = fields[137].GetUInt32();

        // Checks

        ItemEntry const* dbcitem = sItemStore.LookupEntry(entry);

        if (dbcitem)
        {
            if (itemTemplate.Class != dbcitem->Class)
            {
                TC_LOG_ERROR("sql.sql", "Item (Entry: %u) does not have a correct class %u, must be %u .", entry, itemTemplate.Class, dbcitem->Class);
                if (enforceDBCAttributes)
                    itemTemplate.Class = dbcitem->Class;
            }

            if (itemTemplate.SoundOverrideSubclass != dbcitem->SoundOverrideSubclass)
            {
                TC_LOG_ERROR("sql.sql", "Item (Entry: %u) does not have a correct SoundOverrideSubclass (%i), must be %i .", entry, itemTemplate.SoundOverrideSubclass, dbcitem->SoundOverrideSubclass);
                if (enforceDBCAttributes)
                    itemTemplate.SoundOverrideSubclass = dbcitem->SoundOverrideSubclass;
            }
            if (itemTemplate.Material != dbcitem->Material)
            {
                TC_LOG_ERROR("sql.sql", "Item (Entry: %u) does not have a correct material (%i), must be %i .", entry, itemTemplate.Material, dbcitem->Material);
                if (enforceDBCAttributes)
                    itemTemplate.Material = dbcitem->Material;
            }
            if (itemTemplate.InventoryType != dbcitem->InventoryType)
            {
                TC_LOG_ERROR("sql.sql", "Item (Entry: %u) does not have a correct inventory type (%u), must be %u .", entry, itemTemplate.InventoryType, dbcitem->InventoryType);
                if (enforceDBCAttributes)
                    itemTemplate.InventoryType = dbcitem->InventoryType;
            }
            if (itemTemplate.DisplayInfoID != dbcitem->DisplayId)
            {
                TC_LOG_ERROR("sql.sql", "Item (Entry: %u) does not have a correct display id (%u), must be %u .", entry, itemTemplate.DisplayInfoID, dbcitem->DisplayId);
                if (enforceDBCAttributes)
                    itemTemplate.DisplayInfoID = dbcitem->DisplayId;
            }
            if (itemTemplate.Sheath != dbcitem->Sheath)
>>>>>>> 233297c5
            {
                case ITEM_SUBCLASS_WEAPON_WAND:
                    store = &sItemDamageWandStore;
                    break;
                case ITEM_SUBCLASS_WEAPON_THROWN:
                    store = &sItemDamageThrownStore;
                    break;
                case ITEM_SUBCLASS_WEAPON_BOW:
                case ITEM_SUBCLASS_WEAPON_GUN:
                case ITEM_SUBCLASS_WEAPON_CROSSBOW:
                    store = &sItemDamageRangedStore;
                    break;
                default:
                    return;
            }
            break;
        case INVTYPE_WEAPON:
        case INVTYPE_WEAPONMAINHAND:
        case INVTYPE_WEAPONOFFHAND:
            if (flags2 & ITEM_FLAGS_EXTRA_CASTER_WEAPON)
                store = &sItemDamageOneHandCasterStore;
            else
                store = &sItemDamageOneHandStore;
            break;
        default:
            return;
    }

<<<<<<< HEAD
    if (!store)
        return;
=======
        }
        else
            TC_LOG_ERROR("sql.sql", "Item (Entry: %u) does not exist in item.dbc! (not correct id?).", entry);

        if (itemTemplate.Class >= MAX_ITEM_CLASS)
        {
            TC_LOG_ERROR("sql.sql", "Item (Entry: %u) has wrong Class value (%u)", entry, itemTemplate.Class);
            itemTemplate.Class = ITEM_CLASS_MISC;
        }

        if (itemTemplate.SubClass >= MaxItemSubclassValues[itemTemplate.Class])
        {
            TC_LOG_ERROR("sql.sql", "Item (Entry: %u) has wrong Subclass value (%u) for class %u", entry, itemTemplate.SubClass, itemTemplate.Class);
            itemTemplate.SubClass = 0;// exist for all item classes
        }

        if (itemTemplate.Quality >= MAX_ITEM_QUALITY)
        {
            TC_LOG_ERROR("sql.sql", "Item (Entry: %u) has wrong Quality value (%u)", entry, itemTemplate.Quality);
            itemTemplate.Quality = ITEM_QUALITY_NORMAL;
        }

        if (itemTemplate.Flags2 & ITEM_FLAGS_EXTRA_HORDE_ONLY)
        {
            if (FactionEntry const* faction = sFactionStore.LookupEntry(HORDE))
                if ((itemTemplate.AllowableRace & faction->BaseRepRaceMask[0]) == 0)
                    TC_LOG_ERROR("sql.sql", "Item (Entry: %u) has value (%u) in `AllowableRace` races, not compatible with ITEM_FLAGS_EXTRA_HORDE_ONLY (%u) in Flags field, item cannot be equipped or used by these races.",
                        entry, itemTemplate.AllowableRace, ITEM_FLAGS_EXTRA_HORDE_ONLY);

            if (itemTemplate.Flags2 & ITEM_FLAGS_EXTRA_ALLIANCE_ONLY)
                TC_LOG_ERROR("sql.sql", "Item (Entry: %u) has value (%u) in `Flags2` flags (ITEM_FLAGS_EXTRA_ALLIANCE_ONLY) and ITEM_FLAGS_EXTRA_HORDE_ONLY (%u) in Flags field, this is a wrong combination.",
                    entry, ITEM_FLAGS_EXTRA_ALLIANCE_ONLY, ITEM_FLAGS_EXTRA_HORDE_ONLY);
        }
        else if (itemTemplate.Flags2 & ITEM_FLAGS_EXTRA_ALLIANCE_ONLY)
        {
            if (FactionEntry const* faction = sFactionStore.LookupEntry(ALLIANCE))
                if ((itemTemplate.AllowableRace & faction->BaseRepRaceMask[0]) == 0)
                    TC_LOG_ERROR("sql.sql", "Item (Entry: %u) has value (%u) in `AllowableRace` races, not compatible with ITEM_FLAGS_EXTRA_ALLIANCE_ONLY (%u) in Flags field, item cannot be equipped or used by these races.",
                        entry, itemTemplate.AllowableRace, ITEM_FLAGS_EXTRA_ALLIANCE_ONLY);
        }

        if (itemTemplate.BuyCount <= 0)
        {
            TC_LOG_ERROR("sql.sql", "Item (Entry: %u) has wrong BuyCount value (%u), set to default(1).", entry, itemTemplate.BuyCount);
            itemTemplate.BuyCount = 1;
        }

        if (itemTemplate.InventoryType >= MAX_INVTYPE)
        {
            TC_LOG_ERROR("sql.sql", "Item (Entry: %u) has wrong InventoryType value (%u)", entry, itemTemplate.InventoryType);
            itemTemplate.InventoryType = INVTYPE_NON_EQUIP;
        }

        if (itemTemplate.RequiredSkill >= MAX_SKILL_TYPE)
        {
            TC_LOG_ERROR("sql.sql", "Item (Entry: %u) has wrong RequiredSkill value (%u)", entry, itemTemplate.RequiredSkill);
            itemTemplate.RequiredSkill = 0;
        }

        {
            // can be used in equip slot, as page read use in inventory, or spell casting at use
            bool req = itemTemplate.InventoryType != INVTYPE_NON_EQUIP || itemTemplate.PageText;
            if (!req)
                for (uint8 j = 0; j < MAX_ITEM_PROTO_SPELLS; ++j)
                {
                    if (itemTemplate.Spells[j].SpellId > 0)
                    {
                        req = true;
                        break;
                    }
                }

            if (req)
            {
                if (!(itemTemplate.AllowableClass & CLASSMASK_ALL_PLAYABLE))
                    TC_LOG_ERROR("sql.sql", "Item (Entry: %u) does not have any playable classes (%u) in `AllowableClass` and can't be equipped or used.", entry, itemTemplate.AllowableClass);

                if (!(itemTemplate.AllowableRace & RACEMASK_ALL_PLAYABLE))
                    TC_LOG_ERROR("sql.sql", "Item (Entry: %u) does not have any playable races (%u) in `AllowableRace` and can't be equipped or used.", entry, itemTemplate.AllowableRace);
            }
        }
>>>>>>> 233297c5

    ItemDamageEntry const* damageInfo = store->LookupEntry(itemLevel);
    if (!damageInfo)
        return;

    *dps = damageInfo->DPS[quality];
    float avgDamage = *dps * delay * 0.001f;
    *minDamage = (statScalingFactor * -0.5f + 1.0f) * avgDamage;
    *maxDamage = floor(float(avgDamage* (statScalingFactor * 0.5f + 1.0f) + 0.5f));
}

uint32 FillItemArmor(uint32 itemlevel, uint32 itemClass, uint32 itemSubclass, uint32 quality, uint32 inventoryType)
{
    if (quality > ITEM_QUALITY_ARTIFACT)
        return 0;

    // all items but shields
    if (itemClass != ITEM_CLASS_ARMOR || itemSubclass != ITEM_SUBCLASS_ARMOR_SHIELD)
    {
        ItemArmorQualityEntry const* armorQuality = sItemArmorQualityStore.LookupEntry(itemlevel);
        ItemArmorTotalEntry const* armorTotal = sItemArmorTotalStore.LookupEntry(itemlevel);
        if (!armorQuality || !armorTotal)
            return 0;

        if (inventoryType == INVTYPE_ROBE)
            inventoryType = INVTYPE_CHEST;

        ArmorLocationEntry const* location = sArmorLocationStore.LookupEntry(inventoryType);
        if (!location)
            return 0;

        if (itemSubclass < ITEM_SUBCLASS_ARMOR_CLOTH || itemSubclass > ITEM_SUBCLASS_ARMOR_PLATE)
            return 0;

<<<<<<< HEAD
        return uint32(armorQuality->Value[quality] * armorTotal->Value[itemSubclass - 1] * location->Value[itemSubclass - 1] + 0.5f);
    }

    // shields
    ItemArmorShieldEntry const* shield = sItemArmorShieldStore.LookupEntry(itemlevel);
    if (!shield)
        return 0;
=======
        for (uint8 j = 0; j < itemTemplate.StatsCount; ++j)
        {
            // for ItemStatValue != 0
            if (itemTemplate.ItemStat[j].ItemStatValue && itemTemplate.ItemStat[j].ItemStatType >= MAX_ITEM_MOD)
            {
                TC_LOG_ERROR("sql.sql", "Item (Entry: %u) has wrong (non-existing?) stat_type%d (%u)", entry, j+1, itemTemplate.ItemStat[j].ItemStatType);
                itemTemplate.ItemStat[j].ItemStatType = 0;
            }
>>>>>>> 233297c5

    return uint32(shield->Value[quality] + 0.5f);
}

uint32 FillMaxDurability(uint32 itemClass, uint32 itemSubClass, uint32 inventoryType, uint32 quality, uint32 itemLevel)
{
    if (itemClass != ITEM_CLASS_ARMOR && itemClass != ITEM_CLASS_WEAPON)
        return 0;

    static float const qualityMultipliers[MAX_ITEM_QUALITY] =
    {
        1.0f, 1.0f, 1.0f, 1.17f, 1.37f, 1.68f, 0.0f, 0.0f
    };

    static float const armorMultipliers[MAX_INVTYPE] =
    {
        0.00f, // INVTYPE_NON_EQUIP
        0.59f, // INVTYPE_HEAD
        0.00f, // INVTYPE_NECK
        0.59f, // INVTYPE_SHOULDERS
        0.00f, // INVTYPE_BODY
        1.00f, // INVTYPE_CHEST
        0.35f, // INVTYPE_WAIST
        0.75f, // INVTYPE_LEGS
        0.49f, // INVTYPE_FEET
        0.35f, // INVTYPE_WRISTS
        0.35f, // INVTYPE_HANDS
        0.00f, // INVTYPE_FINGER
        0.00f, // INVTYPE_TRINKET
        0.00f, // INVTYPE_WEAPON
        1.00f, // INVTYPE_SHIELD
        0.00f, // INVTYPE_RANGED
        0.00f, // INVTYPE_CLOAK
        0.00f, // INVTYPE_2HWEAPON
        0.00f, // INVTYPE_BAG
        0.00f, // INVTYPE_TABARD
        1.00f, // INVTYPE_ROBE
        0.00f, // INVTYPE_WEAPONMAINHAND
        0.00f, // INVTYPE_WEAPONOFFHAND
        0.00f, // INVTYPE_HOLDABLE
        0.00f, // INVTYPE_AMMO
        0.00f, // INVTYPE_THROWN
        0.00f, // INVTYPE_RANGEDRIGHT
        0.00f, // INVTYPE_QUIVER
        0.00f, // INVTYPE_RELIC
    };

    static float const weaponMultipliers[MAX_ITEM_SUBCLASS_WEAPON] =
    {
        0.89f, // ITEM_SUBCLASS_WEAPON_AXE
        1.03f, // ITEM_SUBCLASS_WEAPON_AXE2
        0.77f, // ITEM_SUBCLASS_WEAPON_BOW
        0.77f, // ITEM_SUBCLASS_WEAPON_GUN
        0.89f, // ITEM_SUBCLASS_WEAPON_MACE
        1.03f, // ITEM_SUBCLASS_WEAPON_MACE2
        1.03f, // ITEM_SUBCLASS_WEAPON_POLEARM
        0.89f, // ITEM_SUBCLASS_WEAPON_SWORD
        1.03f, // ITEM_SUBCLASS_WEAPON_SWORD2
        0.00f, // ITEM_SUBCLASS_WEAPON_Obsolete
        1.03f, // ITEM_SUBCLASS_WEAPON_STAFF
        0.00f, // ITEM_SUBCLASS_WEAPON_EXOTIC
        0.00f, // ITEM_SUBCLASS_WEAPON_EXOTIC2
        0.64f, // ITEM_SUBCLASS_WEAPON_FIST_WEAPON
        0.00f, // ITEM_SUBCLASS_WEAPON_MISCELLANEOUS
        0.64f, // ITEM_SUBCLASS_WEAPON_DAGGER
        0.64f, // ITEM_SUBCLASS_WEAPON_THROWN
        0.00f, // ITEM_SUBCLASS_WEAPON_SPEAR
        0.77f, // ITEM_SUBCLASS_WEAPON_CROSSBOW
        0.64f, // ITEM_SUBCLASS_WEAPON_WAND
        0.64f, // ITEM_SUBCLASS_WEAPON_FISHING_POLE
    };

<<<<<<< HEAD
    float levelPenalty = 1.0f;
    if (itemLevel <= 28)
        levelPenalty = 0.966f - float(28u - itemLevel) / 54.0f;

    if (itemClass == ITEM_CLASS_ARMOR)
    {
        if (inventoryType > INVTYPE_ROBE)
            return 0;
=======
                if (itemTemplate.Spells[j].SpellId && itemTemplate.Spells[j].SpellId != -1)
                {
                    SpellInfo const* spellInfo = sSpellMgr->GetSpellInfo(itemTemplate.Spells[j].SpellId);
                    if (!spellInfo && !DisableMgr::IsDisabledFor(DISABLE_TYPE_SPELL, itemTemplate.Spells[j].SpellId, NULL))
                    {
                        TC_LOG_ERROR("sql.sql", "Item (Entry: %u) has wrong (not existing) spell in spellid_%d (%d)", entry, j+1, itemTemplate.Spells[j].SpellId);
                        itemTemplate.Spells[j].SpellId = 0;
                    }
                    // allowed only in special format
                    else if ((itemTemplate.Spells[j].SpellId == 483) || (itemTemplate.Spells[j].SpellId == 55884))
                    {
                        TC_LOG_ERROR("sql.sql", "Item (Entry: %u) has broken spell in spellid_%d (%d)", entry, j+1, itemTemplate.Spells[j].SpellId);
                        itemTemplate.Spells[j].SpellId = 0;
                    }
                }
            }
        }
>>>>>>> 233297c5

        return 5 * uint32(23.0f * qualityMultipliers[quality] * armorMultipliers[inventoryType] * levelPenalty + 0.5f);
    }

    return 5 * uint32(17.0f * qualityMultipliers[quality] * weaponMultipliers[itemSubClass] * levelPenalty + 0.5f);
};

void FillDisenchantFields(uint32* disenchantID, uint32* requiredDisenchantSkill, ItemTemplate const& itemTemplate)
{
    *disenchantID = 0;
    *(int32*)requiredDisenchantSkill = -1;
    if ((itemTemplate.Flags & (ITEM_PROTO_FLAG_CONJURED | ITEM_PROTO_FLAG_UNK6)) ||
        itemTemplate.Bonding == BIND_QUEST_ITEM || itemTemplate.Area || itemTemplate.Map ||
        itemTemplate.Stackable > 1 ||
        itemTemplate.Quality < ITEM_QUALITY_UNCOMMON || itemTemplate.Quality > ITEM_QUALITY_EPIC ||
        !(itemTemplate.Class == ITEM_CLASS_ARMOR || itemTemplate.Class == ITEM_CLASS_WEAPON) ||
        !(Item::GetSpecialPrice(&itemTemplate) || sItemCurrencyCostStore.LookupEntry(itemTemplate.ItemId)))
        return;

    for (uint32 i = 0; i < sItemDisenchantLootStore.GetNumRows(); ++i)
    {
        ItemDisenchantLootEntry const* disenchant = sItemDisenchantLootStore.LookupEntry(i);
        if (!disenchant)
            continue;

        if (disenchant->ItemClass == itemTemplate.Class &&
            disenchant->ItemQuality == itemTemplate.Quality &&
            disenchant->MinItemLevel <= itemTemplate.ItemLevel &&
            disenchant->MaxItemLevel >= itemTemplate.ItemLevel)
        {
            if (disenchant->Id == 60 || disenchant->Id == 61)   // epic item disenchant ilvl range 66-99 (classic)
            {
                if (itemTemplate.RequiredLevel > 60 || itemTemplate.RequiredSkillRank > 300)
                    continue;                                   // skip to epic item disenchant ilvl range 90-199 (TBC)
            }
            else if (disenchant->Id == 66 || disenchant->Id == 67)  // epic item disenchant ilvl range 90-199 (TBC)
            {
                if (itemTemplate.RequiredLevel <= 60 || (itemTemplate.RequiredSkill && itemTemplate.RequiredSkillRank <= 300))
                    continue;
            }

            *disenchantID = disenchant->Id;
            *requiredDisenchantSkill = disenchant->RequiredDisenchantSkill;
            return;
        }
    }
}

void ObjectMgr::LoadItemTemplates()
{
    uint32 oldMSTime = getMSTime();
    uint32 sparseCount = 0;
    uint32 dbCount = 0;

    for (uint32 itemId = 0; itemId < sItemSparseStore.GetNumRows(); ++itemId)
    {
        ItemSparseEntry const* sparse = sItemSparseStore.LookupEntry(itemId);
        ItemEntry const* db2Data = sItemStore.LookupEntry(itemId);
        if (!sparse || !db2Data)
            continue;

        ItemTemplate& itemTemplate = _itemTemplateStore[itemId];

        itemTemplate.ItemId = itemId;
        itemTemplate.Class = db2Data->Class;
        itemTemplate.SubClass = db2Data->SubClass;
        itemTemplate.SoundOverrideSubclass = db2Data->SoundOverrideSubclass;
        itemTemplate.Name1 = sparse->Name->Str[sWorld->GetDefaultDbcLocale()];
        itemTemplate.DisplayInfoID = db2Data->DisplayId;
        itemTemplate.Quality = sparse->Quality;
        itemTemplate.Flags = sparse->Flags;
        itemTemplate.Flags2 = sparse->Flags2;
        itemTemplate.Unk430_1 = sparse->Unk430_1;
        itemTemplate.Unk430_2 = sparse->Unk430_2;
        itemTemplate.BuyCount = std::max(sparse->BuyCount, 1u);
        itemTemplate.BuyPrice = sparse->BuyPrice;
        itemTemplate.SellPrice = sparse->SellPrice;
        itemTemplate.InventoryType = db2Data->InventoryType;
        itemTemplate.AllowableClass = sparse->AllowableClass;
        itemTemplate.AllowableRace = sparse->AllowableRace;
        itemTemplate.ItemLevel = sparse->ItemLevel;
        itemTemplate.RequiredLevel = sparse->RequiredLevel;
        itemTemplate.RequiredSkill = sparse->RequiredSkill;
        itemTemplate.RequiredSkillRank = sparse->RequiredSkillRank;
        itemTemplate.RequiredSpell = sparse->RequiredSpell;
        itemTemplate.RequiredHonorRank = sparse->RequiredHonorRank;
        itemTemplate.RequiredCityRank = sparse->RequiredCityRank;
        itemTemplate.RequiredReputationFaction = sparse->RequiredReputationFaction;
        itemTemplate.RequiredReputationRank = sparse->RequiredReputationRank;
        itemTemplate.MaxCount = sparse->MaxCount;
        itemTemplate.Stackable = sparse->Stackable;
        itemTemplate.ContainerSlots = sparse->ContainerSlots;
        for (uint32 i = 0; i < MAX_ITEM_PROTO_STATS; ++i)
        {
            itemTemplate.ItemStat[i].ItemStatType = sparse->ItemStatType[i];
            itemTemplate.ItemStat[i].ItemStatValue = sparse->ItemStatValue[i];
            itemTemplate.ItemStat[i].ItemStatUnk1 = sparse->ItemStatUnk1[i];
            itemTemplate.ItemStat[i].ItemStatUnk2 = sparse->ItemStatUnk2[i];
        }

        itemTemplate.ScalingStatDistribution = sparse->ScalingStatDistribution;

        // cache item damage
        FillItemDamageFields(&itemTemplate.DamageMin, &itemTemplate.DamageMax, &itemTemplate.DPS, sparse->ItemLevel,
                             db2Data->Class, db2Data->SubClass, sparse->Quality, sparse->Delay, sparse->StatScalingFactor,
                             sparse->InventoryType, sparse->Flags2);

        itemTemplate.DamageType = sparse->DamageType;
        itemTemplate.Armor = FillItemArmor(sparse->ItemLevel, db2Data->Class, db2Data->SubClass, sparse->Quality, sparse->InventoryType);
        itemTemplate.Delay = sparse->Delay;
        itemTemplate.RangedModRange = sparse->RangedModRange;
        for (uint32 i = 0; i < MAX_ITEM_PROTO_SPELLS; ++i)
        {
            itemTemplate.Spells[i].SpellId = sparse->SpellId[i];
            itemTemplate.Spells[i].SpellTrigger = sparse->SpellTrigger[i];
            itemTemplate.Spells[i].SpellCharges = sparse->SpellCharges[i];
            itemTemplate.Spells[i].SpellCooldown = sparse->SpellCooldown[i];
            itemTemplate.Spells[i].SpellCategory = sparse->SpellCategory[i];
            itemTemplate.Spells[i].SpellCategoryCooldown = sparse->SpellCategoryCooldown[i];
        }

        itemTemplate.SpellPPMRate = 0.0f;
        itemTemplate.Bonding = sparse->Bonding;
        itemTemplate.Description = sparse->Description->Str[sWorld->GetDefaultDbcLocale()];
        itemTemplate.PageText = sparse->PageText;
        itemTemplate.LanguageID = sparse->LanguageID;
        itemTemplate.PageMaterial = sparse->PageMaterial;
        itemTemplate.StartQuest = sparse->StartQuest;
        itemTemplate.LockID = sparse->LockID;
        itemTemplate.Material = sparse->Material;
        itemTemplate.Sheath = sparse->Sheath;
        itemTemplate.RandomProperty = sparse->RandomProperty;
        itemTemplate.RandomSuffix = sparse->RandomSuffix;
        itemTemplate.ItemSet = sparse->ItemSet;
        itemTemplate.MaxDurability = FillMaxDurability(db2Data->Class, db2Data->SubClass, sparse->InventoryType, sparse->Quality, sparse->ItemLevel);
        itemTemplate.Area = sparse->Area;
        itemTemplate.Map = sparse->Map;
        itemTemplate.BagFamily = sparse->BagFamily;
        itemTemplate.TotemCategory = sparse->TotemCategory;
        for (uint32 i = 0; i < MAX_ITEM_PROTO_SOCKETS; ++i)
        {
            itemTemplate.Socket[i].Color = sparse->Color[i];
            itemTemplate.Socket[i].Content = sparse->Content[i];
        }

        itemTemplate.socketBonus = sparse->SocketBonus;
        itemTemplate.GemProperties = sparse->GemProperties;
        FillDisenchantFields(&itemTemplate.DisenchantID, &itemTemplate.RequiredDisenchantSkill, itemTemplate);

        itemTemplate.ArmorDamageModifier = sparse->ArmorDamageModifier;
        itemTemplate.Duration = sparse->Duration;
        itemTemplate.ItemLimitCategory = sparse->ItemLimitCategory;
        itemTemplate.HolidayId = sparse->HolidayId;
        itemTemplate.StatScalingFactor = sparse->StatScalingFactor;
        itemTemplate.CurrencySubstitutionId = sparse->CurrencySubstitutionId;
        itemTemplate.CurrencySubstitutionCount = sparse->CurrencySubstitutionCount;
        itemTemplate.ScriptId = 0;
        itemTemplate.FoodType = 0;
        itemTemplate.MinMoneyLoot = 0;
        itemTemplate.MaxMoneyLoot = 0;
        ++sparseCount;
    }

    // Load missing items from item_template AND overwrite data from Item-sparse.db2 (item_template is supposed to contain Item-sparse.adb data)
    //                                               0      1      2         3     4     5          6        7      8           9         10        11        12        13
    QueryResult result = WorldDatabase.Query("SELECT entry, Class, SubClass, SoundOverrideSubclass, Name, DisplayId, Quality, Flags, FlagsExtra, Unk430_1, Unk430_2, BuyCount, BuyPrice, SellPrice, "
    //                                        14             15              16             17         18             19             20                 21
                                             "InventoryType, AllowableClass, AllowableRace, ItemLevel, RequiredLevel, RequiredSkill, RequiredSkillRank, RequiredSpell, "
    //                                        22                 23                24                         25                      26        27         28
                                             "RequiredHonorRank, RequiredCityRank, RequiredReputationFaction, RequiredReputationRank, MaxCount, Stackable, ContainerSlots, "
    //                                        29          30           31           32           33          34           35           36
                                             "stat_type1, stat_value1, stat_unk1_1, stat_unk2_1, stat_type2, stat_value2, stat_unk1_2, stat_unk2_2, "
    //                                        37          38           39           40           41          42           43           44
                                             "stat_type3, stat_value3, stat_unk1_3, stat_unk2_3, stat_type4, stat_value4, stat_unk1_4, stat_unk2_4, "
    //                                        45          46           47           48           49          50           51           52
                                             "stat_type5, stat_value5, stat_unk1_5, stat_unk2_5, stat_type6, stat_value6, stat_unk1_6, stat_unk2_6, "
    //                                        53          54           55           56           57          58           59           60
                                             "stat_type7, stat_value7, stat_unk1_7, stat_unk2_7, stat_type8, stat_value8, stat_unk1_8, stat_unk2_8, "
    //                                        61          62           63           64           65           66            67            68
                                             "stat_type9, stat_value9, stat_unk1_9, stat_unk2_9, stat_type10, stat_value10, stat_unk1_10, stat_unk2_10, "
    //                                        69                       70          71     72
                                             "ScalingStatDistribution, DamageType, Delay, RangedModRange, "
    //                                        73         74              75              76               77               78
                                             "spellid_1, spelltrigger_1, spellcharges_1, spellcooldown_1, spellcategory_1, spellcategorycooldown_1, "
    //                                        79         80              81              82               83               84
                                             "spellid_2, spelltrigger_2, spellcharges_2, spellcooldown_2, spellcategory_2, spellcategorycooldown_2, "
    //                                        85         86              87              88               89               90
                                             "spellid_3, spelltrigger_3, spellcharges_3, spellcooldown_3, spellcategory_3, spellcategorycooldown_3, "
    //                                        91         92              93              94               95               96
                                             "spellid_4, spelltrigger_4, spellcharges_4, spellcooldown_4, spellcategory_4, spellcategorycooldown_4, "
    //                                        97         98              99              100              101              102
                                             "spellid_5, spelltrigger_5, spellcharges_5, spellcooldown_5, spellcategory_5, spellcategorycooldown_5, "
    //                                        103      104          105       106         107           108         109     110
                                             "Bonding, Description, PageText, LanguageID, PageMaterial, StartQuest, LockID, Material, "
    //                                        111     112             113           114      115   116  117        118
                                             "Sheath, RandomProperty, RandomSuffix, ItemSet, Area, Map, BagFamily, TotemCategory, "
    //                                        119            120              121            122              123            124              125
                                             "SocketColor_1, SocketContent_1, SocketColor_2, SocketContent_2, SocketColor_3, SocketContent_3, SocketBonus, "
    //                                        126            127                  128       129                130        131
                                             "GemProperties, ArmorDamageModifier, Duration, ItemLimitCategory, HolidayId, StatScalingFactor, "
    //                                        132                     133
                                             "CurrencySubstitutionId, CurrencySubstitutionCount "
                                             "FROM item_template");

    if (result)
    {
        do
        {
            Field* fields = result->Fetch();
            uint32 itemId = fields[0].GetUInt32();
            if (_itemTemplateStore.find(itemId) != _itemTemplateStore.end())
                --sparseCount;

            ItemTemplate& itemTemplate = _itemTemplateStore[itemId];

            itemTemplate.ItemId                    = itemId;
            itemTemplate.Class                     = uint32(fields[1].GetUInt8());
            itemTemplate.SubClass                  = uint32(fields[2].GetUInt8());
            itemTemplate.SoundOverrideSubclass     = fields[3].GetInt32();
            itemTemplate.Name1                     = fields[4].GetString();
            itemTemplate.DisplayInfoID             = fields[5].GetUInt32();
            itemTemplate.Quality                   = uint32(fields[6].GetUInt8());
            itemTemplate.Flags                     = fields[7].GetUInt32();
            itemTemplate.Flags2                    = fields[8].GetUInt32();
            itemTemplate.Unk430_1                  = fields[9].GetFloat();
            itemTemplate.Unk430_2                  = fields[10].GetFloat();
            itemTemplate.BuyCount                  = uint32(fields[11].GetUInt8());
            itemTemplate.BuyPrice                  = int32(fields[12].GetInt64());
            itemTemplate.SellPrice                 = fields[13].GetUInt32();

            itemTemplate.InventoryType             = uint32(fields[14].GetUInt8());
            itemTemplate.AllowableClass            = fields[15].GetInt32();
            itemTemplate.AllowableRace             = fields[16].GetInt32();
            itemTemplate.ItemLevel                 = uint32(fields[17].GetUInt16());
            itemTemplate.RequiredLevel             = uint32(fields[18].GetUInt8());
            itemTemplate.RequiredSkill             = uint32(fields[19].GetUInt16());
            itemTemplate.RequiredSkillRank         = uint32(fields[20].GetUInt16());
            itemTemplate.RequiredSpell             = fields[21].GetUInt32();
            itemTemplate.RequiredHonorRank         = fields[22].GetUInt32();
            itemTemplate.RequiredCityRank          = fields[23].GetUInt32();
            itemTemplate.RequiredReputationFaction = uint32(fields[24].GetUInt16());
            itemTemplate.RequiredReputationRank    = uint32(fields[25].GetUInt16());
            itemTemplate.MaxCount                  = fields[26].GetInt32();
            itemTemplate.Stackable                 = fields[27].GetInt32();
            itemTemplate.ContainerSlots            = uint32(fields[28].GetUInt8());
            for (uint32 i = 0; i < MAX_ITEM_PROTO_STATS; ++i)
            {
                itemTemplate.ItemStat[i].ItemStatType  = uint32(fields[29 + i * 4 + 0].GetUInt8());
                itemTemplate.ItemStat[i].ItemStatValue = int32(fields[29 + i * 4 + 1].GetInt16());
                itemTemplate.ItemStat[i].ItemStatUnk1  = fields[29 + i * 4 + 2].GetInt32();
                itemTemplate.ItemStat[i].ItemStatUnk2  = fields[29 + i * 4 + 3].GetInt32();
            }

            itemTemplate.ScalingStatDistribution = uint32(fields[69].GetUInt16());

            // cache item damage
            FillItemDamageFields(&itemTemplate.DamageMin, &itemTemplate.DamageMax, &itemTemplate.DPS, itemTemplate.ItemLevel,
                                 itemTemplate.Class, itemTemplate.SubClass, itemTemplate.Quality, fields[71].GetUInt16(),
                                 fields[131].GetFloat(), itemTemplate.InventoryType, itemTemplate.Flags2);

            itemTemplate.DamageType                = fields[70].GetUInt8();
            itemTemplate.Armor                     = FillItemArmor(itemTemplate.ItemLevel, itemTemplate.Class,
                                                                   itemTemplate.SubClass, itemTemplate.Quality,
                                                                   itemTemplate.InventoryType);

            itemTemplate.Delay                     = fields[71].GetUInt16();
            itemTemplate.RangedModRange            = fields[72].GetFloat();
            for (uint32 i = 0; i < MAX_ITEM_PROTO_SPELLS; ++i)
            {
                itemTemplate.Spells[i].SpellId               = fields[73 + 6 * i + 0].GetInt32();
                itemTemplate.Spells[i].SpellTrigger          = uint32(fields[73 + 6 * i + 1].GetUInt8());
                itemTemplate.Spells[i].SpellCharges          = int32(fields[73 + 6 * i + 2].GetInt16());
                itemTemplate.Spells[i].SpellCooldown         = fields[73 + 6 * i + 3].GetInt32();
                itemTemplate.Spells[i].SpellCategory         = uint32(fields[73 + 6 * i + 4].GetUInt16());
                itemTemplate.Spells[i].SpellCategoryCooldown = fields[73 + 6 * i + 5].GetInt32();
            }

            itemTemplate.SpellPPMRate   = 0.0f;
            itemTemplate.Bonding        = uint32(fields[103].GetUInt8());
            itemTemplate.Description    = fields[104].GetString();
            itemTemplate.PageText       = fields[105].GetUInt32();
            itemTemplate.LanguageID     = uint32(fields[106].GetUInt8());
            itemTemplate.PageMaterial   = uint32(fields[107].GetUInt8());
            itemTemplate.StartQuest     = fields[108].GetUInt32();
            itemTemplate.LockID         = fields[109].GetUInt32();
            itemTemplate.Material       = int32(fields[110].GetInt8());
            itemTemplate.Sheath         = uint32(fields[111].GetUInt8());
            itemTemplate.RandomProperty = fields[112].GetUInt32();
            itemTemplate.RandomSuffix   = fields[113].GetInt32();
            itemTemplate.ItemSet        = fields[114].GetUInt32();
            itemTemplate.MaxDurability  = FillMaxDurability(itemTemplate.Class, itemTemplate.SubClass,
                itemTemplate.InventoryType, itemTemplate.Quality, itemTemplate.ItemLevel);

            itemTemplate.Area           = fields[115].GetUInt32();
            itemTemplate.Map            = uint32(fields[116].GetUInt16());
            itemTemplate.BagFamily      = fields[117].GetUInt32();
            itemTemplate.TotemCategory  = fields[118].GetUInt32();
            for (uint32 i = 0; i < MAX_ITEM_PROTO_SOCKETS; ++i)
            {
                itemTemplate.Socket[i].Color   = uint32(fields[119 + i*2].GetUInt8());
                itemTemplate.Socket[i].Content = fields[119 + i * 2 + 1].GetUInt32();
            }

            itemTemplate.socketBonus         = fields[125].GetUInt32();
            itemTemplate.GemProperties       = fields[126].GetUInt32();
            FillDisenchantFields(&itemTemplate.DisenchantID, &itemTemplate.RequiredDisenchantSkill, itemTemplate);

            itemTemplate.ArmorDamageModifier       = fields[127].GetFloat();
            itemTemplate.Duration                  = fields[128].GetUInt32();
            itemTemplate.ItemLimitCategory         = uint32(fields[129].GetInt16());
            itemTemplate.HolidayId                 = fields[130].GetUInt32();
            itemTemplate.StatScalingFactor         = fields[131].GetFloat();
            itemTemplate.CurrencySubstitutionId    = fields[132].GetInt32();
            itemTemplate.CurrencySubstitutionCount = fields[133].GetInt32();
            itemTemplate.ScriptId                  = 0;
            itemTemplate.FoodType                  = 0;
            itemTemplate.MinMoneyLoot              = 0;
            itemTemplate.MaxMoneyLoot              = 0;
            ++dbCount;
        } while (result->NextRow());
    }

    // Check if item templates for DBC referenced character start outfit are present
    std::set<uint32> notFoundOutfit;
    for (uint32 i = 1; i < sCharStartOutfitStore.GetNumRows(); ++i)
    {
        CharStartOutfitEntry const* entry = sCharStartOutfitStore.LookupEntry(i);
        if (!entry)
            continue;

        for (int j = 0; j < MAX_OUTFIT_ITEMS; ++j)
        {
            if (entry->ItemId[j] <= 0)
                continue;

            uint32 item_id = entry->ItemId[j];

            if (!GetItemTemplate(item_id))
                notFoundOutfit.insert(item_id);
        }
    }

    for (std::set<uint32>::const_iterator itr = notFoundOutfit.begin(); itr != notFoundOutfit.end(); ++itr)
        TC_LOG_ERROR("sql.sql", "Item (Entry: %u) does not exist in `item_template` but is referenced in `CharStartOutfit.dbc`", *itr);

    TC_LOG_INFO("server.loading", ">> Loaded %u item templates from Item-sparse.db2 and %u from database in %u ms", sparseCount, dbCount, GetMSTimeDiffToNow(oldMSTime));
}

void ObjectMgr::LoadItemTemplateAddon()
{
    uint32 oldMSTime = getMSTime();
    uint32 count = 0;

    QueryResult result = WorldDatabase.Query("SELECT Id, FlagsCu, FoodType, MinMoneyLoot, MaxMoneyLoot, SpellPPMChance FROM item_template_addon");
    if (result)
    {
        do
        {
            Field* fields = result->Fetch();
            uint32 itemId = fields[0].GetUInt32();
            if (!GetItemTemplate(itemId))
            {
                TC_LOG_ERROR("sql.sql", "Item %u specified in `item_template_addon` does not exist, skipped.", itemId);
                continue;
            }

            uint32 minMoneyLoot = fields[3].GetUInt32();
            uint32 maxMoneyLoot = fields[4].GetUInt32();
            if (minMoneyLoot > maxMoneyLoot)
            {
                TC_LOG_ERROR("sql.sql", "Minimum money loot specified in `item_template_addon` for item %u was greater than maximum amount, swapping.", itemId);
                std::swap(minMoneyLoot, maxMoneyLoot);
            }
            ItemTemplate& itemTemplate = _itemTemplateStore[itemId];
            itemTemplate.FlagsCu = fields[1].GetUInt32();
            itemTemplate.FoodType = fields[2].GetUInt8();
            itemTemplate.MinMoneyLoot = minMoneyLoot;
            itemTemplate.MaxMoneyLoot = maxMoneyLoot;
            itemTemplate.SpellPPMRate = fields[5].GetFloat();
            ++count;
        } while (result->NextRow());
    }
    TC_LOG_INFO("server.loading", ">> Loaded %u item addon templates in %u ms", count, GetMSTimeDiffToNow(oldMSTime));
}

void ObjectMgr::LoadItemScriptNames()
{
    uint32 oldMSTime = getMSTime();
    uint32 count = 0;

    QueryResult result = WorldDatabase.Query("SELECT Id, ScriptName FROM item_script_names");
    if (result)
    {
        do
        {
            Field* fields = result->Fetch();
            uint32 itemId = fields[0].GetUInt32();
            if (!GetItemTemplate(itemId))
            {
                TC_LOG_ERROR("sql.sql", "Item %u specified in `item_script_names` does not exist, skipped.", itemId);
                continue;
            }

            _itemTemplateStore[itemId].ScriptId = GetScriptId(fields[1].GetCString());
            ++count;
        } while (result->NextRow());
    }

    TC_LOG_INFO("server.loading", ">> Loaded %u item script names in %u ms", count, GetMSTimeDiffToNow(oldMSTime));
}
ItemTemplate const* ObjectMgr::GetItemTemplate(uint32 entry)
{
    ItemTemplateContainer::const_iterator itr = _itemTemplateStore.find(entry);
    if (itr != _itemTemplateStore.end())
        return &(itr->second);
    return NULL;
}

void ObjectMgr::LoadVehicleTemplateAccessories()
{
    uint32 oldMSTime = getMSTime();

    _vehicleTemplateAccessoryStore.clear();                           // needed for reload case

    uint32 count = 0;

    //                                                  0             1              2          3           4             5
    QueryResult result = WorldDatabase.Query("SELECT `entry`, `accessory_entry`, `seat_id`, `minion`, `summontype`, `summontimer` FROM `vehicle_template_accessory`");

    if (!result)
    {
        TC_LOG_ERROR("server.loading", ">> Loaded 0 vehicle template accessories. DB table `vehicle_template_accessory` is empty.");
        return;
    }

    do
    {
        Field* fields = result->Fetch();

        uint32 entry        = fields[0].GetUInt32();
        uint32 accessory    = fields[1].GetUInt32();
        int8   seatId       = fields[2].GetInt8();
        bool   isMinion     = fields[3].GetBool();
        uint8  summonType   = fields[4].GetUInt8();
        uint32 summonTimer  = fields[5].GetUInt32();

        if (!sObjectMgr->GetCreatureTemplate(entry))
        {
            TC_LOG_ERROR("sql.sql", "Table `vehicle_template_accessory`: creature template entry %u does not exist.", entry);
            continue;
        }

        if (!sObjectMgr->GetCreatureTemplate(accessory))
        {
            TC_LOG_ERROR("sql.sql", "Table `vehicle_template_accessory`: Accessory %u does not exist.", accessory);
            continue;
        }

        if (_spellClickInfoStore.find(entry) == _spellClickInfoStore.end())
        {
            TC_LOG_ERROR("sql.sql", "Table `vehicle_template_accessory`: creature template entry %u has no data in npc_spellclick_spells", entry);
            continue;
        }

        _vehicleTemplateAccessoryStore[entry].push_back(VehicleAccessory(accessory, seatId, isMinion, summonType, summonTimer));

        ++count;
    }
    while (result->NextRow());

    TC_LOG_INFO("server.loading", ">> Loaded %u Vehicle Template Accessories in %u ms", count, GetMSTimeDiffToNow(oldMSTime));
}

void ObjectMgr::LoadVehicleAccessories()
{
    uint32 oldMSTime = getMSTime();

    _vehicleAccessoryStore.clear();                           // needed for reload case

    uint32 count = 0;

    //                                                  0             1             2          3           4             5
    QueryResult result = WorldDatabase.Query("SELECT `guid`, `accessory_entry`, `seat_id`, `minion`, `summontype`, `summontimer` FROM `vehicle_accessory`");

    if (!result)
    {
        TC_LOG_INFO("server.loading", ">> Loaded 0 Vehicle Accessories in %u ms", GetMSTimeDiffToNow(oldMSTime));
        return;
    }

    do
    {
        Field* fields = result->Fetch();

        uint32 uiGUID       = fields[0].GetUInt32();
        uint32 uiAccessory  = fields[1].GetUInt32();
        int8   uiSeat       = int8(fields[2].GetInt16());
        bool   bMinion      = fields[3].GetBool();
        uint8  uiSummonType = fields[4].GetUInt8();
        uint32 uiSummonTimer= fields[5].GetUInt32();

        if (!sObjectMgr->GetCreatureTemplate(uiAccessory))
        {
            TC_LOG_ERROR("sql.sql", "Table `vehicle_accessory`: Accessory %u does not exist.", uiAccessory);
            continue;
        }

        _vehicleAccessoryStore[uiGUID].push_back(VehicleAccessory(uiAccessory, uiSeat, bMinion, uiSummonType, uiSummonTimer));

        ++count;
    }
    while (result->NextRow());

    TC_LOG_INFO("server.loading", ">> Loaded %u Vehicle Accessories in %u ms", count, GetMSTimeDiffToNow(oldMSTime));
}

void ObjectMgr::LoadPetLevelInfo()
{
    uint32 oldMSTime = getMSTime();

    //                                                 0               1      2   3     4    5    6    7     8    9
    QueryResult result = WorldDatabase.Query("SELECT creature_entry, level, hp, mana, str, agi, sta, inte, spi, armor FROM pet_levelstats");

    if (!result)
    {
        TC_LOG_ERROR("server.loading", ">> Loaded 0 level pet stats definitions. DB table `pet_levelstats` is empty.");
        return;
    }

    uint32 count = 0;

    do
    {
        Field* fields = result->Fetch();

        uint32 creature_id = fields[0].GetUInt32();
        if (!sObjectMgr->GetCreatureTemplate(creature_id))
        {
            TC_LOG_ERROR("sql.sql", "Wrong creature id %u in `pet_levelstats` table, ignoring.", creature_id);
            continue;
        }

        uint32 current_level = fields[1].GetUInt8();
        if (current_level > sWorld->getIntConfig(CONFIG_MAX_PLAYER_LEVEL))
        {
            if (current_level > STRONG_MAX_LEVEL)        // hardcoded level maximum
                TC_LOG_ERROR("sql.sql", "Wrong (> %u) level %u in `pet_levelstats` table, ignoring.", STRONG_MAX_LEVEL, current_level);
            else
            {
                TC_LOG_INFO("misc", "Unused (> MaxPlayerLevel in worldserver.conf) level %u in `pet_levelstats` table, ignoring.", current_level);
                ++count;                                // make result loading percent "expected" correct in case disabled detail mode for example.
            }
            continue;
        }
        else if (current_level < 1)
        {
            TC_LOG_ERROR("sql.sql", "Wrong (<1) level %u in `pet_levelstats` table, ignoring.", current_level);
            continue;
        }

        PetLevelInfo*& pInfoMapEntry = _petInfoStore[creature_id];

        if (pInfoMapEntry == NULL)
            pInfoMapEntry = new PetLevelInfo[sWorld->getIntConfig(CONFIG_MAX_PLAYER_LEVEL)];

        // data for level 1 stored in [0] array element, ...
        PetLevelInfo* pLevelInfo = &pInfoMapEntry[current_level-1];

        pLevelInfo->health = fields[2].GetUInt16();
        pLevelInfo->mana   = fields[3].GetUInt16();
        pLevelInfo->armor  = fields[9].GetUInt32();

        for (int i = 0; i < MAX_STATS; i++)
        {
            pLevelInfo->stats[i] = fields[i+4].GetUInt16();
        }

        ++count;
    }
    while (result->NextRow());

    // Fill gaps and check integrity
    for (PetLevelInfoContainer::iterator itr = _petInfoStore.begin(); itr != _petInfoStore.end(); ++itr)
    {
        PetLevelInfo* pInfo = itr->second;

        // fatal error if no level 1 data
        if (!pInfo || pInfo[0].health == 0)
        {
            TC_LOG_ERROR("sql.sql", "Creature %u does not have pet stats data for Level 1!", itr->first);
            exit(1);
        }

        // fill level gaps
        for (uint8 level = 1; level < sWorld->getIntConfig(CONFIG_MAX_PLAYER_LEVEL); ++level)
        {
            if (pInfo[level].health == 0)
            {
                TC_LOG_ERROR("sql.sql", "Creature %u has no data for Level %i pet stats data, using data of Level %i.", itr->first, level + 1, level);
                pInfo[level] = pInfo[level - 1];
            }
        }
    }

    TC_LOG_INFO("server.loading", ">> Loaded %u level pet stats definitions in %u ms", count, GetMSTimeDiffToNow(oldMSTime));
}

PetLevelInfo const* ObjectMgr::GetPetLevelInfo(uint32 creature_id, uint8 level) const
{
    if (level > sWorld->getIntConfig(CONFIG_MAX_PLAYER_LEVEL))
        level = sWorld->getIntConfig(CONFIG_MAX_PLAYER_LEVEL);

    PetLevelInfoContainer::const_iterator itr = _petInfoStore.find(creature_id);
    if (itr == _petInfoStore.end())
        return NULL;

    return &itr->second[level-1];                           // data for level 1 stored in [0] array element, ...
}

void ObjectMgr::PlayerCreateInfoAddItemHelper(uint32 race_, uint32 class_, uint32 itemId, int32 count)
{
    if (!_playerInfo[race_][class_])
        return;

    if (count > 0)
        _playerInfo[race_][class_]->item.push_back(PlayerCreateInfoItem(itemId, count));
    else
    {
        if (count < -1)
            TC_LOG_ERROR("sql.sql", "Invalid count %i specified on item %u be removed from original player create info (use -1)!", count, itemId);

        for (uint32 gender = 0; gender < GENDER_NONE; ++gender)
        {
            if (CharStartOutfitEntry const* entry = GetCharStartOutfitEntry(race_, class_, gender))
            {
                bool found = false;
                for (uint8 x = 0; x < MAX_OUTFIT_ITEMS; ++x)
                {
                    if (entry->ItemId[x] > 0 && uint32(entry->ItemId[x]) == itemId)
                    {
                        found = true;
                        const_cast<CharStartOutfitEntry*>(entry)->ItemId[x] = 0;
                        break;
                    }
                }

                if (!found)
                    TC_LOG_ERROR("sql.sql", "Item %u specified to be removed from original create info not found in dbc!", itemId);
            }
        }
    }
}

void ObjectMgr::LoadPlayerInfo()
{
    // Load playercreate
    {
        uint32 oldMSTime = getMSTime();
        //                                                0     1      2    3        4          5           6
        QueryResult result = WorldDatabase.Query("SELECT race, class, map, zone, position_x, position_y, position_z, orientation FROM playercreateinfo");

        if (!result)
        {
            TC_LOG_ERROR("server.loading", ">> Loaded 0 player create definitions. DB table `playercreateinfo` is empty.");
            exit(1);
        }
        else
        {
            uint32 count = 0;

            do
            {
                Field* fields = result->Fetch();

                uint32 current_race  = fields[0].GetUInt8();
                uint32 current_class = fields[1].GetUInt8();
                uint32 mapId         = fields[2].GetUInt16();
                uint32 areaId        = fields[3].GetUInt32(); // zone
                float  positionX     = fields[4].GetFloat();
                float  positionY     = fields[5].GetFloat();
                float  positionZ     = fields[6].GetFloat();
                float  orientation   = fields[7].GetFloat();

                if (current_race >= MAX_RACES)
                {
                    TC_LOG_ERROR("sql.sql", "Wrong race %u in `playercreateinfo` table, ignoring.", current_race);
                    continue;
                }

                ChrRacesEntry const* rEntry = sChrRacesStore.LookupEntry(current_race);
                if (!rEntry)
                {
                    TC_LOG_ERROR("sql.sql", "Wrong race %u in `playercreateinfo` table, ignoring.", current_race);
                    continue;
                }

                if (current_class >= MAX_CLASSES)
                {
                    TC_LOG_ERROR("sql.sql", "Wrong class %u in `playercreateinfo` table, ignoring.", current_class);
                    continue;
                }

                if (!sChrClassesStore.LookupEntry(current_class))
                {
                    TC_LOG_ERROR("sql.sql", "Wrong class %u in `playercreateinfo` table, ignoring.", current_class);
                    continue;
                }

                // accept DB data only for valid position (and non instanceable)
                if (!MapManager::IsValidMapCoord(mapId, positionX, positionY, positionZ, orientation))
                {
                    TC_LOG_ERROR("sql.sql", "Wrong home position for class %u race %u pair in `playercreateinfo` table, ignoring.", current_class, current_race);
                    continue;
                }

                if (sMapStore.LookupEntry(mapId)->Instanceable())
                {
                    TC_LOG_ERROR("sql.sql", "Home position in instanceable map for class %u race %u pair in `playercreateinfo` table, ignoring.", current_class, current_race);
                    continue;
                }

                PlayerInfo* info = new PlayerInfo();
                info->mapId = mapId;
                info->areaId = areaId;
                info->positionX = positionX;
                info->positionY = positionY;
                info->positionZ = positionZ;
                info->orientation = orientation;
                info->displayId_m = rEntry->model_m;
                info->displayId_f = rEntry->model_f;
                _playerInfo[current_race][current_class] = info;

                ++count;
            }
            while (result->NextRow());

            TC_LOG_INFO("server.loading", ">> Loaded %u player create definitions in %u ms", count, GetMSTimeDiffToNow(oldMSTime));
        }
    }

    // Load playercreate items
    TC_LOG_INFO("server.loading", "Loading Player Create Items Data...");
    {
        uint32 oldMSTime = getMSTime();
        //                                                0     1      2       3
        QueryResult result = WorldDatabase.Query("SELECT race, class, itemid, amount FROM playercreateinfo_item");

        if (!result)
        {
            TC_LOG_INFO("server.loading", ">> Loaded 0 custom player create items. DB table `playercreateinfo_item` is empty.");
        }
        else
        {
            uint32 count = 0;

            do
            {
                Field* fields = result->Fetch();

                uint32 current_race = fields[0].GetUInt8();
                if (current_race >= MAX_RACES)
                {
                    TC_LOG_ERROR("sql.sql", "Wrong race %u in `playercreateinfo_item` table, ignoring.", current_race);
                    continue;
                }

                uint32 current_class = fields[1].GetUInt8();
                if (current_class >= MAX_CLASSES)
                {
                    TC_LOG_ERROR("sql.sql", "Wrong class %u in `playercreateinfo_item` table, ignoring.", current_class);
                    continue;
                }

                uint32 item_id = fields[2].GetUInt32();

                if (!GetItemTemplate(item_id))
                {
                    TC_LOG_ERROR("sql.sql", "Item id %u (race %u class %u) in `playercreateinfo_item` table but not listed in `item_template`, ignoring.", item_id, current_race, current_class);
                    continue;
                }

                int32 amount   = fields[3].GetInt8();

                if (!amount)
                {
                    TC_LOG_ERROR("sql.sql", "Item id %u (class %u race %u) have amount == 0 in `playercreateinfo_item` table, ignoring.", item_id, current_race, current_class);
                    continue;
                }

                if (!current_race || !current_class)
                {
                    uint32 min_race = current_race ? current_race : 1;
                    uint32 max_race = current_race ? current_race + 1 : MAX_RACES;
                    uint32 min_class = current_class ? current_class : 1;
                    uint32 max_class = current_class ? current_class + 1 : MAX_CLASSES;
                    for (uint32 r = min_race; r < max_race; ++r)
                        for (uint32 c = min_class; c < max_class; ++c)
                            PlayerCreateInfoAddItemHelper(r, c, item_id, amount);
                }
                else
                    PlayerCreateInfoAddItemHelper(current_race, current_class, item_id, amount);

                ++count;
            }
            while (result->NextRow());

            TC_LOG_INFO("server.loading", ">> Loaded %u custom player create items in %u ms", count, GetMSTimeDiffToNow(oldMSTime));
        }
    }


    // Load playercreate skills
    TC_LOG_INFO("server.loading", "Loading Player Create Skill Data...");
    {
        uint32 oldMSTime = getMSTime();

        QueryResult result = WorldDatabase.PQuery("SELECT raceMask, classMask, skill, rank FROM playercreateinfo_skills");

        if (!result)
        {
            TC_LOG_ERROR("server.loading", ">> Loaded 0 player create skills. DB table `playercreateinfo_skills` is empty.");
        }
        else
        {
            uint32 count = 0;

            do
            {
                Field* fields = result->Fetch();
                uint32 raceMask = fields[0].GetUInt32();
                uint32 classMask = fields[1].GetUInt32();
                PlayerCreateInfoSkill skill;
                skill.SkillId = fields[2].GetUInt16();
                skill.Rank = fields[3].GetUInt16();

                if (skill.Rank >= MAX_SKILL_STEP)
                {
                    TC_LOG_ERROR("sql.sql", "Skill rank value %hu set for skill %hu raceMask %u classMask %u is too high, max allowed value is %d", skill.Rank, skill.SkillId, raceMask, classMask, MAX_SKILL_STEP);
                    continue;
                }

                if (raceMask != 0 && !(raceMask & RACEMASK_ALL_PLAYABLE))
                {
                    TC_LOG_ERROR("sql.sql", "Wrong race mask %u in `playercreateinfo_skills` table, ignoring.", raceMask);
                    continue;
                }

                if (classMask != 0 && !(classMask & CLASSMASK_ALL_PLAYABLE))
                {
                    TC_LOG_ERROR("sql.sql", "Wrong class mask %u in `playercreateinfo_skills` table, ignoring.", classMask);
                    continue;
                }

                if (!sSkillLineStore.LookupEntry(skill.SkillId))
                {
                    TC_LOG_ERROR("sql.sql", "Wrong skill id %u in `playercreateinfo_skills` table, ignoring.", skill.SkillId);
                    continue;
                }

                for (uint32 raceIndex = RACE_HUMAN; raceIndex < MAX_RACES; ++raceIndex)
                {
                    if (raceMask == 0 || ((1 << (raceIndex - 1)) & raceMask))
                    {
                        for (uint32 classIndex = CLASS_WARRIOR; classIndex < MAX_CLASSES; ++classIndex)
                        {
                            if (classMask == 0 || ((1 << (classIndex - 1)) & classMask))
                            {
                                if (!GetSkillRaceClassInfo(skill.SkillId, raceIndex, classIndex))
                                    continue;

                                if (PlayerInfo* info = _playerInfo[raceIndex][classIndex])
                                {
                                    info->skills.push_back(skill);
                                    ++count;
                                }
                            }
                        }
                    }
                }
            } while (result->NextRow());

            TC_LOG_INFO("server.loading", ">> Loaded %u player create skills in %u ms", count, GetMSTimeDiffToNow(oldMSTime));
        }
    }

    // Load playercreate spells
    TC_LOG_INFO("server.loading", "Loading Player Create Spell Data...");
    {
        uint32 oldMSTime = getMSTime();

        QueryResult result = WorldDatabase.PQuery("SELECT racemask, classmask, Spell FROM playercreateinfo_spell_custom");

        if (!result)
        {
            TC_LOG_ERROR("server.loading", ">> Loaded 0 player create spells. DB table `playercreateinfo_spell_custom` is empty.");
        }
        else
        {
            uint32 count = 0;

            do
            {
                Field* fields = result->Fetch();
                uint32 raceMask = fields[0].GetUInt32();
                uint32 classMask = fields[1].GetUInt32();
                uint32 spellId = fields[2].GetUInt32();

                if (raceMask != 0 && !(raceMask & RACEMASK_ALL_PLAYABLE))
                {
                    TC_LOG_ERROR("sql.sql", "Wrong race mask %u in `playercreateinfo_spell_custom` table, ignoring.", raceMask);
                    continue;
                }

                if (classMask != 0 && !(classMask & CLASSMASK_ALL_PLAYABLE))
                {
                    TC_LOG_ERROR("sql.sql", "Wrong class mask %u in `playercreateinfo_spell_custom` table, ignoring.", classMask);
                    continue;
                }

                for (uint32 raceIndex = RACE_HUMAN; raceIndex < MAX_RACES; ++raceIndex)
                {
                    if (raceMask == 0 || ((1 << (raceIndex - 1)) & raceMask))
                    {
                        for (uint32 classIndex = CLASS_WARRIOR; classIndex < MAX_CLASSES; ++classIndex)
                        {
                            if (classMask == 0 || ((1 << (classIndex - 1)) & classMask))
                            {
                                if (PlayerInfo* info = _playerInfo[raceIndex][classIndex])
                                {
                                    info->customSpells.push_back(spellId);
                                    ++count;
                                }
                                // We need something better here, the check is not accounting for spells used by multiple races/classes but not all of them.
                                // Either split the masks per class, or per race, which kind of kills the point yet.
                                // else if (raceMask != 0 && classMask != 0)
                                //     TC_LOG_ERROR("sql.sql", "Racemask/classmask (%u/%u) combination was found containing an invalid race/class combination (%u/%u) in `%s` (Spell %u), ignoring.", raceMask, classMask, raceIndex, classIndex, tableName.c_str(), spellId);
                            }
                        }
                    }
                }
            }
            while (result->NextRow());

            TC_LOG_INFO("server.loading", ">> Loaded %u custom player create spells in %u ms", count, GetMSTimeDiffToNow(oldMSTime));
        }
    }

    // Load playercreate cast spell
    TC_LOG_INFO("server.loading", "Loading Player Create Cast Spell Data...");
    {
        uint32 oldMSTime = getMSTime();

        QueryResult result = WorldDatabase.PQuery("SELECT raceMask, classMask, spell FROM playercreateinfo_cast_spell");

        if (!result)
            TC_LOG_ERROR("server.loading", ">> Loaded 0 player create cast spells. DB table `playercreateinfo_cast_spell` is empty.");
        else
        {
            uint32 count = 0;

            do
            {
                Field* fields       = result->Fetch();
                uint32 raceMask     = fields[0].GetUInt32();
                uint32 classMask    = fields[1].GetUInt32();
                uint32 spellId      = fields[2].GetUInt32();

                if (raceMask != 0 && !(raceMask & RACEMASK_ALL_PLAYABLE))
                {
                    TC_LOG_ERROR("sql.sql", "Wrong race mask %u in `playercreateinfo_cast_spell` table, ignoring.", raceMask);
                    continue;
                }

                if (classMask != 0 && !(classMask & CLASSMASK_ALL_PLAYABLE))
                {
                    TC_LOG_ERROR("sql.sql", "Wrong class mask %u in `playercreateinfo_cast_spell` table, ignoring.", classMask);
                    continue;
                }

                for (uint32 raceIndex = RACE_HUMAN; raceIndex < MAX_RACES; ++raceIndex)
                {
                    if (raceMask == 0 || ((1 << (raceIndex - 1)) & raceMask))
                    {
                        for (uint32 classIndex = CLASS_WARRIOR; classIndex < MAX_CLASSES; ++classIndex)
                        {
                            if (classMask == 0 || ((1 << (classIndex - 1)) & classMask))
                            {
                                if (PlayerInfo* info = _playerInfo[raceIndex][classIndex])
                                {
                                    info->castSpells.push_back(spellId);
                                    ++count;
                                }
                            }
                        }
                    }
                }
            } while (result->NextRow());

            TC_LOG_INFO("server.loading", ">> Loaded %u player create cast spells in %u ms", count, GetMSTimeDiffToNow(oldMSTime));
        }
    }

    // Load playercreate actions
    TC_LOG_INFO("server.loading", "Loading Player Create Action Data...");
    {
        uint32 oldMSTime = getMSTime();

        //                                                0     1      2       3       4
        QueryResult result = WorldDatabase.Query("SELECT race, class, button, action, type FROM playercreateinfo_action");

        if (!result)
        {
            TC_LOG_ERROR("server.loading", ">> Loaded 0 player create actions. DB table `playercreateinfo_action` is empty.");
        }
        else
        {
            uint32 count = 0;

            do
            {
                Field* fields = result->Fetch();

                uint32 current_race = fields[0].GetUInt8();
                if (current_race >= MAX_RACES)
                {
                    TC_LOG_ERROR("sql.sql", "Wrong race %u in `playercreateinfo_action` table, ignoring.", current_race);
                    continue;
                }

                uint32 current_class = fields[1].GetUInt8();
                if (current_class >= MAX_CLASSES)
                {
                    TC_LOG_ERROR("sql.sql", "Wrong class %u in `playercreateinfo_action` table, ignoring.", current_class);
                    continue;
                }

                if (PlayerInfo* info = _playerInfo[current_race][current_class])
                    info->action.push_back(PlayerCreateInfoAction(fields[2].GetUInt16(), fields[3].GetUInt32(), fields[4].GetUInt16()));

                ++count;
            }
            while (result->NextRow());

            TC_LOG_INFO("server.loading", ">> Loaded %u player create actions in %u ms", count, GetMSTimeDiffToNow(oldMSTime));
        }
    }

    // Loading levels data (class/race dependent)
    TC_LOG_INFO("server.loading", "Loading Player Create Level Stats Data...");
    {
        uint32 oldMSTime = getMSTime();

        //                                                 0     1      2      3    4    5    6    7
        QueryResult result  = WorldDatabase.Query("SELECT race, class, level, str, agi, sta, inte, spi FROM player_levelstats");

        if (!result)
        {
            TC_LOG_ERROR("server.loading", ">> Loaded 0 level stats definitions. DB table `player_levelstats` is empty.");
            exit(1);
        }

        uint32 count = 0;

        do
        {
            Field* fields = result->Fetch();

            uint32 current_race = fields[0].GetUInt8();
            if (current_race >= MAX_RACES)
            {
                TC_LOG_ERROR("sql.sql", "Wrong race %u in `player_levelstats` table, ignoring.", current_race);
                continue;
            }

            uint32 current_class = fields[1].GetUInt8();
            if (current_class >= MAX_CLASSES)
            {
                TC_LOG_ERROR("sql.sql", "Wrong class %u in `player_levelstats` table, ignoring.", current_class);
                continue;
            }

            uint32 current_level = fields[2].GetUInt8();
            if (current_level > sWorld->getIntConfig(CONFIG_MAX_PLAYER_LEVEL))
            {
                if (current_level > STRONG_MAX_LEVEL)        // hardcoded level maximum
                    TC_LOG_ERROR("sql.sql", "Wrong (> %u) level %u in `player_levelstats` table, ignoring.", STRONG_MAX_LEVEL, current_level);
                else
                {
                    TC_LOG_INFO("misc", "Unused (> MaxPlayerLevel in worldserver.conf) level %u in `player_levelstats` table, ignoring.", current_level);
                    ++count;                                // make result loading percent "expected" correct in case disabled detail mode for example.
                }
                continue;
            }

            if (PlayerInfo* info = _playerInfo[current_race][current_class])
            {
                if (!info->levelInfo)
                    info->levelInfo = new PlayerLevelInfo[sWorld->getIntConfig(CONFIG_MAX_PLAYER_LEVEL)];

                PlayerLevelInfo& levelInfo = info->levelInfo[current_level - 1];
                for (int i = 0; i < MAX_STATS; i++)
                    levelInfo.stats[i] = fields[i + 3].GetUInt8();
            }

            ++count;
        }
        while (result->NextRow());

        // Fill gaps and check integrity
        for (int race = 0; race < MAX_RACES; ++race)
        {
            // skip non existed races
            if (!sChrRacesStore.LookupEntry(race))
                continue;

            for (int class_ = 0; class_ < MAX_CLASSES; ++class_)
            {
                // skip non existed classes
                if (!sChrClassesStore.LookupEntry(class_))
                    continue;

                PlayerInfo* info = _playerInfo[race][class_];
                if (!info)
                    continue;

                // skip expansion races if not playing with expansion
                if (sWorld->getIntConfig(CONFIG_EXPANSION) < EXPANSION_THE_BURNING_CRUSADE && (race == RACE_BLOODELF || race == RACE_DRAENEI))
                    continue;

                // skip expansion classes if not playing with expansion
                if (sWorld->getIntConfig(CONFIG_EXPANSION) < EXPANSION_WRATH_OF_THE_LICH_KING && class_ == CLASS_DEATH_KNIGHT)
                    continue;

                // skip expansion races if not playing with expansion
                if (sWorld->getIntConfig(CONFIG_EXPANSION) < EXPANSION_CATACLYSM && (race == RACE_GOBLIN || race == RACE_WORGEN))
                    continue;

                // fatal error if no level 1 data
                if (!info->levelInfo || info->levelInfo[0].stats[0] == 0)
                {
                    TC_LOG_ERROR("sql.sql", "Race %i Class %i Level 1 does not have stats data!", race, class_);
                    exit(1);
                }

                // fill level gaps
                for (uint8 level = 1; level < sWorld->getIntConfig(CONFIG_MAX_PLAYER_LEVEL); ++level)
                {
                    if (info->levelInfo[level].stats[0] == 0)
                    {
                        TC_LOG_ERROR("sql.sql", "Race %i Class %i Level %i does not have stats data. Using stats data of level %i.", race, class_, level + 1, level);
                        info->levelInfo[level] = info->levelInfo[level - 1];
                    }
                }
            }
        }

        TC_LOG_INFO("server.loading", ">> Loaded %u level stats definitions in %u ms", count, GetMSTimeDiffToNow(oldMSTime));
    }

    // Loading xp per level data
    TC_LOG_INFO("server.loading", "Loading Player Create XP Data...");
    {
        uint32 oldMSTime = getMSTime();

        _playerXPperLevel.resize(sWorld->getIntConfig(CONFIG_MAX_PLAYER_LEVEL));
        for (uint8 level = 0; level < sWorld->getIntConfig(CONFIG_MAX_PLAYER_LEVEL); ++level)
            _playerXPperLevel[level] = 0;

        //                                                  0         1
        QueryResult result  = WorldDatabase.Query("SELECT Level, Experience FROM player_xp_for_level");

        if (!result)
        {
            TC_LOG_ERROR("server.loading", ">> Loaded 0 xp for level definitions. DB table `player_xp_for_level` is empty.");
            exit(1);
        }

        uint32 count = 0;

        do
        {
            Field* fields = result->Fetch();

            uint32 current_level = fields[0].GetUInt8();
            uint32 current_xp    = fields[1].GetUInt32();

            if (current_level >= sWorld->getIntConfig(CONFIG_MAX_PLAYER_LEVEL))
            {
                if (current_level > STRONG_MAX_LEVEL)        // hardcoded level maximum
                    TC_LOG_ERROR("sql.sql", "Wrong (> %u) level %u in `player_xp_for_level` table, ignoring.", STRONG_MAX_LEVEL, current_level);
                else
                {
                    TC_LOG_INFO("misc", "Unused (> MaxPlayerLevel in worldserver.conf) level %u in `player_xp_for_levels` table, ignoring.", current_level);
                    ++count;                                // make result loading percent "expected" correct in case disabled detail mode for example.
                }
                continue;
            }
            //PlayerXPperLevel
            _playerXPperLevel[current_level] = current_xp;
            ++count;
        }
        while (result->NextRow());

        // fill level gaps
        for (uint8 level = 1; level < sWorld->getIntConfig(CONFIG_MAX_PLAYER_LEVEL); ++level)
        {
            if (_playerXPperLevel[level] == 0)
            {
                TC_LOG_ERROR("sql.sql", "Level %i does not have XP for level data. Using data of level [%i] + 100.", level + 1, level);
                _playerXPperLevel[level] = _playerXPperLevel[level - 1] + 100;
            }
        }

        TC_LOG_INFO("server.loading", ">> Loaded %u xp for level definitions in %u ms", count, GetMSTimeDiffToNow(oldMSTime));
    }
}

void ObjectMgr::GetPlayerClassLevelInfo(uint32 class_, uint8 level, uint32& baseHP, uint32& baseMana) const
{
    if (level < 1 || class_ >= MAX_CLASSES)
        return;

    if (level > sWorld->getIntConfig(CONFIG_MAX_PLAYER_LEVEL))
        level = sWorld->getIntConfig(CONFIG_MAX_PLAYER_LEVEL);

    GtOCTBaseHPByClassEntry const* hp = sGtOCTBaseHPByClassStore.LookupEntry((class_-1) * GT_MAX_LEVEL + level-1);
    GtOCTBaseMPByClassEntry const* mp = sGtOCTBaseMPByClassStore.LookupEntry((class_-1) * GT_MAX_LEVEL + level-1);

    if (!hp || !mp)
    {
        TC_LOG_ERROR("misc", "Tried to get non-existant Class-Level combination data for base hp/mp. Class %u Level %u", class_, level);
        return;
    }

    baseHP = uint32(hp->ratio);
    baseMana = uint32(mp->ratio);
}

void ObjectMgr::GetPlayerLevelInfo(uint32 race, uint32 class_, uint8 level, PlayerLevelInfo* info) const
{
    if (level < 1 || race >= MAX_RACES || class_ >= MAX_CLASSES)
        return;

    PlayerInfo const* pInfo = _playerInfo[race][class_];
    if (!pInfo)
        return;

    if (level <= sWorld->getIntConfig(CONFIG_MAX_PLAYER_LEVEL))
        *info = pInfo->levelInfo[level-1];
    else
        BuildPlayerLevelInfo(race, class_, level, info);
}

void ObjectMgr::BuildPlayerLevelInfo(uint8 race, uint8 _class, uint8 level, PlayerLevelInfo* info) const
{
    // base data (last known level)
    *info = _playerInfo[race][_class]->levelInfo[sWorld->getIntConfig(CONFIG_MAX_PLAYER_LEVEL)-1];

    // if conversion from uint32 to uint8 causes unexpected behaviour, change lvl to uint32
    for (uint8 lvl = sWorld->getIntConfig(CONFIG_MAX_PLAYER_LEVEL)-1; lvl < level; ++lvl)
    {
        switch (_class)
        {
            case CLASS_WARRIOR:
                info->stats[STAT_STRENGTH]  += (lvl > 23 ? 2: (lvl > 1  ? 1: 0));
                info->stats[STAT_STAMINA]   += (lvl > 23 ? 2: (lvl > 1  ? 1: 0));
                info->stats[STAT_AGILITY]   += (lvl > 36 ? 1: (lvl > 6 && (lvl%2) ? 1: 0));
                info->stats[STAT_INTELLECT] += (lvl > 9 && !(lvl%2) ? 1: 0);
                info->stats[STAT_SPIRIT]    += (lvl > 9 && !(lvl%2) ? 1: 0);
                break;
            case CLASS_PALADIN:
                info->stats[STAT_STRENGTH]  += (lvl > 3  ? 1: 0);
                info->stats[STAT_STAMINA]   += (lvl > 33 ? 2: (lvl > 1 ? 1: 0));
                info->stats[STAT_AGILITY]   += (lvl > 38 ? 1: (lvl > 7 && !(lvl%2) ? 1: 0));
                info->stats[STAT_INTELLECT] += (lvl > 6 && (lvl%2) ? 1: 0);
                info->stats[STAT_SPIRIT]    += (lvl > 7 ? 1: 0);
                break;
            case CLASS_HUNTER:
                info->stats[STAT_STRENGTH]  += (lvl > 4  ? 1: 0);
                info->stats[STAT_STAMINA]   += (lvl > 4  ? 1: 0);
                info->stats[STAT_AGILITY]   += (lvl > 33 ? 2: (lvl > 1 ? 1: 0));
                info->stats[STAT_INTELLECT] += (lvl > 8 && (lvl%2) ? 1: 0);
                info->stats[STAT_SPIRIT]    += (lvl > 38 ? 1: (lvl > 9 && !(lvl%2) ? 1: 0));
                break;
            case CLASS_ROGUE:
                info->stats[STAT_STRENGTH]  += (lvl > 5  ? 1: 0);
                info->stats[STAT_STAMINA]   += (lvl > 4  ? 1: 0);
                info->stats[STAT_AGILITY]   += (lvl > 16 ? 2: (lvl > 1 ? 1: 0));
                info->stats[STAT_INTELLECT] += (lvl > 8 && !(lvl%2) ? 1: 0);
                info->stats[STAT_SPIRIT]    += (lvl > 38 ? 1: (lvl > 9 && !(lvl%2) ? 1: 0));
                break;
            case CLASS_PRIEST:
                info->stats[STAT_STRENGTH]  += (lvl > 9 && !(lvl%2) ? 1: 0);
                info->stats[STAT_STAMINA]   += (lvl > 5  ? 1: 0);
                info->stats[STAT_AGILITY]   += (lvl > 38 ? 1: (lvl > 8 && (lvl%2) ? 1: 0));
                info->stats[STAT_INTELLECT] += (lvl > 22 ? 2: (lvl > 1 ? 1: 0));
                info->stats[STAT_SPIRIT]    += (lvl > 3  ? 1: 0);
                break;
            case CLASS_SHAMAN:
                info->stats[STAT_STRENGTH]  += (lvl > 34 ? 1: (lvl > 6 && (lvl%2) ? 1: 0));
                info->stats[STAT_STAMINA]   += (lvl > 4 ? 1: 0);
                info->stats[STAT_AGILITY]   += (lvl > 7 && !(lvl%2) ? 1: 0);
                info->stats[STAT_INTELLECT] += (lvl > 5 ? 1: 0);
                info->stats[STAT_SPIRIT]    += (lvl > 4 ? 1: 0);
                break;
            case CLASS_MAGE:
                info->stats[STAT_STRENGTH]  += (lvl > 9 && !(lvl%2) ? 1: 0);
                info->stats[STAT_STAMINA]   += (lvl > 5  ? 1: 0);
                info->stats[STAT_AGILITY]   += (lvl > 9 && !(lvl%2) ? 1: 0);
                info->stats[STAT_INTELLECT] += (lvl > 24 ? 2: (lvl > 1 ? 1: 0));
                info->stats[STAT_SPIRIT]    += (lvl > 33 ? 2: (lvl > 2 ? 1: 0));
                break;
            case CLASS_WARLOCK:
                info->stats[STAT_STRENGTH]  += (lvl > 9 && !(lvl%2) ? 1: 0);
                info->stats[STAT_STAMINA]   += (lvl > 38 ? 2: (lvl > 3 ? 1: 0));
                info->stats[STAT_AGILITY]   += (lvl > 9 && !(lvl%2) ? 1: 0);
                info->stats[STAT_INTELLECT] += (lvl > 33 ? 2: (lvl > 2 ? 1: 0));
                info->stats[STAT_SPIRIT]    += (lvl > 38 ? 2: (lvl > 3 ? 1: 0));
                break;
            case CLASS_DRUID:
                info->stats[STAT_STRENGTH]  += (lvl > 38 ? 2: (lvl > 6 && (lvl%2) ? 1: 0));
                info->stats[STAT_STAMINA]   += (lvl > 32 ? 2: (lvl > 4 ? 1: 0));
                info->stats[STAT_AGILITY]   += (lvl > 38 ? 2: (lvl > 8 && (lvl%2) ? 1: 0));
                info->stats[STAT_INTELLECT] += (lvl > 38 ? 3: (lvl > 4 ? 1: 0));
                info->stats[STAT_SPIRIT]    += (lvl > 38 ? 3: (lvl > 5 ? 1: 0));
        }
    }
}

void ObjectMgr::LoadQuests()
{
    uint32 oldMSTime = getMSTime();

    // For reload case
    for (QuestMap::const_iterator itr=_questTemplates.begin(); itr != _questTemplates.end(); ++itr)
        delete itr->second;
    _questTemplates.clear();

    mExclusiveQuestGroups.clear();

    QueryResult result = WorldDatabase.Query("SELECT "
        //0  1          2           3         4            5            6                  7            8
        "ID, QuestType, QuestLevel, MinLevel, QuestSortID, QuestInfoID, SuggestedGroupNum, TimeAllowed, AllowableRaces, "
        //9                  10                  11                     12
        "RequiredFactionId1, RequiredFactionId2, RequiredFactionValue1, RequiredFactionValue2, "
        //13              14                  15           16                17                  18           19           20
        "RewardNextQuest, RewardXPDifficulty, RewardMoney, RewardBonusMoney, RewardDisplaySpell, RewardSpell, RewardHonor, RewardKillHonor, "
        //21        22     23                 24           25                   26
        "StartItem, Flags, MinimapTargetMark, RewardTitle, RequiredPlayerKills, RewardTalents, "
        //27                28             29                 30                    31                  32
        "RewardArenaPoints, RewardSkillId, RewardSkillPoints, RewardReputationMask, QuestGiverPortrait, QuestTurnInPortrait, "
        //33          34             35           36             37           38             39           40
        "RewardItem1, RewardAmount1, RewardItem2, RewardAmount2, RewardItem3, RewardAmount3, RewardItem4, RewardAmount4, "
        //41                  42                         43                   44                         45                   46                         47                   48                         49                   50                         51                   52
        "RewardChoiceItemID1, RewardChoiceItemQuantity1, RewardChoiceItemID2, RewardChoiceItemQuantity2, RewardChoiceItemID3, RewardChoiceItemQuantity3, RewardChoiceItemID4, RewardChoiceItemQuantity4, RewardChoiceItemID5, RewardChoiceItemQuantity5, RewardChoiceItemID6, RewardChoiceItemQuantity6, "
        //53               54                   55                      56                57                   58                      59                60                   61                      62                63                   64                      65                66                   67
        "RewardFactionID1, RewardFactionValue1, RewardFactionOverride1, RewardFactionID2, RewardFactionValue2, RewardFactionOverride2, RewardFactionID3, RewardFactionValue3, RewardFactionOverride3, RewardFactionID4, RewardFactionValue4, RewardFactionOverride4, RewardFactionID5, RewardFactionValue5, RewardFactionOverride5, "
        //68           69    70    71           72        73              74                75               76
        "POIContinent, POIx, POIy, POIPriority, LogTitle, LogDescription, QuestDescription, AreaDescription, QuestCompletionLog, "
        //77               78                79                80                81                     82                     83                     84
        "RequiredNpcOrGo1, RequiredNpcOrGo2, RequiredNpcOrGo3, RequiredNpcOrGo4, RequiredNpcOrGoCount1, RequiredNpcOrGoCount2, RequiredNpcOrGoCount3, RequiredNpcOrGoCount4, "
        //85        86         87         88         89                 90                 91                 92
        "ItemDrop1, ItemDrop2, ItemDrop3, ItemDrop4, ItemDropQuantity1, ItemDropQuantity2, ItemDropQuantity3, ItemDropQuantity4, "
        //93              94               95               96               97               98               99                  100                 101                 102                 103                 104
        "RequiredItemId1, RequiredItemId2, RequiredItemId3, RequiredItemId4, RequiredItemId5, RequiredItemId6, RequiredItemCount1, RequiredItemCount2, RequiredItemCount3, RequiredItemCount4, RequiredItemCount5, RequiredItemCount6, "
<<<<<<< HEAD
        //105           106             107             108             109              110                111                112                113                114                   115                   116                   117
        "RequiredSpell, ObjectiveText1, ObjectiveText2, ObjectiveText3, ObjectiveText4,  RewardCurrencyId1, RewardCurrencyId2, RewardCurrencyId3, RewardCurrencyId4, RewardCurrencyCount1, RewardCurrencyCount2, RewardCurrencyCount3, RewardCurrencyCount4, "
        //118                 119                  120                  121                  122                     123                     124                    125
        "RequiredCurrencyId1, RequiredCurrencyId2, RequiredCurrencyId3, RequiredCurrencyId4, RequiredCurrencyCount1, RequiredCurrencyCount2, RequiredCurrencyCount3, RequiredCurrencyCount4, "
        //126                  127                   128                  129                  130          131
        "QuestGiverTextWindow, QuestGiverTargetName, QuestTurnTextWindow, QuestTurnTargetName, SoundAccept, SoundTurnIn"
=======
        //  99          100             101             102             103
        "Unknown0, ObjectiveText1, ObjectiveText2, ObjectiveText3, ObjectiveText4"
>>>>>>> 233297c5
        " FROM quest_template");
    if (!result)
    {
        TC_LOG_ERROR("server.loading", ">> Loaded 0 quests definitions. DB table `quest_template` is empty.");
        return;
    }

    // create multimap previous quest for each existed quest
    // some quests can have many previous maps set by NextQuestId in previous quest
    // for example set of race quests can lead to single not race specific quest
    do
    {
        Field* fields = result->Fetch();

        Quest* newQuest = new Quest(fields);
        _questTemplates[newQuest->GetQuestId()] = newQuest;
    } while (result->NextRow());

    std::map<uint32, uint32> usedMailTemplates;

    // Load `quest_details`
    //                                   0   1       2       3       4       5            6            7            8
    result = WorldDatabase.Query("SELECT ID, Emote1, Emote2, Emote3, Emote4, EmoteDelay1, EmoteDelay2, EmoteDelay3, EmoteDelay4 FROM quest_details");

    if (!result)
    {
        TC_LOG_ERROR("server.loading", ">> Loaded 0 quest details. DB table `quest_details` is empty.");
    }
    else
    {
        do
        {
            Field* fields = result->Fetch();
            uint32 questId = fields[0].GetUInt32();

            auto itr = _questTemplates.find(questId);
            if (itr != _questTemplates.end())
                itr->second->LoadQuestDetails(fields);
            else
                TC_LOG_ERROR("server.loading", "Table `quest_details` has data for quest %u but such quest does not exist", questId);
        } while (result->NextRow());
    }

    // Load `quest_request_items`
    //                                   0   1                2                  3
    result = WorldDatabase.Query("SELECT ID, EmoteOnComplete, EmoteOnIncomplete, CompletionText FROM quest_request_items");

    if (!result)
    {
        TC_LOG_ERROR("server.loading", ">> Loaded 0 quest request items. DB table `quest_request_items` is empty.");
    }
    else
    {
        do
        {
            Field* fields = result->Fetch();
            uint32 questId = fields[0].GetUInt32();

            auto itr = _questTemplates.find(questId);
            if (itr != _questTemplates.end())
                itr->second->LoadQuestRequestItems(fields);
            else
                TC_LOG_ERROR("server.loading", "Table `quest_request_items` has data for quest %u but such quest does not exist", questId);
        } while (result->NextRow());
    }

    // Load `quest_offer_reward`
    //                                   0   1       2       3       4       5            6            7            8            9
    result = WorldDatabase.Query("SELECT ID, Emote1, Emote2, Emote3, Emote4, EmoteDelay1, EmoteDelay2, EmoteDelay3, EmoteDelay4, RewardText FROM quest_offer_reward");

    if (!result)
    {
        TC_LOG_ERROR("server.loading", ">> Loaded 0 quest reward emotes. DB table `quest_offer_reward` is empty.");
    }
    else
    {
        do
        {
            Field* fields = result->Fetch();
            uint32 questId = fields[0].GetUInt32();

            auto itr = _questTemplates.find(questId);
            if (itr != _questTemplates.end())
                itr->second->LoadQuestOfferReward(fields);
            else
                TC_LOG_ERROR("server.loading", "Table `quest_offer_reward` has data for quest %u but such quest does not exist", questId);
        } while (result->NextRow());
    }

    // Load `quest_template_addon`
    //                                   0   1         2                 3              4            5            6               7                     8
    result = WorldDatabase.Query("SELECT ID, MaxLevel, AllowableClasses, SourceSpellID, PrevQuestID, NextQuestID, ExclusiveGroup, RewardMailTemplateID, RewardMailDelay, "
        //9               10                   11                     12                     13                   14                   15                 16
        "RequiredSkillID, RequiredSkillPoints, RequiredMinRepFaction, RequiredMaxRepFaction, RequiredMinRepValue, RequiredMaxRepValue, ProvidedItemCount, SpecialFlags FROM quest_template_addon");

    if (!result)
    {
        TC_LOG_ERROR("server.loading", ">> Loaded 0 quest template addons. DB table `quest_template_addon` is empty.");
    }
    else
    {
        do
        {
            Field* fields = result->Fetch();
            uint32 questId = fields[0].GetUInt32();

            auto itr = _questTemplates.find(questId);
            if (itr != _questTemplates.end())
                itr->second->LoadQuestTemplateAddon(fields);
            else
                TC_LOG_ERROR("server.loading", "Table `quest_template_addon` has data for quest %u but such quest does not exist", questId);
        } while (result->NextRow());
    }

    // Post processing
    for (QuestMap::iterator iter = _questTemplates.begin(); iter != _questTemplates.end(); ++iter)
    {
        // skip post-loading checks for disabled quests
        if (DisableMgr::IsDisabledFor(DISABLE_TYPE_QUEST, iter->first, NULL))
            continue;

        Quest* qinfo = iter->second;

        // additional quest integrity checks (GO, creature_template and item_template must be loaded already)

        if (qinfo->GetQuestMethod() >= 3)
            TC_LOG_ERROR("sql.sql", "Quest %u has `Method` = %u, expected values are 0, 1 or 2.", qinfo->GetQuestId(), qinfo->GetQuestMethod());

        if (qinfo->SpecialFlags & ~QUEST_SPECIAL_FLAGS_DB_ALLOWED)
        {
            TC_LOG_ERROR("sql.sql", "Quest %u has `SpecialFlags` = %u > max allowed value. Correct `SpecialFlags` to value <= %u",
                qinfo->GetQuestId(), qinfo->SpecialFlags, QUEST_SPECIAL_FLAGS_DB_ALLOWED);
            qinfo->SpecialFlags &= QUEST_SPECIAL_FLAGS_DB_ALLOWED;
        }

        if (qinfo->Flags & QUEST_FLAGS_DAILY && qinfo->Flags & QUEST_FLAGS_WEEKLY)
        {
            TC_LOG_ERROR("sql.sql", "Weekly Quest %u is marked as daily quest in `Flags`, removed daily flag.", qinfo->GetQuestId());
            qinfo->Flags &= ~QUEST_FLAGS_DAILY;
        }

        if (qinfo->Flags & QUEST_FLAGS_DAILY)
        {
            if (!(qinfo->SpecialFlags & QUEST_SPECIAL_FLAGS_REPEATABLE))
            {
                TC_LOG_ERROR("sql.sql", "Daily Quest %u not marked as repeatable in `SpecialFlags`, added.", qinfo->GetQuestId());
                qinfo->SpecialFlags |= QUEST_SPECIAL_FLAGS_REPEATABLE;
            }
        }

        if (qinfo->Flags & QUEST_FLAGS_WEEKLY)
        {
            if (!(qinfo->SpecialFlags & QUEST_SPECIAL_FLAGS_REPEATABLE))
            {
                TC_LOG_ERROR("sql.sql", "Weekly Quest %u not marked as repeatable in `SpecialFlags`, added.", qinfo->GetQuestId());
                qinfo->SpecialFlags |= QUEST_SPECIAL_FLAGS_REPEATABLE;
            }
        }

        if (qinfo->SpecialFlags & QUEST_SPECIAL_FLAGS_MONTHLY)
        {
            if (!(qinfo->SpecialFlags & QUEST_SPECIAL_FLAGS_REPEATABLE))
            {
                TC_LOG_ERROR("sql.sql", "Monthly quest %u not marked as repeatable in `SpecialFlags`, added.", qinfo->GetQuestId());
                qinfo->SpecialFlags |= QUEST_SPECIAL_FLAGS_REPEATABLE;
            }
        }

        if (qinfo->Flags & QUEST_FLAGS_TRACKING)
        {
            // at auto-reward can be rewarded only RewardChoiceItemId[0]
            for (int j = 1; j < QUEST_REWARD_CHOICES_COUNT; ++j )
            {
                if (uint32 id = qinfo->RewardChoiceItemId[j])
                {
                    TC_LOG_ERROR("sql.sql", "Quest %u has `RewardChoiceItemId%d` = %u but item from `RewardChoiceItemId%d` can't be rewarded with quest flag QUEST_FLAGS_TRACKING.",
                        qinfo->GetQuestId(), j+1, id, j+1);
                    // no changes, quest ignore this data
                }
            }
        }

        if (qinfo->MinLevel == uint32(-1) || qinfo->MinLevel > DEFAULT_MAX_LEVEL)
        {
            TC_LOG_ERROR("sql.sql", "Quest %u should be disabled because `MinLevel` = %i", qinfo->GetQuestId(), int32(qinfo->MinLevel));
            // no changes needed, sending -1 in SMSG_QUEST_QUERY_RESPONSE is valid
        }

        // client quest log visual (area case)
        if (qinfo->ZoneOrSort > 0)
        {
            if (!GetAreaEntryByAreaID(qinfo->ZoneOrSort))
            {
                TC_LOG_ERROR("sql.sql", "Quest %u has `ZoneOrSort` = %u (zone case) but zone with this id does not exist.",
                    qinfo->GetQuestId(), qinfo->ZoneOrSort);
                // no changes, quest not dependent from this value but can have problems at client
            }
        }
        // client quest log visual (sort case)
        if (qinfo->ZoneOrSort < 0)
        {
            QuestSortEntry const* qSort = sQuestSortStore.LookupEntry(-int32(qinfo->ZoneOrSort));
            if (!qSort)
            {
                TC_LOG_ERROR("sql.sql", "Quest %u has `ZoneOrSort` = %i (sort case) but quest sort with this id does not exist.",
                    qinfo->GetQuestId(), qinfo->ZoneOrSort);
                // no changes, quest not dependent from this value but can have problems at client (note some may be 0, we must allow this so no check)
            }
            //check for proper RequiredSkillId value (skill case)
            if (uint32 skill_id = SkillByQuestSort(-int32(qinfo->ZoneOrSort)))
            {
                if (qinfo->RequiredSkillId != skill_id)
                {
                    TC_LOG_ERROR("sql.sql", "Quest %u has `ZoneOrSort` = %i but `RequiredSkillId` does not have a corresponding value (%d).",
                        qinfo->GetQuestId(), qinfo->ZoneOrSort, skill_id);
                    //override, and force proper value here?
                }
            }
        }

        // RequiredClasses, can be 0/CLASSMASK_ALL_PLAYABLE to allow any class
        if (qinfo->RequiredClasses)
        {
            if (!(qinfo->RequiredClasses & CLASSMASK_ALL_PLAYABLE))
            {
                TC_LOG_ERROR("sql.sql", "Quest %u does not contain any playable classes in `RequiredClasses` (%u), value set to 0 (all classes).", qinfo->GetQuestId(), qinfo->RequiredClasses);
                    qinfo->RequiredClasses = 0;
            }
        }
<<<<<<< HEAD
        // RequiredRaces, can be 0/RACEMASK_ALL_PLAYABLE to allow any race
        if (qinfo->RequiredRaces)
        {
            if (!(qinfo->RequiredRaces & RACEMASK_ALL_PLAYABLE))
=======
        // AllowableRaces, can be 0/RACEMASK_ALL_PLAYABLE to allow any race
        if (qinfo->AllowableRaces)
            {
            if (!(qinfo->AllowableRaces & RACEMASK_ALL_PLAYABLE))
>>>>>>> 233297c5
                {
                    TC_LOG_ERROR("sql.sql", "Quest %u does not contain any playable races in `AllowableRaces` (%u), value set to 0 (all races).", qinfo->GetQuestId(), qinfo->AllowableRaces);
                    qinfo->AllowableRaces = 0;
                }
        }
        // RequiredSkillId, can be 0
        if (qinfo->RequiredSkillId)
        {
            if (!sSkillLineStore.LookupEntry(qinfo->RequiredSkillId))
            {
                TC_LOG_ERROR("sql.sql", "Quest %u has `RequiredSkillId` = %u but this skill does not exist",
                    qinfo->GetQuestId(), qinfo->RequiredSkillId);
            }
        }

        if (qinfo->RequiredSkillPoints)
        {
            if (qinfo->RequiredSkillPoints > sWorld->GetConfigMaxSkillValue())
            {
                TC_LOG_ERROR("sql.sql", "Quest %u has `RequiredSkillPoints` = %u but max possible skill is %u, quest can't be done.",
                    qinfo->GetQuestId(), qinfo->RequiredSkillPoints, sWorld->GetConfigMaxSkillValue());
                // no changes, quest can't be done for this requirement
            }
        }
        // else Skill quests can have 0 skill level, this is ok

        if (qinfo->RequiredFactionId2 && !sFactionStore.LookupEntry(qinfo->RequiredFactionId2))
        {
            TC_LOG_ERROR("sql.sql", "Quest %u has `RequiredFactionId2` = %u but faction template %u does not exist, quest can't be done.",
                qinfo->GetQuestId(), qinfo->RequiredFactionId2, qinfo->RequiredFactionId2);
            // no changes, quest can't be done for this requirement
        }

        if (qinfo->RequiredFactionId1 && !sFactionStore.LookupEntry(qinfo->RequiredFactionId1))
        {
            TC_LOG_ERROR("sql.sql", "Quest %u has `RequiredFactionId1` = %u but faction template %u does not exist, quest can't be done.",
                qinfo->GetQuestId(), qinfo->RequiredFactionId1, qinfo->RequiredFactionId1);
            // no changes, quest can't be done for this requirement
        }

        if (qinfo->RequiredMinRepFaction && !sFactionStore.LookupEntry(qinfo->RequiredMinRepFaction))
        {
            TC_LOG_ERROR("sql.sql", "Quest %u has `RequiredMinRepFaction` = %u but faction template %u does not exist, quest can't be done.",
                qinfo->GetQuestId(), qinfo->RequiredMinRepFaction, qinfo->RequiredMinRepFaction);
            // no changes, quest can't be done for this requirement
        }

        if (qinfo->RequiredMaxRepFaction && !sFactionStore.LookupEntry(qinfo->RequiredMaxRepFaction))
        {
            TC_LOG_ERROR("sql.sql", "Quest %u has `RequiredMaxRepFaction` = %u but faction template %u does not exist, quest can't be done.",
                qinfo->GetQuestId(), qinfo->RequiredMaxRepFaction, qinfo->RequiredMaxRepFaction);
            // no changes, quest can't be done for this requirement
        }

        if (qinfo->RequiredMinRepValue && qinfo->RequiredMinRepValue > ReputationMgr::Reputation_Cap)
        {
            TC_LOG_ERROR("sql.sql", "Quest %u has `RequiredMinRepValue` = %d but max reputation is %u, quest can't be done.",
                qinfo->GetQuestId(), qinfo->RequiredMinRepValue, ReputationMgr::Reputation_Cap);
            // no changes, quest can't be done for this requirement
        }

        if (qinfo->RequiredMinRepValue && qinfo->RequiredMaxRepValue && qinfo->RequiredMaxRepValue <= qinfo->RequiredMinRepValue)
        {
            TC_LOG_ERROR("sql.sql", "Quest %u has `RequiredMaxRepValue` = %d and `RequiredMinRepValue` = %d, quest can't be done.",
                qinfo->GetQuestId(), qinfo->RequiredMaxRepValue, qinfo->RequiredMinRepValue);
            // no changes, quest can't be done for this requirement
        }

        if (!qinfo->RequiredFactionId1 && qinfo->RequiredFactionValue1 != 0)
        {
            TC_LOG_ERROR("sql.sql", "Quest %u has `RequiredFactionValue1` = %d but `RequiredFactionId1` is 0, value has no effect",
                qinfo->GetQuestId(), qinfo->RequiredFactionValue1);
            // warning
        }

        if (!qinfo->RequiredFactionId2 && qinfo->RequiredFactionValue2 != 0)
        {
            TC_LOG_ERROR("sql.sql", "Quest %u has `RequiredFactionValue2` = %d but `RequiredFactionId2` is 0, value has no effect",
                qinfo->GetQuestId(), qinfo->RequiredFactionValue2);
            // warning
        }

        if (!qinfo->RequiredMinRepFaction && qinfo->RequiredMinRepValue != 0)
        {
            TC_LOG_ERROR("sql.sql", "Quest %u has `RequiredMinRepValue` = %d but `RequiredMinRepFaction` is 0, value has no effect",
                qinfo->GetQuestId(), qinfo->RequiredMinRepValue);
            // warning
        }

        if (!qinfo->RequiredMaxRepFaction && qinfo->RequiredMaxRepValue != 0)
        {
            TC_LOG_ERROR("sql.sql", "Quest %u has `RequiredMaxRepValue` = %d but `RequiredMaxRepFaction` is 0, value has no effect",
                qinfo->GetQuestId(), qinfo->RequiredMaxRepValue);
            // warning
        }

        if (qinfo->RewardTitleId && !sCharTitlesStore.LookupEntry(qinfo->RewardTitleId))
        {
            TC_LOG_ERROR("sql.sql", "Quest %u has `RewardTitleId` = %u but CharTitle Id %u does not exist, quest can't be rewarded with title.",
                qinfo->GetQuestId(), qinfo->GetCharTitleId(), qinfo->GetCharTitleId());
            qinfo->RewardTitleId = 0;
            // quest can't reward this title
        }

        if (qinfo->StartItem)
        {
            if (!sObjectMgr->GetItemTemplate(qinfo->StartItem))
            {
                TC_LOG_ERROR("sql.sql", "Quest %u has `StartItem` = %u but item with entry %u does not exist, quest can't be done.",
                    qinfo->GetQuestId(), qinfo->StartItem, qinfo->StartItem);
                qinfo->StartItem = 0;                       // quest can't be done for this requirement
            }
            else if (qinfo->StartItemCount == 0)
            {
                TC_LOG_ERROR("sql.sql", "Quest %u has `StartItem` = %u but `StartItemCount` = 0, set to 1 but need fix in DB.",
                    qinfo->GetQuestId(), qinfo->StartItem);
                qinfo->StartItemCount = 1;                    // update to 1 for allow quest work for backward compatibility with DB
            }
        }
        else if (qinfo->StartItemCount>0)
        {
            TC_LOG_ERROR("sql.sql", "Quest %u has `StartItem` = 0 but `StartItemCount` = %u, useless value.",
                qinfo->GetQuestId(), qinfo->StartItemCount);
            qinfo->StartItemCount=0;                          // no quest work changes in fact
        }

        if (qinfo->SourceSpellid)
        {
            SpellInfo const* spellInfo = sSpellMgr->GetSpellInfo(qinfo->SourceSpellid);
            if (!spellInfo)
            {
                TC_LOG_ERROR("sql.sql", "Quest %u has `SourceSpellid` = %u but spell %u doesn't exist, quest can't be done.",
                    qinfo->GetQuestId(), qinfo->SourceSpellid, qinfo->SourceSpellid);
                qinfo->SourceSpellid = 0;                        // quest can't be done for this requirement
            }
            else if (!SpellMgr::IsSpellValid(spellInfo))
            {
                TC_LOG_ERROR("sql.sql", "Quest %u has `SourceSpellid` = %u but spell %u is broken, quest can't be done.",
                    qinfo->GetQuestId(), qinfo->SourceSpellid, qinfo->SourceSpellid);
                qinfo->SourceSpellid = 0;                        // quest can't be done for this requirement
            }
        }

        for (uint8 j = 0; j < QUEST_ITEM_OBJECTIVES_COUNT; ++j)
        {
            uint32 id = qinfo->RequiredItemId[j];
            if (id)
            {
                if (qinfo->RequiredItemCount[j] == 0)
                {
                    TC_LOG_ERROR("sql.sql", "Quest %u has `RequiredItemId%d` = %u but `RequiredItemCount%d` = 0, quest can't be done.",
                        qinfo->GetQuestId(), j+1, id, j+1);
                    // no changes, quest can't be done for this requirement
                }

                qinfo->SetSpecialFlag(QUEST_SPECIAL_FLAGS_DELIVER);

                if (!sObjectMgr->GetItemTemplate(id))
                {
                    TC_LOG_ERROR("sql.sql", "Quest %u has `RequiredItemId%d` = %u but item with entry %u does not exist, quest can't be done.",
                        qinfo->GetQuestId(), j+1, id, id);
                    qinfo->RequiredItemCount[j] = 0;             // prevent incorrect work of quest
                }
            }
            else if (qinfo->RequiredItemCount[j] > 0)
            {
                TC_LOG_ERROR("sql.sql", "Quest %u has `RequiredItemId%d` = 0 but `RequiredItemCount%d` = %u, quest can't be done.",
                    qinfo->GetQuestId(), j+1, j+1, qinfo->RequiredItemCount[j]);
                qinfo->RequiredItemCount[j] = 0;                 // prevent incorrect work of quest
            }
        }

        for (uint8 j = 0; j < QUEST_SOURCE_ITEM_IDS_COUNT; ++j)
        {
            uint32 id = qinfo->ItemDrop[j];
            if (id)
            {
                if (!sObjectMgr->GetItemTemplate(id))
                {
                    TC_LOG_ERROR("sql.sql", "Quest %u has `ItemDrop%d` = %u but item with entry %u does not exist, quest can't be done.",
                        qinfo->GetQuestId(), j+1, id, id);
                    // no changes, quest can't be done for this requirement
                }
            }
            else
            {
                if (qinfo->ItemDropQuantity[j]>0)
                {
                    TC_LOG_ERROR("sql.sql", "Quest %u has `ItemDrop%d` = 0 but `ItemDropQuantity%d` = %u.",
                        qinfo->GetQuestId(), j+1, j+1, qinfo->ItemDropQuantity[j]);
                    // no changes, quest ignore this data
                }
            }
        }

        for (uint8 j = 0; j < QUEST_OBJECTIVES_COUNT; ++j)
        {
            int32 id = qinfo->RequiredNpcOrGo[j];
            if (id < 0 && !sObjectMgr->GetGameObjectTemplate(-id))
            {
                TC_LOG_ERROR("sql.sql", "Quest %u has `RequiredNpcOrGo%d` = %i but gameobject %u does not exist, quest can't be done.",
                    qinfo->GetQuestId(), j+1, id, uint32(-id));
                qinfo->RequiredNpcOrGo[j] = 0;            // quest can't be done for this requirement
            }

            if (id > 0 && !sObjectMgr->GetCreatureTemplate(id))
            {
                TC_LOG_ERROR("sql.sql", "Quest %u has `RequiredNpcOrGo%d` = %i but creature with entry %u does not exist, quest can't be done.",
                    qinfo->GetQuestId(), j+1, id, uint32(id));
                qinfo->RequiredNpcOrGo[j] = 0;            // quest can't be done for this requirement
            }

            if (id)
            {
                // In fact SpeakTo and Kill are quite same: either you can speak to mob:SpeakTo or you can't:Kill/Cast

                qinfo->SetSpecialFlag(QUEST_SPECIAL_FLAGS_KILL | QUEST_SPECIAL_FLAGS_CAST | QUEST_SPECIAL_FLAGS_SPEAKTO);

                if (!qinfo->RequiredNpcOrGoCount[j])
                {
                    TC_LOG_ERROR("sql.sql", "Quest %u has `RequiredNpcOrGo%d` = %u but `RequiredNpcOrGoCount%d` = 0, quest can't be done.",
                        qinfo->GetQuestId(), j+1, id, j+1);
                    // no changes, quest can be incorrectly done, but we already report this
                }
            }
            else if (qinfo->RequiredNpcOrGoCount[j]>0)
            {
                TC_LOG_ERROR("sql.sql", "Quest %u has `RequiredNpcOrGo%d` = 0 but `RequiredNpcOrGoCount%d` = %u.",
                    qinfo->GetQuestId(), j+1, j+1, qinfo->RequiredNpcOrGoCount[j]);
                // no changes, quest ignore this data
            }
        }

        for (uint8 j = 0; j < QUEST_REWARD_CHOICES_COUNT; ++j)
        {
            uint32 id = qinfo->RewardChoiceItemId[j];
            if (id)
            {
                if (!sObjectMgr->GetItemTemplate(id))
                {
                    TC_LOG_ERROR("sql.sql", "Quest %u has `RewardChoiceItemId%d` = %u but item with entry %u does not exist, quest will not reward this item.",
                        qinfo->GetQuestId(), j+1, id, id);
                    qinfo->RewardChoiceItemId[j] = 0;          // no changes, quest will not reward this
                }

                if (!qinfo->RewardChoiceItemCount[j])
                {
                    TC_LOG_ERROR("sql.sql", "Quest %u has `RewardChoiceItemId%d` = %u but `RewardChoiceItemCount%d` = 0, quest can't be done.",
                        qinfo->GetQuestId(), j+1, id, j+1);
                    // no changes, quest can't be done
                }
            }
            else if (qinfo->RewardChoiceItemCount[j]>0)
            {
                TC_LOG_ERROR("sql.sql", "Quest %u has `RewardChoiceItemId%d` = 0 but `RewardChoiceItemCount%d` = %u.",
                    qinfo->GetQuestId(), j+1, j+1, qinfo->RewardChoiceItemCount[j]);
                // no changes, quest ignore this data
            }
        }

        for (uint8 j = 0; j < QUEST_REWARDS_COUNT; ++j)
        {
            uint32 id = qinfo->RewardItemId[j];
            if (id)
            {
                if (!sObjectMgr->GetItemTemplate(id))
                {
                    TC_LOG_ERROR("sql.sql", "Quest %u has `RewardItemId%d` = %u but item with entry %u does not exist, quest will not reward this item.",
                        qinfo->GetQuestId(), j+1, id, id);
                    qinfo->RewardItemId[j] = 0;                // no changes, quest will not reward this item
                }

                if (!qinfo->RewardItemIdCount[j])
                {
                    TC_LOG_ERROR("sql.sql", "Quest %u has `RewardItemId%d` = %u but `RewardItemIdCount%d` = 0, quest will not reward this item.",
                        qinfo->GetQuestId(), j+1, id, j+1);
                    // no changes
                }
            }
            else if (qinfo->RewardItemIdCount[j]>0)
            {
                TC_LOG_ERROR("sql.sql", "Quest %u has `RewardItemId%d` = 0 but `RewardItemIdCount%d` = %u.",
                    qinfo->GetQuestId(), j+1, j+1, qinfo->RewardItemIdCount[j]);
                // no changes, quest ignore this data
            }
        }

        for (uint8 j = 0; j < QUEST_REPUTATIONS_COUNT; ++j)
        {
            if (qinfo->RewardFactionId[j])
            {
                if (abs(qinfo->RewardFactionValueId[j]) > 9)
                {
               TC_LOG_ERROR("sql.sql", "Quest %u has RewardFactionValueId%d = %i. That is outside the range of valid values (-9 to 9).", qinfo->GetQuestId(), j+1, qinfo->RewardFactionValueId[j]);
                }
                if (!sFactionStore.LookupEntry(qinfo->RewardFactionId[j]))
                {
                    TC_LOG_ERROR("sql.sql", "Quest %u has `RewardFactionId%d` = %u but raw faction (faction.dbc) %u does not exist, quest will not reward reputation for this faction.", qinfo->GetQuestId(), j+1, qinfo->RewardFactionId[j], qinfo->RewardFactionId[j]);
                    qinfo->RewardFactionId[j] = 0;            // quest will not reward this
                }
            }

            else if (qinfo->RewardFactionValueIdOverride[j] != 0)
            {
                TC_LOG_ERROR("sql.sql", "Quest %u has `RewardFactionId%d` = 0 but `RewardFactionValueIdOverride%d` = %i.",
                    qinfo->GetQuestId(), j+1, j+1, qinfo->RewardFactionValueIdOverride[j]);
                // no changes, quest ignore this data
            }
        }

        if (qinfo->RewardDisplaySpell)
        {
            SpellInfo const* spellInfo = sSpellMgr->GetSpellInfo(qinfo->RewardDisplaySpell);

            if (!spellInfo)
            {
                TC_LOG_ERROR("sql.sql", "Quest %u has `RewardDisplaySpell` = %u but spell %u does not exist, spell removed as display reward.",
                    qinfo->GetQuestId(), qinfo->RewardDisplaySpell, qinfo->RewardDisplaySpell);
                qinfo->RewardDisplaySpell = 0;                        // no spell reward will display for this quest
            }

            else if (!SpellMgr::IsSpellValid(spellInfo))
            {
                TC_LOG_ERROR("sql.sql", "Quest %u has `RewardDisplaySpell` = %u but spell %u is broken, quest will not have a spell reward.",
                    qinfo->GetQuestId(), qinfo->RewardDisplaySpell, qinfo->RewardDisplaySpell);
                qinfo->RewardDisplaySpell = 0;                        // no spell reward will display for this quest
            }

            else if (GetTalentSpellCost(qinfo->RewardDisplaySpell))
            {
                TC_LOG_ERROR("sql.sql", "Quest %u has `RewardDisplaySpell` = %u but spell %u is talent, quest will not have a spell reward.",
                    qinfo->GetQuestId(), qinfo->RewardDisplaySpell, qinfo->RewardDisplaySpell);
                qinfo->RewardDisplaySpell = 0;                        // no spell reward will display for this quest
            }
        }

        if (qinfo->RewardSpell > 0)
        {
            SpellInfo const* spellInfo = sSpellMgr->GetSpellInfo(qinfo->RewardSpell);

            if (!spellInfo)
            {
                TC_LOG_ERROR("sql.sql", "Quest %u has `RewardSpell` = %u but spell %u does not exist, quest will not have a spell reward.",
                    qinfo->GetQuestId(), qinfo->RewardSpell, qinfo->RewardSpell);
                qinfo->RewardSpell = 0;                    // no spell will be cast on player
            }

            else if (!SpellMgr::IsSpellValid(spellInfo))
            {
                TC_LOG_ERROR("sql.sql", "Quest %u has `RewardSpell` = %u but spell %u is broken, quest will not have a spell reward.",
                    qinfo->GetQuestId(), qinfo->RewardSpell, qinfo->RewardSpell);
                qinfo->RewardSpell = 0;                    // no spell will be cast on player
            }

            else if (GetTalentSpellCost(qinfo->RewardSpell))
            {
                TC_LOG_ERROR("sql.sql", "Quest %u has `RewardDisplaySpell` = %u but spell %u is talent, quest will not have a spell reward.",
                    qinfo->GetQuestId(), qinfo->RewardSpell, qinfo->RewardSpell);
                qinfo->RewardSpell = 0;                    // no spell will be cast on player
            }
        }

        if (qinfo->RewardMailTemplateId)
        {
            if (!sMailTemplateStore.LookupEntry(qinfo->RewardMailTemplateId))
            {
                TC_LOG_ERROR("sql.sql", "Quest %u has `RewardMailTemplateId` = %u but mail template  %u does not exist, quest will not have a mail reward.",
                    qinfo->GetQuestId(), qinfo->RewardMailTemplateId, qinfo->RewardMailTemplateId);
                qinfo->RewardMailTemplateId = 0;               // no mail will send to player
                qinfo->RewardMailDelay = 0;                // no mail will send to player
            }
            else if (usedMailTemplates.find(qinfo->RewardMailTemplateId) != usedMailTemplates.end())
            {
                std::map<uint32, uint32>::const_iterator used_mt_itr = usedMailTemplates.find(qinfo->RewardMailTemplateId);
                TC_LOG_ERROR("sql.sql", "Quest %u has `RewardMailTemplateId` = %u but mail template  %u already used for quest %u, quest will not have a mail reward.",
                    qinfo->GetQuestId(), qinfo->RewardMailTemplateId, qinfo->RewardMailTemplateId, used_mt_itr->second);
                qinfo->RewardMailTemplateId = 0;               // no mail will send to player
                qinfo->RewardMailDelay = 0;                // no mail will send to player
            }
            else
                usedMailTemplates[qinfo->RewardMailTemplateId] = qinfo->GetQuestId();
        }

        if (qinfo->RewardNextQuest)
        {
            QuestMap::iterator qNextItr = _questTemplates.find(qinfo->RewardNextQuest);
            if (qNextItr == _questTemplates.end())
            {
                TC_LOG_ERROR("sql.sql", "Quest %u has `RewardNextQuest` = %u but quest %u does not exist, quest chain will not work.",
                    qinfo->GetQuestId(), qinfo->RewardNextQuest, qinfo->RewardNextQuest);
                qinfo->RewardNextQuest = 0;
            }
            else
                qNextItr->second->prevChainQuests.push_back(qinfo->GetQuestId());
        }

        for (uint8 j = 0; j < QUEST_REWARD_CURRENCY_COUNT; ++j)
        {
            if (qinfo->RewardCurrencyId[j])
            {
                if (qinfo->RewardCurrencyCount[j] == 0)
                {
                    TC_LOG_ERROR("sql.sql", "Quest %u has `RewardCurrencyId%d` = %u but `RewardCurrencyCount%d` = 0, quest can't be done.",
                        qinfo->GetQuestId(), j+1, qinfo->RewardCurrencyId[j], j+1);
                    // no changes, quest can't be done for this requirement
                }

                if (!sCurrencyTypesStore.LookupEntry(qinfo->RewardCurrencyId[j]))
                {
                    TC_LOG_ERROR("sql.sql", "Quest %u has `RewardCurrencyId%d` = %u but currency with entry %u does not exist, quest can't be done.",
                        qinfo->GetQuestId(), j+1, qinfo->RewardCurrencyId[j], qinfo->RewardCurrencyId[j]);
                    qinfo->RewardCurrencyCount[j] = 0;             // prevent incorrect work of quest
                }
            }
            else if (qinfo->RewardCurrencyCount[j] > 0)
            {
                TC_LOG_ERROR("sql.sql", "Quest %u has `RewardCurrencyId%d` = 0 but `RewardCurrencyCount%d` = %u, quest can't be done.",
                    qinfo->GetQuestId(), j+1, j+1, qinfo->RewardCurrencyCount[j]);
                qinfo->RewardCurrencyCount[j] = 0;                 // prevent incorrect work of quest
            }
        }

        for (uint8 j = 0; j < QUEST_REQUIRED_CURRENCY_COUNT; ++j)
        {
            if (qinfo->RequiredCurrencyId[j])
            {
                if (qinfo->RequiredCurrencyCount[j] == 0)
                {
                    TC_LOG_ERROR("sql.sql", "Quest %u has `RequiredCurrencyId%d` = %u but `RequiredCurrencyCount%d` = 0, quest can't be done.",
                        qinfo->GetQuestId(), j+1, qinfo->RequiredCurrencyId[j], j+1);
                    // no changes, quest can't be done for this requirement
                }

                if (!sCurrencyTypesStore.LookupEntry(qinfo->RequiredCurrencyId[j]))
                {
                    TC_LOG_ERROR("sql.sql", "Quest %u has `RequiredCurrencyId%d` = %u but currency with entry %u does not exist, quest can't be done.",
                        qinfo->GetQuestId(), j+1, qinfo->RequiredCurrencyId[j], qinfo->RequiredCurrencyId[j]);
                    qinfo->RequiredCurrencyCount[j] = 0;             // prevent incorrect work of quest
                }
            }
            else if (qinfo->RequiredCurrencyCount[j] > 0)
            {
                TC_LOG_ERROR("sql.sql", "Quest %u has `RequiredCurrencyId%d` = 0 but `RequiredCurrencyCount%d` = %u, quest can't be done.",
                    qinfo->GetQuestId(), j+1, j+1, qinfo->RequiredCurrencyCount[j]);
                qinfo->RequiredCurrencyCount[j] = 0;                 // prevent incorrect work of quest
            }
        }

        if (qinfo->SoundAccept)
        {
            if (!sSoundEntriesStore.LookupEntry(qinfo->SoundAccept))
            {
                TC_LOG_ERROR("sql.sql", "Quest %u has `SoundAccept` = %u but sound %u does not exist, set to 0.",
                    qinfo->GetQuestId(), qinfo->SoundAccept, qinfo->SoundAccept);
                qinfo->SoundAccept = 0;                        // no sound will be played
            }
        }

        if (qinfo->SoundTurnIn)
        {
            if (!sSoundEntriesStore.LookupEntry(qinfo->SoundTurnIn))
            {
                TC_LOG_ERROR("sql.sql", "Quest %u has `SoundTurnIn` = %u but sound %u does not exist, set to 0.",
                    qinfo->GetQuestId(), qinfo->SoundTurnIn, qinfo->SoundTurnIn);
                qinfo->SoundTurnIn = 0;                        // no sound will be played
            }
        }

        if (qinfo->RequiredSpell > 0)
        {
            SpellInfo const* spellInfo = sSpellMgr->GetSpellInfo(qinfo->RequiredSpell);

            if (!spellInfo)
            {
                TC_LOG_ERROR("sql.sql", "Quest %u has `RequiredSpell` = %u but spell %u does not exist, quest will not require a spell.",
                    qinfo->GetQuestId(), qinfo->RequiredSpell, qinfo->RequiredSpell);
                qinfo->RequiredSpell = 0;                    // no spell will be required
            }

            else if (!SpellMgr::IsSpellValid(spellInfo))
            {
                TC_LOG_ERROR("sql.sql", "Quest %u has `RequiredSpell` = %u but spell %u is broken, quest will not require a spell.",
                    qinfo->GetQuestId(), qinfo->RequiredSpell, qinfo->RequiredSpell);
                qinfo->RequiredSpell = 0;                    // no spell will be required
            }

            /* Can we require talents?
            else if (GetTalentSpellCost(qinfo->RewardSpellCast))
            {
                TC_LOG_ERROR("sql.sql", "Quest %u has `RewardSpell` = %u but spell %u is talent, quest will not have a spell reward.",
                    qinfo->GetQuestId(), qinfo->RewardSpellCast, qinfo->RewardSpellCast);
                qinfo->RewardSpellCast = 0;                    // no spell will be casted on player
            }
            }*/
        }

        if (qinfo->RewardSkillId)
        {
            if (!sSkillLineStore.LookupEntry(qinfo->RewardSkillId))
            {
                TC_LOG_ERROR("sql.sql", "Quest %u has `RewardSkillId` = %u but this skill does not exist",
                    qinfo->GetQuestId(), qinfo->RewardSkillId);
            }
            if (!qinfo->RewardSkillPoints)
            {
                TC_LOG_ERROR("sql.sql", "Quest %u has `RewardSkillId` = %u but `RewardSkillPoints` is 0",
                    qinfo->GetQuestId(), qinfo->RewardSkillId);
            }
        }

        if (qinfo->RewardSkillPoints)
        {
            if (qinfo->RewardSkillPoints > sWorld->GetConfigMaxSkillValue())
            {
                TC_LOG_ERROR("sql.sql", "Quest %u has `RewardSkillPoints` = %u but max possible skill is %u, quest can't be done.",
                    qinfo->GetQuestId(), qinfo->RewardSkillPoints, sWorld->GetConfigMaxSkillValue());
                // no changes, quest can't be done for this requirement
            }
            if (!qinfo->RewardSkillId)
            {
                TC_LOG_ERROR("sql.sql", "Quest %u has `RewardSkillPoints` = %u but `RewardSkillId` is 0",
                    qinfo->GetQuestId(), qinfo->RewardSkillPoints);
            }
        }

        // fill additional data stores
        if (qinfo->PrevQuestId)
        {
            if (_questTemplates.find(abs(qinfo->GetPrevQuestId())) == _questTemplates.end())
                TC_LOG_ERROR("sql.sql", "Quest %d has PrevQuestId %i, but no such quest", qinfo->GetQuestId(), qinfo->GetPrevQuestId());
            else
                qinfo->prevQuests.push_back(qinfo->PrevQuestId);
        }

        if (qinfo->NextQuestId)
        {
            QuestMap::iterator qNextItr = _questTemplates.find(abs(qinfo->GetNextQuestId()));
            if (qNextItr == _questTemplates.end())
                TC_LOG_ERROR("sql.sql", "Quest %d has NextQuestId %i, but no such quest", qinfo->GetQuestId(), qinfo->GetNextQuestId());
            else
            {
                int32 signedQuestId = qinfo->NextQuestId < 0 ? -int32(qinfo->GetQuestId()) : int32(qinfo->GetQuestId());
                qNextItr->second->prevQuests.push_back(signedQuestId);
            }
        }

        if (qinfo->ExclusiveGroup)
            mExclusiveQuestGroups.insert(std::pair<int32, uint32>(qinfo->ExclusiveGroup, qinfo->GetQuestId()));
        if (qinfo->TimeAllowed)
            qinfo->SetSpecialFlag(QUEST_SPECIAL_FLAGS_TIMED);
        if (qinfo->RequiredPlayerKills)
            qinfo->SetSpecialFlag(QUEST_SPECIAL_FLAGS_PLAYER_KILL);
    }

    // check QUEST_SPECIAL_FLAGS_EXPLORATION_OR_EVENT for spell with SPELL_EFFECT_QUEST_COMPLETE
    for (uint32 i = 0; i < sSpellMgr->GetSpellInfoStoreSize(); ++i)
    {
        SpellInfo const* spellInfo = sSpellMgr->GetSpellInfo(i);
        if (!spellInfo)
            continue;

        for (uint8 j = 0; j < MAX_SPELL_EFFECTS; ++j)
        {
            if (spellInfo->Effects[j].Effect != SPELL_EFFECT_QUEST_COMPLETE)
                continue;

            uint32 quest_id = spellInfo->Effects[j].MiscValue;

            Quest const* quest = GetQuestTemplate(quest_id);

            // some quest referenced in spells not exist (outdated spells)
            if (!quest)
                continue;

            if (!quest->HasSpecialFlag(QUEST_SPECIAL_FLAGS_EXPLORATION_OR_EVENT))
            {
                TC_LOG_ERROR("sql.sql", "Spell (id: %u) have SPELL_EFFECT_QUEST_COMPLETE for quest %u, but quest not have flag QUEST_SPECIAL_FLAGS_EXPLORATION_OR_EVENT. Quest flags must be fixed, quest modified to enable objective.", spellInfo->Id, quest_id);

                // this will prevent quest completing without objective
                const_cast<Quest*>(quest)->SetSpecialFlag(QUEST_SPECIAL_FLAGS_EXPLORATION_OR_EVENT);
            }
        }
    }

    TC_LOG_INFO("server.loading", ">> Loaded %lu quests definitions in %u ms", (unsigned long)_questTemplates.size(), GetMSTimeDiffToNow(oldMSTime));
}

void ObjectMgr::LoadQuestLocales()
{
    uint32 oldMSTime = getMSTime();

    _questLocaleStore.clear();                                // need for reload case

    QueryResult result = WorldDatabase.Query("SELECT Id, "
        "Title_loc1, Details_loc1, Objectives_loc1, OfferRewardText_loc1, RequestItemsText_loc1, EndText_loc1, CompletedText_loc1, ObjectiveText1_loc1, ObjectiveText2_loc1, ObjectiveText3_loc1, ObjectiveText4_loc1, QuestGiverTextWindow_loc1, QuestGiverTargetName_loc1, QuestTurnTextWindow_loc1, QuestTurnTargetName_loc1,"
        "Title_loc2, Details_loc2, Objectives_loc2, OfferRewardText_loc2, RequestItemsText_loc2, EndText_loc2, CompletedText_loc2, ObjectiveText1_loc2, ObjectiveText2_loc2, ObjectiveText3_loc2, ObjectiveText4_loc2, QuestGiverTextWindow_loc2, QuestGiverTargetName_loc2, QuestTurnTextWindow_loc2, QuestTurnTargetName_loc2,"
        "Title_loc3, Details_loc3, Objectives_loc3, OfferRewardText_loc3, RequestItemsText_loc3, EndText_loc3, CompletedText_loc3, ObjectiveText1_loc3, ObjectiveText2_loc3, ObjectiveText3_loc3, ObjectiveText4_loc3, QuestGiverTextWindow_loc3, QuestGiverTargetName_loc3, QuestTurnTextWindow_loc3, QuestTurnTargetName_loc3,"
        "Title_loc4, Details_loc4, Objectives_loc4, OfferRewardText_loc4, RequestItemsText_loc4, EndText_loc4, CompletedText_loc4, ObjectiveText1_loc4, ObjectiveText2_loc4, ObjectiveText3_loc4, ObjectiveText4_loc4, QuestGiverTextWindow_loc4, QuestGiverTargetName_loc4, QuestTurnTextWindow_loc4, QuestTurnTargetName_loc4,"
        "Title_loc5, Details_loc5, Objectives_loc5, OfferRewardText_loc5, RequestItemsText_loc5, EndText_loc5, CompletedText_loc5, ObjectiveText1_loc5, ObjectiveText2_loc5, ObjectiveText3_loc5, ObjectiveText4_loc5, QuestGiverTextWindow_loc5, QuestGiverTargetName_loc5, QuestTurnTextWindow_loc5, QuestTurnTargetName_loc5,"
        "Title_loc6, Details_loc6, Objectives_loc6, OfferRewardText_loc6, RequestItemsText_loc6, EndText_loc6, CompletedText_loc6, ObjectiveText1_loc6, ObjectiveText2_loc6, ObjectiveText3_loc6, ObjectiveText4_loc6, QuestGiverTextWindow_loc6, QuestGiverTargetName_loc6, QuestTurnTextWindow_loc6, QuestTurnTargetName_loc6,"
        "Title_loc7, Details_loc7, Objectives_loc7, OfferRewardText_loc7, RequestItemsText_loc7, EndText_loc7, CompletedText_loc7, ObjectiveText1_loc7, ObjectiveText2_loc7, ObjectiveText3_loc7, ObjectiveText4_loc7, QuestGiverTextWindow_loc7, QuestGiverTargetName_loc7, QuestTurnTextWindow_loc7, QuestTurnTargetName_loc7,"
        "Title_loc8, Details_loc8, Objectives_loc8, OfferRewardText_loc8, RequestItemsText_loc8, EndText_loc8, CompletedText_loc8, ObjectiveText1_loc8, ObjectiveText2_loc8, ObjectiveText3_loc8, ObjectiveText4_loc8, QuestGiverTextWindow_loc8, QuestGiverTargetName_loc8, QuestTurnTextWindow_loc8, QuestTurnTargetName_loc8"
        " FROM locales_quest");

    if (!result)
        return;

    do
    {
        Field* fields = result->Fetch();

        uint32 entry = fields[0].GetUInt32();

        QuestLocale& data = _questLocaleStore[entry];

        for (uint8 i = OLD_TOTAL_LOCALES - 1; i > 0; --i)
        {
            LocaleConstant locale = (LocaleConstant) i;

<<<<<<< HEAD
            AddLocaleString(fields[1 + 15 * (i - 1)].GetString(), locale, data.Title);
            AddLocaleString(fields[1 + 15 * (i - 1) + 1].GetString(), locale, data.Details);
            AddLocaleString(fields[1 + 15 * (i - 1) + 2].GetString(), locale, data.Objectives);
            AddLocaleString(fields[1 + 15 * (i - 1) + 3].GetString(), locale, data.OfferRewardText);
            AddLocaleString(fields[1 + 15 * (i - 1) + 4].GetString(), locale, data.RequestItemsText);
            AddLocaleString(fields[1 + 15 * (i - 1) + 5].GetString(), locale, data.EndText);
            AddLocaleString(fields[1 + 15 * (i - 1) + 6].GetString(), locale, data.CompletedText);
=======
            AddLocaleString(fields[1 + 11 * (i - 1)].GetString(), locale, data.Title);
            AddLocaleString(fields[1 + 11 * (i - 1) + 1].GetString(), locale, data.Details);
            AddLocaleString(fields[1 + 11 * (i - 1) + 2].GetString(), locale, data.Objectives);
            AddLocaleString(fields[1 + 11 * (i - 1) + 3].GetString(), locale, data.OfferRewardText);
            AddLocaleString(fields[1 + 11 * (i - 1) + 4].GetString(), locale, data.RequestItemsText);
            AddLocaleString(fields[1 + 11 * (i - 1) + 5].GetString(), locale, data.AreaDescription);
            AddLocaleString(fields[1 + 11 * (i - 1) + 6].GetString(), locale, data.CompletedText);
>>>>>>> 233297c5

            for (uint8 k = 0; k < 4; ++k)
                AddLocaleString(fields[1 + 15 * (i - 1) + 7 + k].GetString(), locale, data.ObjectiveText[k]);

            AddLocaleString(fields[1 + 15 * (i - 1) + 11].GetString(), locale, data.QuestGiverTextWindow);
            AddLocaleString(fields[1 + 15 * (i - 1) + 12].GetString(), locale, data.QuestGiverTargetName);
            AddLocaleString(fields[1 + 15 * (i - 1) + 13].GetString(), locale, data.QuestTurnTextWindow);
            AddLocaleString(fields[1 + 15 * (i - 1) + 14].GetString(), locale, data.QuestTurnTargetName);
        }
    } while (result->NextRow());

    TC_LOG_INFO("server.loading", ">> Loaded %u Quest locale strings in %u ms", uint32(_questLocaleStore.size()), GetMSTimeDiffToNow(oldMSTime));
}

void ObjectMgr::LoadScripts(ScriptsType type)
{
    uint32 oldMSTime = getMSTime();

    ScriptMapMap* scripts = GetScriptsMapByType(type);
    if (!scripts)
        return;

    std::string tableName = GetScriptsTableNameByType(type);
    if (tableName.empty())
        return;

    if (sScriptMgr->IsScriptScheduled())                    // function cannot be called when scripts are in use.
        return;

    TC_LOG_INFO("server.loading", "Loading %s...", tableName.c_str());

    scripts->clear();                                       // need for reload support

    bool isSpellScriptTable = (type == SCRIPTS_SPELL);
    //                                                 0    1       2         3         4          5    6  7  8  9
    QueryResult result = WorldDatabase.PQuery("SELECT id, delay, command, datalong, datalong2, dataint, x, y, z, o%s FROM %s", isSpellScriptTable ? ", effIndex" : "", tableName.c_str());

    if (!result)
    {
        TC_LOG_INFO("server.loading", ">> Loaded 0 script definitions. DB table `%s` is empty!", tableName.c_str());
        return;
    }

    uint32 count = 0;

    do
    {
        Field* fields = result->Fetch();
        ScriptInfo tmp;
        tmp.type      = type;
        tmp.id           = fields[0].GetUInt32();
        if (isSpellScriptTable)
            tmp.id      |= fields[10].GetUInt8() << 24;
        tmp.delay        = fields[1].GetUInt32();
        tmp.command      = ScriptCommands(fields[2].GetUInt32());
        tmp.Raw.nData[0] = fields[3].GetUInt32();
        tmp.Raw.nData[1] = fields[4].GetUInt32();
        tmp.Raw.nData[2] = fields[5].GetInt32();
        tmp.Raw.fData[0] = fields[6].GetFloat();
        tmp.Raw.fData[1] = fields[7].GetFloat();
        tmp.Raw.fData[2] = fields[8].GetFloat();
        tmp.Raw.fData[3] = fields[9].GetFloat();

        // generic command args check
        switch (tmp.command)
        {
            case SCRIPT_COMMAND_TALK:
            {
                if (tmp.Talk.ChatType > CHAT_TYPE_WHISPER && tmp.Talk.ChatType != CHAT_MSG_RAID_BOSS_WHISPER)
                {
                    TC_LOG_ERROR("sql.sql", "Table `%s` has invalid talk type (datalong = %u) in SCRIPT_COMMAND_TALK for script id %u",
                        tableName.c_str(), tmp.Talk.ChatType, tmp.id);
                    continue;
                }
                if (!sObjectMgr->GetBroadcastText(uint32(tmp.Talk.TextID)))
                {
                    TC_LOG_ERROR("sql.sql", "Table `%s` has invalid talk text id (dataint = %i) in SCRIPT_COMMAND_TALK for script id %u",
                        tableName.c_str(), tmp.Talk.TextID, tmp.id);
                    continue;
                }

                break;
            }

            case SCRIPT_COMMAND_EMOTE:
            {
                if (!sEmotesStore.LookupEntry(tmp.Emote.EmoteID))
                {
                    TC_LOG_ERROR("sql.sql", "Table `%s` has invalid emote id (datalong = %u) in SCRIPT_COMMAND_EMOTE for script id %u",
                        tableName.c_str(), tmp.Emote.EmoteID, tmp.id);
                    continue;
                }
                break;
            }

            case SCRIPT_COMMAND_TELEPORT_TO:
            {
                if (!sMapStore.LookupEntry(tmp.TeleportTo.MapID))
                {
                    TC_LOG_ERROR("sql.sql", "Table `%s` has invalid map (Id: %u) in SCRIPT_COMMAND_TELEPORT_TO for script id %u",
                        tableName.c_str(), tmp.TeleportTo.MapID, tmp.id);
                    continue;
                }

                if (!Trinity::IsValidMapCoord(tmp.TeleportTo.DestX, tmp.TeleportTo.DestY, tmp.TeleportTo.DestZ, tmp.TeleportTo.Orientation))
                {
                    TC_LOG_ERROR("sql.sql", "Table `%s` has invalid coordinates (X: %f Y: %f Z: %f O: %f) in SCRIPT_COMMAND_TELEPORT_TO for script id %u",
                        tableName.c_str(), tmp.TeleportTo.DestX, tmp.TeleportTo.DestY, tmp.TeleportTo.DestZ, tmp.TeleportTo.Orientation, tmp.id);
                    continue;
                }
                break;
            }

            case SCRIPT_COMMAND_QUEST_EXPLORED:
            {
                Quest const* quest = GetQuestTemplate(tmp.QuestExplored.QuestID);
                if (!quest)
                {
                    TC_LOG_ERROR("sql.sql", "Table `%s` has invalid quest (ID: %u) in SCRIPT_COMMAND_QUEST_EXPLORED in `datalong` for script id %u",
                        tableName.c_str(), tmp.QuestExplored.QuestID, tmp.id);
                    continue;
                }

                if (!quest->HasSpecialFlag(QUEST_SPECIAL_FLAGS_EXPLORATION_OR_EVENT))
                {
                    TC_LOG_ERROR("sql.sql", "Table `%s` has quest (ID: %u) in SCRIPT_COMMAND_QUEST_EXPLORED in `datalong` for script id %u, but quest not have flag QUEST_SPECIAL_FLAGS_EXPLORATION_OR_EVENT in quest flags. Script command or quest flags wrong. Quest modified to require objective.",
                        tableName.c_str(), tmp.QuestExplored.QuestID, tmp.id);

                    // this will prevent quest completing without objective
                    const_cast<Quest*>(quest)->SetSpecialFlag(QUEST_SPECIAL_FLAGS_EXPLORATION_OR_EVENT);

                    // continue; - quest objective requirement set and command can be allowed
                }

                if (float(tmp.QuestExplored.Distance) > DEFAULT_VISIBILITY_DISTANCE)
                {
                    TC_LOG_ERROR("sql.sql", "Table `%s` has too large distance (%u) for exploring objective complete in `datalong2` in SCRIPT_COMMAND_QUEST_EXPLORED in `datalong` for script id %u",
                        tableName.c_str(), tmp.QuestExplored.Distance, tmp.id);
                    continue;
                }

                if (tmp.QuestExplored.Distance && float(tmp.QuestExplored.Distance) > DEFAULT_VISIBILITY_DISTANCE)
                {
                    TC_LOG_ERROR("sql.sql", "Table `%s` has too large distance (%u) for exploring objective complete in `datalong2` in SCRIPT_COMMAND_QUEST_EXPLORED in `datalong` for script id %u, max distance is %f or 0 for disable distance check",
                        tableName.c_str(), tmp.QuestExplored.Distance, tmp.id, DEFAULT_VISIBILITY_DISTANCE);
                    continue;
                }

                if (tmp.QuestExplored.Distance && float(tmp.QuestExplored.Distance) < INTERACTION_DISTANCE)
                {
                    TC_LOG_ERROR("sql.sql", "Table `%s` has too small distance (%u) for exploring objective complete in `datalong2` in SCRIPT_COMMAND_QUEST_EXPLORED in `datalong` for script id %u, min distance is %f or 0 for disable distance check",
                        tableName.c_str(), tmp.QuestExplored.Distance, tmp.id, INTERACTION_DISTANCE);
                    continue;
                }

                break;
            }

            case SCRIPT_COMMAND_KILL_CREDIT:
            {
                if (!GetCreatureTemplate(tmp.KillCredit.CreatureEntry))
                {
                    TC_LOG_ERROR("sql.sql", "Table `%s` has invalid creature (Entry: %u) in SCRIPT_COMMAND_KILL_CREDIT for script id %u",
                        tableName.c_str(), tmp.KillCredit.CreatureEntry, tmp.id);
                    continue;
                }
                break;
            }

            case SCRIPT_COMMAND_RESPAWN_GAMEOBJECT:
            {
                GameObjectData const* data = GetGOData(tmp.RespawnGameobject.GOGuid);
                if (!data)
                {
                    TC_LOG_ERROR("sql.sql", "Table `%s` has invalid gameobject (GUID: %u) in SCRIPT_COMMAND_RESPAWN_GAMEOBJECT for script id %u",
                        tableName.c_str(), tmp.RespawnGameobject.GOGuid, tmp.id);
                    continue;
                }

                GameObjectTemplate const* info = GetGameObjectTemplate(data->id);
                if (!info)
                {
                    TC_LOG_ERROR("sql.sql", "Table `%s` has gameobject with invalid entry (GUID: %u Entry: %u) in SCRIPT_COMMAND_RESPAWN_GAMEOBJECT for script id %u",
                        tableName.c_str(), tmp.RespawnGameobject.GOGuid, data->id, tmp.id);
                    continue;
                }

                if (info->type == GAMEOBJECT_TYPE_FISHINGNODE ||
                    info->type == GAMEOBJECT_TYPE_FISHINGHOLE ||
                    info->type == GAMEOBJECT_TYPE_DOOR        ||
                    info->type == GAMEOBJECT_TYPE_BUTTON      ||
                    info->type == GAMEOBJECT_TYPE_TRAP)
                {
                    TC_LOG_ERROR("sql.sql", "Table `%s` has gameobject type (%u) unsupported by command SCRIPT_COMMAND_RESPAWN_GAMEOBJECT for script id %u",
                        tableName.c_str(), info->entry, tmp.id);
                    continue;
                }
                break;
            }

            case SCRIPT_COMMAND_TEMP_SUMMON_CREATURE:
            {
                if (!Trinity::IsValidMapCoord(tmp.TempSummonCreature.PosX, tmp.TempSummonCreature.PosY, tmp.TempSummonCreature.PosZ, tmp.TempSummonCreature.Orientation))
                {
                    TC_LOG_ERROR("sql.sql", "Table `%s` has invalid coordinates (X: %f Y: %f Z: %f O: %f) in SCRIPT_COMMAND_TEMP_SUMMON_CREATURE for script id %u",
                        tableName.c_str(), tmp.TempSummonCreature.PosX, tmp.TempSummonCreature.PosY, tmp.TempSummonCreature.PosZ, tmp.TempSummonCreature.Orientation, tmp.id);
                    continue;
                }

                if (!GetCreatureTemplate(tmp.TempSummonCreature.CreatureEntry))
                {
                    TC_LOG_ERROR("sql.sql", "Table `%s` has invalid creature (Entry: %u) in SCRIPT_COMMAND_TEMP_SUMMON_CREATURE for script id %u",
                        tableName.c_str(), tmp.TempSummonCreature.CreatureEntry, tmp.id);
                    continue;
                }
                break;
            }

            case SCRIPT_COMMAND_OPEN_DOOR:
            case SCRIPT_COMMAND_CLOSE_DOOR:
            {
                GameObjectData const* data = GetGOData(tmp.ToggleDoor.GOGuid);
                if (!data)
                {
                    TC_LOG_ERROR("sql.sql", "Table `%s` has invalid gameobject (GUID: %u) in %s for script id %u",
                        tableName.c_str(), tmp.ToggleDoor.GOGuid, GetScriptCommandName(tmp.command).c_str(), tmp.id);
                    continue;
                }

                GameObjectTemplate const* info = GetGameObjectTemplate(data->id);
                if (!info)
                {
                    TC_LOG_ERROR("sql.sql", "Table `%s` has gameobject with invalid entry (GUID: %u Entry: %u) in %s for script id %u",
                        tableName.c_str(), tmp.ToggleDoor.GOGuid, data->id, GetScriptCommandName(tmp.command).c_str(), tmp.id);
                    continue;
                }

                if (info->type != GAMEOBJECT_TYPE_DOOR)
                {
                    TC_LOG_ERROR("sql.sql", "Table `%s` has gameobject type (%u) unsupported by command %s for script id %u",
                        tableName.c_str(), info->entry, GetScriptCommandName(tmp.command).c_str(), tmp.id);
                    continue;
                }

                break;
            }

            case SCRIPT_COMMAND_REMOVE_AURA:
            {
                if (!sSpellMgr->GetSpellInfo(tmp.RemoveAura.SpellID))
                {
                    TC_LOG_ERROR("sql.sql", "Table `%s` using non-existent spell (id: %u) in SCRIPT_COMMAND_REMOVE_AURA for script id %u",
                        tableName.c_str(), tmp.RemoveAura.SpellID, tmp.id);
                    continue;
                }
                if (tmp.RemoveAura.Flags & ~0x1)                    // 1 bits (0, 1)
                {
                    TC_LOG_ERROR("sql.sql", "Table `%s` using unknown flags in datalong2 (%u) in SCRIPT_COMMAND_REMOVE_AURA for script id %u",
                        tableName.c_str(), tmp.RemoveAura.Flags, tmp.id);
                    continue;
                }
                break;
            }

            case SCRIPT_COMMAND_CAST_SPELL:
            {
                if (!sSpellMgr->GetSpellInfo(tmp.CastSpell.SpellID))
                {
                    TC_LOG_ERROR("sql.sql", "Table `%s` using non-existent spell (id: %u) in SCRIPT_COMMAND_CAST_SPELL for script id %u",
                        tableName.c_str(), tmp.CastSpell.SpellID, tmp.id);
                    continue;
                }
                if (tmp.CastSpell.Flags > 4)                      // targeting type
                {
                    TC_LOG_ERROR("sql.sql", "Table `%s` using unknown target in datalong2 (%u) in SCRIPT_COMMAND_CAST_SPELL for script id %u",
                        tableName.c_str(), tmp.CastSpell.Flags, tmp.id);
                    continue;
                }
                if (tmp.CastSpell.Flags != 4 && tmp.CastSpell.CreatureEntry & ~0x1)                      // 1 bit (0, 1)
                {
                    TC_LOG_ERROR("sql.sql", "Table `%s` using unknown flags in dataint (%u) in SCRIPT_COMMAND_CAST_SPELL for script id %u",
                        tableName.c_str(), tmp.CastSpell.CreatureEntry, tmp.id);
                    continue;
                }
                else if (tmp.CastSpell.Flags == 4 && !GetCreatureTemplate(tmp.CastSpell.CreatureEntry))
                {
                    TC_LOG_ERROR("sql.sql", "Table `%s` using invalid creature entry in dataint (%u) in SCRIPT_COMMAND_CAST_SPELL for script id %u",
                        tableName.c_str(), tmp.CastSpell.CreatureEntry, tmp.id);
                    continue;
                }
                break;
            }

            case SCRIPT_COMMAND_CREATE_ITEM:
            {
                if (!GetItemTemplate(tmp.CreateItem.ItemEntry))
                {
                    TC_LOG_ERROR("sql.sql", "Table `%s` has nonexistent item (entry: %u) in SCRIPT_COMMAND_CREATE_ITEM for script id %u",
                        tableName.c_str(), tmp.CreateItem.ItemEntry, tmp.id);
                    continue;
                }
                if (!tmp.CreateItem.Amount)
                {
                    TC_LOG_ERROR("sql.sql", "Table `%s` SCRIPT_COMMAND_CREATE_ITEM but amount is %u for script id %u",
                        tableName.c_str(), tmp.CreateItem.Amount, tmp.id);
                    continue;
                }
                break;
            }
            default:
                break;
        }

        if (scripts->find(tmp.id) == scripts->end())
        {
            ScriptMap emptyMap;
            (*scripts)[tmp.id] = emptyMap;
        }
        (*scripts)[tmp.id].insert(std::pair<uint32, ScriptInfo>(tmp.delay, tmp));

        ++count;
    }
    while (result->NextRow());

    TC_LOG_INFO("server.loading", ">> Loaded %u script definitions in %u ms", count, GetMSTimeDiffToNow(oldMSTime));
}

void ObjectMgr::LoadSpellScripts()
{
    LoadScripts(SCRIPTS_SPELL);

    // check ids
    for (ScriptMapMap::const_iterator itr = sSpellScripts.begin(); itr != sSpellScripts.end(); ++itr)
    {
        uint32 spellId = uint32(itr->first) & 0x00FFFFFF;
        SpellInfo const* spellInfo = sSpellMgr->GetSpellInfo(spellId);

        if (!spellInfo)
        {
            TC_LOG_ERROR("sql.sql", "Table `spell_scripts` has not existing spell (Id: %u) as script id", spellId);
            continue;
        }

        uint8 i = (uint8)((uint32(itr->first) >> 24) & 0x000000FF);
        //check for correct spellEffect
        if (!spellInfo->Effects[i].Effect || (spellInfo->Effects[i].Effect != SPELL_EFFECT_SCRIPT_EFFECT && spellInfo->Effects[i].Effect != SPELL_EFFECT_DUMMY))
            TC_LOG_ERROR("sql.sql", "Table `spell_scripts` - spell %u effect %u is not SPELL_EFFECT_SCRIPT_EFFECT or SPELL_EFFECT_DUMMY", spellId, i);
    }
}

void ObjectMgr::LoadEventScripts()
{
    LoadScripts(SCRIPTS_EVENT);

    std::set<uint32> evt_scripts;
    // Load all possible script entries from gameobjects
    GameObjectTemplateContainer const* gotc = sObjectMgr->GetGameObjectTemplates();
    for (GameObjectTemplateContainer::const_iterator itr = gotc->begin(); itr != gotc->end(); ++itr)
        if (uint32 eventId = itr->second.GetEventScriptId())
            evt_scripts.insert(eventId);

    // Load all possible script entries from spells
    for (uint32 i = 1; i < sSpellMgr->GetSpellInfoStoreSize(); ++i)
        if (SpellInfo const* spell = sSpellMgr->GetSpellInfo(i))
            for (uint8 j = 0; j < MAX_SPELL_EFFECTS; ++j)
                if (spell->Effects[j].Effect == SPELL_EFFECT_SEND_EVENT)
                    if (spell->Effects[j].MiscValue)
                        evt_scripts.insert(spell->Effects[j].MiscValue);

    for (size_t path_idx = 0; path_idx < sTaxiPathNodesByPath.size(); ++path_idx)
    {
        for (size_t node_idx = 0; node_idx < sTaxiPathNodesByPath[path_idx].size(); ++node_idx)
        {
            TaxiPathNodeEntry const* node = sTaxiPathNodesByPath[path_idx][node_idx];

            if (node->ArrivalEventID)
                evt_scripts.insert(node->ArrivalEventID);

            if (node->DepartureEventID)
                evt_scripts.insert(node->DepartureEventID);
        }
    }

    // Then check if all scripts are in above list of possible script entries
    for (ScriptMapMap::const_iterator itr = sEventScripts.begin(); itr != sEventScripts.end(); ++itr)
    {
        std::set<uint32>::const_iterator itr2 = evt_scripts.find(itr->first);
        if (itr2 == evt_scripts.end())
            TC_LOG_ERROR("sql.sql", "Table `event_scripts` has script (Id: %u) not referring to any gameobject_template type 10 data2 field, type 3 data6 field, type 13 data 2 field or any spell effect %u",
                itr->first, SPELL_EFFECT_SEND_EVENT);
    }
}

//Load WP Scripts
void ObjectMgr::LoadWaypointScripts()
{
    LoadScripts(SCRIPTS_WAYPOINT);

    std::set<uint32> actionSet;

    for (ScriptMapMap::const_iterator itr = sWaypointScripts.begin(); itr != sWaypointScripts.end(); ++itr)
        actionSet.insert(itr->first);

    PreparedStatement* stmt = WorldDatabase.GetPreparedStatement(WORLD_SEL_WAYPOINT_DATA_ACTION);
    PreparedQueryResult result = WorldDatabase.Query(stmt);

    if (result)
    {
        do
        {
            Field* fields = result->Fetch();
            uint32 action = fields[0].GetUInt32();

            actionSet.erase(action);
        }
        while (result->NextRow());
    }

    for (std::set<uint32>::iterator itr = actionSet.begin(); itr != actionSet.end(); ++itr)
        TC_LOG_ERROR("sql.sql", "There is no waypoint which links to the waypoint script %u", *itr);
}

void ObjectMgr::LoadSpellScriptNames()
{
    uint32 oldMSTime = getMSTime();

    _spellScriptsStore.clear();                            // need for reload case

    QueryResult result = WorldDatabase.Query("SELECT spell_id, ScriptName FROM spell_script_names");

    if (!result)
    {
        TC_LOG_INFO("server.loading", ">> Loaded 0 spell script names. DB table `spell_script_names` is empty!");
        return;
    }

    uint32 count = 0;

    do
    {

        Field* fields = result->Fetch();

        int32 spellId                = fields[0].GetInt32();
        std::string const scriptName = fields[1].GetString();

        bool allRanks = false;
        if (spellId < 0)
        {
            allRanks = true;
            spellId = -spellId;
        }

        SpellInfo const* spellInfo = sSpellMgr->GetSpellInfo(spellId);
        if (!spellInfo)
        {
<<<<<<< HEAD
            TC_LOG_ERROR("sql.sql", "Scriptname: `%s` spell (Id: %d) does not exist.", scriptName, fields[0].GetInt32());
=======
            TC_LOG_ERROR("sql.sql", "Scriptname: `%s` spell (Id: %d) does not exist.", scriptName.c_str(), spellId);
>>>>>>> 233297c5
            continue;
        }

        if (allRanks)
        {
            if (!spellInfo->IsRanked())
                TC_LOG_ERROR("sql.sql", "Scriptname: `%s` spell (Id: %d) has no ranks of spell.", scriptName.c_str(), fields[0].GetInt32());

            if (spellInfo->GetFirstRankSpell()->Id != uint32(spellId))
            {
                TC_LOG_ERROR("sql.sql", "Scriptname: `%s` spell (Id: %d) is not first rank of spell.", scriptName.c_str(), fields[0].GetInt32());
                continue;
            }
            while (spellInfo)
            {
                _spellScriptsStore.insert(SpellScriptsContainer::value_type(spellInfo->Id, GetScriptId(scriptName)));
                spellInfo = spellInfo->GetNextRankSpell();
            }
        }
        else
        {
            if (spellInfo->IsRanked())
                TC_LOG_ERROR("sql.sql", "Scriptname: `%s` spell (Id: %d) is ranked spell. Perhaps not all ranks are assigned to this script.", scriptName.c_str(), spellId);

            _spellScriptsStore.insert(SpellScriptsContainer::value_type(spellInfo->Id, GetScriptId(scriptName)));
        }

        ++count;
    }
    while (result->NextRow());

    TC_LOG_INFO("server.loading", ">> Loaded %u spell script names in %u ms", count, GetMSTimeDiffToNow(oldMSTime));
}

void ObjectMgr::ValidateSpellScripts()
{
    uint32 oldMSTime = getMSTime();

    if (_spellScriptsStore.empty())
    {
        TC_LOG_INFO("server.loading", ">> Validated 0 scripts.");
        return;
    }

    uint32 count = 0;

    for (SpellScriptsContainer::iterator itr = _spellScriptsStore.begin(); itr != _spellScriptsStore.end();)
    {
        SpellInfo const* spellEntry = sSpellMgr->GetSpellInfo(itr->first);
        std::vector<std::pair<SpellScriptLoader *, SpellScriptsContainer::iterator> > SpellScriptLoaders;
        sScriptMgr->CreateSpellScriptLoaders(itr->first, SpellScriptLoaders);
        itr = _spellScriptsStore.upper_bound(itr->first);

        for (std::vector<std::pair<SpellScriptLoader *, SpellScriptsContainer::iterator> >::iterator sitr = SpellScriptLoaders.begin(); sitr != SpellScriptLoaders.end(); ++sitr)
        {
            SpellScript* spellScript = sitr->first->GetSpellScript();
            AuraScript* auraScript = sitr->first->GetAuraScript();
            bool valid = true;
            if (!spellScript && !auraScript)
            {
                TC_LOG_ERROR("scripts", "Functions GetSpellScript() and GetAuraScript() of script `%s` do not return objects - script skipped",  GetScriptName(sitr->second->second).c_str());
                valid = false;
            }
            if (spellScript)
            {
                spellScript->_Init(&sitr->first->GetName(), spellEntry->Id);
                spellScript->_Register();
                if (!spellScript->_Validate(spellEntry))
                    valid = false;
                delete spellScript;
            }
            if (auraScript)
            {
                auraScript->_Init(&sitr->first->GetName(), spellEntry->Id);
                auraScript->_Register();
                if (!auraScript->_Validate(spellEntry))
                    valid = false;
                delete auraScript;
            }
            if (!valid)
            {
                _spellScriptsStore.erase(sitr->second);
            }
        }
        ++count;
    }

    TC_LOG_INFO("server.loading", ">> Validated %u scripts in %u ms", count, GetMSTimeDiffToNow(oldMSTime));
}

void ObjectMgr::LoadPageTexts()
{
    uint32 oldMSTime = getMSTime();

    //                                               0     1       2
    QueryResult result = WorldDatabase.Query("SELECT ID, Text, NextPageID FROM page_text");

    if (!result)
    {
        TC_LOG_INFO("server.loading", ">> Loaded 0 page texts. DB table `page_text` is empty!");
        return;
    }

    uint32 count = 0;
    do
    {
        Field* fields = result->Fetch();

        PageText& pageText = _pageTextStore[fields[0].GetUInt32()];

        pageText.Text     = fields[1].GetString();
        pageText.NextPage = fields[2].GetUInt32();

        ++count;
    }
    while (result->NextRow());

    for (PageTextContainer::const_iterator itr = _pageTextStore.begin(); itr != _pageTextStore.end(); ++itr)
    {
        if (itr->second.NextPage)
        {
            PageTextContainer::const_iterator itr2 = _pageTextStore.find(itr->second.NextPage);
            if (itr2 == _pageTextStore.end())
                TC_LOG_ERROR("sql.sql", "Page text (Id: %u) has not existing next page (Id: %u)", itr->first, itr->second.NextPage);

        }
    }

    TC_LOG_INFO("server.loading", ">> Loaded %u page texts in %u ms", count, GetMSTimeDiffToNow(oldMSTime));
}

PageText const* ObjectMgr::GetPageText(uint32 pageEntry)
{
    PageTextContainer::const_iterator itr = _pageTextStore.find(pageEntry);
    if (itr != _pageTextStore.end())
        return &(itr->second);

    return NULL;
}

void ObjectMgr::LoadPageTextLocales()
{
    uint32 oldMSTime = getMSTime();

    _pageTextLocaleStore.clear();                             // need for reload case

    QueryResult result = WorldDatabase.Query("SELECT entry, text_loc1, text_loc2, text_loc3, text_loc4, text_loc5, text_loc6, text_loc7, text_loc8 FROM locales_page_text");

    if (!result)
        return;

    do
    {
        Field* fields = result->Fetch();

        uint32 entry = fields[0].GetUInt32();

        PageTextLocale& data = _pageTextLocaleStore[entry];

        for (uint8 i = OLD_TOTAL_LOCALES - 1; i > 0; --i)
            AddLocaleString(fields[i].GetString(), LocaleConstant(i), data.Text);
    } while (result->NextRow());

    TC_LOG_INFO("server.loading", ">> Loaded %u PageText locale strings in %u ms", uint32(_pageTextLocaleStore.size()), GetMSTimeDiffToNow(oldMSTime));
}

void ObjectMgr::LoadInstanceTemplate()
{
    uint32 oldMSTime = getMSTime();

    //                                                0     1       2        4
    QueryResult result = WorldDatabase.Query("SELECT map, parent, script, allowMount FROM instance_template");

    if (!result)
    {
        TC_LOG_INFO("server.loading", ">> Loaded 0 instance templates. DB table `page_text` is empty!");
        return;
    }

    uint32 count = 0;
    do
    {
        Field* fields = result->Fetch();

        uint16 mapID = fields[0].GetUInt16();

        if (!MapManager::IsValidMAP(mapID, true))
        {
            TC_LOG_ERROR("sql.sql", "ObjectMgr::LoadInstanceTemplate: bad mapid %d for template!", mapID);
            continue;
        }

        InstanceTemplate instanceTemplate;

        instanceTemplate.AllowMount = fields[3].GetBool();
        instanceTemplate.Parent     = uint32(fields[1].GetUInt16());
        instanceTemplate.ScriptId   = sObjectMgr->GetScriptId(fields[2].GetString());

        _instanceTemplateStore[mapID] = instanceTemplate;

        ++count;
    }
    while (result->NextRow());

    TC_LOG_INFO("server.loading", ">> Loaded %u instance templates in %u ms", count, GetMSTimeDiffToNow(oldMSTime));
}

InstanceTemplate const* ObjectMgr::GetInstanceTemplate(uint32 mapID)
{
    InstanceTemplateContainer::const_iterator itr = _instanceTemplateStore.find(uint16(mapID));
    if (itr != _instanceTemplateStore.end())
        return &(itr->second);

    return NULL;
}

void ObjectMgr::LoadInstanceEncounters()
{
    uint32 oldMSTime = getMSTime();

    //                                                 0         1            2                3
    QueryResult result = WorldDatabase.Query("SELECT entry, creditType, creditEntry, lastEncounterDungeon FROM instance_encounters");
    if (!result)
    {
        TC_LOG_ERROR("server.loading", ">> Loaded 0 instance encounters, table is empty!");
        return;
    }

    uint32 count = 0;
    std::map<uint32, DungeonEncounterEntry const*> dungeonLastBosses;
    do
    {
        Field* fields = result->Fetch();
        uint32 entry = fields[0].GetUInt32();
        uint8 creditType = fields[1].GetUInt8();
        uint32 creditEntry = fields[2].GetUInt32();
        uint32 lastEncounterDungeon = fields[3].GetUInt16();
        DungeonEncounterEntry const* dungeonEncounter = sDungeonEncounterStore.LookupEntry(entry);
        if (!dungeonEncounter)
        {
            TC_LOG_ERROR("sql.sql", "Table `instance_encounters` has an invalid encounter id %u, skipped!", entry);
            continue;
        }

        if (lastEncounterDungeon && !sLFGMgr->GetLFGDungeonEntry(lastEncounterDungeon))
        {
            TC_LOG_ERROR("sql.sql", "Table `instance_encounters` has an encounter %u (%s) marked as final for invalid dungeon id %u, skipped!", entry, dungeonEncounter->encounterName, lastEncounterDungeon);
            continue;
        }

        std::map<uint32, DungeonEncounterEntry const*>::const_iterator itr = dungeonLastBosses.find(lastEncounterDungeon);
        if (lastEncounterDungeon)
        {
            if (itr != dungeonLastBosses.end())
            {
                TC_LOG_ERROR("sql.sql", "Table `instance_encounters` specified encounter %u (%s) as last encounter but %u (%s) is already marked as one, skipped!", entry, dungeonEncounter->encounterName, itr->second->id, itr->second->encounterName);
                continue;
            }

            dungeonLastBosses[lastEncounterDungeon] = dungeonEncounter;
        }

        switch (creditType)
        {
            case ENCOUNTER_CREDIT_KILL_CREATURE:
            {
                CreatureTemplate const* creatureInfo = GetCreatureTemplate(creditEntry);
                if (!creatureInfo)
                {
                    TC_LOG_ERROR("sql.sql", "Table `instance_encounters` has an invalid creature (entry %u) linked to the encounter %u (%s), skipped!", creditEntry, entry, dungeonEncounter->encounterName);
                    continue;
                }
                const_cast<CreatureTemplate*>(creatureInfo)->flags_extra |= CREATURE_FLAG_EXTRA_DUNGEON_BOSS;
                break;
            }
            case ENCOUNTER_CREDIT_CAST_SPELL:
                if (!sSpellMgr->GetSpellInfo(creditEntry))
                {
                    TC_LOG_ERROR("sql.sql", "Table `instance_encounters` has an invalid spell (entry %u) linked to the encounter %u (%s), skipped!", creditEntry, entry, dungeonEncounter->encounterName);
                    continue;
                }
                break;
            default:
                TC_LOG_ERROR("sql.sql", "Table `instance_encounters` has an invalid credit type (%u) for encounter %u (%s), skipped!", creditType, entry, dungeonEncounter->encounterName);
                continue;
        }

        if (dungeonEncounter->difficulty == -1)
        {
            for (uint32 i = 0; i < MAX_DIFFICULTY; ++i)
            {
                if (GetMapDifficultyData(dungeonEncounter->mapId, Difficulty(i)))
                {
                    DungeonEncounterList& encounters = _dungeonEncounterStore[MAKE_PAIR32(dungeonEncounter->mapId, i)];
                    encounters.push_back(new DungeonEncounter(dungeonEncounter, EncounterCreditType(creditType), creditEntry, lastEncounterDungeon));
                }
            }
        }
        else
        {
            DungeonEncounterList& encounters = _dungeonEncounterStore[MAKE_PAIR32(dungeonEncounter->mapId, dungeonEncounter->difficulty)];
            encounters.push_back(new DungeonEncounter(dungeonEncounter, EncounterCreditType(creditType), creditEntry, lastEncounterDungeon));
        }

        ++count;
    } while (result->NextRow());

    TC_LOG_INFO("server.loading", ">> Loaded %u instance encounters in %u ms", count, GetMSTimeDiffToNow(oldMSTime));
}

GossipText const* ObjectMgr::GetGossipText(uint32 Text_ID) const
{
    GossipTextContainer::const_iterator itr = _gossipTextStore.find(Text_ID);
    if (itr != _gossipTextStore.end())
        return &itr->second;
    return NULL;
}

void ObjectMgr::LoadGossipText()
{
    uint32 oldMSTime = getMSTime();

    QueryResult result = WorldDatabase.Query("SELECT ID, "
        "text0_0, text0_1, BroadcastTextID0, lang0, Probability0, em0_0, em0_1, em0_2, em0_3, em0_4, em0_5, "
        "text1_0, text1_1, BroadcastTextID1, lang1, Probability1, em1_0, em1_1, em1_2, em1_3, em1_4, em1_5, "
        "text2_0, text2_1, BroadcastTextID2, lang2, Probability2, em2_0, em2_1, em2_2, em2_3, em2_4, em2_5, "
        "text3_0, text3_1, BroadcastTextID3, lang3, Probability3, em3_0, em3_1, em3_2, em3_3, em3_4, em3_5, "
        "text4_0, text4_1, BroadcastTextID4, lang4, Probability4, em4_0, em4_1, em4_2, em4_3, em4_4, em4_5, "
        "text5_0, text5_1, BroadcastTextID5, lang5, Probability5, em5_0, em5_1, em5_2, em5_3, em5_4, em5_5, "
        "text6_0, text6_1, BroadcastTextID6, lang6, Probability6, em6_0, em6_1, em6_2, em6_3, em6_4, em6_5, "
        "text7_0, text7_1, BroadcastTextID7, lang7, Probability7, em7_0, em7_1, em7_2, em7_3, em7_4, em7_5 "
        "FROM npc_text");


    if (!result)
    {
        TC_LOG_INFO("server.loading", ">> Loaded 0 npc texts, table is empty!");
        return;
    }

    _gossipTextStore.rehash(result->GetRowCount());

    uint32 count = 0;
    uint8 cic;

    do
    {
        ++count;
        cic = 0;

        Field* fields = result->Fetch();

        uint32 id = fields[cic++].GetUInt32();
        if (!id)
        {
            TC_LOG_ERROR("sql.sql", "Table `npc_text` has record with reserved id 0, ignore.");
            continue;
        }

        GossipText& gText = _gossipTextStore[id];

        for (uint8 i = 0; i < MAX_GOSSIP_TEXT_OPTIONS; ++i)
        {
            gText.Options[i].Text_0           = fields[cic++].GetString();
            gText.Options[i].Text_1           = fields[cic++].GetString();
            gText.Options[i].BroadcastTextID  = fields[cic++].GetUInt32();
            gText.Options[i].Language         = fields[cic++].GetUInt8();
            gText.Options[i].Probability      = fields[cic++].GetFloat();

            for (uint8 j = 0; j < MAX_GOSSIP_TEXT_EMOTES; ++j)
            {
                gText.Options[i].Emotes[j]._Delay = fields[cic++].GetUInt16();
                gText.Options[i].Emotes[j]._Emote = fields[cic++].GetUInt16();
            }
        }

        for (uint8 i = 0; i < MAX_GOSSIP_TEXT_OPTIONS; i++)
        {
            if (gText.Options[i].BroadcastTextID)
            {
                if (!sObjectMgr->GetBroadcastText(gText.Options[i].BroadcastTextID))
                {
                    TC_LOG_ERROR("sql.sql", "GossipText (Id: %u) in table `npc_text` has non-existing or incompatible BroadcastTextID%u %u.", id, i, gText.Options[i].BroadcastTextID);
                    gText.Options[i].BroadcastTextID = 0;
                }
            }
        }

    }
    while (result->NextRow());

    TC_LOG_INFO("server.loading", ">> Loaded %u npc texts in %u ms", count, GetMSTimeDiffToNow(oldMSTime));
}

void ObjectMgr::LoadNpcTextLocales()
{
    uint32 oldMSTime = getMSTime();

    _npcTextLocaleStore.clear();                              // need for reload case

    QueryResult result = WorldDatabase.Query("SELECT ID, "
        "Text0_0_loc1, Text0_1_loc1, Text1_0_loc1, Text1_1_loc1, Text2_0_loc1, Text2_1_loc1, Text3_0_loc1, Text3_1_loc1, Text4_0_loc1, Text4_1_loc1, Text5_0_loc1, Text5_1_loc1, Text6_0_loc1, Text6_1_loc1, Text7_0_loc1, Text7_1_loc1, "
        "Text0_0_loc2, Text0_1_loc2, Text1_0_loc2, Text1_1_loc2, Text2_0_loc2, Text2_1_loc2, Text3_0_loc2, Text3_1_loc1, Text4_0_loc2, Text4_1_loc2, Text5_0_loc2, Text5_1_loc2, Text6_0_loc2, Text6_1_loc2, Text7_0_loc2, Text7_1_loc2, "
        "Text0_0_loc3, Text0_1_loc3, Text1_0_loc3, Text1_1_loc3, Text2_0_loc3, Text2_1_loc3, Text3_0_loc3, Text3_1_loc1, Text4_0_loc3, Text4_1_loc3, Text5_0_loc3, Text5_1_loc3, Text6_0_loc3, Text6_1_loc3, Text7_0_loc3, Text7_1_loc3, "
        "Text0_0_loc4, Text0_1_loc4, Text1_0_loc4, Text1_1_loc4, Text2_0_loc4, Text2_1_loc4, Text3_0_loc4, Text3_1_loc1, Text4_0_loc4, Text4_1_loc4, Text5_0_loc4, Text5_1_loc4, Text6_0_loc4, Text6_1_loc4, Text7_0_loc4, Text7_1_loc4, "
        "Text0_0_loc5, Text0_1_loc5, Text1_0_loc5, Text1_1_loc5, Text2_0_loc5, Text2_1_loc5, Text3_0_loc5, Text3_1_loc1, Text4_0_loc5, Text4_1_loc5, Text5_0_loc5, Text5_1_loc5, Text6_0_loc5, Text6_1_loc5, Text7_0_loc5, Text7_1_loc5, "
        "Text0_0_loc6, Text0_1_loc6, Text1_0_loc6, Text1_1_loc6, Text2_0_loc6, Text2_1_loc6, Text3_0_loc6, Text3_1_loc1, Text4_0_loc6, Text4_1_loc6, Text5_0_loc6, Text5_1_loc6, Text6_0_loc6, Text6_1_loc6, Text7_0_loc6, Text7_1_loc6, "
        "Text0_0_loc7, Text0_1_loc7, Text1_0_loc7, Text1_1_loc7, Text2_0_loc7, Text2_1_loc7, Text3_0_loc7, Text3_1_loc1, Text4_0_loc7, Text4_1_loc7, Text5_0_loc7, Text5_1_loc7, Text6_0_loc7, Text6_1_loc7, Text7_0_loc7, Text7_1_loc7, "
        "Text0_0_loc8, Text0_1_loc8, Text1_0_loc8, Text1_1_loc8, Text2_0_loc8, Text2_1_loc8, Text3_0_loc8, Text3_1_loc1, Text4_0_loc8, Text4_1_loc8, Text5_0_loc8, Text5_1_loc8, Text6_0_loc8, Text6_1_loc8, Text7_0_loc8, Text7_1_loc8 "
        " FROM locales_npc_text");

    if (!result)
        return;

    do
    {
        Field* fields = result->Fetch();

        uint32 entry = fields[0].GetUInt32();

        NpcTextLocale& data = _npcTextLocaleStore[entry];

        for (uint8 i = OLD_TOTAL_LOCALES - 1; i > 0; --i)
        {
            LocaleConstant locale = (LocaleConstant) i;
            for (uint8 j = 0; j < MAX_GOSSIP_TEXT_OPTIONS; ++j)
            {
                AddLocaleString(fields[1 + 8 * 2 * (i - 1) + 2 * j].GetString(), locale, data.Text_0[j]);
                AddLocaleString(fields[1 + 8 * 2 * (i - 1) + 2 * j + 1].GetString(), locale, data.Text_1[j]);
            }
        }
    } while (result->NextRow());

    TC_LOG_INFO("server.loading", ">> Loaded %u NpcText locale strings in %u ms", uint32(_npcTextLocaleStore.size()), GetMSTimeDiffToNow(oldMSTime));
}

//not very fast function but it is called only once a day, or on starting-up
void ObjectMgr::ReturnOrDeleteOldMails(bool serverUp)
{
    uint32 oldMSTime = getMSTime();

    time_t curTime = time(NULL);
    tm lt;
    localtime_r(&curTime, &lt);
    uint64 basetime(curTime);
    TC_LOG_INFO("misc", "Returning mails current time: hour: %d, minute: %d, second: %d ", lt.tm_hour, lt.tm_min, lt.tm_sec);

    // Delete all old mails without item and without body immediately, if starting server
    if (!serverUp)
    {
        PreparedStatement* stmt = CharacterDatabase.GetPreparedStatement(CHAR_DEL_EMPTY_EXPIRED_MAIL);
        stmt->setUInt64(0, basetime);
        CharacterDatabase.Execute(stmt);
    }
    PreparedStatement* stmt = CharacterDatabase.GetPreparedStatement(CHAR_SEL_EXPIRED_MAIL);
    stmt->setUInt64(0, basetime);
    PreparedQueryResult result = CharacterDatabase.Query(stmt);
    if (!result)
    {
        TC_LOG_INFO("server.loading", ">> No expired mails found.");
        return;                                             // any mails need to be returned or deleted
    }

    std::map<uint32 /*messageId*/, MailItemInfoVec> itemsCache;
    stmt = CharacterDatabase.GetPreparedStatement(CHAR_SEL_EXPIRED_MAIL_ITEMS);
    stmt->setUInt32(0, (uint32)basetime);
    if (PreparedQueryResult items = CharacterDatabase.Query(stmt))
    {
        MailItemInfo item;
        do
        {
            Field* fields = items->Fetch();
            item.item_guid = fields[0].GetUInt32();
            item.item_template = fields[1].GetUInt32();
            uint32 mailId = fields[2].GetUInt32();
            itemsCache[mailId].push_back(item);
        } while (items->NextRow());
    }

    uint32 deletedCount = 0;
    uint32 returnedCount = 0;
    do
    {
        Field* fields = result->Fetch();
        Mail* m = new Mail;
        m->messageID      = fields[0].GetUInt32();
        m->messageType    = fields[1].GetUInt8();
        m->sender         = fields[2].GetUInt32();
        m->receiver       = fields[3].GetUInt32();
        bool has_items    = fields[4].GetBool();
        m->expire_time    = time_t(fields[5].GetUInt32());
        m->deliver_time   = 0;
        m->COD            = fields[6].GetUInt64();
        m->checked        = fields[7].GetUInt8();
        m->mailTemplateId = fields[8].GetInt16();

        Player* player = NULL;
        if (serverUp)
            player = ObjectAccessor::FindConnectedPlayer(ObjectGuid(HighGuid::Player, m->receiver));

        if (player && player->m_mailsLoaded)
        {                                                   // this code will run very improbably (the time is between 4 and 5 am, in game is online a player, who has old mail
            // his in mailbox and he has already listed his mails)
            delete m;
            continue;
        }

        // Delete or return mail
        if (has_items)
        {
            // read items from cache
            m->items.swap(itemsCache[m->messageID]);

            // if it is mail from non-player, or if it's already return mail, it shouldn't be returned, but deleted
            if (m->messageType != MAIL_NORMAL || (m->checked & (MAIL_CHECK_MASK_COD_PAYMENT | MAIL_CHECK_MASK_RETURNED)))
            {
                // mail open and then not returned
                for (MailItemInfoVec::iterator itr2 = m->items.begin(); itr2 != m->items.end(); ++itr2)
                {
                    stmt = CharacterDatabase.GetPreparedStatement(CHAR_DEL_ITEM_INSTANCE);
                    stmt->setUInt32(0, itr2->item_guid);
                    CharacterDatabase.Execute(stmt);
                }
            }
            else
            {
                // Mail will be returned
                stmt = CharacterDatabase.GetPreparedStatement(CHAR_UPD_MAIL_RETURNED);
                stmt->setUInt32(0, m->receiver);
                stmt->setUInt32(1, m->sender);
                stmt->setUInt32(2, basetime + 30 * DAY);
                stmt->setUInt32(3, basetime);
                stmt->setUInt8 (4, uint8(MAIL_CHECK_MASK_RETURNED));
                stmt->setUInt32(5, m->messageID);
                CharacterDatabase.Execute(stmt);
                for (MailItemInfoVec::iterator itr2 = m->items.begin(); itr2 != m->items.end(); ++itr2)
                {
                    // Update receiver in mail items for its proper delivery, and in instance_item for avoid lost item at sender delete
                    stmt = CharacterDatabase.GetPreparedStatement(CHAR_UPD_MAIL_ITEM_RECEIVER);
                    stmt->setUInt32(0, m->sender);
                    stmt->setUInt32(1, itr2->item_guid);
                    CharacterDatabase.Execute(stmt);

                    stmt = CharacterDatabase.GetPreparedStatement(CHAR_UPD_ITEM_OWNER);
                    stmt->setUInt32(0, m->sender);
                    stmt->setUInt32(1, itr2->item_guid);
                    CharacterDatabase.Execute(stmt);
                }
                delete m;
                ++returnedCount;
                continue;
            }
        }

        stmt = CharacterDatabase.GetPreparedStatement(CHAR_DEL_MAIL_BY_ID);
        stmt->setUInt32(0, m->messageID);
        CharacterDatabase.Execute(stmt);
        delete m;
        ++deletedCount;
    }
    while (result->NextRow());

    TC_LOG_INFO("server.loading", ">> Processed %u expired mails: %u deleted and %u returned in %u ms", deletedCount + returnedCount, deletedCount, returnedCount, GetMSTimeDiffToNow(oldMSTime));
}

void ObjectMgr::LoadQuestAreaTriggers()
{
    uint32 oldMSTime = getMSTime();

    _questAreaTriggerStore.clear();                           // need for reload case

    QueryResult result = WorldDatabase.Query("SELECT id, quest FROM areatrigger_involvedrelation");

    if (!result)
    {
        TC_LOG_INFO("server.loading", ">> Loaded 0 quest trigger points. DB table `areatrigger_involvedrelation` is empty.");
        return;
    }

    uint32 count = 0;

    do
    {
        ++count;

        Field* fields = result->Fetch();

        uint32 trigger_ID = fields[0].GetUInt32();
        uint32 quest_ID   = fields[1].GetUInt32();

        AreaTriggerEntry const* atEntry = sAreaTriggerStore.LookupEntry(trigger_ID);
        if (!atEntry)
        {
            TC_LOG_ERROR("sql.sql", "Area trigger (ID:%u) does not exist in `AreaTrigger.dbc`.", trigger_ID);
            continue;
        }

        Quest const* quest = GetQuestTemplate(quest_ID);

        if (!quest)
        {
            TC_LOG_ERROR("sql.sql", "Table `areatrigger_involvedrelation` has record (id: %u) for not existing quest %u", trigger_ID, quest_ID);
            continue;
        }

        if (!quest->HasSpecialFlag(QUEST_SPECIAL_FLAGS_EXPLORATION_OR_EVENT))
        {
            TC_LOG_ERROR("sql.sql", "Table `areatrigger_involvedrelation` has record (id: %u) for not quest %u, but quest not have flag QUEST_SPECIAL_FLAGS_EXPLORATION_OR_EVENT. Trigger or quest flags must be fixed, quest modified to require objective.", trigger_ID, quest_ID);

            // this will prevent quest completing without objective
            const_cast<Quest*>(quest)->SetSpecialFlag(QUEST_SPECIAL_FLAGS_EXPLORATION_OR_EVENT);

            // continue; - quest modified to required objective and trigger can be allowed.
        }

        _questAreaTriggerStore[trigger_ID] = quest_ID;

    } while (result->NextRow());

    TC_LOG_INFO("server.loading", ">> Loaded %u quest trigger points in %u ms", count, GetMSTimeDiffToNow(oldMSTime));
}

void ObjectMgr::LoadTavernAreaTriggers()
{
    uint32 oldMSTime = getMSTime();

    _tavernAreaTriggerStore.clear();                          // need for reload case

    QueryResult result = WorldDatabase.Query("SELECT id FROM areatrigger_tavern");

    if (!result)
    {
        TC_LOG_INFO("server.loading", ">> Loaded 0 tavern triggers. DB table `areatrigger_tavern` is empty.");
        return;
    }

    uint32 count = 0;

    do
    {
        ++count;

        Field* fields = result->Fetch();

        uint32 Trigger_ID      = fields[0].GetUInt32();

        AreaTriggerEntry const* atEntry = sAreaTriggerStore.LookupEntry(Trigger_ID);
        if (!atEntry)
        {
            TC_LOG_ERROR("sql.sql", "Area trigger (ID:%u) does not exist in `AreaTrigger.dbc`.", Trigger_ID);
            continue;
        }

        _tavernAreaTriggerStore.insert(Trigger_ID);
    } while (result->NextRow());

    TC_LOG_INFO("server.loading", ">> Loaded %u tavern triggers in %u ms", count, GetMSTimeDiffToNow(oldMSTime));
}

void ObjectMgr::LoadAreaTriggerScripts()
{
    uint32 oldMSTime = getMSTime();

    _areaTriggerScriptStore.clear();                            // need for reload case

    QueryResult result = WorldDatabase.Query("SELECT entry, ScriptName FROM areatrigger_scripts");
    if (!result)
    {
        TC_LOG_INFO("server.loading", ">> Loaded 0 areatrigger scripts. DB table `areatrigger_scripts` is empty.");
        return;
    }

    do
    {
        Field* fields = result->Fetch();

        uint32 triggerId             = fields[0].GetUInt32();
        std::string const scriptName = fields[1].GetString();

        AreaTriggerEntry const* atEntry = sAreaTriggerStore.LookupEntry(triggerId);
        if (!atEntry)
        {
            TC_LOG_ERROR("sql.sql", "AreaTrigger (ID: %u) does not exist in `AreaTrigger.dbc`.", triggerId);
            continue;
        }
        _areaTriggerScriptStore[triggerId] = GetScriptId(scriptName);
    }
    while (result->NextRow());

    TC_LOG_INFO("server.loading", ">> Loaded " SZFMTD " areatrigger scripts in %u ms", _areaTriggerScriptStore.size(), GetMSTimeDiffToNow(oldMSTime));
}

uint32 ObjectMgr::GetNearestTaxiNode(float x, float y, float z, uint32 mapid, uint32 team)
{
    bool found = false;
    float dist = 10000;
    uint32 id = 0;

    for (uint32 i = 1; i < sTaxiNodesStore.GetNumRows(); ++i)
    {
        TaxiNodesEntry const* node = sTaxiNodesStore.LookupEntry(i);

        if (!node || node->map_id != mapid || (!node->MountCreatureID[team == ALLIANCE ? 1 : 0] && node->MountCreatureID[0] != 32981)) // dk flight
            continue;

        uint8  field   = (uint8)((i - 1) / 8);
        uint32 submask = 1 << ((i-1) % 8);

        // skip not taxi network nodes
        if ((sTaxiNodesMask[field] & submask) == 0)
            continue;

        float dist2 = (node->x - x)*(node->x - x)+(node->y - y)*(node->y - y)+(node->z - z)*(node->z - z);
        if (found)
        {
            if (dist2 < dist)
            {
                dist = dist2;
                id = i;
            }
        }
        else
        {
            found = true;
            dist = dist2;
            id = i;
        }
    }

    return id;
}

void ObjectMgr::GetTaxiPath(uint32 source, uint32 destination, uint32 &path, uint32 &cost)
{
    TaxiPathSetBySource::iterator src_i = sTaxiPathSetBySource.find(source);
    if (src_i == sTaxiPathSetBySource.end())
    {
        path = 0;
        cost = 0;
        return;
    }

    TaxiPathSetForSource& pathSet = src_i->second;

    TaxiPathSetForSource::iterator dest_i = pathSet.find(destination);
    if (dest_i == pathSet.end())
    {
        path = 0;
        cost = 0;
        return;
    }

    cost = dest_i->second.price;
    path = dest_i->second.ID;
}

uint32 ObjectMgr::GetTaxiMountDisplayId(uint32 id, uint32 team, bool allowed_alt_team /* = false */)
{
    uint32 mount_id = 0;

    // select mount creature id
    TaxiNodesEntry const* node = sTaxiNodesStore.LookupEntry(id);
    if (node)
    {
        uint32 mount_entry = 0;
        if (team == ALLIANCE)
            mount_entry = node->MountCreatureID[1];
        else
            mount_entry = node->MountCreatureID[0];

        // Fix for Alliance not being able to use Acherus taxi
        // only one mount type for both sides
        if (mount_entry == 0 && allowed_alt_team)
        {
            // Simply reverse the selection. At least one team in theory should have a valid mount ID to choose.
            mount_entry = team == ALLIANCE ? node->MountCreatureID[0] : node->MountCreatureID[1];
        }

        CreatureTemplate const* mount_info = GetCreatureTemplate(mount_entry);
        if (mount_info)
        {
            mount_id = mount_info->GetRandomValidModelId();
            if (!mount_id)
            {
                TC_LOG_ERROR("sql.sql", "No displayid found for the taxi mount with the entry %u! Can't load it!", mount_entry);
                return 0;
            }
        }
    }

    // minfo is not actually used but the mount_id was updated
    GetCreatureModelRandomGender(&mount_id);

    return mount_id;
}

void ObjectMgr::LoadGraveyardZones()
{
    uint32 oldMSTime = getMSTime();

    GraveYardStore.clear();                                  // need for reload case

    //                                                0       1         2
    QueryResult result = WorldDatabase.Query("SELECT id, ghost_zone, faction FROM game_graveyard_zone");

    if (!result)
    {
        TC_LOG_INFO("server.loading", ">> Loaded 0 graveyard-zone links. DB table `game_graveyard_zone` is empty.");
        return;
    }

    uint32 count = 0;

    do
    {
        ++count;

        Field* fields = result->Fetch();

        uint32 safeLocId = fields[0].GetUInt32();
        uint32 zoneId = fields[1].GetUInt32();
        uint32 team   = fields[2].GetUInt16();

        WorldSafeLocsEntry const* entry = sWorldSafeLocsStore.LookupEntry(safeLocId);
        if (!entry)
        {
            TC_LOG_ERROR("sql.sql", "Table `game_graveyard_zone` has a record for not existing graveyard (WorldSafeLocs.dbc id) %u, skipped.", safeLocId);
            continue;
        }

        AreaTableEntry const* areaEntry = GetAreaEntryByAreaID(zoneId);
        if (!areaEntry)
        {
            TC_LOG_ERROR("sql.sql", "Table `game_graveyard_zone` has a record for not existing zone id (%u), skipped.", zoneId);
            continue;
        }

        if (areaEntry->zone != 0)
        {
            TC_LOG_ERROR("sql.sql", "Table `game_graveyard_zone` has a record for subzone id (%u) instead of zone, skipped.", zoneId);
            continue;
        }

        if (team != 0 && team != HORDE && team != ALLIANCE)
        {
            TC_LOG_ERROR("sql.sql", "Table `game_graveyard_zone` has a record for non player faction (%u), skipped.", team);
            continue;
        }

        if (!AddGraveYardLink(safeLocId, zoneId, team, false))
            TC_LOG_ERROR("sql.sql", "Table `game_graveyard_zone` has a duplicate record for Graveyard (ID: %u) and Zone (ID: %u), skipped.", safeLocId, zoneId);
    } while (result->NextRow());

    TC_LOG_INFO("server.loading", ">> Loaded %u graveyard-zone links in %u ms", count, GetMSTimeDiffToNow(oldMSTime));
}

WorldSafeLocsEntry const* ObjectMgr::GetDefaultGraveYard(uint32 team)
{
    enum DefaultGraveyard
    {
        HORDE_GRAVEYARD    = 10, // Crossroads
        ALLIANCE_GRAVEYARD = 4   // Westfall
    };

    if (team == HORDE)
        return sWorldSafeLocsStore.LookupEntry(HORDE_GRAVEYARD);
    else if (team == ALLIANCE)
        return sWorldSafeLocsStore.LookupEntry(ALLIANCE_GRAVEYARD);
    else return NULL;
}

WorldSafeLocsEntry const* ObjectMgr::GetClosestGraveYard(float x, float y, float z, uint32 MapId, uint32 team)
{
    // search for zone associated closest graveyard
    uint32 zoneId = sMapMgr->GetZoneId(MapId, x, y, z);

    if (!zoneId)
    {
        if (z > -500)
        {
            TC_LOG_ERROR("misc", "ZoneId not found for map %u coords (%f, %f, %f)", MapId, x, y, z);
            return GetDefaultGraveYard(team);
        }
    }

    // Simulate std. algorithm:
    //   found some graveyard associated to (ghost_zone, ghost_map)
    //
    //   if mapId == graveyard.mapId (ghost in plain zone or city or battleground) and search graveyard at same map
    //     then check faction
    //   if mapId != graveyard.mapId (ghost in instance) and search any graveyard associated
    //     then check faction
    GraveYardMapBounds range = GraveYardStore.equal_range(zoneId);
    MapEntry const* map = sMapStore.LookupEntry(MapId);

    // not need to check validity of map object; MapId _MUST_ be valid here
    if (range.first == range.second && !map->IsBattlegroundOrArena())
    {
        if (zoneId != 0) // zone == 0 can't be fixed, used by bliz for bugged zones
            TC_LOG_ERROR("sql.sql", "Table `game_graveyard_zone` incomplete: Zone %u Team %u does not have a linked graveyard.", zoneId, team);
        return GetDefaultGraveYard(team);
    }

    // at corpse map
    bool foundNear = false;
    float distNear = 10000;
    WorldSafeLocsEntry const* entryNear = NULL;

    // at entrance map for corpse map
    bool foundEntr = false;
    float distEntr = 10000;
    WorldSafeLocsEntry const* entryEntr = NULL;

    // some where other
    WorldSafeLocsEntry const* entryFar = NULL;

    MapEntry const* mapEntry = sMapStore.LookupEntry(MapId);

    for (; range.first != range.second; ++range.first)
    {
        GraveYardData const& data = range.first->second;

        WorldSafeLocsEntry const* entry = sWorldSafeLocsStore.LookupEntry(data.safeLocId);
        if (!entry)
        {
            TC_LOG_ERROR("sql.sql", "Table `game_graveyard_zone` has record for not existing graveyard (WorldSafeLocs.dbc id) %u, skipped.", data.safeLocId);
            continue;
        }

        // skip enemy faction graveyard
        // team == 0 case can be at call from .neargrave
        if (data.team != 0 && team != 0 && data.team != team)
            continue;

        // find now nearest graveyard at other map
        if (MapId != entry->map_id)
        {
            // if find graveyard at different map from where entrance placed (or no entrance data), use any first
            if (!mapEntry
                || mapEntry->entrance_map < 0
                || uint32(mapEntry->entrance_map) != entry->map_id
                || (mapEntry->entrance_x == 0 && mapEntry->entrance_y == 0))
            {
                // not have any corrdinates for check distance anyway
                entryFar = entry;
                continue;
            }

            // at entrance map calculate distance (2D);
            float dist2 = (entry->x - mapEntry->entrance_x)*(entry->x - mapEntry->entrance_x)
                +(entry->y - mapEntry->entrance_y)*(entry->y - mapEntry->entrance_y);
            if (foundEntr)
            {
                if (dist2 < distEntr)
                {
                    distEntr = dist2;
                    entryEntr = entry;
                }
            }
            else
            {
                foundEntr = true;
                distEntr = dist2;
                entryEntr = entry;
            }
        }
        // find now nearest graveyard at same map
        else
        {
            float dist2 = (entry->x - x)*(entry->x - x)+(entry->y - y)*(entry->y - y)+(entry->z - z)*(entry->z - z);
            if (foundNear)
            {
                if (dist2 < distNear)
                {
                    distNear = dist2;
                    entryNear = entry;
                }
            }
            else
            {
                foundNear = true;
                distNear = dist2;
                entryNear = entry;
            }
        }
    }

    if (entryNear)
        return entryNear;

    if (entryEntr)
        return entryEntr;

    return entryFar;
}

GraveYardData const* ObjectMgr::FindGraveYardData(uint32 id, uint32 zoneId)
{
    GraveYardMapBounds range = GraveYardStore.equal_range(zoneId);
    for (; range.first != range.second; ++range.first)
    {
        GraveYardData const& data = range.first->second;
        if (data.safeLocId == id)
            return &data;
    }
    return NULL;
}

bool ObjectMgr::AddGraveYardLink(uint32 id, uint32 zoneId, uint32 team, bool persist /*= true*/)
{
    if (FindGraveYardData(id, zoneId))
        return false;

    // add link to loaded data
    GraveYardData data;
    data.safeLocId = id;
    data.team = team;

    GraveYardStore.insert(GraveYardContainer::value_type(zoneId, data));

    // add link to DB
    if (persist)
    {
        PreparedStatement* stmt = WorldDatabase.GetPreparedStatement(WORLD_INS_GRAVEYARD_ZONE);

        stmt->setUInt32(0, id);
        stmt->setUInt32(1, zoneId);
        stmt->setUInt16(2, uint16(team));

        WorldDatabase.Execute(stmt);
    }

    return true;
}

void ObjectMgr::RemoveGraveYardLink(uint32 id, uint32 zoneId, uint32 team, bool persist /*= false*/)
{
    GraveYardMapBoundsNonConst range = GraveYardStore.equal_range(zoneId);
    if (range.first == range.second)
    {
        //TC_LOG_ERROR("sql.sql", "Table `game_graveyard_zone` incomplete: Zone %u Team %u does not have a linked graveyard.", zoneId, team);
        return;
    }

    bool found = false;


    for (; range.first != range.second; ++range.first)
    {
        GraveYardData & data = range.first->second;

        // skip not matching safezone id
        if (data.safeLocId != id)
            continue;

        // skip enemy faction graveyard at same map (normal area, city, or battleground)
        // team == 0 case can be at call from .neargrave
        if (data.team != 0 && team != 0 && data.team != team)
            continue;

        found = true;
        break;
    }

    // no match, return
    if (!found)
        return;

    // remove from links
    GraveYardStore.erase(range.first);

    // remove link from DB
    if (persist)
    {
        PreparedStatement* stmt = WorldDatabase.GetPreparedStatement(WORLD_DEL_GRAVEYARD_ZONE);

        stmt->setUInt32(0, id);
        stmt->setUInt32(1, zoneId);
        stmt->setUInt16(2, uint16(team));

        WorldDatabase.Execute(stmt);
    }
}

void ObjectMgr::LoadAreaTriggerTeleports()
{
    uint32 oldMSTime = getMSTime();

    _areaTriggerStore.clear();                                  // need for reload case

    //                                               0        1              2                  3                  4                   5
    QueryResult result = WorldDatabase.Query("SELECT ID,  target_map, target_position_x, target_position_y, target_position_z, target_orientation FROM areatrigger_teleport");
    if (!result)
    {
        TC_LOG_INFO("server.loading", ">> Loaded 0 area trigger teleport definitions. DB table `areatrigger_teleport` is empty.");
        return;
    }

    uint32 count = 0;

    do
    {
        Field* fields = result->Fetch();

        ++count;

        uint32 Trigger_ID = fields[0].GetUInt32();

        AreaTriggerStruct at;

        at.target_mapId             = fields[1].GetUInt16();
        at.target_X                 = fields[2].GetFloat();
        at.target_Y                 = fields[3].GetFloat();
        at.target_Z                 = fields[4].GetFloat();
        at.target_Orientation       = fields[5].GetFloat();

        AreaTriggerEntry const* atEntry = sAreaTriggerStore.LookupEntry(Trigger_ID);
        if (!atEntry)
        {
            TC_LOG_ERROR("sql.sql", "Area trigger (ID:%u) does not exist in `AreaTrigger.dbc`.", Trigger_ID);
            continue;
        }

        MapEntry const* mapEntry = sMapStore.LookupEntry(at.target_mapId);
        if (!mapEntry)
        {
            TC_LOG_ERROR("sql.sql", "Area trigger (ID:%u) target map (ID: %u) does not exist in `Map.dbc`.", Trigger_ID, at.target_mapId);
            continue;
        }

        if (at.target_X == 0 && at.target_Y == 0 && at.target_Z == 0)
        {
            TC_LOG_ERROR("sql.sql", "Area trigger (ID:%u) target coordinates not provided.", Trigger_ID);
            continue;
        }

        _areaTriggerStore[Trigger_ID] = at;

    } while (result->NextRow());

    TC_LOG_INFO("server.loading", ">> Loaded %u area trigger teleport definitions in %u ms", count, GetMSTimeDiffToNow(oldMSTime));
}

void ObjectMgr::LoadAccessRequirements()
{
    uint32 oldMSTime = getMSTime();

    if (!_accessRequirementStore.empty())
    {
        for (AccessRequirementContainer::iterator itr = _accessRequirementStore.begin(); itr != _accessRequirementStore.end(); ++itr)
            delete itr->second;

        _accessRequirementStore.clear();                                  // need for reload case
    }

    //                                                 0       1           2          3        4      5       6               7                8                   9
    QueryResult result = WorldDatabase.Query("SELECT mapid, difficulty, level_min, level_max, item, item2, quest_done_A, quest_done_H, completed_achievement, quest_failed_text FROM access_requirement");

    if (!result)
    {
        TC_LOG_INFO("server.loading", ">> Loaded 0 access requirement definitions. DB table `access_requirement` is empty.");
        return;
    }

    uint32 count = 0;

    do
    {
        Field* fields = result->Fetch();

        ++count;

        uint32 mapid = fields[0].GetUInt32();
        uint8 difficulty = fields[1].GetUInt8();
        uint32 requirement_ID = MAKE_PAIR32(mapid, difficulty);

        AccessRequirement* ar   = new AccessRequirement();
        ar->levelMin            = fields[2].GetUInt8();
        ar->levelMax            = fields[3].GetUInt8();
        ar->item                = fields[4].GetUInt32();
        ar->item2               = fields[5].GetUInt32();
        ar->quest_A             = fields[6].GetUInt32();
        ar->quest_H             = fields[7].GetUInt32();
        ar->achievement         = fields[8].GetUInt32();
        ar->questFailedText     = fields[9].GetString();

        if (ar->item)
        {
            ItemTemplate const* pProto = GetItemTemplate(ar->item);
            if (!pProto)
            {
                TC_LOG_ERROR("misc", "Key item %u does not exist for map %u difficulty %u, removing key requirement.", ar->item, mapid, difficulty);
                ar->item = 0;
            }
        }

        if (ar->item2)
        {
            ItemTemplate const* pProto = GetItemTemplate(ar->item2);
            if (!pProto)
            {
                TC_LOG_ERROR("misc", "Second item %u does not exist for map %u difficulty %u, removing key requirement.", ar->item2, mapid, difficulty);
                ar->item2 = 0;
            }
        }

        if (ar->quest_A)
        {
            if (!GetQuestTemplate(ar->quest_A))
            {
                TC_LOG_ERROR("sql.sql", "Required Alliance Quest %u not exist for map %u difficulty %u, remove quest done requirement.", ar->quest_A, mapid, difficulty);
                ar->quest_A = 0;
            }
        }

        if (ar->quest_H)
        {
            if (!GetQuestTemplate(ar->quest_H))
            {
                TC_LOG_ERROR("sql.sql", "Required Horde Quest %u not exist for map %u difficulty %u, remove quest done requirement.", ar->quest_H, mapid, difficulty);
                ar->quest_H = 0;
            }
        }

        if (ar->achievement)
        {
            if (!sAchievementMgr->GetAchievement(ar->achievement))
            {
                TC_LOG_ERROR("sql.sql", "Required Achievement %u not exist for map %u difficulty %u, remove quest done requirement.", ar->achievement, mapid, difficulty);
                ar->achievement = 0;
            }
        }

        _accessRequirementStore[requirement_ID] = ar;
    } while (result->NextRow());

    TC_LOG_INFO("server.loading", ">> Loaded %u access requirement definitions in %u ms", count, GetMSTimeDiffToNow(oldMSTime));
}

/*
 * Searches for the areatrigger which teleports players out of the given map with instance_template.parent field support
 */
AreaTriggerStruct const* ObjectMgr::GetGoBackTrigger(uint32 Map) const
{
    bool useParentDbValue = false;
    uint32 parentId = 0;
    const MapEntry* mapEntry = sMapStore.LookupEntry(Map);
    if (!mapEntry || mapEntry->entrance_map < 0)
        return NULL;

    if (mapEntry->IsDungeon())
    {
        const InstanceTemplate* iTemplate = sObjectMgr->GetInstanceTemplate(Map);

        if (!iTemplate)
            return NULL;

        parentId = iTemplate->Parent;
        useParentDbValue = true;
    }

    uint32 entrance_map = uint32(mapEntry->entrance_map);
    for (AreaTriggerContainer::const_iterator itr = _areaTriggerStore.begin(); itr != _areaTriggerStore.end(); ++itr)
        if ((!useParentDbValue && itr->second.target_mapId == entrance_map) || (useParentDbValue && itr->second.target_mapId == parentId))
        {
            AreaTriggerEntry const* atEntry = sAreaTriggerStore.LookupEntry(itr->first);
            if (atEntry && atEntry->mapid == Map)
                return &itr->second;
        }
    return NULL;
}

/**
 * Searches for the areatrigger which teleports players to the given map
 */
AreaTriggerStruct const* ObjectMgr::GetMapEntranceTrigger(uint32 Map) const
{
    for (AreaTriggerContainer::const_iterator itr = _areaTriggerStore.begin(); itr != _areaTriggerStore.end(); ++itr)
    {
        if (itr->second.target_mapId == Map)
        {
            AreaTriggerEntry const* atEntry = sAreaTriggerStore.LookupEntry(itr->first);
            if (atEntry)
                return &itr->second;
        }
    }
    return NULL;
}

void ObjectMgr::SetHighestGuids()
{
    QueryResult result = CharacterDatabase.Query("SELECT MAX(guid) FROM characters");
    if (result)
<<<<<<< HEAD
        GetGuidSequenceGenerator<HighGuid::Player>().Set((*result)[0].GetUInt32() + 1);

    result = CharacterDatabase.Query("SELECT MAX(guid) FROM item_instance");
    if (result)
        GetGuidSequenceGenerator<HighGuid::Item>().Set((*result)[0].GetUInt32() + 1);

    // Cleanup other tables from nonexistent guids ( >= _hiItemGuid)
    uint32 hiItemGuid = GetGuidSequenceGenerator<HighGuid::Item>().GetNextAfterMaxUsed();
    CharacterDatabase.PExecute("DELETE FROM character_inventory WHERE item >= '%u'", hiItemGuid);      // One-time query
    CharacterDatabase.PExecute("DELETE FROM mail_items WHERE item_guid >= '%u'", hiItemGuid);          // One-time query
    CharacterDatabase.PExecute("DELETE FROM auctionhouse WHERE itemguid >= '%u'", hiItemGuid);         // One-time query
    CharacterDatabase.PExecute("DELETE FROM guild_bank_item WHERE item_guid >= '%u'", hiItemGuid);     // One-time query

    result = WorldDatabase.Query("SELECT MAX(guid) FROM transports");
    if (result)
        GetGuidSequenceGenerator<HighGuid::Mo_Transport>().Set((*result)[0].GetUInt32() + 1);
=======
        GetGuidSequenceGenerator<HighGuid::Player>().Set((*result)[0].GetUInt32()+1);

    result = CharacterDatabase.Query("SELECT MAX(guid) FROM item_instance");
    if (result)
        GetGuidSequenceGenerator<HighGuid::Item>().Set((*result)[0].GetUInt32()+1);

    // Cleanup other tables from nonexistent guids ( >= _hiItemGuid)
    CharacterDatabase.PExecute("DELETE FROM character_inventory WHERE item >= '%u'", GetGuidSequenceGenerator<HighGuid::Item>().GetNextAfterMaxUsed());      // One-time query
    CharacterDatabase.PExecute("DELETE FROM mail_items WHERE item_guid >= '%u'", GetGuidSequenceGenerator<HighGuid::Item>().GetNextAfterMaxUsed());          // One-time query
    CharacterDatabase.PExecute("DELETE FROM auctionhouse WHERE itemguid >= '%u'", GetGuidSequenceGenerator<HighGuid::Item>().GetNextAfterMaxUsed());         // One-time query
    CharacterDatabase.PExecute("DELETE FROM guild_bank_item WHERE item_guid >= '%u'", GetGuidSequenceGenerator<HighGuid::Item>().GetNextAfterMaxUsed());     // One-time query

    result = WorldDatabase.Query("SELECT MAX(guid) FROM transports");
    if (result)
        GetGuidSequenceGenerator<HighGuid::Mo_Transport>().Set((*result)[0].GetUInt32()+1);
>>>>>>> 233297c5

    result = CharacterDatabase.Query("SELECT MAX(id) FROM auctionhouse");
    if (result)
        _auctionId = (*result)[0].GetUInt32() + 1;

    result = CharacterDatabase.Query("SELECT MAX(id) FROM mail");
    if (result)
<<<<<<< HEAD
        _mailId = (*result)[0].GetUInt32() + 1;
=======
        _mailId = (*result)[0].GetUInt32()+1;
>>>>>>> 233297c5

    result = CharacterDatabase.Query("SELECT MAX(arenateamid) FROM arena_team");
    if (result)
        sArenaTeamMgr->SetNextArenaTeamId((*result)[0].GetUInt32() + 1);

    result = CharacterDatabase.Query("SELECT MAX(setguid) FROM character_equipmentsets");
    if (result)
        _equipmentSetGuid = (*result)[0].GetUInt64() + 1;

    result = CharacterDatabase.Query("SELECT MAX(guildId) FROM guild");
    if (result)
        sGuildMgr->SetNextGuildId((*result)[0].GetUInt32() + 1);

    result = CharacterDatabase.Query("SELECT MAX(guid) FROM groups");
    if (result)
<<<<<<< HEAD
        sGroupMgr->SetGroupDbStoreSize((*result)[0].GetUInt32() + 1);

    result = CharacterDatabase.Query("SELECT MAX(itemId) from character_void_storage");
    if (result)
        _voidItemId = (*result)[0].GetUInt64() + 1;
=======
        sGroupMgr->SetGroupDbStoreSize((*result)[0].GetUInt32()+1);
>>>>>>> 233297c5

    result = WorldDatabase.Query("SELECT MAX(guid) FROM creature");
    if (result)
        _creatureSpawnId = (*result)[0].GetUInt32() + 1;

    result = WorldDatabase.Query("SELECT MAX(guid) FROM gameobject");
    if (result)
        _gameObjectSpawnId = (*result)[0].GetUInt32() + 1;
}

uint32 ObjectMgr::GenerateAuctionID()
{
    if (_auctionId >= 0xFFFFFFFE)
    {
        TC_LOG_ERROR("misc", "Auctions ids overflow!! Can't continue, shutting down server. ");
        World::StopNow(ERROR_EXIT_CODE);
    }
    return _auctionId++;
}

uint64 ObjectMgr::GenerateEquipmentSetGuid()
{
    if (_equipmentSetGuid >= uint64(0xFFFFFFFFFFFFFFFELL))
    {
        TC_LOG_ERROR("misc", "EquipmentSet guid overflow!! Can't continue, shutting down server. ");
        World::StopNow(ERROR_EXIT_CODE);
    }
    return _equipmentSetGuid++;
}

uint32 ObjectMgr::GenerateMailID()
{
    if (_mailId >= 0xFFFFFFFE)
    {
        TC_LOG_ERROR("misc", "Mail ids overflow!! Can't continue, shutting down server. ");
        World::StopNow(ERROR_EXIT_CODE);
    }
    return _mailId++;
}

uint32 ObjectMgr::GeneratePetNumber()
{
    return ++_hiPetNumber;
}

uint64 ObjectMgr::GenerateVoidStorageItemId()
{
    return ++_voidItemId;
}

uint32 ObjectMgr::GenerateCreatureSpawnId()
{
    if (_creatureSpawnId >= 0xFFFFFF)
    {
        TC_LOG_ERROR("misc", "Creature spawn id overflow!! Can't continue, shutting down server. ");
        World::StopNow(ERROR_EXIT_CODE);
    }
    return _creatureSpawnId++;
}

<<<<<<< HEAD
uint32 ObjectMgr::GenerateGameObjectSpawnId()
{
    if (_gameObjectSpawnId >= 0xFFFFFF)
    {
        TC_LOG_ERROR("misc", "GameObject spawn id overflow!! Can't continue, shutting down server. ");
=======
uint32 ObjectMgr::GeneratePetNumber()
{
    return ++_hiPetNumber;
}

uint32 ObjectMgr::GenerateCreatureSpawnId()
{
    if (_creatureSpawnId >= uint32(0xFFFFFF))
    {
        TC_LOG_ERROR("misc", "Creature spawn id overflow!! Can't continue, shutting down server. ");
        World::StopNow(ERROR_EXIT_CODE);
    }
    return _creatureSpawnId++;
}

uint32 ObjectMgr::GenerateGameObjectSpawnId()
{
    if (_gameObjectSpawnId >= uint32(0xFFFFFF))
    {
        TC_LOG_ERROR("misc", "Creature spawn id overflow!! Can't continue, shutting down server. ");
>>>>>>> 233297c5
        World::StopNow(ERROR_EXIT_CODE);
    }
    return _gameObjectSpawnId++;
}

void ObjectMgr::LoadGameObjectLocales()
{
    uint32 oldMSTime = getMSTime();

    _gameObjectLocaleStore.clear(); // need for reload case

    //                                               0      1       2     3
    QueryResult result = WorldDatabase.Query("SELECT entry, locale, name, castBarCaption FROM gameobject_template_locale");
    if (!result)
        return;

    do
    {
        Field* fields = result->Fetch();

        uint32 id                   = fields[0].GetUInt32();
        std::string localeName      = fields[1].GetString();

        std::string name            = fields[2].GetString();
        std::string castBarCaption  = fields[3].GetString();

        GameObjectLocale& data = _gameObjectLocaleStore[id];
        LocaleConstant locale = GetLocaleByName(localeName);
        if (locale == LOCALE_enUS)
            continue;

        AddLocaleString(name, locale, data.Name);
        AddLocaleString(castBarCaption, locale, data.CastBarCaption);

    } while (result->NextRow());

    TC_LOG_INFO("server.loading", ">> Loaded %u gameobject_template_locale strings in %u ms", uint32(_gameObjectLocaleStore.size()), GetMSTimeDiffToNow(oldMSTime));
}

inline void CheckGOLockId(GameObjectTemplate const* goInfo, uint32 dataN, uint32 N)
{
    if (sLockStore.LookupEntry(dataN))
        return;

    TC_LOG_ERROR("sql.sql", "Gameobject (Entry: %u GoType: %u) have data%d=%u but lock (Id: %u) not found.",
        goInfo->entry, goInfo->type, N, goInfo->door.lockId, goInfo->door.lockId);
}

inline void CheckGOLinkedTrapId(GameObjectTemplate const* goInfo, uint32 dataN, uint32 N)
{
    if (GameObjectTemplate const* trapInfo = sObjectMgr->GetGameObjectTemplate(dataN))
    {
        if (trapInfo->type != GAMEOBJECT_TYPE_TRAP)
            TC_LOG_ERROR("sql.sql", "Gameobject (Entry: %u GoType: %u) have data%d=%u but GO (Entry %u) have not GAMEOBJECT_TYPE_TRAP (%u) type.",
            goInfo->entry, goInfo->type, N, dataN, dataN, GAMEOBJECT_TYPE_TRAP);
    }
}

inline void CheckGOSpellId(GameObjectTemplate const* goInfo, uint32 dataN, uint32 N)
{
    if (sSpellMgr->GetSpellInfo(dataN))
        return;

    TC_LOG_ERROR("sql.sql", "Gameobject (Entry: %u GoType: %u) have data%d=%u but Spell (Entry %u) not exist.",
        goInfo->entry, goInfo->type, N, dataN, dataN);
}

inline void CheckAndFixGOChairHeightId(GameObjectTemplate const* goInfo, uint32& dataN, uint32 N)
{
    if (dataN <= (UNIT_STAND_STATE_SIT_HIGH_CHAIR-UNIT_STAND_STATE_SIT_LOW_CHAIR))
        return;

    TC_LOG_ERROR("sql.sql", "Gameobject (Entry: %u GoType: %u) have data%d=%u but correct chair height in range 0..%i.",
        goInfo->entry, goInfo->type, N, dataN, UNIT_STAND_STATE_SIT_HIGH_CHAIR-UNIT_STAND_STATE_SIT_LOW_CHAIR);

    // prevent client and server unexpected work
    dataN = 0;
}

inline void CheckGONoDamageImmuneId(GameObjectTemplate* goTemplate, uint32 dataN, uint32 N)
{
    // 0/1 correct values
    if (dataN <= 1)
        return;

    TC_LOG_ERROR("sql.sql", "Gameobject (Entry: %u GoType: %u) have data%d=%u but expected boolean (0/1) noDamageImmune field value.", goTemplate->entry, goTemplate->type, N, dataN);
}

inline void CheckGOConsumable(GameObjectTemplate const* goInfo, uint32 dataN, uint32 N)
{
    // 0/1 correct values
    if (dataN <= 1)
        return;

    TC_LOG_ERROR("sql.sql", "Gameobject (Entry: %u GoType: %u) have data%d=%u but expected boolean (0/1) consumable field value.",
        goInfo->entry, goInfo->type, N, dataN);
}

void ObjectMgr::LoadGameObjectTemplate()
{
    uint32 oldMSTime = getMSTime();

    //                                                 0      1      2        3       4             5          6      7       8     9
    QueryResult result = WorldDatabase.Query("SELECT entry, type, displayId, name, IconName, castBarCaption, unk1, faction, flags, size, "
    //                                          10     11    12     13     14     15     16     17     18     19     20      21      22
                                             "Data0, Data1, Data2, Data3, Data4, Data5, Data6, Data7, Data8, Data9, Data10, Data11, Data12, "
    //                                          23      24      25      26      27      28      29      30      31      32      33      34      35      36      37      38
                                             "Data13, Data14, Data15, Data16, Data17, Data18, Data19, Data20, Data21, Data22, Data23, Data24, Data25, Data26, Data27, Data28, "
    //                                          39      40      41       42       43        44
                                             "Data29, Data30, Data31, unkInt32, AIName, ScriptName "
                                             "FROM gameobject_template");

    if (!result)
    {
        TC_LOG_INFO("server.loading", ">> Loaded 0 gameobject definitions. DB table `gameobject_template` is empty.");
        return;
    }

    _gameObjectTemplateStore.rehash(result->GetRowCount());
    uint32 count = 0;
    do
    {
        Field* fields = result->Fetch();

        uint32 entry = fields[0].GetUInt32();

        GameObjectTemplate& got = _gameObjectTemplateStore[entry];

        got.entry          = entry;
        got.type           = uint32(fields[1].GetUInt8());
        got.displayId      = fields[2].GetUInt32();
        got.name           = fields[3].GetString();
        got.IconName       = fields[4].GetString();
        got.castBarCaption = fields[5].GetString();
        got.unk1           = fields[6].GetString();
        got.faction        = uint32(fields[7].GetUInt16());
        got.flags          = fields[8].GetUInt32();
        got.size           = fields[9].GetFloat();

        for (uint8 i = 0; i < MAX_GAMEOBJECT_DATA; ++i)
            got.raw.data[i] = fields[10 + i].GetUInt32();

<<<<<<< HEAD
        got.unkInt32 = fields[42].GetInt32();
        got.AIName = fields[43].GetString();
        got.ScriptId = GetScriptId(fields[44].GetCString());
=======
        got.AIName = fields[34].GetString();
        got.ScriptId = GetScriptId(fields[35].GetString());
>>>>>>> 233297c5

        // Checks

        switch (got.type)
        {
            case GAMEOBJECT_TYPE_DOOR:                      //0
            {
                if (got.door.lockId)
                    CheckGOLockId(&got, got.door.lockId, 1);
                CheckGONoDamageImmuneId(&got, got.door.noDamageImmune, 3);
                break;
            }
            case GAMEOBJECT_TYPE_BUTTON:                    //1
            {
                if (got.button.lockId)
                    CheckGOLockId(&got, got.button.lockId, 1);
                CheckGONoDamageImmuneId(&got, got.button.noDamageImmune, 4);
                break;
            }
            case GAMEOBJECT_TYPE_QUESTGIVER:                //2
            {
                if (got.questgiver.lockId)
                    CheckGOLockId(&got, got.questgiver.lockId, 0);
                CheckGONoDamageImmuneId(&got, got.questgiver.noDamageImmune, 5);
                break;
            }
            case GAMEOBJECT_TYPE_CHEST:                     //3
            {
                if (got.chest.lockId)
                    CheckGOLockId(&got, got.chest.lockId, 0);

                CheckGOConsumable(&got, got.chest.consumable, 3);

                if (got.chest.linkedTrapId)              // linked trap
                    CheckGOLinkedTrapId(&got, got.chest.linkedTrapId, 7);
                break;
            }
            case GAMEOBJECT_TYPE_TRAP:                      //6
            {
                if (got.trap.lockId)
                    CheckGOLockId(&got, got.trap.lockId, 0);
                break;
            }
            case GAMEOBJECT_TYPE_CHAIR:                     //7
                CheckAndFixGOChairHeightId(&got, got.chair.height, 1);
                break;
            case GAMEOBJECT_TYPE_SPELL_FOCUS:               //8
            {
                if (got.spellFocus.focusId)
                {
                    if (!sSpellFocusObjectStore.LookupEntry(got.spellFocus.focusId))
                        TC_LOG_ERROR("sql.sql", "GameObject (Entry: %u GoType: %u) have data0=%u but SpellFocus (Id: %u) not exist.",
                        entry, got.type, got.spellFocus.focusId, got.spellFocus.focusId);
                }

                if (got.spellFocus.linkedTrapId)        // linked trap
                    CheckGOLinkedTrapId(&got, got.spellFocus.linkedTrapId, 2);
                break;
            }
            case GAMEOBJECT_TYPE_GOOBER:                    //10
            {
                if (got.goober.lockId)
                    CheckGOLockId(&got, got.goober.lockId, 0);

                CheckGOConsumable(&got, got.goober.consumable, 3);

                if (got.goober.pageId)                  // pageId
                {
                    if (!GetPageText(got.goober.pageId))
                        TC_LOG_ERROR("sql.sql", "GameObject (Entry: %u GoType: %u) have data7=%u but PageText (Entry %u) not exist.",
                        entry, got.type, got.goober.pageId, got.goober.pageId);
                }
                CheckGONoDamageImmuneId(&got, got.goober.noDamageImmune, 11);
                if (got.goober.linkedTrapId)            // linked trap
                    CheckGOLinkedTrapId(&got, got.goober.linkedTrapId, 12);
                break;
            }
            case GAMEOBJECT_TYPE_AREADAMAGE:                //12
            {
                if (got.areadamage.lockId)
                    CheckGOLockId(&got, got.areadamage.lockId, 0);
                break;
            }
            case GAMEOBJECT_TYPE_CAMERA:                    //13
            {
                if (got.camera.lockId)
                    CheckGOLockId(&got, got.camera.lockId, 0);
                break;
            }
            case GAMEOBJECT_TYPE_MO_TRANSPORT:              //15
            {
                if (got.moTransport.taxiPathId)
                {
                    if (got.moTransport.taxiPathId >= sTaxiPathNodesByPath.size() || sTaxiPathNodesByPath[got.moTransport.taxiPathId].empty())
                        TC_LOG_ERROR("sql.sql", "GameObject (Entry: %u GoType: %u) have data0=%u but TaxiPath (Id: %u) not exist.",
                            entry, got.type, got.moTransport.taxiPathId, got.moTransport.taxiPathId);
                }
                if (uint32 transportMap = got.moTransport.mapID)
                    _transportMaps.insert(transportMap);
                break;
            }
            case GAMEOBJECT_TYPE_SUMMONING_RITUAL:          //18
                break;
            case GAMEOBJECT_TYPE_SPELLCASTER:               //22
            {
                // always must have spell
                CheckGOSpellId(&got, got.spellcaster.spellId, 0);
                break;
            }
            case GAMEOBJECT_TYPE_FLAGSTAND:                 //24
            {
                if (got.flagstand.lockId)
                    CheckGOLockId(&got, got.flagstand.lockId, 0);
                CheckGONoDamageImmuneId(&got, got.flagstand.noDamageImmune, 5);
                break;
            }
            case GAMEOBJECT_TYPE_FISHINGHOLE:               //25
            {
                if (got.fishinghole.lockId)
                    CheckGOLockId(&got, got.fishinghole.lockId, 4);
                break;
            }
            case GAMEOBJECT_TYPE_FLAGDROP:                  //26
            {
                if (got.flagdrop.lockId)
                    CheckGOLockId(&got, got.flagdrop.lockId, 0);
                CheckGONoDamageImmuneId(&got, got.flagdrop.noDamageImmune, 3);
                break;
            }
            case GAMEOBJECT_TYPE_BARBER_CHAIR:              //32
                CheckAndFixGOChairHeightId(&got, got.barberChair.chairheight, 0);
                break;
        }

       ++count;
    }
    while (result->NextRow());

    TC_LOG_INFO("server.loading", ">> Loaded %u game object templates in %u ms", count, GetMSTimeDiffToNow(oldMSTime));
}

void ObjectMgr::LoadExplorationBaseXP()
{
    uint32 oldMSTime = getMSTime();

    QueryResult result = WorldDatabase.Query("SELECT level, basexp FROM exploration_basexp");

    if (!result)
    {
        TC_LOG_ERROR("server.loading", ">> Loaded 0 BaseXP definitions. DB table `exploration_basexp` is empty.");
        return;
    }

    uint32 count = 0;

    do
    {
        Field* fields = result->Fetch();
        uint8 level  = fields[0].GetUInt8();
        uint32 basexp = fields[1].GetInt32();
        _baseXPTable[level] = basexp;
        ++count;
    }
    while (result->NextRow());

    TC_LOG_INFO("server.loading", ">> Loaded %u BaseXP definitions in %u ms", count, GetMSTimeDiffToNow(oldMSTime));
}

uint32 ObjectMgr::GetBaseXP(uint8 level)
{
    return _baseXPTable[level] ? _baseXPTable[level] : 0;
}

uint32 ObjectMgr::GetXPForLevel(uint8 level) const
{
    if (level < _playerXPperLevel.size())
        return _playerXPperLevel[level];
    return 0;
}

void ObjectMgr::LoadPetNames()
{
    uint32 oldMSTime = getMSTime();
    //                                                0     1      2
    QueryResult result = WorldDatabase.Query("SELECT word, entry, half FROM pet_name_generation");

    if (!result)
    {
        TC_LOG_INFO("server.loading", ">> Loaded 0 pet name parts. DB table `pet_name_generation` is empty!");
        return;
    }

    uint32 count = 0;

    do
    {
        Field* fields = result->Fetch();
        std::string word = fields[0].GetString();
        uint32 entry     = fields[1].GetUInt32();
        bool   half      = fields[2].GetBool();
        if (half)
            _petHalfName1[entry].push_back(word);
        else
            _petHalfName0[entry].push_back(word);
        ++count;
    }
    while (result->NextRow());

    TC_LOG_INFO("server.loading", ">> Loaded %u pet name parts in %u ms", count, GetMSTimeDiffToNow(oldMSTime));
}

void ObjectMgr::LoadPetNumber()
{
    uint32 oldMSTime = getMSTime();

    QueryResult result = CharacterDatabase.Query("SELECT MAX(id) FROM character_pet");
    if (result)
    {
        Field* fields = result->Fetch();
        _hiPetNumber = fields[0].GetUInt32()+1;
    }

    TC_LOG_INFO("server.loading", ">> Loaded the max pet number: %d in %u ms", _hiPetNumber-1, GetMSTimeDiffToNow(oldMSTime));
}

std::string ObjectMgr::GeneratePetName(uint32 entry)
{
    StringVector& list0 = _petHalfName0[entry];
    StringVector& list1 = _petHalfName1[entry];

    if (list0.empty() || list1.empty())
    {
        CreatureTemplate const* cinfo = GetCreatureTemplate(entry);
        if (!cinfo)
            return std::string();

        char const* petname = GetPetName(cinfo->family, sWorld->GetDefaultDbcLocale());
        if (petname)
            return std::string(petname);
        else
            return cinfo->Name;
    }

    return *(list0.begin()+urand(0, list0.size()-1)) + *(list1.begin()+urand(0, list1.size()-1));
}

void ObjectMgr::LoadReputationRewardRate()
{
    uint32 oldMSTime = getMSTime();

    _repRewardRateStore.clear();                             // for reload case

    uint32 count = 0; //                                0          1             2                  3                  4                 5                      6             7
    QueryResult result = WorldDatabase.Query("SELECT faction, quest_rate, quest_daily_rate, quest_weekly_rate, quest_monthly_rate, quest_repeatable_rate, creature_rate, spell_rate FROM reputation_reward_rate");
    if (!result)
    {
        TC_LOG_ERROR("server.loading", ">> Loaded `reputation_reward_rate`, table is empty!");
        return;
    }

    do
    {
        Field* fields = result->Fetch();

        uint32 factionId            = fields[0].GetUInt32();

        RepRewardRate repRate;

        repRate.questRate           = fields[1].GetFloat();
        repRate.questDailyRate      = fields[2].GetFloat();
        repRate.questWeeklyRate     = fields[3].GetFloat();
        repRate.questMonthlyRate    = fields[4].GetFloat();
        repRate.questRepeatableRate = fields[5].GetFloat();
        repRate.creatureRate        = fields[6].GetFloat();
        repRate.spellRate           = fields[7].GetFloat();

        FactionEntry const* factionEntry = sFactionStore.LookupEntry(factionId);
        if (!factionEntry)
        {
            TC_LOG_ERROR("sql.sql", "Faction (faction.dbc) %u does not exist but is used in `reputation_reward_rate`", factionId);
            continue;
        }

        if (repRate.questRate < 0.0f)
        {
            TC_LOG_ERROR("sql.sql", "Table reputation_reward_rate has quest_rate with invalid rate %f, skipping data for faction %u", repRate.questRate, factionId);
            continue;
        }

        if (repRate.questDailyRate < 0.0f)
        {
            TC_LOG_ERROR("sql.sql", "Table reputation_reward_rate has quest_daily_rate with invalid rate %f, skipping data for faction %u", repRate.questDailyRate, factionId);
            continue;
        }

        if (repRate.questWeeklyRate < 0.0f)
        {
            TC_LOG_ERROR("sql.sql", "Table reputation_reward_rate has quest_weekly_rate with invalid rate %f, skipping data for faction %u", repRate.questWeeklyRate, factionId);
            continue;
        }

        if (repRate.questMonthlyRate < 0.0f)
        {
            TC_LOG_ERROR("sql.sql", "Table reputation_reward_rate has quest_monthly_rate with invalid rate %f, skipping data for faction %u", repRate.questMonthlyRate, factionId);
            continue;
        }

        if (repRate.questRepeatableRate < 0.0f)
        {
            TC_LOG_ERROR("sql.sql", "Table reputation_reward_rate has quest_repeatable_rate with invalid rate %f, skipping data for faction %u", repRate.questRepeatableRate, factionId);
            continue;
        }

        if (repRate.creatureRate < 0.0f)
        {
            TC_LOG_ERROR("sql.sql", "Table reputation_reward_rate has creature_rate with invalid rate %f, skipping data for faction %u", repRate.creatureRate, factionId);
            continue;
        }

        if (repRate.spellRate < 0.0f)
        {
            TC_LOG_ERROR("sql.sql", "Table reputation_reward_rate has spell_rate with invalid rate %f, skipping data for faction %u", repRate.spellRate, factionId);
            continue;
        }

        _repRewardRateStore[factionId] = repRate;

        ++count;
    }
    while (result->NextRow());

    TC_LOG_INFO("server.loading", ">> Loaded %u reputation_reward_rate in %u ms", count, GetMSTimeDiffToNow(oldMSTime));
}

void ObjectMgr::LoadReputationOnKill()
{
    uint32 oldMSTime = getMSTime();

    // For reload case
    _repOnKillStore.clear();

    uint32 count = 0;

    //                                                0            1                     2
    QueryResult result = WorldDatabase.Query("SELECT creature_id, RewOnKillRepFaction1, RewOnKillRepFaction2, "
    //   3             4             5                   6             7             8                   9
        "IsTeamAward1, MaxStanding1, RewOnKillRepValue1, IsTeamAward2, MaxStanding2, RewOnKillRepValue2, TeamDependent "
        "FROM creature_onkill_reputation");

    if (!result)
    {
        TC_LOG_ERROR("server.loading", ">> Loaded 0 creature award reputation definitions. DB table `creature_onkill_reputation` is empty.");
        return;
    }

    do
    {
        Field* fields = result->Fetch();

        uint32 creature_id = fields[0].GetUInt32();

        ReputationOnKillEntry repOnKill;
        repOnKill.RepFaction1          = fields[1].GetInt16();
        repOnKill.RepFaction2          = fields[2].GetInt16();
        repOnKill.IsTeamAward1        = fields[3].GetBool();
        repOnKill.ReputationMaxCap1  = fields[4].GetUInt8();
        repOnKill.RepValue1            = fields[5].GetInt32();
        repOnKill.IsTeamAward2        = fields[6].GetBool();
        repOnKill.ReputationMaxCap2  = fields[7].GetUInt8();
        repOnKill.RepValue2            = fields[8].GetInt32();
        repOnKill.TeamDependent       = fields[9].GetBool();

        if (!GetCreatureTemplate(creature_id))
        {
            TC_LOG_ERROR("sql.sql", "Table `creature_onkill_reputation` has data for nonexistent creature entry (%u), skipped", creature_id);
            continue;
        }

        if (repOnKill.RepFaction1)
        {
            FactionEntry const* factionEntry1 = sFactionStore.LookupEntry(repOnKill.RepFaction1);
            if (!factionEntry1)
            {
                TC_LOG_ERROR("sql.sql", "Faction (faction.dbc) %u does not exist but is used in `creature_onkill_reputation`", repOnKill.RepFaction1);
                continue;
            }
        }

        if (repOnKill.RepFaction2)
        {
            FactionEntry const* factionEntry2 = sFactionStore.LookupEntry(repOnKill.RepFaction2);
            if (!factionEntry2)
            {
                TC_LOG_ERROR("sql.sql", "Faction (faction.dbc) %u does not exist but is used in `creature_onkill_reputation`", repOnKill.RepFaction2);
                continue;
            }
        }

        _repOnKillStore[creature_id] = repOnKill;

        ++count;
    } while (result->NextRow());

    TC_LOG_INFO("server.loading", ">> Loaded %u creature award reputation definitions in %u ms", count, GetMSTimeDiffToNow(oldMSTime));
}

void ObjectMgr::LoadReputationSpilloverTemplate()
{
    uint32 oldMSTime = getMSTime();

    _repSpilloverTemplateStore.clear();                      // for reload case

    uint32 count = 0; //                                0         1        2       3        4       5       6         7        8      9        10       11     12        13       14     15
    QueryResult result = WorldDatabase.Query("SELECT faction, faction1, rate_1, rank_1, faction2, rate_2, rank_2, faction3, rate_3, rank_3, faction4, rate_4, rank_4, faction5, rate_5, rank_5 FROM reputation_spillover_template");

    if (!result)
    {
        TC_LOG_INFO("server.loading", ">> Loaded `reputation_spillover_template`, table is empty.");
        return;
    }

    do
    {
        Field* fields = result->Fetch();

        uint32 factionId                = fields[0].GetUInt16();

        RepSpilloverTemplate repTemplate;

        repTemplate.faction[0]          = fields[1].GetUInt16();
        repTemplate.faction_rate[0]     = fields[2].GetFloat();
        repTemplate.faction_rank[0]     = fields[3].GetUInt8();
        repTemplate.faction[1]          = fields[4].GetUInt16();
        repTemplate.faction_rate[1]     = fields[5].GetFloat();
        repTemplate.faction_rank[1]     = fields[6].GetUInt8();
        repTemplate.faction[2]          = fields[7].GetUInt16();
        repTemplate.faction_rate[2]     = fields[8].GetFloat();
        repTemplate.faction_rank[2]     = fields[9].GetUInt8();
        repTemplate.faction[3]          = fields[10].GetUInt16();
        repTemplate.faction_rate[3]     = fields[11].GetFloat();
        repTemplate.faction_rank[3]     = fields[12].GetUInt8();
        repTemplate.faction[4]          = fields[13].GetUInt16();
        repTemplate.faction_rate[4]     = fields[14].GetFloat();
        repTemplate.faction_rank[4]     = fields[15].GetUInt8();

        FactionEntry const* factionEntry = sFactionStore.LookupEntry(factionId);

        if (!factionEntry)
        {
            TC_LOG_ERROR("sql.sql", "Faction (faction.dbc) %u does not exist but is used in `reputation_spillover_template`", factionId);
            continue;
        }

        if (factionEntry->team == 0)
        {
            TC_LOG_ERROR("sql.sql", "Faction (faction.dbc) %u in `reputation_spillover_template` does not belong to any team, skipping", factionId);
            continue;
        }

        bool invalidSpilloverFaction = false;
        for (uint32 i = 0; i < MAX_SPILLOVER_FACTIONS; ++i)
        {
            if (repTemplate.faction[i])
            {
                FactionEntry const* factionSpillover = sFactionStore.LookupEntry(repTemplate.faction[i]);

                if (!factionSpillover)
                {
                    TC_LOG_ERROR("sql.sql", "Spillover faction (faction.dbc) %u does not exist but is used in `reputation_spillover_template` for faction %u, skipping", repTemplate.faction[i], factionId);
                    invalidSpilloverFaction = true;
                    break;
                }

                if (factionSpillover->reputationListID < 0)
                {
                    TC_LOG_ERROR("sql.sql", "Spillover faction (faction.dbc) %u for faction %u in `reputation_spillover_template` can not be listed for client, and then useless, skipping", repTemplate.faction[i], factionId);
                    invalidSpilloverFaction = true;
                    break;
                }

                if (repTemplate.faction_rank[i] >= MAX_REPUTATION_RANK)
                {
                    TC_LOG_ERROR("sql.sql", "Rank %u used in `reputation_spillover_template` for spillover faction %u is not valid, skipping", repTemplate.faction_rank[i], repTemplate.faction[i]);
                    invalidSpilloverFaction = true;
                    break;
                }
            }
        }

        if (invalidSpilloverFaction)
            continue;
        FactionEntry const* factionEntry4 = sFactionStore.LookupEntry(repTemplate.faction[4]);
        if (repTemplate.faction[4] && !factionEntry4)
        {
            TC_LOG_ERROR("sql.sql", "Faction (faction.dbc) %u does not exist but is used in `reputation_spillover_template`", repTemplate.faction[4]);
            continue;
        }

        _repSpilloverTemplateStore[factionId] = repTemplate;

        ++count;
    }
    while (result->NextRow());

    TC_LOG_INFO("server.loading", ">> Loaded %u reputation_spillover_template in %u ms", count, GetMSTimeDiffToNow(oldMSTime));
}

void ObjectMgr::LoadPointsOfInterest()
{
    uint32 oldMSTime = getMSTime();

    _pointsOfInterestStore.clear();                              // need for reload case

    uint32 count = 0;

    //                                               0       1          2        3     4      5    6
    QueryResult result = WorldDatabase.Query("SELECT ID, PositionX, PositionY, Icon, Flags, Data, Name FROM points_of_interest");

    if (!result)
    {
        TC_LOG_ERROR("server.loading", ">> Loaded 0 Points of Interest definitions. DB table `points_of_interest` is empty.");
        return;
    }

    do
    {
        Field* fields = result->Fetch();

        uint32 point_id = fields[0].GetUInt32();

        PointOfInterest POI;
        POI.entry = point_id;
        POI.x = fields[1].GetFloat();
        POI.y = fields[2].GetFloat();
        POI.icon = fields[3].GetUInt32();
        POI.flags = fields[4].GetUInt32();
        POI.data = fields[5].GetUInt32();
        POI.icon_name = fields[6].GetString();

        if (!Trinity::IsValidMapCoord(POI.x, POI.y))
        {
            TC_LOG_ERROR("sql.sql", "Table `points_of_interest` (Entry: %u) have invalid coordinates (X: %f Y: %f), ignored.", point_id, POI.x, POI.y);
            continue;
        }

        _pointsOfInterestStore[point_id] = POI;

        ++count;
    } while (result->NextRow());

    TC_LOG_INFO("server.loading", ">> Loaded %u Points of Interest definitions in %u ms", count, GetMSTimeDiffToNow(oldMSTime));
}

void ObjectMgr::LoadQuestPOI()
{
    uint32 oldMSTime = getMSTime();

    _questPOIStore.clear();                              // need for reload case

    uint32 count = 0;

    //                                               0        1          2          3           4          5       6        7
    QueryResult result = WorldDatabase.Query("SELECT QuestID, id, ObjectiveIndex, MapID, WorldMapAreaId, Floor, Priority, Flags FROM quest_poi order by QuestID");

    if (!result)
    {
        TC_LOG_ERROR("server.loading", ">> Loaded 0 quest POI definitions. DB table `quest_poi` is empty.");
        return;
    }

    //                                                  0       1   2  3
    QueryResult points = WorldDatabase.Query("SELECT QuestID, Idx1, X, Y FROM quest_poi_points ORDER BY QuestID DESC, Idx2");

    std::vector<std::vector<std::vector<QuestPOIPoint> > > POIs;

    if (points)
    {
        // The first result should have the highest questId
        Field* fields = points->Fetch();
        uint32 questIdMax = fields[0].GetUInt32();
        POIs.resize(questIdMax + 1);

        do
        {
            fields = points->Fetch();

            uint32 questId            = fields[0].GetUInt32();
            uint32 id                 = fields[1].GetUInt32();
            int32  x                  = fields[2].GetInt32();
            int32  y                  = fields[3].GetInt32();

            if (POIs[questId].size() <= id + 1)
                POIs[questId].resize(id + 10);

            QuestPOIPoint point(x, y);
            POIs[questId][id].push_back(point);
        } while (points->NextRow());
    }

    do
    {
        Field* fields = result->Fetch();

        uint32 questId            = fields[0].GetUInt32();
        uint32 id                 = fields[1].GetUInt32();
        int32 objIndex            = fields[2].GetInt32();
        uint32 mapId              = fields[3].GetUInt32();
        uint32 WorldMapAreaId     = fields[4].GetUInt32();
        uint32 FloorId            = fields[5].GetUInt32();
        uint32 unk3               = fields[6].GetUInt32();
        uint32 unk4               = fields[7].GetUInt32();

        QuestPOI POI(id, objIndex, mapId, WorldMapAreaId, FloorId, unk3, unk4);
        if (questId < POIs.size() && id < POIs[questId].size())
        {
            POI.points = POIs[questId][id];
            _questPOIStore[questId].push_back(POI);
        }
        else
            TC_LOG_ERROR("server.loading", "Table quest_poi references unknown quest points for quest %u POI id %u", questId, id);

        ++count;
    } while (result->NextRow());

    TC_LOG_INFO("server.loading", ">> Loaded %u quest POI definitions in %u ms", count, GetMSTimeDiffToNow(oldMSTime));
}

void ObjectMgr::LoadNPCSpellClickSpells()
{
    uint32 oldMSTime = getMSTime();

    _spellClickInfoStore.clear();
    //                                                0          1         2            3
    QueryResult result = WorldDatabase.Query("SELECT npc_entry, spell_id, cast_flags, user_type FROM npc_spellclick_spells");

    if (!result)
    {
        TC_LOG_ERROR("server.loading", ">> Loaded 0 spellclick spells. DB table `npc_spellclick_spells` is empty.");
        return;
    }

    uint32 count = 0;

    do
    {
        Field* fields = result->Fetch();

        uint32 npc_entry = fields[0].GetUInt32();
        CreatureTemplate const* cInfo = GetCreatureTemplate(npc_entry);
        if (!cInfo)
        {
            TC_LOG_ERROR("sql.sql", "Table npc_spellclick_spells references unknown creature_template %u. Skipping entry.", npc_entry);
            continue;
        }

        uint32 spellid = fields[1].GetUInt32();
        SpellInfo const* spellinfo = sSpellMgr->GetSpellInfo(spellid);
        if (!spellinfo)
        {
            TC_LOG_ERROR("sql.sql", "Table npc_spellclick_spells creature: %u references unknown spellid %u. Skipping entry.", npc_entry, spellid);
            continue;
        }

        uint8 userType = fields[3].GetUInt16();
        if (userType >= SPELL_CLICK_USER_MAX)
            TC_LOG_ERROR("sql.sql", "Table npc_spellclick_spells creature: %u  references unknown user type %u. Skipping entry.", npc_entry, uint32(userType));

        uint8 castFlags = fields[2].GetUInt8();
        SpellClickInfo info;
        info.spellId = spellid;
        info.castFlags = castFlags;
        info.userType = SpellClickUserTypes(userType);
        _spellClickInfoStore.insert(SpellClickInfoContainer::value_type(npc_entry, info));

        ++count;
    }
    while (result->NextRow());

    // all spellclick data loaded, now we check if there are creatures with NPC_FLAG_SPELLCLICK but with no data
    // NOTE: It *CAN* be the other way around: no spellclick flag but with spellclick data, in case of creature-only vehicle accessories
    CreatureTemplateContainer const* ctc = sObjectMgr->GetCreatureTemplates();
    for (CreatureTemplateContainer::const_iterator itr = ctc->begin(); itr != ctc->end(); ++itr)
    {
        if ((itr->second.npcflag & UNIT_NPC_FLAG_SPELLCLICK) && _spellClickInfoStore.find(itr->second.Entry) == _spellClickInfoStore.end())
        {
            TC_LOG_ERROR("sql.sql", "npc_spellclick_spells: Creature template %u has UNIT_NPC_FLAG_SPELLCLICK but no data in spellclick table! Removing flag", itr->second.Entry);
            const_cast<CreatureTemplate*>(&itr->second)->npcflag &= ~UNIT_NPC_FLAG_SPELLCLICK;
        }
    }

    TC_LOG_INFO("server.loading", ">> Loaded %u spellclick definitions in %u ms", count, GetMSTimeDiffToNow(oldMSTime));
}

void ObjectMgr::DeleteCreatureData(ObjectGuid::LowType guid)
{
    // remove mapid*cellid -> guid_set map
    CreatureData const* data = GetCreatureData(guid);
    if (data)
        RemoveCreatureFromGrid(guid, data);

    _creatureDataStore.erase(guid);
}

void ObjectMgr::DeleteGOData(ObjectGuid::LowType guid)
{
    // remove mapid*cellid -> guid_set map
    GameObjectData const* data = GetGOData(guid);
    if (data)
        RemoveGameobjectFromGrid(guid, data);

    _gameObjectDataStore.erase(guid);
}

void ObjectMgr::LoadQuestRelationsHelper(QuestRelations& map, QuestRelationsReverse* reverseMap, std::string const& table, bool starter, bool go)
{
    uint32 oldMSTime = getMSTime();

    map.clear();                                            // need for reload case

    uint32 count = 0;

    QueryResult result = WorldDatabase.PQuery("SELECT id, quest, pool_entry FROM %s qr LEFT JOIN pool_quest pq ON qr.quest = pq.entry", table.c_str());

    if (!result)
    {
        TC_LOG_ERROR("server.loading", ">> Loaded 0 quest relations from `%s`, table is empty.", table.c_str());
        return;
    }

    PooledQuestRelation* poolRelationMap = go ? &sPoolMgr->mQuestGORelation : &sPoolMgr->mQuestCreatureRelation;
    if (starter)
        poolRelationMap->clear();

    do
    {
        uint32 id     = result->Fetch()[0].GetUInt32();
        uint32 quest  = result->Fetch()[1].GetUInt32();
        uint32 poolId = result->Fetch()[2].GetUInt32();

        if (_questTemplates.find(quest) == _questTemplates.end())
        {
            TC_LOG_ERROR("sql.sql", "Table `%s`: Quest %u listed for entry %u does not exist.", table.c_str(), quest, id);
            continue;
        }

        if (!poolId || !starter)
        {
            map.insert(QuestRelations::value_type(id, quest));
            if (reverseMap)
                reverseMap->insert(QuestRelationsReverse::value_type(quest, id));
        }
        else if (starter)
            poolRelationMap->insert(PooledQuestRelation::value_type(quest, id));

        ++count;
    } while (result->NextRow());

    TC_LOG_INFO("server.loading", ">> Loaded %u quest relations from %s in %u ms", count, table.c_str(), GetMSTimeDiffToNow(oldMSTime));
}

void ObjectMgr::LoadGameobjectQuestStarters()
{
    LoadQuestRelationsHelper(_goQuestRelations, nullptr, "gameobject_queststarter", true, true);

    for (QuestRelations::iterator itr = _goQuestRelations.begin(); itr != _goQuestRelations.end(); ++itr)
    {
        GameObjectTemplate const* goInfo = GetGameObjectTemplate(itr->first);
        if (!goInfo)
            TC_LOG_ERROR("sql.sql", "Table `gameobject_queststarter` has data for nonexistent gameobject entry (%u) and existed quest %u", itr->first, itr->second);
        else if (goInfo->type != GAMEOBJECT_TYPE_QUESTGIVER)
            TC_LOG_ERROR("sql.sql", "Table `gameobject_queststarter` has data gameobject entry (%u) for quest %u, but GO is not GAMEOBJECT_TYPE_QUESTGIVER", itr->first, itr->second);
    }
}

void ObjectMgr::LoadGameobjectQuestEnders()
{
    LoadQuestRelationsHelper(_goQuestInvolvedRelations, &_goQuestInvolvedRelationsReverse, "gameobject_questender", false, true);

    for (QuestRelations::iterator itr = _goQuestInvolvedRelations.begin(); itr != _goQuestInvolvedRelations.end(); ++itr)
    {
        GameObjectTemplate const* goInfo = GetGameObjectTemplate(itr->first);
        if (!goInfo)
            TC_LOG_ERROR("sql.sql", "Table `gameobject_questender` has data for nonexistent gameobject entry (%u) and existed quest %u", itr->first, itr->second);
        else if (goInfo->type != GAMEOBJECT_TYPE_QUESTGIVER)
            TC_LOG_ERROR("sql.sql", "Table `gameobject_questender` has data gameobject entry (%u) for quest %u, but GO is not GAMEOBJECT_TYPE_QUESTGIVER", itr->first, itr->second);
    }
}

void ObjectMgr::LoadCreatureQuestStarters()
{
    LoadQuestRelationsHelper(_creatureQuestRelations, nullptr, "creature_queststarter", true, false);

    for (QuestRelations::iterator itr = _creatureQuestRelations.begin(); itr != _creatureQuestRelations.end(); ++itr)
    {
        CreatureTemplate const* cInfo = GetCreatureTemplate(itr->first);
        if (!cInfo)
            TC_LOG_ERROR("sql.sql", "Table `creature_queststarter` has data for nonexistent creature entry (%u) and existed quest %u", itr->first, itr->second);
        else if (!(cInfo->npcflag & UNIT_NPC_FLAG_QUESTGIVER))
            TC_LOG_ERROR("sql.sql", "Table `creature_queststarter` has creature entry (%u) for quest %u, but npcflag does not include UNIT_NPC_FLAG_QUESTGIVER", itr->first, itr->second);
    }
}

void ObjectMgr::LoadCreatureQuestEnders()
{
    LoadQuestRelationsHelper(_creatureQuestInvolvedRelations, &_creatureQuestInvolvedRelationsReverse, "creature_questender", false, false);

    for (QuestRelations::iterator itr = _creatureQuestInvolvedRelations.begin(); itr != _creatureQuestInvolvedRelations.end(); ++itr)
    {
        CreatureTemplate const* cInfo = GetCreatureTemplate(itr->first);
        if (!cInfo)
            TC_LOG_ERROR("sql.sql", "Table `creature_questender` has data for nonexistent creature entry (%u) and existed quest %u", itr->first, itr->second);
        else if (!(cInfo->npcflag & UNIT_NPC_FLAG_QUESTGIVER))
            TC_LOG_ERROR("sql.sql", "Table `creature_questender` has creature entry (%u) for quest %u, but npcflag does not include UNIT_NPC_FLAG_QUESTGIVER", itr->first, itr->second);
    }
}

void ObjectMgr::LoadReservedPlayersNames()
{
    uint32 oldMSTime = getMSTime();

    _reservedNamesStore.clear();                                // need for reload case

    QueryResult result = CharacterDatabase.Query("SELECT name FROM reserved_name");

    if (!result)
    {
        TC_LOG_INFO("server.loading", ">> Loaded 0 reserved player names. DB table `reserved_name` is empty!");
        return;
    }

    uint32 count = 0;

    Field* fields;
    do
    {
        fields = result->Fetch();
        std::string name= fields[0].GetString();

        std::wstring wstr;
        if (!Utf8toWStr (name, wstr))
        {
            TC_LOG_ERROR("misc", "Table `reserved_name` has invalid name: %s", name.c_str());
            continue;
        }

        wstrToLower(wstr);

        _reservedNamesStore.insert(wstr);
        ++count;
    }
    while (result->NextRow());

    TC_LOG_INFO("server.loading", ">> Loaded %u reserved player names in %u ms", count, GetMSTimeDiffToNow(oldMSTime));
}

bool ObjectMgr::IsReservedName(const std::string& name) const
{
    std::wstring wstr;
    if (!Utf8toWStr (name, wstr))
        return false;

    wstrToLower(wstr);

    return _reservedNamesStore.find(wstr) != _reservedNamesStore.end();
}

enum LanguageType
{
    LT_BASIC_LATIN    = 0x0000,
    LT_EXTENDEN_LATIN = 0x0001,
    LT_CYRILLIC       = 0x0002,
    LT_EAST_ASIA      = 0x0004,
    LT_ANY            = 0xFFFF
};

static LanguageType GetRealmLanguageType(bool create)
{
    switch (sWorld->getIntConfig(CONFIG_REALM_ZONE))
    {
        case REALM_ZONE_UNKNOWN:                            // any language
        case REALM_ZONE_DEVELOPMENT:
        case REALM_ZONE_TEST_SERVER:
        case REALM_ZONE_QA_SERVER:
            return LT_ANY;
        case REALM_ZONE_UNITED_STATES:                      // extended-Latin
        case REALM_ZONE_OCEANIC:
        case REALM_ZONE_LATIN_AMERICA:
        case REALM_ZONE_ENGLISH:
        case REALM_ZONE_GERMAN:
        case REALM_ZONE_FRENCH:
        case REALM_ZONE_SPANISH:
            return LT_EXTENDEN_LATIN;
        case REALM_ZONE_KOREA:                              // East-Asian
        case REALM_ZONE_TAIWAN:
        case REALM_ZONE_CHINA:
            return LT_EAST_ASIA;
        case REALM_ZONE_RUSSIAN:                            // Cyrillic
            return LT_CYRILLIC;
        default:
            return create ? LT_BASIC_LATIN : LT_ANY;        // basic-Latin at create, any at login
    }
}

bool isValidString(const std::wstring& wstr, uint32 strictMask, bool numericOrSpace, bool create = false)
{
    if (strictMask == 0)                                       // any language, ignore realm
    {
        if (isExtendedLatinString(wstr, numericOrSpace))
            return true;
        if (isCyrillicString(wstr, numericOrSpace))
            return true;
        if (isEastAsianString(wstr, numericOrSpace))
            return true;
        return false;
    }

    if (strictMask & 0x2)                                    // realm zone specific
    {
        LanguageType lt = GetRealmLanguageType(create);
        if (lt & LT_EXTENDEN_LATIN)
            if (isExtendedLatinString(wstr, numericOrSpace))
                return true;
        if (lt & LT_CYRILLIC)
            if (isCyrillicString(wstr, numericOrSpace))
                return true;
        if (lt & LT_EAST_ASIA)
            if (isEastAsianString(wstr, numericOrSpace))
                return true;
    }

    if (strictMask & 0x1)                                    // basic Latin
    {
        if (isBasicLatinString(wstr, numericOrSpace))
            return true;
    }

    return false;
}

ResponseCodes ObjectMgr::CheckPlayerName(std::string const& name, LocaleConstant locale, bool create /*= false*/)
{
    std::wstring wname;
    if (!Utf8toWStr(name, wname))
        return CHAR_NAME_INVALID_CHARACTER;

    if (wname.size() > MAX_PLAYER_NAME)
        return CHAR_NAME_TOO_LONG;

    uint32 minName = sWorld->getIntConfig(CONFIG_MIN_PLAYER_NAME);
    if (wname.size() < minName)
        return CHAR_NAME_TOO_SHORT;

    uint32 strictMask = sWorld->getIntConfig(CONFIG_STRICT_PLAYER_NAMES);
    if (!isValidString(wname, strictMask, false, create))
        return CHAR_NAME_MIXED_LANGUAGES;

    wstrToLower(wname);
    for (size_t i = 2; i < wname.size(); ++i)
        if (wname[i] == wname[i-1] && wname[i] == wname[i-2])
            return CHAR_NAME_THREE_CONSECUTIVE;

    return ValidateName(name, locale);
}

bool ObjectMgr::IsValidCharterName(const std::string& name)
{
    std::wstring wname;
    if (!Utf8toWStr(name, wname))
        return false;

    if (wname.size() > MAX_CHARTER_NAME)
        return false;

    uint32 minName = sWorld->getIntConfig(CONFIG_MIN_CHARTER_NAME);
    if (wname.size() < minName)
        return false;

    uint32 strictMask = sWorld->getIntConfig(CONFIG_STRICT_CHARTER_NAMES);

    return isValidString(wname, strictMask, true);
}

PetNameInvalidReason ObjectMgr::CheckPetName(const std::string& name, LocaleConstant locale)
{
    std::wstring wname;
    if (!Utf8toWStr(name, wname))
        return PET_NAME_INVALID;

    if (wname.size() > MAX_PET_NAME)
        return PET_NAME_TOO_LONG;

    uint32 minName = sWorld->getIntConfig(CONFIG_MIN_PET_NAME);
    if (wname.size() < minName)
        return PET_NAME_TOO_SHORT;

    uint32 strictMask = sWorld->getIntConfig(CONFIG_STRICT_PET_NAMES);
    if (!isValidString(wname, strictMask, false))
        return PET_NAME_MIXED_LANGUAGES;

    switch (ValidateName(name, locale))
    {
        case CHAR_NAME_PROFANE:
            return PET_NAME_PROFANE;
        case CHAR_NAME_RESERVED:
            return PET_NAME_RESERVED;
        case RESPONSE_FAILURE:
            return PET_NAME_INVALID;
        default:
            break;
    }
    return PET_NAME_SUCCESS;
}

void ObjectMgr::LoadGameObjectForQuests()
{
    uint32 oldMSTime = getMSTime();

    _gameObjectForQuestStore.clear();                         // need for reload case

    if (sObjectMgr->GetGameObjectTemplates()->empty())
    {
        TC_LOG_INFO("server.loading", ">> Loaded 0 GameObjects for quests");
        return;
    }

    uint32 count = 0;

    // collect GO entries for GO that must activated
    GameObjectTemplateContainer const* gotc = sObjectMgr->GetGameObjectTemplates();
    for (GameObjectTemplateContainer::const_iterator itr = gotc->begin(); itr != gotc->end(); ++itr)
    {
        switch (itr->second.type)
        {
            case GAMEOBJECT_TYPE_QUESTGIVER:
                _gameObjectForQuestStore.insert(itr->second.entry);
                ++count;
                break;
            case GAMEOBJECT_TYPE_CHEST:
            {
                // scan GO chest with loot including quest items
                uint32 loot_id = (itr->second.GetLootId());

                // find quest loot for GO
                if (itr->second.chest.questId || LootTemplates_Gameobject.HaveQuestLootFor(loot_id))
                {
                    _gameObjectForQuestStore.insert(itr->second.entry);
                    ++count;
                }
                break;
            }
            case GAMEOBJECT_TYPE_GENERIC:
            {
                if (itr->second._generic.questID > 0)            //quests objects
                {
                    _gameObjectForQuestStore.insert(itr->second.entry);
                    ++count;
                }
                break;
            }
            case GAMEOBJECT_TYPE_GOOBER:
            {
                if (itr->second.goober.questId > 0)              //quests objects
                {
                    _gameObjectForQuestStore.insert(itr->second.entry);
                    ++count;
                }
                break;
            }
            default:
                break;
        }
    }

    TC_LOG_INFO("server.loading", ">> Loaded %u GameObjects for quests in %u ms", count, GetMSTimeDiffToNow(oldMSTime));
}

bool ObjectMgr::LoadTrinityStrings()
{
    uint32 oldMSTime = getMSTime();

    _trinityStringStore.clear(); // for reload case

    QueryResult result = WorldDatabase.Query("SELECT entry, content_default, content_loc1, content_loc2, content_loc3, content_loc4, content_loc5, content_loc6, content_loc7, content_loc8 FROM trinity_string");
    if (!result)
    {
        TC_LOG_ERROR("server.loading", ">> Loaded 0 trinity strings. DB table `trinity_string` is empty.");
        return false;
    }

    do
    {
        Field* fields = result->Fetch();

        uint32 entry = fields[0].GetUInt32();

        TrinityString& data = _trinityStringStore[entry];

        data.Content.resize(DEFAULT_LOCALE + 1);

        for (int8 i = OLD_TOTAL_LOCALES - 1; i >= 0; --i)
            AddLocaleString(fields[i + 1].GetString(), LocaleConstant(i), data.Content);
    }
    while (result->NextRow());

    TC_LOG_INFO("server.loading", ">> Loaded " SZFMTD " trinity strings in %u ms", _trinityStringStore.size(), GetMSTimeDiffToNow(oldMSTime));
    return true;
}

char const* ObjectMgr::GetTrinityString(uint32 entry, LocaleConstant locale) const
{
    if (TrinityString const* ts = GetTrinityString(entry))
    {
        if (ts->Content.size() > size_t(locale) && !ts->Content[locale].empty())
            return ts->Content[locale].c_str();
        return ts->Content[DEFAULT_LOCALE].c_str();
    }

    TC_LOG_ERROR("sql.sql", "Trinity string entry %u not found in DB.", entry);
    return "<error>";
}

void ObjectMgr::LoadFishingBaseSkillLevel()
{
    uint32 oldMSTime = getMSTime();

    _fishingBaseForAreaStore.clear();                            // for reload case

    QueryResult result = WorldDatabase.Query("SELECT entry, skill FROM skill_fishing_base_level");

    if (!result)
    {
        TC_LOG_ERROR("server.loading", ">> Loaded 0 areas for fishing base skill level. DB table `skill_fishing_base_level` is empty.");
        return;
    }

    uint32 count = 0;

    do
    {
        Field* fields = result->Fetch();
        uint32 entry  = fields[0].GetUInt32();
        int32 skill   = fields[1].GetInt16();

        AreaTableEntry const* fArea = GetAreaEntryByAreaID(entry);
        if (!fArea)
        {
            TC_LOG_ERROR("sql.sql", "AreaId %u defined in `skill_fishing_base_level` does not exist", entry);
            continue;
        }

        _fishingBaseForAreaStore[entry] = skill;
        ++count;
    }
    while (result->NextRow());

    TC_LOG_INFO("server.loading", ">> Loaded %u areas for fishing base skill level in %u ms", count, GetMSTimeDiffToNow(oldMSTime));
}

bool ObjectMgr::CheckDeclinedNames(const std::wstring& w_ownname, DeclinedName const& names)
{
    // get main part of the name
    std::wstring mainpart = GetMainPartOfName(w_ownname, 0);
    // prepare flags
    bool x = true;
    bool y = true;

    // check declined names
    for (uint8 i = 0; i < MAX_DECLINED_NAME_CASES; ++i)
    {
        std::wstring wname;
        if (!Utf8toWStr(names.name[i], wname))
            return false;

        if (mainpart != GetMainPartOfName(wname, i+1))
            x = false;

        if (w_ownname != wname)
            y = false;
    }
    return (x || y);
}

uint32 ObjectMgr::GetAreaTriggerScriptId(uint32 trigger_id)
{
    AreaTriggerScriptContainer::const_iterator i = _areaTriggerScriptStore.find(trigger_id);
    if (i!= _areaTriggerScriptStore.end())
        return i->second;
    return 0;
}

SpellScriptsBounds ObjectMgr::GetSpellScriptsBounds(uint32 spellId)
{
    return SpellScriptsBounds(_spellScriptsStore.equal_range(spellId));
}

// this allows calculating base reputations to offline players, just by race and class
int32 ObjectMgr::GetBaseReputationOf(FactionEntry const* factionEntry, uint8 race, uint8 playerClass)
{
    if (!factionEntry)
        return 0;

    uint32 raceMask = (1 << (race - 1));
    uint32 classMask = (1 << (playerClass-1));

    for (int i = 0; i < 4; i++)
    {
        if ((!factionEntry->BaseRepClassMask[i] ||
            factionEntry->BaseRepClassMask[i] & classMask) &&
            (!factionEntry->BaseRepRaceMask[i] ||
            factionEntry->BaseRepRaceMask[i] & raceMask))
            return factionEntry->BaseRepValue[i];
    }

    return 0;
}

SkillRangeType GetSkillRangeType(SkillRaceClassInfoEntry const* rcEntry)
{
    SkillLineEntry const* skill = sSkillLineStore.LookupEntry(rcEntry->SkillId);
    if (!skill)
        return SKILL_RANGE_NONE;

    if (sSkillTiersStore.LookupEntry(rcEntry->SkillTier))
        return SKILL_RANGE_RANK;

    if (rcEntry->SkillId == SKILL_RUNEFORGING)
        return SKILL_RANGE_MONO;

    switch (skill->categoryId)
    {
        case SKILL_CATEGORY_ARMOR:
            return SKILL_RANGE_MONO;
        case SKILL_CATEGORY_LANGUAGES:
            return SKILL_RANGE_LANGUAGE;
    }

    return SKILL_RANGE_LEVEL;
}

void ObjectMgr::LoadGameTele()
{
    uint32 oldMSTime = getMSTime();

    _gameTeleStore.clear();                                  // for reload case

    //                                                0       1           2           3           4        5     6
    QueryResult result = WorldDatabase.Query("SELECT id, position_x, position_y, position_z, orientation, map, name FROM game_tele");

    if (!result)
    {
        TC_LOG_ERROR("server.loading", ">> Loaded 0 GameTeleports. DB table `game_tele` is empty!");
        return;
    }

    uint32 count = 0;

    do
    {
        Field* fields = result->Fetch();

        uint32 id         = fields[0].GetUInt32();

        GameTele gt;

        gt.position_x     = fields[1].GetFloat();
        gt.position_y     = fields[2].GetFloat();
        gt.position_z     = fields[3].GetFloat();
        gt.orientation    = fields[4].GetFloat();
        gt.mapId          = fields[5].GetUInt16();
        gt.name           = fields[6].GetString();

        if (!MapManager::IsValidMapCoord(gt.mapId, gt.position_x, gt.position_y, gt.position_z, gt.orientation))
        {
            TC_LOG_ERROR("sql.sql", "Wrong position for id %u (name: %s) in `game_tele` table, ignoring.", id, gt.name.c_str());
            continue;
        }

        if (!Utf8toWStr(gt.name, gt.wnameLow))
        {
            TC_LOG_ERROR("sql.sql", "Wrong UTF8 name for id %u in `game_tele` table, ignoring.", id);
            continue;
        }

        wstrToLower(gt.wnameLow);

        _gameTeleStore[id] = gt;

        ++count;
    }
    while (result->NextRow());

    TC_LOG_INFO("server.loading", ">> Loaded %u GameTeleports in %u ms", count, GetMSTimeDiffToNow(oldMSTime));
}

GameTele const* ObjectMgr::GetGameTele(const std::string& name) const
{
    // explicit name case
    std::wstring wname;
    if (!Utf8toWStr(name, wname))
        return NULL;

    // converting string that we try to find to lower case
    wstrToLower(wname);

    // Alternative first GameTele what contains wnameLow as substring in case no GameTele location found
    const GameTele* alt = NULL;
    for (GameTeleContainer::const_iterator itr = _gameTeleStore.begin(); itr != _gameTeleStore.end(); ++itr)
    {
        if (itr->second.wnameLow == wname)
            return &itr->second;
        else if (alt == NULL && itr->second.wnameLow.find(wname) != std::wstring::npos)
            alt = &itr->second;
    }

    return alt;
}

GameTele const* ObjectMgr::GetGameTeleExactName(const std::string& name) const
{
    // explicit name case
    std::wstring wname;
    if (!Utf8toWStr(name, wname))
        return NULL;

    // converting string that we try to find to lower case
    wstrToLower(wname);

    for (GameTeleContainer::const_iterator itr = _gameTeleStore.begin(); itr != _gameTeleStore.end(); ++itr)
    {
        if (itr->second.wnameLow == wname)
            return &itr->second;
    }

    return NULL;
}

bool ObjectMgr::AddGameTele(GameTele& tele)
{
    // find max id
    uint32 new_id = 0;
    for (GameTeleContainer::const_iterator itr = _gameTeleStore.begin(); itr != _gameTeleStore.end(); ++itr)
        if (itr->first > new_id)
            new_id = itr->first;

    // use next
    ++new_id;

    if (!Utf8toWStr(tele.name, tele.wnameLow))
        return false;

    wstrToLower(tele.wnameLow);

    _gameTeleStore[new_id] = tele;

    PreparedStatement* stmt = WorldDatabase.GetPreparedStatement(WORLD_INS_GAME_TELE);

    stmt->setUInt32(0, new_id);
    stmt->setFloat(1, tele.position_x);
    stmt->setFloat(2, tele.position_y);
    stmt->setFloat(3, tele.position_z);
    stmt->setFloat(4, tele.orientation);
    stmt->setUInt16(5, uint16(tele.mapId));
    stmt->setString(6, tele.name);

    WorldDatabase.Execute(stmt);

    return true;
}

bool ObjectMgr::DeleteGameTele(const std::string& name)
{
    // explicit name case
    std::wstring wname;
    if (!Utf8toWStr(name, wname))
        return false;

    // converting string that we try to find to lower case
    wstrToLower(wname);

    for (GameTeleContainer::iterator itr = _gameTeleStore.begin(); itr != _gameTeleStore.end(); ++itr)
    {
        if (itr->second.wnameLow == wname)
        {
            PreparedStatement* stmt = WorldDatabase.GetPreparedStatement(WORLD_DEL_GAME_TELE);

            stmt->setString(0, itr->second.name);

            WorldDatabase.Execute(stmt);

            _gameTeleStore.erase(itr);
            return true;
        }
    }

    return false;
}

void ObjectMgr::LoadMailLevelRewards()
{
    uint32 oldMSTime = getMSTime();

    _mailLevelRewardStore.clear();                           // for reload case

    //                                                 0        1             2            3
    QueryResult result = WorldDatabase.Query("SELECT level, raceMask, mailTemplateId, senderEntry FROM mail_level_reward");

    if (!result)
    {
        TC_LOG_ERROR("server.loading", ">> Loaded 0 level dependent mail rewards. DB table `mail_level_reward` is empty.");
        return;
    }

    uint32 count = 0;

    do
    {
        Field* fields = result->Fetch();

        uint8 level           = fields[0].GetUInt8();
        uint32 raceMask       = fields[1].GetUInt32();
        uint32 mailTemplateId = fields[2].GetUInt32();
        uint32 senderEntry    = fields[3].GetUInt32();

        if (level > MAX_LEVEL)
        {
            TC_LOG_ERROR("sql.sql", "Table `mail_level_reward` has data for level %u that more supported by client (%u), ignoring.", level, MAX_LEVEL);
            continue;
        }

        if (!(raceMask & RACEMASK_ALL_PLAYABLE))
        {
            TC_LOG_ERROR("sql.sql", "Table `mail_level_reward` has raceMask (%u) for level %u that not include any player races, ignoring.", raceMask, level);
            continue;
        }

        if (!sMailTemplateStore.LookupEntry(mailTemplateId))
        {
            TC_LOG_ERROR("sql.sql", "Table `mail_level_reward` has invalid mailTemplateId (%u) for level %u that invalid not include any player races, ignoring.", mailTemplateId, level);
            continue;
        }

        if (!GetCreatureTemplate(senderEntry))
        {
            TC_LOG_ERROR("sql.sql", "Table `mail_level_reward` has nonexistent sender creature entry (%u) for level %u that invalid not include any player races, ignoring.", senderEntry, level);
            continue;
        }

        _mailLevelRewardStore[level].push_back(MailLevelReward(raceMask, mailTemplateId, senderEntry));

        ++count;
    }
    while (result->NextRow());

    TC_LOG_INFO("server.loading", ">> Loaded %u level dependent mail rewards in %u ms", count, GetMSTimeDiffToNow(oldMSTime));
}

void ObjectMgr::AddSpellToTrainer(uint32 entry, uint32 spell, uint32 spellCost, uint32 reqSkill, uint32 reqSkillValue, uint32 reqLevel)
{
    if (entry >= TRINITY_TRAINER_START_REF)
        return;

    CreatureTemplate const* cInfo = GetCreatureTemplate(entry);
    if (!cInfo)
    {
        TC_LOG_ERROR("sql.sql", "Table `npc_trainer` contains entries for a non-existing creature template (Entry: %u), ignoring", entry);
        return;
    }

    if (!(cInfo->npcflag & UNIT_NPC_FLAG_TRAINER))
    {
        TC_LOG_ERROR("sql.sql", "Table `npc_trainer` contains entries for a creature template (Entry: %u) without trainer flag, ignoring", entry);
        return;
    }

    SpellInfo const* spellinfo = sSpellMgr->GetSpellInfo(spell);
    if (!spellinfo)
    {
        TC_LOG_ERROR("sql.sql", "Table `npc_trainer` contains an entry (Entry: %u) for a non-existing spell (Spell: %u), ignoring", entry, spell);
        return;
    }

    if (!SpellMgr::IsSpellValid(spellinfo))
    {
        TC_LOG_ERROR("sql.sql", "Table `npc_trainer` contains an entry (Entry: %u) for a broken spell (Spell: %u), ignoring", entry, spell);
        return;
    }

    if (GetTalentSpellCost(spell))
    {
        TC_LOG_ERROR("sql.sql", "Table `npc_trainer` contains an entry (Entry: %u) for a non-existing spell (Spell: %u) which is a talent, ignoring", entry, spell);
        return;
    }

    TrainerSpellData& data = _cacheTrainerSpellStore[entry];

    TrainerSpell& trainerSpell = data.spellList[spell];
    trainerSpell.spell         = spell;
    trainerSpell.spellCost     = spellCost;
    trainerSpell.reqSkill      = reqSkill;
    trainerSpell.reqSkillValue = reqSkillValue;
    trainerSpell.reqLevel      = reqLevel;

    if (!trainerSpell.reqLevel)
        trainerSpell.reqLevel = spellinfo->SpellLevel;

    // calculate learned spell for profession case when stored cast-spell
    trainerSpell.learnedSpell[0] = spell;
    for (uint8 i = 0; i < MAX_SPELL_EFFECTS; ++i)
    {
        if (spellinfo->Effects[i].Effect != SPELL_EFFECT_LEARN_SPELL)
            continue;
        if (trainerSpell.learnedSpell[0] == spell)
            trainerSpell.learnedSpell[0] = 0;
        // player must be able to cast spell on himself
        if (spellinfo->Effects[i].TargetA.GetTarget() != 0 && spellinfo->Effects[i].TargetA.GetTarget() != TARGET_UNIT_TARGET_ALLY
            && spellinfo->Effects[i].TargetA.GetTarget() != TARGET_UNIT_TARGET_ANY && spellinfo->Effects[i].TargetA.GetTarget() != TARGET_UNIT_CASTER)
        {
            TC_LOG_ERROR("sql.sql", "Table `npc_trainer` has spell %u for trainer entry %u with learn effect which has incorrect target type, ignoring learn effect!", spell, entry);
            continue;
        }

        trainerSpell.learnedSpell[i] = spellinfo->Effects[i].TriggerSpell;

        if (trainerSpell.learnedSpell[i])
        {
            SpellInfo const* learnedSpellInfo = sSpellMgr->GetSpellInfo(trainerSpell.learnedSpell[i]);
            if (learnedSpellInfo && learnedSpellInfo->IsProfession())
                data.trainerType = 2;
        }
    }

    return;
}

void ObjectMgr::LoadTrainerSpell()
{
    uint32 oldMSTime = getMSTime();

    // For reload case
    _cacheTrainerSpellStore.clear();

    QueryResult result = WorldDatabase.Query("SELECT b.ID, a.SpellID, a.MoneyCost, a.ReqSkillLine, a.ReqSkillRank, a.ReqLevel FROM npc_trainer AS a "
                                             "INNER JOIN npc_trainer AS b ON a.ID = -(b.SpellID) "
                                             "UNION SELECT * FROM npc_trainer WHERE SpellID > 0");

    if (!result)
    {
        TC_LOG_ERROR("server.loading", ">>  Loaded 0 Trainers. DB table `npc_trainer` is empty!");

        return;
    }

    uint32 count = 0;

    do
    {
        Field* fields = result->Fetch();

        uint32 entry         = fields[0].GetUInt32();
        uint32 spell         = fields[1].GetUInt32();
        uint32 spellCost     = fields[2].GetUInt32();
        uint32 reqSkill      = fields[3].GetUInt16();
        uint32 reqSkillValue = fields[4].GetUInt16();
        uint32 reqLevel      = fields[5].GetUInt8();

        AddSpellToTrainer(entry, spell, spellCost, reqSkill, reqSkillValue, reqLevel);

        ++count;
    }
    while (result->NextRow());

    TC_LOG_INFO("server.loading", ">> Loaded %d Trainers in %u ms", count, GetMSTimeDiffToNow(oldMSTime));
}

int ObjectMgr::LoadReferenceVendor(int32 vendor, int32 item, uint8 type, std::set<uint32> *skip_vendors)
{
    // find all items from the reference vendor
    PreparedStatement* stmt = WorldDatabase.GetPreparedStatement(WORLD_SEL_NPC_VENDOR_REF);
    stmt->setUInt32(0, uint32(item));
    stmt->setUInt8(1, type);
    PreparedQueryResult result = WorldDatabase.Query(stmt);

    if (!result)
        return 0;

    uint32 count = 0;
    do
    {
        Field* fields = result->Fetch();

        int32 item_id = fields[0].GetInt32();

        // if item is a negative, its a reference
        if (item_id < 0)
            count += LoadReferenceVendor(vendor, -item_id, type, skip_vendors);
        else
        {
            int32  maxcount     = fields[1].GetUInt32();
            uint32 incrtime     = fields[2].GetUInt32();
            uint32 ExtendedCost = fields[3].GetUInt32();
            uint8  type         = fields[4].GetUInt8();

            if (!IsVendorItemValid(vendor, item_id, maxcount, incrtime, ExtendedCost, type, NULL, skip_vendors))
                continue;

            VendorItemData& vList = _cacheVendorItemStore[vendor];

            vList.AddItem(item_id, maxcount, incrtime, ExtendedCost, type);
            ++count;
        }
    } while (result->NextRow());

    return count;
}

void ObjectMgr::LoadVendors()
{
    uint32 oldMSTime = getMSTime();

    // For reload case
    for (CacheVendorItemContainer::iterator itr = _cacheVendorItemStore.begin(); itr != _cacheVendorItemStore.end(); ++itr)
        itr->second.Clear();
    _cacheVendorItemStore.clear();

    std::set<uint32> skip_vendors;

    QueryResult result = WorldDatabase.Query("SELECT entry, item, maxcount, incrtime, ExtendedCost, type FROM npc_vendor ORDER BY entry, slot ASC");
    if (!result)
    {

        TC_LOG_ERROR("server.loading", ">>  Loaded 0 Vendors. DB table `npc_vendor` is empty!");
        return;
    }

    uint32 count = 0;

    do
    {
        Field* fields = result->Fetch();

        uint32 entry        = fields[0].GetUInt32();
        int32 item_id      = fields[1].GetInt32();

        // if item is a negative, its a reference
        if (item_id < 0)
            count += LoadReferenceVendor(entry, -item_id, 0, &skip_vendors);
        else
        {
            uint32 maxcount     = fields[2].GetUInt32();
            uint32 incrtime     = fields[3].GetUInt32();
            uint32 ExtendedCost = fields[4].GetUInt32();
            uint8  type         = fields[5].GetUInt8();

            if (!IsVendorItemValid(entry, item_id, maxcount, incrtime, ExtendedCost, type, NULL, &skip_vendors))
                continue;

            VendorItemData& vList = _cacheVendorItemStore[entry];

            vList.AddItem(item_id, maxcount, incrtime, ExtendedCost, type);
            ++count;
        }
    }
    while (result->NextRow());

    TC_LOG_INFO("server.loading", ">> Loaded %d Vendors in %u ms", count, GetMSTimeDiffToNow(oldMSTime));
}

void ObjectMgr::LoadGossipMenu()
{
    uint32 oldMSTime = getMSTime();

    _gossipMenusStore.clear();

    QueryResult result = WorldDatabase.Query("SELECT entry, text_id FROM gossip_menu");

    if (!result)
    {
        TC_LOG_ERROR("server.loading", ">> Loaded 0  gossip_menu entries. DB table `gossip_menu` is empty!");
        return;
    }

    uint32 count = 0;

    do
    {
        Field* fields = result->Fetch();

        GossipMenus gMenu;

        gMenu.entry             = fields[0].GetUInt16();
        gMenu.text_id           = fields[1].GetUInt32();

        if (!GetGossipText(gMenu.text_id))
        {
            TC_LOG_ERROR("sql.sql", "Table gossip_menu entry %u are using non-existing text_id %u", gMenu.entry, gMenu.text_id);
            continue;
        }

        _gossipMenusStore.insert(GossipMenusContainer::value_type(gMenu.entry, gMenu));

        ++count;
    }
    while (result->NextRow());

    TC_LOG_INFO("server.loading", ">> Loaded %u gossip_menu entries in %u ms", count, GetMSTimeDiffToNow(oldMSTime));
}

void ObjectMgr::LoadGossipMenuItems()
{
    uint32 oldMSTime = getMSTime();

    _gossipMenuItemsStore.clear();

    QueryResult result = WorldDatabase.Query(
        //      0        1   2            3            4                      5          6                   7               8              9          10         11        12
        "SELECT menu_id, id, option_icon, option_text, OptionBroadcastTextID, option_id, npc_option_npcflag, action_menu_id, action_poi_id, box_coded, box_money, box_text, BoxBroadcastTextID "
        "FROM gossip_menu_option ORDER BY menu_id, id");

    if (!result)
    {
        TC_LOG_ERROR("server.loading", ">> Loaded 0 gossip_menu_option entries. DB table `gossip_menu_option` is empty!");
        return;
    }

    uint32 count = 0;

    do
    {
        Field* fields = result->Fetch();

        GossipMenuItems gMenuItem;

        gMenuItem.MenuId                = fields[0].GetUInt16();
        gMenuItem.OptionIndex           = fields[1].GetUInt16();
        gMenuItem.OptionIcon            = fields[2].GetUInt32();
        gMenuItem.OptionText            = fields[3].GetString();
        gMenuItem.OptionBroadcastTextId = fields[4].GetUInt32();
        gMenuItem.OptionType            = fields[5].GetUInt8();
        gMenuItem.OptionNpcflag         = fields[6].GetUInt32();
        gMenuItem.ActionMenuId          = fields[7].GetUInt32();
        gMenuItem.ActionPoiId           = fields[8].GetUInt32();
        gMenuItem.BoxCoded              = fields[9].GetBool();
        gMenuItem.BoxMoney              = fields[10].GetUInt32();
        gMenuItem.BoxText               = fields[11].GetString();
        gMenuItem.BoxBroadcastTextId    = fields[12].GetUInt32();

        if (gMenuItem.OptionIcon >= GOSSIP_ICON_MAX)
        {
            TC_LOG_ERROR("sql.sql", "Table `gossip_menu_option` for menu %u, id %u has unknown icon id %u. Replacing with GOSSIP_ICON_CHAT", gMenuItem.MenuId, gMenuItem.OptionIndex, gMenuItem.OptionIcon);
            gMenuItem.OptionIcon = GOSSIP_ICON_CHAT;
        }

        if (gMenuItem.OptionBroadcastTextId)
        {
            if (!GetBroadcastText(gMenuItem.OptionBroadcastTextId))
            {
                TC_LOG_ERROR("sql.sql", "Table `gossip_menu_option` for menu %u, id %u has non-existing or incompatible OptionBroadcastTextId %u, ignoring.", gMenuItem.MenuId, gMenuItem.OptionIndex, gMenuItem.OptionBroadcastTextId);
                gMenuItem.OptionBroadcastTextId = 0;
            }
        }

        if (gMenuItem.OptionType >= GOSSIP_OPTION_MAX)
            TC_LOG_ERROR("sql.sql", "Table `gossip_menu_option` for menu %u, id %u has unknown option id %u. Option will not be used", gMenuItem.MenuId, gMenuItem.OptionIndex, gMenuItem.OptionType);

        if (gMenuItem.ActionPoiId && !GetPointOfInterest(gMenuItem.ActionPoiId))
        {
            TC_LOG_ERROR("sql.sql", "Table `gossip_menu_option` for menu %u, id %u use non-existing action_poi_id %u, ignoring", gMenuItem.MenuId, gMenuItem.OptionIndex, gMenuItem.ActionPoiId);
            gMenuItem.ActionPoiId = 0;
        }

        if (gMenuItem.BoxBroadcastTextId)
        {
            if (!GetBroadcastText(gMenuItem.BoxBroadcastTextId))
            {
                TC_LOG_ERROR("sql.sql", "Table `gossip_menu_option` for menu %u, id %u has non-existing or incompatible BoxBroadcastTextId %u, ignoring.", gMenuItem.MenuId, gMenuItem.OptionIndex, gMenuItem.BoxBroadcastTextId);
                gMenuItem.BoxBroadcastTextId = 0;
            }
        }

        _gossipMenuItemsStore.insert(GossipMenuItemsContainer::value_type(gMenuItem.MenuId, gMenuItem));
        ++count;
    }
    while (result->NextRow());

    TC_LOG_INFO("server.loading", ">> Loaded %u gossip_menu_option entries in %u ms", count, GetMSTimeDiffToNow(oldMSTime));
}

void ObjectMgr::AddVendorItem(uint32 entry, uint32 item, int32 maxcount, uint32 incrtime, uint32 extendedCost, uint8 type, bool persist /*= true*/)
{
    VendorItemData& vList = _cacheVendorItemStore[entry];
    vList.AddItem(item, maxcount, incrtime, extendedCost, type);

    if (persist)
    {
        PreparedStatement* stmt = WorldDatabase.GetPreparedStatement(WORLD_INS_NPC_VENDOR);

        stmt->setUInt32(0, entry);
        stmt->setUInt32(1, item);
        stmt->setUInt8(2, maxcount);
        stmt->setUInt32(3, incrtime);
        stmt->setUInt32(4, extendedCost);
        stmt->setUInt8(5, type);

        WorldDatabase.Execute(stmt);
    }
}

bool ObjectMgr::RemoveVendorItem(uint32 entry, uint32 item, uint8 type, bool persist /*= true*/)
{
    CacheVendorItemContainer::iterator  iter = _cacheVendorItemStore.find(entry);
    if (iter == _cacheVendorItemStore.end())
        return false;

    if (!iter->second.RemoveItem(item, type))
        return false;

    if (persist)
    {
        PreparedStatement* stmt = WorldDatabase.GetPreparedStatement(WORLD_DEL_NPC_VENDOR);

        stmt->setUInt32(0, entry);
        stmt->setUInt32(1, item);
        stmt->setUInt8(2, type);

        WorldDatabase.Execute(stmt);
    }

    return true;
}

bool ObjectMgr::IsVendorItemValid(uint32 vendor_entry, uint32 id, int32 maxcount, uint32 incrtime, uint32 ExtendedCost, uint8 type, Player* player, std::set<uint32>* skip_vendors, uint32 ORnpcflag) const
{
    CreatureTemplate const* cInfo = sObjectMgr->GetCreatureTemplate(vendor_entry);
    if (!cInfo)
    {
        if (player)
            ChatHandler(player->GetSession()).SendSysMessage(LANG_COMMAND_VENDORSELECTION);
        else
            TC_LOG_ERROR("sql.sql", "Table `(game_event_)npc_vendor` has data for nonexistent creature template (Entry: %u), ignore", vendor_entry);
        return false;
    }

    if (!((cInfo->npcflag | ORnpcflag) & UNIT_NPC_FLAG_VENDOR))
    {
        if (!skip_vendors || skip_vendors->count(vendor_entry) == 0)
        {
            if (player)
                ChatHandler(player->GetSession()).SendSysMessage(LANG_COMMAND_VENDORSELECTION);
            else
                TC_LOG_ERROR("sql.sql", "Table `(game_event_)npc_vendor` has data for creature template (Entry: %u) without vendor flag, ignore", vendor_entry);

            if (skip_vendors)
                skip_vendors->insert(vendor_entry);
        }
        return false;
    }

    if ((type == ITEM_VENDOR_TYPE_ITEM && !sObjectMgr->GetItemTemplate(id)) ||
        (type == ITEM_VENDOR_TYPE_CURRENCY && !sCurrencyTypesStore.LookupEntry(id)))
    {
        if (player)
            ChatHandler(player->GetSession()).PSendSysMessage(LANG_ITEM_NOT_FOUND, id, type);
        else
            TC_LOG_ERROR("sql.sql", "Table `(game_event_)npc_vendor` for Vendor (Entry: %u) have in item list non-existed item (%u, type %u), ignore", vendor_entry, id, type);
        return false;
    }

    if (ExtendedCost && !sItemExtendedCostStore.LookupEntry(ExtendedCost))
    {
        if (player)
            ChatHandler(player->GetSession()).PSendSysMessage(LANG_EXTENDED_COST_NOT_EXIST, ExtendedCost);
        else
            TC_LOG_ERROR("sql.sql", "Table `(game_event_)npc_vendor` has Item (Entry: %u) with wrong ExtendedCost (%u) for vendor (%u), ignore", id, ExtendedCost, vendor_entry);
        return false;
    }

    if (type == ITEM_VENDOR_TYPE_ITEM) // not applicable to currencies
    {
        if (maxcount > 0 && incrtime == 0)
        {
            if (player)
                ChatHandler(player->GetSession()).PSendSysMessage("MaxCount != 0 (%u) but IncrTime == 0", maxcount);
            else
                TC_LOG_ERROR("sql.sql", "Table `(game_event_)npc_vendor` has `maxcount` (%u) for item %u of vendor (Entry: %u) but `incrtime`=0, ignore", maxcount, id, vendor_entry);
            return false;
        }
        else if (maxcount == 0 && incrtime > 0)
        {
            if (player)
                ChatHandler(player->GetSession()).PSendSysMessage("MaxCount == 0 but IncrTime<>= 0");
            else
                TC_LOG_ERROR("sql.sql", "Table `(game_event_)npc_vendor` has `maxcount`=0 for item %u of vendor (Entry: %u) but `incrtime`<>0, ignore", id, vendor_entry);
            return false;
        }
    }

    VendorItemData const* vItems = GetNpcVendorItemList(vendor_entry);
    if (!vItems)
        return true;                                        // later checks for non-empty lists

    if (vItems->FindItemCostPair(id, ExtendedCost, type))
    {
        if (player)
            ChatHandler(player->GetSession()).PSendSysMessage(LANG_ITEM_ALREADY_IN_LIST, id, ExtendedCost, type);
        else
            TC_LOG_ERROR("sql.sql", "Table `npc_vendor` has duplicate items %u (with extended cost %u, type %u) for vendor (Entry: %u), ignoring", id, ExtendedCost, type, vendor_entry);
        return false;
    }

    if (type == ITEM_VENDOR_TYPE_CURRENCY && maxcount == 0)
    {
        TC_LOG_ERROR("sql.sql", "Table `(game_event_)npc_vendor` have Item (Entry: %u, type: %u) with missing maxcount for vendor (%u), ignore", id, type, vendor_entry);
        return false;
    }

    return true;
}

void ObjectMgr::LoadScriptNames()
{
    uint32 oldMSTime = getMSTime();

    _scriptNamesStore.emplace_back("");

    QueryResult result = WorldDatabase.Query(
        "SELECT DISTINCT(ScriptName) FROM achievement_criteria_data WHERE ScriptName <> '' AND type = 11 "
        "UNION "
        "SELECT DISTINCT(ScriptName) FROM battleground_template WHERE ScriptName <> '' "
        "UNION "
        "SELECT DISTINCT(ScriptName) FROM creature_template WHERE ScriptName <> '' "
        "UNION "
        "SELECT DISTINCT(ScriptName) FROM gameobject_template WHERE ScriptName <> '' "
        "UNION "
      "SELECT DISTINCT(ScriptName) FROM item_script_names WHERE ScriptName <> '' "
        "UNION "
        "SELECT DISTINCT(ScriptName) FROM areatrigger_scripts WHERE ScriptName <> '' "
        "UNION "
        "SELECT DISTINCT(ScriptName) FROM spell_script_names WHERE ScriptName <> '' "
        "UNION "
        "SELECT DISTINCT(ScriptName) FROM transports WHERE ScriptName <> '' "
        "UNION "
        "SELECT DISTINCT(ScriptName) FROM game_weather WHERE ScriptName <> '' "
        "UNION "
        "SELECT DISTINCT(ScriptName) FROM conditions WHERE ScriptName <> '' "
        "UNION "
        "SELECT DISTINCT(ScriptName) FROM outdoorpvp_template WHERE ScriptName <> '' "
        "UNION "
        "SELECT DISTINCT(script) FROM instance_template WHERE script <> ''");

    if (!result)
    {
        TC_LOG_ERROR("server.loading", ">> Loaded empty set of Script Names!");
        return;
    }

    do
    {
        _scriptNamesStore.push_back((*result)[0].GetString());
    }
    while (result->NextRow());

    std::sort(_scriptNamesStore.begin(), _scriptNamesStore.end());

#ifdef SCRIPTS
    for (size_t i = 1; i < _scriptNamesStore.size(); ++i)
        UnusedScriptNames.push_back(_scriptNamesStore[i]);
#endif

    TC_LOG_INFO("server.loading", ">> Loaded " SZFMTD " ScriptNames in %u ms", _scriptNamesStore.size(), GetMSTimeDiffToNow(oldMSTime));
}

std::string const& ObjectMgr::GetScriptName(uint32 id) const
{
    static std::string const empty = "";
    return id < _scriptNamesStore.size() ? _scriptNamesStore[id] : empty;
}


uint32 ObjectMgr::GetScriptId(std::string const& name)
{
    // use binary search to find the script name in the sorted vector
    // assume "" is the first element
    if (name.empty())
        return 0;

    ScriptNameContainer::const_iterator itr = std::lower_bound(_scriptNamesStore.begin(), _scriptNamesStore.end(), name);
    if (itr == _scriptNamesStore.end() || *itr != name)
        return 0;

    return uint32(itr - _scriptNamesStore.begin());
}

void ObjectMgr::LoadBroadcastTexts()
{
    uint32 oldMSTime = getMSTime();

    _broadcastTextStore.clear(); // for reload case

    //                                               0   1         2         3           4         5         6         7            8            9            10       11    12
    QueryResult result = WorldDatabase.Query("SELECT ID, Language, MaleText, FemaleText, EmoteID0, EmoteID1, EmoteID2, EmoteDelay0, EmoteDelay1, EmoteDelay2, SoundId, Unk1, Unk2 FROM broadcast_text");
    if (!result)
    {
        TC_LOG_INFO("server.loading", ">> Loaded 0 broadcast texts. DB table `broadcast_text` is empty.");
        return;
    }

    _broadcastTextStore.rehash(result->GetRowCount());

    do
    {
        Field* fields = result->Fetch();

        BroadcastText bct;

        bct.Id = fields[0].GetUInt32();
        bct.Language = fields[1].GetUInt32();
        bct.MaleText[DEFAULT_LOCALE] = fields[2].GetString();
        bct.FemaleText[DEFAULT_LOCALE] = fields[3].GetString();
        bct.EmoteId0 = fields[4].GetUInt32();
        bct.EmoteId1 = fields[5].GetUInt32();
        bct.EmoteId2 = fields[6].GetUInt32();
        bct.EmoteDelay0 = fields[7].GetUInt32();
        bct.EmoteDelay1 = fields[8].GetUInt32();
        bct.EmoteDelay2 = fields[9].GetUInt32();
        bct.SoundId = fields[10].GetUInt32();
        bct.Unk1 = fields[11].GetUInt32();
        bct.Unk2 = fields[12].GetUInt32();

        if (bct.SoundId)
        {
            if (!sSoundEntriesStore.LookupEntry(bct.SoundId))
            {
                TC_LOG_DEBUG("broadcasttext", "BroadcastText (Id: %u) in table `broadcast_text` has SoundId %u but sound does not exist.", bct.Id, bct.SoundId);
                bct.SoundId = 0;
            }
        }

        if (!GetLanguageDescByID(bct.Language))
        {
            TC_LOG_DEBUG("broadcasttext", "BroadcastText (Id: %u) in table `broadcast_text` using Language %u but Language does not exist.", bct.Id, bct.Language);
            bct.Language = LANG_UNIVERSAL;
        }

        if (bct.EmoteId0)
        {
            if (!sEmotesStore.LookupEntry(bct.EmoteId0))
            {
                TC_LOG_DEBUG("broadcasttext", "BroadcastText (Id: %u) in table `broadcast_text` has EmoteId0 %u but emote does not exist.", bct.Id, bct.EmoteId0);
                bct.EmoteId0 = 0;
            }
        }

        if (bct.EmoteId1)
        {
            if (!sEmotesStore.LookupEntry(bct.EmoteId1))
            {
                TC_LOG_DEBUG("broadcasttext", "BroadcastText (Id: %u) in table `broadcast_text` has EmoteId1 %u but emote does not exist.", bct.Id, bct.EmoteId1);
                bct.EmoteId1 = 0;
            }
        }

        if (bct.EmoteId2)
        {
            if (!sEmotesStore.LookupEntry(bct.EmoteId2))
            {
                TC_LOG_DEBUG("broadcasttext", "BroadcastText (Id: %u) in table `broadcast_text` has EmoteId2 %u but emote does not exist.", bct.Id, bct.EmoteId2);
                bct.EmoteId2 = 0;
            }
        }

        _broadcastTextStore[bct.Id] = bct;
    }
    while (result->NextRow());

    TC_LOG_INFO("server.loading", ">> Loaded " SZFMTD " broadcast texts in %u ms", _broadcastTextStore.size(), GetMSTimeDiffToNow(oldMSTime));
}

void ObjectMgr::LoadBroadcastTextLocales()
{
    uint32 oldMSTime = getMSTime();

    //                                               0   1              2              3              4              5              6              7              8              9                10               11               12               13               14               15               16
    QueryResult result = WorldDatabase.Query("SELECT Id, MaleText_loc1, MaleText_loc2, MaleText_loc3, MaleText_loc4, MaleText_loc5, MaleText_loc6, MaleText_loc7, MaleText_loc8, FemaleText_loc1, FemaleText_loc2, FemaleText_loc3, FemaleText_loc4, FemaleText_loc5, FemaleText_loc6, FemaleText_loc7, FemaleText_loc8 FROM locales_broadcast_text");

    if (!result)
    {
        TC_LOG_INFO("server.loading", ">> Loaded 0 broadcast text locales. DB table `locales_broadcast_text` is empty.");
        return;
    }

    uint32 count = 0;

    do
    {
        Field* fields = result->Fetch();

        uint32 id = fields[0].GetUInt32();
        BroadcastTextContainer::iterator bct = _broadcastTextStore.find(id);
        if (bct == _broadcastTextStore.end())
        {
            TC_LOG_ERROR("sql.sql", "BroadcastText (Id: %u) in table `locales_broadcast_text` does not exist. Skipped!", id);
            continue;
        }

        for (uint8 i = OLD_TOTAL_LOCALES - 1; i > 0; --i)
        {
            LocaleConstant locale = LocaleConstant(i);
            AddLocaleString(fields[1 + (i - 1)].GetString(), locale, bct->second.MaleText);
            AddLocaleString(fields[9 + (i - 1)].GetString(), locale, bct->second.FemaleText);
        }

        ++count;
    }
    while (result->NextRow());

    TC_LOG_INFO("server.loading", ">> Loaded %u broadcast text locales in %u ms", count, GetMSTimeDiffToNow(oldMSTime));
}

CreatureBaseStats const* ObjectMgr::GetCreatureBaseStats(uint8 level, uint8 unitClass)
{
    CreatureBaseStatsContainer::const_iterator it = _creatureBaseStatsStore.find(MAKE_PAIR16(level, unitClass));

    if (it != _creatureBaseStatsStore.end())
        return &(it->second);

    struct DefaultCreatureBaseStats : public CreatureBaseStats
    {
        DefaultCreatureBaseStats()
        {
            BaseArmor = 1;
            for (uint8 j = 0; j < MAX_EXPANSIONS; ++j)
            {
                BaseHealth[j] = 1;
                BaseDamage[j] = 0.0f;
            }
            BaseMana = 0;
            AttackPower = 0;
            RangedAttackPower = 0;
        }
    };
    static const DefaultCreatureBaseStats defStats;
    return &defStats;
}

void ObjectMgr::LoadCreatureClassLevelStats()
{
    uint32 oldMSTime = getMSTime();
    //                                               0      1      2        3        4        5        6         7          8            9                  10           11           12           13
    QueryResult result = WorldDatabase.Query("SELECT level, class, basehp0, basehp1, basehp2, basehp3, basemana, basearmor, attackpower, rangedattackpower, damage_base, damage_exp1, damage_exp2, damage_exp3 FROM creature_classlevelstats");

    if (!result)
    {
        TC_LOG_INFO("server.loading", ">> Loaded 0 creature base stats. DB table `creature_classlevelstats` is empty.");
        return;
    }

    uint32 count = 0;
    do
    {
        Field* fields = result->Fetch();

        uint8 Level = fields[0].GetUInt8();
        uint8 Class = fields[1].GetUInt8();

        if (!Class || ((1 << (Class - 1)) & CLASSMASK_ALL_CREATURES) == 0)
            TC_LOG_ERROR("sql.sql", "Creature base stats for level %u has invalid class %u", Level, Class);

        CreatureBaseStats stats;

        for (uint8 i = 0; i < MAX_EXPANSIONS; ++i)
        {
            stats.BaseHealth[i] = fields[2 + i].GetUInt32();

            if (stats.BaseHealth[i] == 0)
            {
                TC_LOG_ERROR("sql.sql", "Creature base stats for class %u, level %u has invalid zero base HP[%u] - set to 1", Class, Level, i);
                stats.BaseHealth[i] = 1;
            }

            stats.BaseDamage[i] = fields[10 + i].GetFloat();
            if (stats.BaseDamage[i] < 0.0f)
            {
                TC_LOG_ERROR("sql.sql", "Creature base stats for class %u, level %u has invalid negative base damage[%u] - set to 0.0", Class, Level, i);
                stats.BaseDamage[i] = 0.0f;
            }
        }

        stats.BaseMana = fields[6].GetUInt16();
        stats.BaseArmor = fields[7].GetUInt16();

        stats.AttackPower = fields[8].GetUInt16();
        stats.RangedAttackPower = fields[9].GetUInt16();

        _creatureBaseStatsStore[MAKE_PAIR16(Level, Class)] = stats;

        ++count;
    }
    while (result->NextRow());

    CreatureTemplateContainer const* ctc = sObjectMgr->GetCreatureTemplates();
    for (CreatureTemplateContainer::const_iterator itr = ctc->begin(); itr != ctc->end(); ++itr)
    {
        for (uint16 lvl = itr->second.minlevel; lvl <= itr->second.maxlevel; ++lvl)
        {
            if (_creatureBaseStatsStore.find(MAKE_PAIR16(lvl, itr->second.unit_class)) == _creatureBaseStatsStore.end())
                TC_LOG_ERROR("sql.sql", "Missing base stats for creature class %u level %u", itr->second.unit_class, lvl);
        }
    }

    TC_LOG_INFO("server.loading", ">> Loaded %u creature base stats in %u ms", count, GetMSTimeDiffToNow(oldMSTime));
}

void ObjectMgr::LoadFactionChangeAchievements()
{
    uint32 oldMSTime = getMSTime();

    QueryResult result = WorldDatabase.Query("SELECT alliance_id, horde_id FROM player_factionchange_achievement");

    if (!result)
    {
        TC_LOG_ERROR("server.loading", ">> Loaded 0 faction change achievement pairs. DB table `player_factionchange_achievement` is empty.");
        return;
    }

    uint32 count = 0;

    do
    {
        Field* fields = result->Fetch();

        uint32 alliance = fields[0].GetUInt32();
        uint32 horde = fields[1].GetUInt32();

        if (!sAchievementMgr->GetAchievement(alliance))
            TC_LOG_ERROR("sql.sql", "Achievement %u (alliance_id) referenced in `player_factionchange_achievement` does not exist, pair skipped!", alliance);
        else if (!sAchievementMgr->GetAchievement(horde))
            TC_LOG_ERROR("sql.sql", "Achievement %u (horde_id) referenced in `player_factionchange_achievement` does not exist, pair skipped!", horde);
        else
            FactionChangeAchievements[alliance] = horde;

        ++count;
    }
    while (result->NextRow());

    TC_LOG_INFO("server.loading", ">> Loaded %u faction change achievement pairs in %u ms", count, GetMSTimeDiffToNow(oldMSTime));
}

void ObjectMgr::LoadFactionChangeItems()
{
    uint32 oldMSTime = getMSTime();

    QueryResult result = WorldDatabase.Query("SELECT alliance_id, horde_id FROM player_factionchange_items");

    if (!result)
    {
        TC_LOG_INFO("server.loading", ">> Loaded 0 faction change item pairs. DB table `player_factionchange_items` is empty.");
        return;
    }

    uint32 count = 0;

    do
    {
        Field* fields = result->Fetch();

        uint32 alliance = fields[0].GetUInt32();
        uint32 horde = fields[1].GetUInt32();

        if (!GetItemTemplate(alliance))
            TC_LOG_ERROR("sql.sql", "Item %u (alliance_id) referenced in `player_factionchange_items` does not exist, pair skipped!", alliance);
        else if (!GetItemTemplate(horde))
            TC_LOG_ERROR("sql.sql", "Item %u (horde_id) referenced in `player_factionchange_items` does not exist, pair skipped!", horde);
        else
            FactionChangeItems[alliance] = horde;

        ++count;
    }
    while (result->NextRow());

    TC_LOG_INFO("server.loading", ">> Loaded %u faction change item pairs in %u ms", count, GetMSTimeDiffToNow(oldMSTime));
}

void ObjectMgr::LoadFactionChangeQuests()
{
    uint32 oldMSTime = getMSTime();

    QueryResult result = WorldDatabase.Query("SELECT alliance_id, horde_id FROM player_factionchange_quests");

    if (!result)
    {
        TC_LOG_ERROR("server.loading", ">> Loaded 0 faction change quest pairs. DB table `player_factionchange_quests` is empty.");
        return;
    }

    uint32 count = 0;

    do
    {
        Field* fields = result->Fetch();

        uint32 alliance = fields[0].GetUInt32();
        uint32 horde = fields[1].GetUInt32();

        if (!sObjectMgr->GetQuestTemplate(alliance))
            TC_LOG_ERROR("sql.sql", "Quest %u (alliance_id) referenced in `player_factionchange_quests` does not exist, pair skipped!", alliance);
        else if (!sObjectMgr->GetQuestTemplate(horde))
            TC_LOG_ERROR("sql.sql", "Quest %u (horde_id) referenced in `player_factionchange_quests` does not exist, pair skipped!", horde);
        else
            FactionChangeQuests[alliance] = horde;

        ++count;
    }
    while (result->NextRow());

    TC_LOG_INFO("server.loading", ">> Loaded %u faction change quest pairs in %u ms", count, GetMSTimeDiffToNow(oldMSTime));
}

void ObjectMgr::LoadFactionChangeReputations()
{
    uint32 oldMSTime = getMSTime();

    QueryResult result = WorldDatabase.Query("SELECT alliance_id, horde_id FROM player_factionchange_reputations");

    if (!result)
    {
        TC_LOG_INFO("server.loading", ">> Loaded 0 faction change reputation pairs. DB table `player_factionchange_reputations` is empty.");
        return;
    }

    uint32 count = 0;

    do
    {
        Field* fields = result->Fetch();

        uint32 alliance = fields[0].GetUInt32();
        uint32 horde = fields[1].GetUInt32();

        if (!sFactionStore.LookupEntry(alliance))
            TC_LOG_ERROR("sql.sql", "Reputation %u (alliance_id) referenced in `player_factionchange_reputations` does not exist, pair skipped!", alliance);
        else if (!sFactionStore.LookupEntry(horde))
            TC_LOG_ERROR("sql.sql", "Reputation %u (horde_id) referenced in `player_factionchange_reputations` does not exist, pair skipped!", horde);
        else
            FactionChangeReputation[alliance] = horde;

        ++count;
    }
    while (result->NextRow());

    TC_LOG_INFO("server.loading", ">> Loaded %u faction change reputation pairs in %u ms", count, GetMSTimeDiffToNow(oldMSTime));
}

void ObjectMgr::LoadHotfixData()
{
    uint32 oldMSTime = getMSTime();

    QueryResult result = WorldDatabase.Query("SELECT entry, type, UNIX_TIMESTAMP(hotfixDate) FROM hotfix_data");

    if (!result)
    {
        TC_LOG_INFO("server.loading", ">> Loaded 0 hotfix info entries. DB table `hotfix_data` is empty.");
        return;
    }

    uint32 count = 0;

    _hotfixData.reserve(result->GetRowCount());

    do
    {
        Field* fields = result->Fetch();

        HotfixInfo info;
        info.Entry = fields[0].GetUInt32();
        info.Type = fields[1].GetUInt32();
        info.Timestamp = fields[2].GetUInt64();
        _hotfixData.push_back(info);

        ++count;
    }
    while (result->NextRow());

    TC_LOG_INFO("server.loading", ">> Loaded %u hotfix info entries in %u ms", count, GetMSTimeDiffToNow(oldMSTime));
}

void ObjectMgr::LoadMissingKeyChains()
{
    uint32 oldMSTime = getMSTime();

    QueryResult result = WorldDatabase.Query("SELECT keyId, k1, k2, k3, k4, k5, k6, k7, k8, "
                                                     "k9, k10, k11, k12, k13, k14, k15, k16, "
                                                     "k17, k18, k19, k20, k21, k22, k23, k24, "
                                                     "k25, k26, k27, k28, k29, k30, k31, k32 "
                                                     "FROM keychain_db2 ORDER BY keyId DESC");

    if (!result)
    {
        TC_LOG_INFO("server.loading", ">> Loaded 0 KeyChain entries. DB table `keychain_db2` is empty.");
        return;
    }

    uint32 count = 0;

    do
    {
        Field* fields = result->Fetch();
        uint32 id = fields[0].GetUInt32();

        KeyChainEntry* kce = sKeyChainStore.CreateEntry(id, true);
        kce->Id = id;
        for (uint32 i = 0; i < KEYCHAIN_SIZE; ++i)
            kce->Key[i] = fields[1 + i].GetUInt8();

        ++count;
    }
    while (result->NextRow());

    TC_LOG_INFO("server.loading", ">> Loaded %u KeyChain entries in %u ms", count, GetMSTimeDiffToNow(oldMSTime));
}

void ObjectMgr::LoadFactionChangeSpells()
{
    uint32 oldMSTime = getMSTime();

    QueryResult result = WorldDatabase.Query("SELECT alliance_id, horde_id FROM player_factionchange_spells");

    if (!result)
    {
        TC_LOG_ERROR("server.loading", ">> Loaded 0 faction change spell pairs. DB table `player_factionchange_spells` is empty.");
        return;
    }

    uint32 count = 0;

    do
    {
        Field* fields = result->Fetch();

        uint32 alliance = fields[0].GetUInt32();
        uint32 horde = fields[1].GetUInt32();

        if (!sSpellMgr->GetSpellInfo(alliance))
            TC_LOG_ERROR("sql.sql", "Spell %u (alliance_id) referenced in `player_factionchange_spells` does not exist, pair skipped!", alliance);
        else if (!sSpellMgr->GetSpellInfo(horde))
            TC_LOG_ERROR("sql.sql", "Spell %u (horde_id) referenced in `player_factionchange_spells` does not exist, pair skipped!", horde);
        else
            FactionChangeSpells[alliance] = horde;

        ++count;
    }
    while (result->NextRow());

    TC_LOG_INFO("server.loading", ">> Loaded %u faction change spell pairs in %u ms", count, GetMSTimeDiffToNow(oldMSTime));
}

void ObjectMgr::LoadFactionChangeTitles()
{
    uint32 oldMSTime = getMSTime();

    QueryResult result = WorldDatabase.Query("SELECT alliance_id, horde_id FROM player_factionchange_titles");

    if (!result)
    {
        TC_LOG_INFO("server.loading", ">> Loaded 0 faction change title pairs. DB table `player_factionchange_title` is empty.");
        return;
    }

    uint32 count = 0;

    do
    {
        Field* fields = result->Fetch();

        uint32 alliance = fields[0].GetUInt32();
        uint32 horde = fields[1].GetUInt32();

        if (!sCharTitlesStore.LookupEntry(alliance))
            TC_LOG_ERROR("sql.sql", "Title %u (alliance_id) referenced in `player_factionchange_title` does not exist, pair skipped!", alliance);
        else if (!sCharTitlesStore.LookupEntry(horde))
            TC_LOG_ERROR("sql.sql", "Title %u (horde_id) referenced in `player_factionchange_title` does not exist, pair skipped!", horde);
        else
            FactionChangeTitles[alliance] = horde;

        ++count;
    }
    while (result->NextRow());

    TC_LOG_INFO("server.loading", ">> Loaded %u faction change title pairs in %u ms", count, GetMSTimeDiffToNow(oldMSTime));
}

void ObjectMgr::LoadTerrainSwapDefaults()
{
    _terrainMapDefaultStore.clear();

    uint32 oldMSTime = getMSTime();

    //                                               0       1
    QueryResult result = WorldDatabase.Query("SELECT MapId, TerrainSwapMap FROM `terrain_swap_defaults`");

    if (!result)
    {
        TC_LOG_INFO("server.loading", ">> Loaded 0 terrain swap defaults. DB table `terrain_swap_defaults` is empty.");
        return;
    }

    uint32 count = 0;
    do
    {
        Field* fields = result->Fetch();

        uint32 mapId = fields[0].GetUInt32();

        if (!sMapStore.LookupEntry(mapId))
        {
            TC_LOG_ERROR("sql.sql", "Map %u defined in `terrain_swap_defaults` does not exist, skipped.", mapId);
            continue;
        }

        uint32 terrainSwap = fields[1].GetUInt32();

        if (!sMapStore.LookupEntry(terrainSwap))
        {
            TC_LOG_ERROR("sql.sql", "TerrainSwapMap %u defined in `terrain_swap_defaults` does not exist, skipped.", terrainSwap);
            continue;
        }

        PhaseInfoStruct defaultSwap;
        defaultSwap.Id = terrainSwap;
        _terrainMapDefaultStore[mapId].push_back(defaultSwap);

        ++count;
    } while (result->NextRow());

    TC_LOG_INFO("server.loading", ">> Loaded %u terrain swap defaults in %u ms.", count, GetMSTimeDiffToNow(oldMSTime));
}

void ObjectMgr::LoadTerrainPhaseInfo()
{
    _terrainPhaseInfoStore.clear();

    uint32 oldMSTime = getMSTime();

    //                                               0       1
    QueryResult result = WorldDatabase.Query("SELECT Id, TerrainSwapMap FROM `terrain_phase_info`");

    if (!result)
    {
        TC_LOG_INFO("server.loading", ">> Loaded 0 terrain phase infos. DB table `terrain_phase_info` is empty.");
        return;
    }

    uint32 count = 0;
    do
    {
        Field* fields = result->Fetch();

        uint32 phaseId = fields[0].GetUInt32();

        PhaseEntry const* phase = sPhaseStore.LookupEntry(phaseId);
        if (!phase)
        {
            TC_LOG_ERROR("sql.sql", "Phase %u defined in `terrain_phase_info` does not exist, skipped.", phaseId);
            continue;
        }

        PhaseInfoStruct terrainSwap;
        terrainSwap.Id = fields[1].GetUInt32();

        _terrainPhaseInfoStore[phaseId].push_back(terrainSwap);

        ++count;
    }
    while (result->NextRow());

    TC_LOG_INFO("server.loading", ">> Loaded %u terrain phase infos in %u ms.", count, GetMSTimeDiffToNow(oldMSTime));
}

void ObjectMgr::LoadTerrainWorldMaps()
{
    _terrainWorldMapStore.clear();

    uint32 oldMSTime = getMSTime();

    //                                               0               1
    QueryResult result = WorldDatabase.Query("SELECT TerrainSwapMap, WorldMapArea FROM `terrain_worldmap`");

    if (!result)
    {
        TC_LOG_INFO("server.loading", ">> Loaded 0 terrain world maps. DB table `terrain_worldmap` is empty.");
        return;
    }

    uint32 count = 0;
    do
    {
        Field* fields = result->Fetch();

        uint32 mapId = fields[0].GetUInt32();

        if (!sMapStore.LookupEntry(mapId))
        {
            TC_LOG_ERROR("sql.sql", "TerrainSwapMap %u defined in `terrain_worldmap` does not exist, skipped.", mapId);
            continue;
        }

        uint32 worldMapArea = fields[1].GetUInt32();

        _terrainWorldMapStore[mapId].push_back(worldMapArea);

        ++count;
    } while (result->NextRow());

    TC_LOG_INFO("server.loading", ">> Loaded %u terrain world maps in %u ms.", count, GetMSTimeDiffToNow(oldMSTime));
}

void ObjectMgr::LoadAreaPhases()
{
    _phases.clear();

    uint32 oldMSTime = getMSTime();

    //                                               0       1
    QueryResult result = WorldDatabase.Query("SELECT AreaId, PhaseId FROM `phase_area`");

    if (!result)
    {
        TC_LOG_INFO("server.loading", ">> Loaded 0 phase areas. DB table `phase_area` is empty.");
        return;
    }

    uint32 count = 0;
    do
    {
        Field* fields = result->Fetch();

        PhaseInfoStruct phase;
        uint32 area = fields[0].GetUInt32();

        phase.Id = fields[1].GetUInt32();
        _phases[area].push_back(phase);

        ++count;
    } while (result->NextRow());

    TC_LOG_INFO("server.loading", ">> Loaded %u phase areas in %u ms.", count, GetMSTimeDiffToNow(oldMSTime));
}

GameObjectTemplate const* ObjectMgr::GetGameObjectTemplate(uint32 entry)
{
    GameObjectTemplateContainer::const_iterator itr = _gameObjectTemplateStore.find(entry);
    if (itr != _gameObjectTemplateStore.end())
        return &(itr->second);

    return NULL;
}

CreatureTemplate const* ObjectMgr::GetCreatureTemplate(uint32 entry)
{
    CreatureTemplateContainer::const_iterator itr = _creatureTemplateStore.find(entry);
    if (itr != _creatureTemplateStore.end())
        return &(itr->second);

    return NULL;
}

VehicleAccessoryList const* ObjectMgr::GetVehicleAccessoryList(Vehicle* veh) const
{
    if (Creature* cre = veh->GetBase()->ToCreature())
    {
        // Give preference to GUID-based accessories
        VehicleAccessoryContainer::const_iterator itr = _vehicleAccessoryStore.find(cre->GetSpawnId());
        if (itr != _vehicleAccessoryStore.end())
            return &itr->second;
    }

    // Otherwise return entry-based
    VehicleAccessoryContainer::const_iterator itr = _vehicleTemplateAccessoryStore.find(veh->GetCreatureEntry());
    if (itr != _vehicleTemplateAccessoryStore.end())
        return &itr->second;
    return NULL;
}

PlayerInfo const* ObjectMgr::GetPlayerInfo(uint32 race, uint32 class_) const
{
    if (race >= MAX_RACES)
        return NULL;
    if (class_ >= MAX_CLASSES)
        return NULL;
    PlayerInfo const* info = _playerInfo[race][class_];
    if (!info)
        return NULL;
    return info;
}

void ObjectMgr::LoadGameObjectQuestItems()
{
    uint32 oldMSTime = getMSTime();

    //                                               0                1       2
    QueryResult result = WorldDatabase.Query("SELECT GameObjectEntry, ItemId, Idx FROM gameobject_questitem ORDER BY Idx ASC");

    if (!result)
    {
        TC_LOG_INFO("server.loading", ">> Loaded 0 gameobject quest items. DB table `gameobject_questitem` is empty.");
        return;
    }

    uint32 count = 0;
    do
    {
        Field* fields = result->Fetch();

        uint32 entry = fields[0].GetUInt32();
        uint32 item  = fields[1].GetUInt32();
        uint32 idx   = fields[2].GetUInt32();

        GameObjectTemplate const* goInfo = GetGameObjectTemplate(entry);
        if (!goInfo)
        {
            TC_LOG_ERROR("sql.sql", "Table `gameobject_questitem` has data for nonexistent gameobject (entry: %u, idx: %u), skipped", entry, idx);
            continue;
        };

        ItemEntry const* db2Data = sItemStore.LookupEntry(item);
        if (!db2Data)
        {
            TC_LOG_ERROR("sql.sql", "Table `gameobject_questitem` has nonexistent item (ID: %u) in gameobject (entry: %u, idx: %u), skipped", item, entry, idx);
            continue;
        };

        _gameObjectQuestItemStore[entry].push_back(item);

        ++count;
    }
    while (result->NextRow());

    TC_LOG_INFO("server.loading", ">> Loaded %u gameobject quest items in %u ms", count, GetMSTimeDiffToNow(oldMSTime));
}

void ObjectMgr::LoadCreatureQuestItems()
{
    uint32 oldMSTime = getMSTime();

    //                                               0              1       2
    QueryResult result = WorldDatabase.Query("SELECT CreatureEntry, ItemId, Idx FROM creature_questitem ORDER BY Idx ASC");

    if (!result)
    {
        TC_LOG_INFO("server.loading", ">> Loaded 0 creature quest items. DB table `creature_questitem` is empty.");
        return;
    }

    uint32 count = 0;
    do
    {
        Field* fields = result->Fetch();

        uint32 entry = fields[0].GetUInt32();
        uint32 item  = fields[1].GetUInt32();
        uint32 idx   = fields[2].GetUInt32();

        CreatureTemplate const* creatureInfo = GetCreatureTemplate(entry);
        if (!creatureInfo)
        {
            TC_LOG_ERROR("sql.sql", "Table `creature_questitem` has data for nonexistent creature (entry: %u, idx: %u), skipped", entry, idx);
            continue;
        };

        ItemEntry const* db2Data = sItemStore.LookupEntry(item);
        if (!db2Data)
        {
            TC_LOG_ERROR("sql.sql", "Table `creature_questitem` has nonexistent item (ID: %u) in creature (entry: %u, idx: %u), skipped", item, entry, idx);
            continue;
        };

        _creatureQuestItemStore[entry].push_back(item);

        ++count;
    }
    while (result->NextRow());

    TC_LOG_INFO("server.loading", ">> Loaded %u creature quest items in %u ms", count, GetMSTimeDiffToNow(oldMSTime));
}<|MERGE_RESOLUTION|>--- conflicted
+++ resolved
@@ -227,12 +227,9 @@
     _itemTextId(1),
     _mailId(1),
     _hiPetNumber(1),
-<<<<<<< HEAD
     _voidItemId(1),
-=======
     _creatureSpawnId(1),
     _gameObjectSpawnId(1),
->>>>>>> 233297c5
     DBCLocaleIndex(LOCALE_enUS)
 {
     for (uint8 i = 0; i < MAX_CLASSES; ++i)
@@ -317,22 +314,8 @@
 
     _creatureLocaleStore.clear(); // need for reload case
 
-<<<<<<< HEAD
-    QueryResult result = WorldDatabase.Query("SELECT entry, "
-        "name_loc1, femaleName_loc1, subname_loc1, "
-        "name_loc2, femaleName_loc2, subname_loc2, "
-        "name_loc3, femaleName_loc3, subname_loc3, "
-        "name_loc4, femaleName_loc4, subname_loc4, "
-        "name_loc5, femaleName_loc5, subname_loc5, "
-        "name_loc6, femaleName_loc6, subname_loc6, "
-        "name_loc7, femaleName_loc7, subname_loc7, "
-        "name_loc8, femaleName_loc8, subname_loc8 "
-        "FROM locales_creature");
-
-=======
-    //                                               0      1       2     3
-    QueryResult result = WorldDatabase.Query("SELECT entry, locale, Name, Title FROM creature_template_locale");
->>>>>>> 233297c5
+    //                                               0      1       2     3           4
+    QueryResult result = WorldDatabase.Query("SELECT entry, locale, Name, FemaleName, Title FROM creature_template_locale");
     if (!result)
         return;
 
@@ -344,7 +327,8 @@
         std::string localeName  = fields[1].GetString();
 
         std::string name        = fields[2].GetString();
-        std::string title       = fields[3].GetString();
+        std::string femaleName  = fields[3].GetString();
+        std::string title       = fields[4].GetString();
 
         CreatureLocale& data = _creatureLocaleStore[id];
         LocaleConstant locale = GetLocaleByName(localeName);
@@ -352,18 +336,9 @@
             continue;
 
         AddLocaleString(name,       locale, data.Name);
+        AddLocaleString(femaleName, locale, data.FemaleName);
         AddLocaleString(title,      locale, data.Title);
 
-<<<<<<< HEAD
-        for (uint8 i = OLD_TOTAL_LOCALES - 1; i > 0; --i)
-        {
-            LocaleConstant locale = (LocaleConstant) i;
-            AddLocaleString(fields[1 + 3 * (i - 1)].GetString(), locale, data.Name);
-            AddLocaleString(fields[1 + 3 * (i - 1) + 1].GetString(), locale, data.FemaleName);
-            AddLocaleString(fields[1 + 3 * (i - 1) + 2].GetString(), locale, data.SubName);
-        }
-=======
->>>>>>> 233297c5
     } while (result->NextRow());
 
     TC_LOG_INFO("server.loading", ">> Loaded %u creature locale strings in %u ms", uint32(_creatureLocaleStore.size()), GetMSTimeDiffToNow(oldMSTime));
@@ -490,14 +465,13 @@
     for (uint8 i = 0; i < MAX_KILL_CREDIT; ++i)
         creatureTemplate.KillCredit[i] = fields[4 + i].GetUInt32();
 
-<<<<<<< HEAD
     creatureTemplate.Modelid1          = fields[6].GetUInt32();
     creatureTemplate.Modelid2          = fields[7].GetUInt32();
     creatureTemplate.Modelid3          = fields[8].GetUInt32();
     creatureTemplate.Modelid4          = fields[9].GetUInt32();
     creatureTemplate.Name              = fields[10].GetString();
     creatureTemplate.FemaleName        = fields[11].GetString();
-    creatureTemplate.SubName           = fields[12].GetString();
+    creatureTemplate.Title             = fields[12].GetString();
     creatureTemplate.IconName          = fields[13].GetString();
     creatureTemplate.GossipMenuId      = fields[14].GetUInt32();
     creatureTemplate.minlevel          = fields[15].GetUInt8();
@@ -529,50 +503,11 @@
     creatureTemplate.lootid            = fields[41].GetUInt32();
     creatureTemplate.pickpocketLootId  = fields[42].GetUInt32();
     creatureTemplate.SkinLootId        = fields[43].GetUInt32();
-=======
-    creatureTemplate.Modelid1         = fields[6].GetUInt32();
-    creatureTemplate.Modelid2         = fields[7].GetUInt32();
-    creatureTemplate.Modelid3         = fields[8].GetUInt32();
-    creatureTemplate.Modelid4         = fields[9].GetUInt32();
-    creatureTemplate.Name             = fields[10].GetString();
-    creatureTemplate.Title            = fields[11].GetString();
-    creatureTemplate.IconName         = fields[12].GetString();
-    creatureTemplate.GossipMenuId     = fields[13].GetUInt32();
-    creatureTemplate.minlevel         = fields[14].GetUInt8();
-    creatureTemplate.maxlevel         = fields[15].GetUInt8();
-    creatureTemplate.expansion        = uint32(fields[16].GetInt16());
-    creatureTemplate.faction          = fields[17].GetUInt16();
-    creatureTemplate.npcflag          = fields[18].GetUInt32();
-    creatureTemplate.speed_walk       = fields[19].GetFloat();
-    creatureTemplate.speed_run        = fields[20].GetFloat();
-    creatureTemplate.scale            = fields[21].GetFloat();
-    creatureTemplate.rank             = fields[22].GetUInt8();
-    creatureTemplate.dmgschool        = uint32(fields[23].GetInt8());
-    creatureTemplate.BaseAttackTime   = fields[24].GetUInt32();
-    creatureTemplate.RangeAttackTime  = fields[25].GetUInt32();
-    creatureTemplate.BaseVariance     = fields[26].GetFloat();
-    creatureTemplate.RangeVariance    = fields[27].GetFloat();
-    creatureTemplate.unit_class       = fields[28].GetUInt8();
-    creatureTemplate.unit_flags       = fields[29].GetUInt32();
-    creatureTemplate.unit_flags2      = fields[30].GetUInt32();
-    creatureTemplate.dynamicflags     = fields[31].GetUInt32();
-    creatureTemplate.family           = fields[32].GetUInt8();
-    creatureTemplate.trainer_type     = fields[33].GetUInt8();
-    creatureTemplate.trainer_spell    = fields[34].GetUInt32();
-    creatureTemplate.trainer_class    = fields[35].GetUInt8();
-    creatureTemplate.trainer_race     = fields[36].GetUInt8();
-    creatureTemplate.type             = fields[37].GetUInt8();
-    creatureTemplate.type_flags       = fields[38].GetUInt32();
-    creatureTemplate.lootid           = fields[39].GetUInt32();
-    creatureTemplate.pickpocketLootId = fields[40].GetUInt32();
-    creatureTemplate.SkinLootId       = fields[41].GetUInt32();
->>>>>>> 233297c5
 
     for (uint8 i = SPELL_SCHOOL_HOLY; i < MAX_SPELL_SCHOOL; ++i)
         creatureTemplate.resistance[i] = fields[44 + i - 1].GetInt16();
 
     for (uint8 i = 0; i < CREATURE_MAX_SPELLS; ++i)
-<<<<<<< HEAD
         creatureTemplate.spells[i] = fields[50 + i].GetUInt32();
 
     creatureTemplate.PetSpellDataId = fields[58].GetUInt32();
@@ -596,30 +531,6 @@
     creatureTemplate.MechanicImmuneMask = fields[76].GetUInt32();
     creatureTemplate.flags_extra    = fields[77].GetUInt32();
     creatureTemplate.ScriptID       = GetScriptId(fields[78].GetCString());
-=======
-        creatureTemplate.spells[i] = fields[48 + i].GetUInt32();
-
-    creatureTemplate.PetSpellDataId = fields[56].GetUInt32();
-    creatureTemplate.VehicleId      = fields[57].GetUInt32();
-    creatureTemplate.mingold        = fields[58].GetUInt32();
-    creatureTemplate.maxgold        = fields[59].GetUInt32();
-    creatureTemplate.AIName         = fields[60].GetString();
-    creatureTemplate.MovementType   = fields[61].GetUInt8();
-    creatureTemplate.InhabitType    = fields[62].GetUInt8();
-    creatureTemplate.HoverHeight    = fields[63].GetFloat();
-    creatureTemplate.ModHealth      = fields[64].GetFloat();
-    creatureTemplate.ModMana        = fields[65].GetFloat();
-    creatureTemplate.ModArmor       = fields[66].GetFloat();
-    creatureTemplate.ModDamage      = fields[67].GetFloat();
-    creatureTemplate.ModExperience  = fields[68].GetFloat();
-    creatureTemplate.RacialLeader   = fields[69].GetBool();
-
-    creatureTemplate.movementId         = fields[70].GetUInt32();
-    creatureTemplate.RegenHealth        = fields[71].GetBool();
-    creatureTemplate.MechanicImmuneMask = fields[72].GetUInt32();
-    creatureTemplate.flags_extra        = fields[73].GetUInt32();
-    creatureTemplate.ScriptID           = GetScriptId(fields[74].GetString());
->>>>>>> 233297c5
 }
 
 void ObjectMgr::LoadCreatureTemplateAddons()
@@ -1050,7 +961,7 @@
 
     if (cInfo->expansion > (MAX_EXPANSIONS - 1))
     {
-        TC_LOG_ERROR("sql.sql", "Table `creature_template` lists creature (Entry: %u) with `exp` %u. Ignored and set to 0.", cInfo->Entry, cInfo->expansion);
+        TC_LOG_ERROR("sql.sql", "Table `creature_template` lists creature (Entry: %u) with expansion %u. Ignored and set to 0.", cInfo->Entry, cInfo->expansion);
         const_cast<CreatureTemplate*>(cInfo)->expansion = 0;
     }
 
@@ -2000,10 +1911,7 @@
         return 0;
 
     ObjectGuid::LowType guid = GenerateGameObjectSpawnId();
-<<<<<<< HEAD
-=======
-
->>>>>>> 233297c5
+
     GameObjectData& data = NewGOData(guid);
     data.id             = entry;
     data.mapid          = mapId;
@@ -2043,10 +1951,6 @@
     return guid;
 }
 
-<<<<<<< HEAD
-=======
-
->>>>>>> 233297c5
 ObjectGuid::LowType ObjectMgr::AddCreatureData(uint32 entry, uint32 mapId, float x, float y, float z, float o, uint32 spawntimedelay /*= 0*/)
 {
     CreatureTemplate const* cInfo = GetCreatureTemplate(entry);
@@ -2375,11 +2279,6 @@
 {
     if (CharacterInfo const* characterInfo = sWorld->GetCharacterInfo(guid))
         return characterInfo->AccountId;
-<<<<<<< HEAD
-=======
-
-
->>>>>>> 233297c5
 
     return 0;
 }
@@ -2444,7 +2343,6 @@
 
     switch (inventoryType)
     {
-<<<<<<< HEAD
         case INVTYPE_AMMO:
             store = &sItemDamageAmmoStore;
             break;
@@ -2458,164 +2356,6 @@
         case INVTYPE_THROWN:
         case INVTYPE_RANGEDRIGHT:
             switch (itemSubClass)
-=======
-        Field* fields = result->Fetch();
-
-        uint32 entry = fields[0].GetUInt32();
-
-        ItemTemplate& itemTemplate = _itemTemplateStore[entry];
-
-        itemTemplate.ItemId                    = entry;
-        itemTemplate.Class                     = uint32(fields[1].GetUInt8());
-        itemTemplate.SubClass                  = uint32(fields[2].GetUInt8());
-        itemTemplate.SoundOverrideSubclass     = int32(fields[3].GetInt8());
-        itemTemplate.Name1                     = fields[4].GetString();
-        itemTemplate.DisplayInfoID             = fields[5].GetUInt32();
-        itemTemplate.Quality                   = uint32(fields[6].GetUInt8());
-        itemTemplate.Flags                     = fields[7].GetUInt32();
-        itemTemplate.Flags2                    = fields[8].GetUInt32();
-        itemTemplate.BuyCount                  = uint32(fields[9].GetUInt8());
-        itemTemplate.BuyPrice                  = int32(fields[10].GetInt64());
-        itemTemplate.SellPrice                 = fields[11].GetUInt32();
-        itemTemplate.InventoryType             = uint32(fields[12].GetUInt8());
-        itemTemplate.AllowableClass            = fields[13].GetInt32();
-        itemTemplate.AllowableRace             = fields[14].GetInt32();
-        itemTemplate.ItemLevel                 = uint32(fields[15].GetUInt16());
-        itemTemplate.RequiredLevel             = uint32(fields[16].GetUInt8());
-        itemTemplate.RequiredSkill             = uint32(fields[17].GetUInt16());
-        itemTemplate.RequiredSkillRank         = uint32(fields[18].GetUInt16());
-        itemTemplate.RequiredSpell             = fields[19].GetUInt32();
-        itemTemplate.RequiredHonorRank         = fields[20].GetUInt32();
-        itemTemplate.RequiredCityRank          = fields[21].GetUInt32();
-        itemTemplate.RequiredReputationFaction = uint32(fields[22].GetUInt16());
-        itemTemplate.RequiredReputationRank    = uint32(fields[23].GetUInt16());
-        itemTemplate.MaxCount                  = fields[24].GetInt32();
-        itemTemplate.Stackable                 = fields[25].GetInt32();
-        itemTemplate.ContainerSlots            = uint32(fields[26].GetUInt8());
-        itemTemplate.StatsCount                = uint32(fields[27].GetUInt8());
-
-        if (itemTemplate.StatsCount > MAX_ITEM_PROTO_STATS)
-        {
-            TC_LOG_ERROR("sql.sql", "Item (Entry: %u) has too large value in statscount (%u), replace by hardcoded limit (%u).", entry, itemTemplate.StatsCount, MAX_ITEM_PROTO_STATS);
-            itemTemplate.StatsCount = MAX_ITEM_PROTO_STATS;
-        }
-
-        for (uint8 i = 0; i < itemTemplate.StatsCount; ++i)
-        {
-            itemTemplate.ItemStat[i].ItemStatType  = uint32(fields[28 + i*2].GetUInt8());
-            itemTemplate.ItemStat[i].ItemStatValue = int32(fields[29 + i*2].GetInt16());
-        }
-
-        itemTemplate.ScalingStatDistribution = uint32(fields[48].GetUInt16());
-        itemTemplate.ScalingStatValue        = fields[49].GetInt32();
-
-        for (uint8 i = 0; i < MAX_ITEM_PROTO_DAMAGES; ++i)
-        {
-            itemTemplate.Damage[i].DamageMin  = fields[50 + i*3].GetFloat();
-            itemTemplate.Damage[i].DamageMax  = fields[51 + i*3].GetFloat();
-            itemTemplate.Damage[i].DamageType = uint32(fields[52 + i*3].GetUInt8());
-        }
-
-        itemTemplate.Armor          = uint32(fields[56].GetUInt16());
-        itemTemplate.HolyRes        = uint32(fields[57].GetUInt8());
-        itemTemplate.FireRes        = uint32(fields[58].GetUInt8());
-        itemTemplate.NatureRes      = uint32(fields[59].GetUInt8());
-        itemTemplate.FrostRes       = uint32(fields[60].GetUInt8());
-        itemTemplate.ShadowRes      = uint32(fields[61].GetUInt8());
-        itemTemplate.ArcaneRes      = uint32(fields[62].GetUInt8());
-        itemTemplate.Delay          = uint32(fields[63].GetUInt16());
-        itemTemplate.AmmoType       = uint32(fields[64].GetUInt8());
-        itemTemplate.RangedModRange = fields[65].GetFloat();
-
-        for (uint8 i = 0; i < MAX_ITEM_PROTO_SPELLS; ++i)
-        {
-            itemTemplate.Spells[i].SpellId               = fields[66 + i*7  ].GetInt32();
-            itemTemplate.Spells[i].SpellTrigger          = uint32(fields[67 + i*7].GetUInt8());
-            itemTemplate.Spells[i].SpellCharges          = int32(fields[68 + i*7].GetInt16());
-            itemTemplate.Spells[i].SpellPPMRate          = fields[69 + i*7].GetFloat();
-            itemTemplate.Spells[i].SpellCooldown         = fields[70 + i*7].GetInt32();
-            itemTemplate.Spells[i].SpellCategory         = uint32(fields[71 + i*7].GetUInt16());
-            itemTemplate.Spells[i].SpellCategoryCooldown = fields[72 + i*7].GetInt32();
-        }
-
-        itemTemplate.Bonding        = uint32(fields[101].GetUInt8());
-        itemTemplate.Description    = fields[102].GetString();
-        itemTemplate.PageText       = fields[103].GetUInt32();
-        itemTemplate.LanguageID     = uint32(fields[104].GetUInt8());
-        itemTemplate.PageMaterial   = uint32(fields[105].GetUInt8());
-        itemTemplate.StartQuest     = fields[106].GetUInt32();
-        itemTemplate.LockID         = fields[107].GetUInt32();
-        itemTemplate.Material       = int32(fields[108].GetInt8());
-        itemTemplate.Sheath         = uint32(fields[109].GetUInt8());
-        itemTemplate.RandomProperty = fields[110].GetUInt32();
-        itemTemplate.RandomSuffix   = fields[111].GetInt32();
-        itemTemplate.Block          = fields[112].GetUInt32();
-        itemTemplate.ItemSet        = fields[113].GetUInt32();
-        itemTemplate.MaxDurability  = uint32(fields[114].GetUInt16());
-        itemTemplate.Area           = fields[115].GetUInt32();
-        itemTemplate.Map            = uint32(fields[116].GetUInt16());
-        itemTemplate.BagFamily      = fields[117].GetUInt32();
-        itemTemplate.TotemCategory  = fields[118].GetUInt32();
-
-        for (uint8 i = 0; i < MAX_ITEM_PROTO_SOCKETS; ++i)
-        {
-            itemTemplate.Socket[i].Color   = uint32(fields[119 + i*2].GetUInt8());
-            itemTemplate.Socket[i].Content = fields[120 + i*2].GetUInt32();
-        }
-
-        itemTemplate.socketBonus             = fields[125].GetUInt32();
-        itemTemplate.GemProperties           = fields[126].GetUInt32();
-        itemTemplate.RequiredDisenchantSkill = uint32(fields[127].GetInt16());
-        itemTemplate.ArmorDamageModifier     = fields[128].GetFloat();
-        itemTemplate.Duration                = fields[129].GetUInt32();
-        itemTemplate.ItemLimitCategory       = uint32(fields[130].GetInt16());
-        itemTemplate.HolidayId               = fields[131].GetUInt32();
-        itemTemplate.ScriptId                = sObjectMgr->GetScriptId(fields[132].GetString());
-        itemTemplate.DisenchantID            = fields[133].GetUInt32();
-        itemTemplate.FoodType                = uint32(fields[134].GetUInt8());
-        itemTemplate.MinMoneyLoot            = fields[135].GetUInt32();
-        itemTemplate.MaxMoneyLoot            = fields[136].GetUInt32();
-        itemTemplate.FlagsCu                 = fields[137].GetUInt32();
-
-        // Checks
-
-        ItemEntry const* dbcitem = sItemStore.LookupEntry(entry);
-
-        if (dbcitem)
-        {
-            if (itemTemplate.Class != dbcitem->Class)
-            {
-                TC_LOG_ERROR("sql.sql", "Item (Entry: %u) does not have a correct class %u, must be %u .", entry, itemTemplate.Class, dbcitem->Class);
-                if (enforceDBCAttributes)
-                    itemTemplate.Class = dbcitem->Class;
-            }
-
-            if (itemTemplate.SoundOverrideSubclass != dbcitem->SoundOverrideSubclass)
-            {
-                TC_LOG_ERROR("sql.sql", "Item (Entry: %u) does not have a correct SoundOverrideSubclass (%i), must be %i .", entry, itemTemplate.SoundOverrideSubclass, dbcitem->SoundOverrideSubclass);
-                if (enforceDBCAttributes)
-                    itemTemplate.SoundOverrideSubclass = dbcitem->SoundOverrideSubclass;
-            }
-            if (itemTemplate.Material != dbcitem->Material)
-            {
-                TC_LOG_ERROR("sql.sql", "Item (Entry: %u) does not have a correct material (%i), must be %i .", entry, itemTemplate.Material, dbcitem->Material);
-                if (enforceDBCAttributes)
-                    itemTemplate.Material = dbcitem->Material;
-            }
-            if (itemTemplate.InventoryType != dbcitem->InventoryType)
-            {
-                TC_LOG_ERROR("sql.sql", "Item (Entry: %u) does not have a correct inventory type (%u), must be %u .", entry, itemTemplate.InventoryType, dbcitem->InventoryType);
-                if (enforceDBCAttributes)
-                    itemTemplate.InventoryType = dbcitem->InventoryType;
-            }
-            if (itemTemplate.DisplayInfoID != dbcitem->DisplayId)
-            {
-                TC_LOG_ERROR("sql.sql", "Item (Entry: %u) does not have a correct display id (%u), must be %u .", entry, itemTemplate.DisplayInfoID, dbcitem->DisplayId);
-                if (enforceDBCAttributes)
-                    itemTemplate.DisplayInfoID = dbcitem->DisplayId;
-            }
-            if (itemTemplate.Sheath != dbcitem->Sheath)
->>>>>>> 233297c5
             {
                 case ITEM_SUBCLASS_WEAPON_WAND:
                     store = &sItemDamageWandStore;
@@ -2644,92 +2384,8 @@
             return;
     }
 
-<<<<<<< HEAD
     if (!store)
         return;
-=======
-        }
-        else
-            TC_LOG_ERROR("sql.sql", "Item (Entry: %u) does not exist in item.dbc! (not correct id?).", entry);
-
-        if (itemTemplate.Class >= MAX_ITEM_CLASS)
-        {
-            TC_LOG_ERROR("sql.sql", "Item (Entry: %u) has wrong Class value (%u)", entry, itemTemplate.Class);
-            itemTemplate.Class = ITEM_CLASS_MISC;
-        }
-
-        if (itemTemplate.SubClass >= MaxItemSubclassValues[itemTemplate.Class])
-        {
-            TC_LOG_ERROR("sql.sql", "Item (Entry: %u) has wrong Subclass value (%u) for class %u", entry, itemTemplate.SubClass, itemTemplate.Class);
-            itemTemplate.SubClass = 0;// exist for all item classes
-        }
-
-        if (itemTemplate.Quality >= MAX_ITEM_QUALITY)
-        {
-            TC_LOG_ERROR("sql.sql", "Item (Entry: %u) has wrong Quality value (%u)", entry, itemTemplate.Quality);
-            itemTemplate.Quality = ITEM_QUALITY_NORMAL;
-        }
-
-        if (itemTemplate.Flags2 & ITEM_FLAGS_EXTRA_HORDE_ONLY)
-        {
-            if (FactionEntry const* faction = sFactionStore.LookupEntry(HORDE))
-                if ((itemTemplate.AllowableRace & faction->BaseRepRaceMask[0]) == 0)
-                    TC_LOG_ERROR("sql.sql", "Item (Entry: %u) has value (%u) in `AllowableRace` races, not compatible with ITEM_FLAGS_EXTRA_HORDE_ONLY (%u) in Flags field, item cannot be equipped or used by these races.",
-                        entry, itemTemplate.AllowableRace, ITEM_FLAGS_EXTRA_HORDE_ONLY);
-
-            if (itemTemplate.Flags2 & ITEM_FLAGS_EXTRA_ALLIANCE_ONLY)
-                TC_LOG_ERROR("sql.sql", "Item (Entry: %u) has value (%u) in `Flags2` flags (ITEM_FLAGS_EXTRA_ALLIANCE_ONLY) and ITEM_FLAGS_EXTRA_HORDE_ONLY (%u) in Flags field, this is a wrong combination.",
-                    entry, ITEM_FLAGS_EXTRA_ALLIANCE_ONLY, ITEM_FLAGS_EXTRA_HORDE_ONLY);
-        }
-        else if (itemTemplate.Flags2 & ITEM_FLAGS_EXTRA_ALLIANCE_ONLY)
-        {
-            if (FactionEntry const* faction = sFactionStore.LookupEntry(ALLIANCE))
-                if ((itemTemplate.AllowableRace & faction->BaseRepRaceMask[0]) == 0)
-                    TC_LOG_ERROR("sql.sql", "Item (Entry: %u) has value (%u) in `AllowableRace` races, not compatible with ITEM_FLAGS_EXTRA_ALLIANCE_ONLY (%u) in Flags field, item cannot be equipped or used by these races.",
-                        entry, itemTemplate.AllowableRace, ITEM_FLAGS_EXTRA_ALLIANCE_ONLY);
-        }
-
-        if (itemTemplate.BuyCount <= 0)
-        {
-            TC_LOG_ERROR("sql.sql", "Item (Entry: %u) has wrong BuyCount value (%u), set to default(1).", entry, itemTemplate.BuyCount);
-            itemTemplate.BuyCount = 1;
-        }
-
-        if (itemTemplate.InventoryType >= MAX_INVTYPE)
-        {
-            TC_LOG_ERROR("sql.sql", "Item (Entry: %u) has wrong InventoryType value (%u)", entry, itemTemplate.InventoryType);
-            itemTemplate.InventoryType = INVTYPE_NON_EQUIP;
-        }
-
-        if (itemTemplate.RequiredSkill >= MAX_SKILL_TYPE)
-        {
-            TC_LOG_ERROR("sql.sql", "Item (Entry: %u) has wrong RequiredSkill value (%u)", entry, itemTemplate.RequiredSkill);
-            itemTemplate.RequiredSkill = 0;
-        }
-
-        {
-            // can be used in equip slot, as page read use in inventory, or spell casting at use
-            bool req = itemTemplate.InventoryType != INVTYPE_NON_EQUIP || itemTemplate.PageText;
-            if (!req)
-                for (uint8 j = 0; j < MAX_ITEM_PROTO_SPELLS; ++j)
-                {
-                    if (itemTemplate.Spells[j].SpellId > 0)
-                    {
-                        req = true;
-                        break;
-                    }
-                }
-
-            if (req)
-            {
-                if (!(itemTemplate.AllowableClass & CLASSMASK_ALL_PLAYABLE))
-                    TC_LOG_ERROR("sql.sql", "Item (Entry: %u) does not have any playable classes (%u) in `AllowableClass` and can't be equipped or used.", entry, itemTemplate.AllowableClass);
-
-                if (!(itemTemplate.AllowableRace & RACEMASK_ALL_PLAYABLE))
-                    TC_LOG_ERROR("sql.sql", "Item (Entry: %u) does not have any playable races (%u) in `AllowableRace` and can't be equipped or used.", entry, itemTemplate.AllowableRace);
-            }
-        }
->>>>>>> 233297c5
 
     ItemDamageEntry const* damageInfo = store->LookupEntry(itemLevel);
     if (!damageInfo)
@@ -2764,7 +2420,6 @@
         if (itemSubclass < ITEM_SUBCLASS_ARMOR_CLOTH || itemSubclass > ITEM_SUBCLASS_ARMOR_PLATE)
             return 0;
 
-<<<<<<< HEAD
         return uint32(armorQuality->Value[quality] * armorTotal->Value[itemSubclass - 1] * location->Value[itemSubclass - 1] + 0.5f);
     }
 
@@ -2772,16 +2427,6 @@
     ItemArmorShieldEntry const* shield = sItemArmorShieldStore.LookupEntry(itemlevel);
     if (!shield)
         return 0;
-=======
-        for (uint8 j = 0; j < itemTemplate.StatsCount; ++j)
-        {
-            // for ItemStatValue != 0
-            if (itemTemplate.ItemStat[j].ItemStatValue && itemTemplate.ItemStat[j].ItemStatType >= MAX_ITEM_MOD)
-            {
-                TC_LOG_ERROR("sql.sql", "Item (Entry: %u) has wrong (non-existing?) stat_type%d (%u)", entry, j+1, itemTemplate.ItemStat[j].ItemStatType);
-                itemTemplate.ItemStat[j].ItemStatType = 0;
-            }
->>>>>>> 233297c5
 
     return uint32(shield->Value[quality] + 0.5f);
 }
@@ -2854,7 +2499,6 @@
         0.64f, // ITEM_SUBCLASS_WEAPON_FISHING_POLE
     };
 
-<<<<<<< HEAD
     float levelPenalty = 1.0f;
     if (itemLevel <= 28)
         levelPenalty = 0.966f - float(28u - itemLevel) / 54.0f;
@@ -2863,25 +2507,6 @@
     {
         if (inventoryType > INVTYPE_ROBE)
             return 0;
-=======
-                if (itemTemplate.Spells[j].SpellId && itemTemplate.Spells[j].SpellId != -1)
-                {
-                    SpellInfo const* spellInfo = sSpellMgr->GetSpellInfo(itemTemplate.Spells[j].SpellId);
-                    if (!spellInfo && !DisableMgr::IsDisabledFor(DISABLE_TYPE_SPELL, itemTemplate.Spells[j].SpellId, NULL))
-                    {
-                        TC_LOG_ERROR("sql.sql", "Item (Entry: %u) has wrong (not existing) spell in spellid_%d (%d)", entry, j+1, itemTemplate.Spells[j].SpellId);
-                        itemTemplate.Spells[j].SpellId = 0;
-                    }
-                    // allowed only in special format
-                    else if ((itemTemplate.Spells[j].SpellId == 483) || (itemTemplate.Spells[j].SpellId == 55884))
-                    {
-                        TC_LOG_ERROR("sql.sql", "Item (Entry: %u) has broken spell in spellid_%d (%d)", entry, j+1, itemTemplate.Spells[j].SpellId);
-                        itemTemplate.Spells[j].SpellId = 0;
-                    }
-                }
-            }
-        }
->>>>>>> 233297c5
 
         return 5 * uint32(23.0f * qualityMultipliers[quality] * armorMultipliers[inventoryType] * levelPenalty + 0.5f);
     }
@@ -2944,7 +2569,6 @@
             continue;
 
         ItemTemplate& itemTemplate = _itemTemplateStore[itemId];
-
         itemTemplate.ItemId = itemId;
         itemTemplate.Class = db2Data->Class;
         itemTemplate.SubClass = db2Data->SubClass;
@@ -2974,6 +2598,7 @@
         itemTemplate.MaxCount = sparse->MaxCount;
         itemTemplate.Stackable = sparse->Stackable;
         itemTemplate.ContainerSlots = sparse->ContainerSlots;
+
         for (uint32 i = 0; i < MAX_ITEM_PROTO_STATS; ++i)
         {
             itemTemplate.ItemStat[i].ItemStatType = sparse->ItemStatType[i];
@@ -4247,17 +3872,12 @@
         "ItemDrop1, ItemDrop2, ItemDrop3, ItemDrop4, ItemDropQuantity1, ItemDropQuantity2, ItemDropQuantity3, ItemDropQuantity4, "
         //93              94               95               96               97               98               99                  100                 101                 102                 103                 104
         "RequiredItemId1, RequiredItemId2, RequiredItemId3, RequiredItemId4, RequiredItemId5, RequiredItemId6, RequiredItemCount1, RequiredItemCount2, RequiredItemCount3, RequiredItemCount4, RequiredItemCount5, RequiredItemCount6, "
-<<<<<<< HEAD
         //105           106             107             108             109              110                111                112                113                114                   115                   116                   117
         "RequiredSpell, ObjectiveText1, ObjectiveText2, ObjectiveText3, ObjectiveText4,  RewardCurrencyId1, RewardCurrencyId2, RewardCurrencyId3, RewardCurrencyId4, RewardCurrencyCount1, RewardCurrencyCount2, RewardCurrencyCount3, RewardCurrencyCount4, "
         //118                 119                  120                  121                  122                     123                     124                    125
         "RequiredCurrencyId1, RequiredCurrencyId2, RequiredCurrencyId3, RequiredCurrencyId4, RequiredCurrencyCount1, RequiredCurrencyCount2, RequiredCurrencyCount3, RequiredCurrencyCount4, "
         //126                  127                   128                  129                  130          131
         "QuestGiverTextWindow, QuestGiverTargetName, QuestTurnTextWindow, QuestTurnTargetName, SoundAccept, SoundTurnIn"
-=======
-        //  99          100             101             102             103
-        "Unknown0, ObjectiveText1, ObjectiveText2, ObjectiveText3, ObjectiveText4"
->>>>>>> 233297c5
         " FROM quest_template");
     if (!result)
     {
@@ -4478,30 +4098,23 @@
             }
         }
 
-        // RequiredClasses, can be 0/CLASSMASK_ALL_PLAYABLE to allow any class
-        if (qinfo->RequiredClasses)
-        {
-            if (!(qinfo->RequiredClasses & CLASSMASK_ALL_PLAYABLE))
-            {
-                TC_LOG_ERROR("sql.sql", "Quest %u does not contain any playable classes in `RequiredClasses` (%u), value set to 0 (all classes).", qinfo->GetQuestId(), qinfo->RequiredClasses);
-                    qinfo->RequiredClasses = 0;
-            }
-        }
-<<<<<<< HEAD
-        // RequiredRaces, can be 0/RACEMASK_ALL_PLAYABLE to allow any race
-        if (qinfo->RequiredRaces)
-        {
-            if (!(qinfo->RequiredRaces & RACEMASK_ALL_PLAYABLE))
-=======
+        // AllowableClasses, can be 0/CLASSMASK_ALL_PLAYABLE to allow any class
+        if (qinfo->AllowableClasses)
+        {
+            if (!(qinfo->AllowableClasses & CLASSMASK_ALL_PLAYABLE))
+            {
+                TC_LOG_ERROR("sql.sql", "Quest %u does not contain any playable classes in `RequiredClasses` (%u), value set to 0 (all classes).", qinfo->GetQuestId(), qinfo->AllowableClasses);
+                    qinfo->AllowableClasses = 0;
+            }
+        }
         // AllowableRaces, can be 0/RACEMASK_ALL_PLAYABLE to allow any race
         if (qinfo->AllowableRaces)
-            {
+        {
             if (!(qinfo->AllowableRaces & RACEMASK_ALL_PLAYABLE))
->>>>>>> 233297c5
-                {
-                    TC_LOG_ERROR("sql.sql", "Quest %u does not contain any playable races in `AllowableRaces` (%u), value set to 0 (all races).", qinfo->GetQuestId(), qinfo->AllowableRaces);
-                    qinfo->AllowableRaces = 0;
-                }
+            {
+                TC_LOG_ERROR("sql.sql", "Quest %u does not contain any playable races in `AllowableRaces` (%u), value set to 0 (all races).", qinfo->GetQuestId(), qinfo->AllowableRaces);
+                qinfo->AllowableRaces = 0;
+            }
         }
         // RequiredSkillId, can be 0
         if (qinfo->RequiredSkillId)
@@ -5117,23 +4730,13 @@
         {
             LocaleConstant locale = (LocaleConstant) i;
 
-<<<<<<< HEAD
             AddLocaleString(fields[1 + 15 * (i - 1)].GetString(), locale, data.Title);
             AddLocaleString(fields[1 + 15 * (i - 1) + 1].GetString(), locale, data.Details);
             AddLocaleString(fields[1 + 15 * (i - 1) + 2].GetString(), locale, data.Objectives);
             AddLocaleString(fields[1 + 15 * (i - 1) + 3].GetString(), locale, data.OfferRewardText);
             AddLocaleString(fields[1 + 15 * (i - 1) + 4].GetString(), locale, data.RequestItemsText);
-            AddLocaleString(fields[1 + 15 * (i - 1) + 5].GetString(), locale, data.EndText);
+            AddLocaleString(fields[1 + 15 * (i - 1) + 5].GetString(), locale, data.AreaDescription);
             AddLocaleString(fields[1 + 15 * (i - 1) + 6].GetString(), locale, data.CompletedText);
-=======
-            AddLocaleString(fields[1 + 11 * (i - 1)].GetString(), locale, data.Title);
-            AddLocaleString(fields[1 + 11 * (i - 1) + 1].GetString(), locale, data.Details);
-            AddLocaleString(fields[1 + 11 * (i - 1) + 2].GetString(), locale, data.Objectives);
-            AddLocaleString(fields[1 + 11 * (i - 1) + 3].GetString(), locale, data.OfferRewardText);
-            AddLocaleString(fields[1 + 11 * (i - 1) + 4].GetString(), locale, data.RequestItemsText);
-            AddLocaleString(fields[1 + 11 * (i - 1) + 5].GetString(), locale, data.AreaDescription);
-            AddLocaleString(fields[1 + 11 * (i - 1) + 6].GetString(), locale, data.CompletedText);
->>>>>>> 233297c5
 
             for (uint8 k = 0; k < 4; ++k)
                 AddLocaleString(fields[1 + 15 * (i - 1) + 7 + k].GetString(), locale, data.ObjectiveText[k]);
@@ -5590,11 +5193,7 @@
         SpellInfo const* spellInfo = sSpellMgr->GetSpellInfo(spellId);
         if (!spellInfo)
         {
-<<<<<<< HEAD
-            TC_LOG_ERROR("sql.sql", "Scriptname: `%s` spell (Id: %d) does not exist.", scriptName, fields[0].GetInt32());
-=======
             TC_LOG_ERROR("sql.sql", "Scriptname: `%s` spell (Id: %d) does not exist.", scriptName.c_str(), spellId);
->>>>>>> 233297c5
             continue;
         }
 
@@ -5608,6 +5207,7 @@
                 TC_LOG_ERROR("sql.sql", "Scriptname: `%s` spell (Id: %d) is not first rank of spell.", scriptName.c_str(), fields[0].GetInt32());
                 continue;
             }
+
             while (spellInfo)
             {
                 _spellScriptsStore.insert(SpellScriptsContainer::value_type(spellInfo->Id, GetScriptId(scriptName)));
@@ -6888,7 +6488,6 @@
 {
     QueryResult result = CharacterDatabase.Query("SELECT MAX(guid) FROM characters");
     if (result)
-<<<<<<< HEAD
         GetGuidSequenceGenerator<HighGuid::Player>().Set((*result)[0].GetUInt32() + 1);
 
     result = CharacterDatabase.Query("SELECT MAX(guid) FROM item_instance");
@@ -6905,23 +6504,6 @@
     result = WorldDatabase.Query("SELECT MAX(guid) FROM transports");
     if (result)
         GetGuidSequenceGenerator<HighGuid::Mo_Transport>().Set((*result)[0].GetUInt32() + 1);
-=======
-        GetGuidSequenceGenerator<HighGuid::Player>().Set((*result)[0].GetUInt32()+1);
-
-    result = CharacterDatabase.Query("SELECT MAX(guid) FROM item_instance");
-    if (result)
-        GetGuidSequenceGenerator<HighGuid::Item>().Set((*result)[0].GetUInt32()+1);
-
-    // Cleanup other tables from nonexistent guids ( >= _hiItemGuid)
-    CharacterDatabase.PExecute("DELETE FROM character_inventory WHERE item >= '%u'", GetGuidSequenceGenerator<HighGuid::Item>().GetNextAfterMaxUsed());      // One-time query
-    CharacterDatabase.PExecute("DELETE FROM mail_items WHERE item_guid >= '%u'", GetGuidSequenceGenerator<HighGuid::Item>().GetNextAfterMaxUsed());          // One-time query
-    CharacterDatabase.PExecute("DELETE FROM auctionhouse WHERE itemguid >= '%u'", GetGuidSequenceGenerator<HighGuid::Item>().GetNextAfterMaxUsed());         // One-time query
-    CharacterDatabase.PExecute("DELETE FROM guild_bank_item WHERE item_guid >= '%u'", GetGuidSequenceGenerator<HighGuid::Item>().GetNextAfterMaxUsed());     // One-time query
-
-    result = WorldDatabase.Query("SELECT MAX(guid) FROM transports");
-    if (result)
-        GetGuidSequenceGenerator<HighGuid::Mo_Transport>().Set((*result)[0].GetUInt32()+1);
->>>>>>> 233297c5
 
     result = CharacterDatabase.Query("SELECT MAX(id) FROM auctionhouse");
     if (result)
@@ -6929,11 +6511,7 @@
 
     result = CharacterDatabase.Query("SELECT MAX(id) FROM mail");
     if (result)
-<<<<<<< HEAD
         _mailId = (*result)[0].GetUInt32() + 1;
-=======
-        _mailId = (*result)[0].GetUInt32()+1;
->>>>>>> 233297c5
 
     result = CharacterDatabase.Query("SELECT MAX(arenateamid) FROM arena_team");
     if (result)
@@ -6949,15 +6527,11 @@
 
     result = CharacterDatabase.Query("SELECT MAX(guid) FROM groups");
     if (result)
-<<<<<<< HEAD
         sGroupMgr->SetGroupDbStoreSize((*result)[0].GetUInt32() + 1);
 
     result = CharacterDatabase.Query("SELECT MAX(itemId) from character_void_storage");
     if (result)
         _voidItemId = (*result)[0].GetUInt64() + 1;
-=======
-        sGroupMgr->SetGroupDbStoreSize((*result)[0].GetUInt32()+1);
->>>>>>> 233297c5
 
     result = WorldDatabase.Query("SELECT MAX(guid) FROM creature");
     if (result)
@@ -7010,7 +6584,7 @@
 
 uint32 ObjectMgr::GenerateCreatureSpawnId()
 {
-    if (_creatureSpawnId >= 0xFFFFFF)
+    if (_creatureSpawnId >= uint32(0xFFFFFF))
     {
         TC_LOG_ERROR("misc", "Creature spawn id overflow!! Can't continue, shutting down server. ");
         World::StopNow(ERROR_EXIT_CODE);
@@ -7018,34 +6592,11 @@
     return _creatureSpawnId++;
 }
 
-<<<<<<< HEAD
 uint32 ObjectMgr::GenerateGameObjectSpawnId()
 {
-    if (_gameObjectSpawnId >= 0xFFFFFF)
+    if (_gameObjectSpawnId >= uint32(0xFFFFFF))
     {
         TC_LOG_ERROR("misc", "GameObject spawn id overflow!! Can't continue, shutting down server. ");
-=======
-uint32 ObjectMgr::GeneratePetNumber()
-{
-    return ++_hiPetNumber;
-}
-
-uint32 ObjectMgr::GenerateCreatureSpawnId()
-{
-    if (_creatureSpawnId >= uint32(0xFFFFFF))
-    {
-        TC_LOG_ERROR("misc", "Creature spawn id overflow!! Can't continue, shutting down server. ");
-        World::StopNow(ERROR_EXIT_CODE);
-    }
-    return _creatureSpawnId++;
-}
-
-uint32 ObjectMgr::GenerateGameObjectSpawnId()
-{
-    if (_gameObjectSpawnId >= uint32(0xFFFFFF))
-    {
-        TC_LOG_ERROR("misc", "Creature spawn id overflow!! Can't continue, shutting down server. ");
->>>>>>> 233297c5
         World::StopNow(ERROR_EXIT_CODE);
     }
     return _gameObjectSpawnId++;
@@ -7113,7 +6664,7 @@
         goInfo->entry, goInfo->type, N, dataN, dataN);
 }
 
-inline void CheckAndFixGOChairHeightId(GameObjectTemplate const* goInfo, uint32& dataN, uint32 N)
+inline void CheckAndFixGOChairHeightId(GameObjectTemplate const* goInfo, uint32 const& dataN, uint32 N)
 {
     if (dataN <= (UNIT_STAND_STATE_SIT_HIGH_CHAIR-UNIT_STAND_STATE_SIT_LOW_CHAIR))
         return;
@@ -7122,7 +6673,7 @@
         goInfo->entry, goInfo->type, N, dataN, UNIT_STAND_STATE_SIT_HIGH_CHAIR-UNIT_STAND_STATE_SIT_LOW_CHAIR);
 
     // prevent client and server unexpected work
-    dataN = 0;
+    const_cast<uint32&>(dataN) = 0;
 }
 
 inline void CheckGONoDamageImmuneId(GameObjectTemplate* goTemplate, uint32 dataN, uint32 N)
@@ -7188,14 +6739,9 @@
         for (uint8 i = 0; i < MAX_GAMEOBJECT_DATA; ++i)
             got.raw.data[i] = fields[10 + i].GetUInt32();
 
-<<<<<<< HEAD
         got.unkInt32 = fields[42].GetInt32();
         got.AIName = fields[43].GetString();
         got.ScriptId = GetScriptId(fields[44].GetCString());
-=======
-        got.AIName = fields[34].GetString();
-        got.ScriptId = GetScriptId(fields[35].GetString());
->>>>>>> 233297c5
 
         // Checks
 
