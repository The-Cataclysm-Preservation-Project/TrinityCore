/*
 * Copyright (C) 2008-2012 TrinityCore <http://www.trinitycore.org/>
 * Copyright (C) 2005-2009 MaNGOS <http://getmangos.com/>
 *
 * This program is free software; you can redistribute it and/or modify it
 * under the terms of the GNU General Public License as published by the
 * Free Software Foundation; either version 2 of the License, or (at your
 * option) any later version.
 *
 * This program is distributed in the hope that it will be useful, but WITHOUT
 * ANY WARRANTY; without even the implied warranty of MERCHANTABILITY or
 * FITNESS FOR A PARTICULAR PURPOSE. See the GNU General Public License for
 * more details.
 *
 * You should have received a copy of the GNU General Public License along
 * with this program. If not, see <http://www.gnu.org/licenses/>.
 */

#include "AccountMgr.h"
#include "AchievementMgr.h"
#include "ArenaTeam.h"
#include "ArenaTeamMgr.h"
#include "Chat.h"
#include "Common.h"
#include "DatabaseEnv.h"
#include "DB2Structure.h"
#include "DB2Stores.h"
#include "DisableMgr.h"
#include "GameEventMgr.h"
#include "GossipDef.h"
#include "GroupMgr.h"
#include "GuildMgr.h"
#include "InstanceSaveMgr.h"
#include "Language.h"
#include "LFGMgr.h"
#include "Log.h"
#include "MapManager.h"
#include "ObjectMgr.h"
#include "Pet.h"
#include "PoolMgr.h"
#include "ReputationMgr.h"
#include "ScriptMgr.h"
#include "SpellAuras.h"
#include "Spell.h"
#include "SpellMgr.h"
#include "SpellScript.h"
#include "Transport.h"
#include "UpdateMask.h"
#include "Util.h"
#include "Vehicle.h"
#include "WaypointManager.h"
#include "World.h"

ScriptMapMap sQuestEndScripts;
ScriptMapMap sSpellScripts;
ScriptMapMap sGameObjectScripts;
ScriptMapMap sEventScripts;
ScriptMapMap sWaypointScripts;

std::string GetScriptsTableNameByType(ScriptsType type)
{
    std::string res = "";
    switch (type)
    {
        case SCRIPTS_QUEST_END:     res = "quest_end_scripts";  break;
        case SCRIPTS_SPELL:         res = "spell_scripts";      break;
        case SCRIPTS_GAMEOBJECT:    res = "gameobject_scripts"; break;
        case SCRIPTS_EVENT:         res = "event_scripts";      break;
        case SCRIPTS_WAYPOINT:      res = "waypoint_scripts";   break;
        default: break;
    }
    return res;
}

ScriptMapMap* GetScriptsMapByType(ScriptsType type)
{
    ScriptMapMap* res = NULL;
    switch (type)
    {
        case SCRIPTS_QUEST_END:     res = &sQuestEndScripts;    break;
        case SCRIPTS_SPELL:         res = &sSpellScripts;       break;
        case SCRIPTS_GAMEOBJECT:    res = &sGameObjectScripts;  break;
        case SCRIPTS_EVENT:         res = &sEventScripts;       break;
        case SCRIPTS_WAYPOINT:      res = &sWaypointScripts;    break;
        default: break;
    }
    return res;
}

std::string GetScriptCommandName(ScriptCommands command)
{
    std::string res = "";
    switch (command)
    {
        case SCRIPT_COMMAND_TALK: res = "SCRIPT_COMMAND_TALK"; break;
        case SCRIPT_COMMAND_EMOTE: res = "SCRIPT_COMMAND_EMOTE"; break;
        case SCRIPT_COMMAND_FIELD_SET: res = "SCRIPT_COMMAND_FIELD_SET"; break;
        case SCRIPT_COMMAND_MOVE_TO: res = "SCRIPT_COMMAND_MOVE_TO"; break;
        case SCRIPT_COMMAND_FLAG_SET: res = "SCRIPT_COMMAND_FLAG_SET"; break;
        case SCRIPT_COMMAND_FLAG_REMOVE: res = "SCRIPT_COMMAND_FLAG_REMOVE"; break;
        case SCRIPT_COMMAND_TELEPORT_TO: res = "SCRIPT_COMMAND_TELEPORT_TO"; break;
        case SCRIPT_COMMAND_QUEST_EXPLORED: res = "SCRIPT_COMMAND_QUEST_EXPLORED"; break;
        case SCRIPT_COMMAND_KILL_CREDIT: res = "SCRIPT_COMMAND_KILL_CREDIT"; break;
        case SCRIPT_COMMAND_RESPAWN_GAMEOBJECT: res = "SCRIPT_COMMAND_RESPAWN_GAMEOBJECT"; break;
        case SCRIPT_COMMAND_TEMP_SUMMON_CREATURE: res = "SCRIPT_COMMAND_TEMP_SUMMON_CREATURE"; break;
        case SCRIPT_COMMAND_OPEN_DOOR: res = "SCRIPT_COMMAND_OPEN_DOOR"; break;
        case SCRIPT_COMMAND_CLOSE_DOOR: res = "SCRIPT_COMMAND_CLOSE_DOOR"; break;
        case SCRIPT_COMMAND_ACTIVATE_OBJECT: res = "SCRIPT_COMMAND_ACTIVATE_OBJECT"; break;
        case SCRIPT_COMMAND_REMOVE_AURA: res = "SCRIPT_COMMAND_REMOVE_AURA"; break;
        case SCRIPT_COMMAND_CAST_SPELL: res = "SCRIPT_COMMAND_CAST_SPELL"; break;
        case SCRIPT_COMMAND_PLAY_SOUND: res = "SCRIPT_COMMAND_PLAY_SOUND"; break;
        case SCRIPT_COMMAND_CREATE_ITEM: res = "SCRIPT_COMMAND_CREATE_ITEM"; break;
        case SCRIPT_COMMAND_DESPAWN_SELF: res = "SCRIPT_COMMAND_DESPAWN_SELF"; break;
        case SCRIPT_COMMAND_LOAD_PATH: res = "SCRIPT_COMMAND_LOAD_PATH"; break;
        case SCRIPT_COMMAND_CALLSCRIPT_TO_UNIT: res = "SCRIPT_COMMAND_CALLSCRIPT_TO_UNIT"; break;
        case SCRIPT_COMMAND_KILL: res = "SCRIPT_COMMAND_KILL"; break;
        // TrinityCore only
        case SCRIPT_COMMAND_ORIENTATION: res = "SCRIPT_COMMAND_ORIENTATION"; break;
        case SCRIPT_COMMAND_EQUIP: res = "SCRIPT_COMMAND_EQUIP"; break;
        case SCRIPT_COMMAND_MODEL: res = "SCRIPT_COMMAND_MODEL"; break;
        case SCRIPT_COMMAND_CLOSE_GOSSIP: res = "SCRIPT_COMMAND_CLOSE_GOSSIP"; break;
        case SCRIPT_COMMAND_PLAYMOVIE: res = "SCRIPT_COMMAND_PLAYMOVIE"; break;
        default:
        {
            char sz[32];
            sprintf(sz, "Unknown command: %u", command);
            res = sz;
            break;
        }
    }
    return res;
}

std::string ScriptInfo::GetDebugInfo() const
{
    char sz[256];
    sprintf(sz, "%s ('%s' script id: %u)", GetScriptCommandName(command).c_str(), GetScriptsTableNameByType(type).c_str(), id);
    return std::string(sz);
}

bool normalizePlayerName(std::string& name)
{
    if (name.empty())
        return false;

    wchar_t wstr_buf[MAX_INTERNAL_PLAYER_NAME+1];
    size_t wstr_len = MAX_INTERNAL_PLAYER_NAME;

    if (!Utf8toWStr(name, &wstr_buf[0], wstr_len))
        return false;

    wstr_buf[0] = wcharToUpper(wstr_buf[0]);
    for (size_t i = 1; i < wstr_len; ++i)
        wstr_buf[i] = wcharToLower(wstr_buf[i]);

    if (!WStrToUtf8(wstr_buf, wstr_len, name))
        return false;

    return true;
}

LanguageDesc lang_description[LANGUAGES_COUNT] =
{
    { LANG_ADDON,           0, 0                       },
    { LANG_UNIVERSAL,       0, 0                       },
    { LANG_ORCISH,        669, SKILL_LANG_ORCISH       },
    { LANG_DARNASSIAN,    671, SKILL_LANG_DARNASSIAN   },
    { LANG_TAURAHE,       670, SKILL_LANG_TAURAHE      },
    { LANG_DWARVISH,      672, SKILL_LANG_DWARVEN      },
    { LANG_COMMON,        668, SKILL_LANG_COMMON       },
    { LANG_DEMONIC,       815, SKILL_LANG_DEMON_TONGUE },
    { LANG_TITAN,         816, SKILL_LANG_TITAN        },
    { LANG_THALASSIAN,    813, SKILL_LANG_THALASSIAN   },
    { LANG_DRACONIC,      814, SKILL_LANG_DRACONIC     },
    { LANG_KALIMAG,       817, SKILL_LANG_OLD_TONGUE   },
    { LANG_GNOMISH,      7340, SKILL_LANG_GNOMISH      },
    { LANG_TROLL,        7341, SKILL_LANG_TROLL        },
    { LANG_GUTTERSPEAK, 17737, SKILL_LANG_GUTTERSPEAK  },
    { LANG_DRAENEI,     29932, SKILL_LANG_DRAENEI      },
    { LANG_ZOMBIE,          0, 0                       },
    { LANG_GNOMISH_BINARY,  0, 0                       },
    { LANG_GOBLIN_BINARY,   0, 0                       },
    { LANG_WORGEN,      69270, SKILL_LANG_WORGEN       },
    { LANG_GOBLIN,      69269, SKILL_LANG_GOBLIN       }
};

LanguageDesc const* GetLanguageDescByID(uint32 lang)
{
    for (uint8 i = 0; i < LANGUAGES_COUNT; ++i)
    {
        if (uint32(lang_description[i].lang_id) == lang)
            return &lang_description[i];
    }

    return NULL;
}

bool SpellClickInfo::IsFitToRequirements(Unit const* clicker, Unit const* clickee) const
{
    Player const* playerClicker = clicker->ToPlayer();
    if (!playerClicker)
        return true;

    Unit const* summoner = NULL;
    // Check summoners for party
    if (clickee->isSummon())
        summoner = clickee->ToTempSummon()->GetSummoner();
    if (!summoner)
        summoner = clickee;

    // This only applies to players
    switch (userType)
    {
        case SPELL_CLICK_USER_FRIEND:
            if (!playerClicker->IsFriendlyTo(summoner))
                return false;
            break;
        case SPELL_CLICK_USER_RAID:
            if (!playerClicker->IsInRaidWith(summoner))
                return false;
            break;
        case SPELL_CLICK_USER_PARTY:
            if (!playerClicker->IsInPartyWith(summoner))
                return false;
            break;
        default:
            break;
    }

    return true;
}

ObjectMgr::ObjectMgr():
    _auctionId(1),
    _equipmentSetGuid(1),
    _itemTextId(1),
    _mailId(1),
    _hiPetNumber(1),
    _voidItemId(1),
    _hiCharGuid(1),
    _hiCreatureGuid(1),
    _hiPetGuid(1),
    _hiVehicleGuid(1),
    _hiItemGuid(1),
    _hiGoGuid(1),
    _hiDoGuid(1),
    _hiCorpseGuid(1),
    _hiMoTransGuid(1)
{
    for (uint8 i = 0; i < MAX_CLASSES; ++i)
        for (uint8 j = 0; j < MAX_RACES; ++j)
            _playerInfo[j][i] = NULL;
}

ObjectMgr::~ObjectMgr()
{
    for (QuestMap::iterator i = _questTemplates.begin(); i != _questTemplates.end(); ++i)
        delete i->second;

    for (PetLevelInfoContainer::iterator i = _petInfoStore.begin(); i != _petInfoStore.end(); ++i)
        delete[] i->second;

    for (int race = 0; race < MAX_RACES; ++race)
    {
        for (int class_ = 0; class_ < MAX_CLASSES; ++class_)
        {
            if (_playerInfo[race][class_])
                delete[] _playerInfo[race][class_]->levelInfo;
            delete _playerInfo[race][class_];
        }
    }

    for (CacheVendorItemContainer::iterator itr = _cacheVendorItemStore.begin(); itr != _cacheVendorItemStore.end(); ++itr)
        itr->second.Clear();

    _cacheTrainerSpellStore.clear();

    for (DungeonEncounterContainer::iterator itr =_dungeonEncounterStore.begin(); itr != _dungeonEncounterStore.end(); ++itr)
        for (DungeonEncounterList::iterator encounterItr = itr->second.begin(); encounterItr != itr->second.end(); ++encounterItr)
            delete *encounterItr;

    for (AccessRequirementContainer::iterator itr = _accessRequirementStore.begin(); itr != _accessRequirementStore.end(); ++itr)
        delete itr->second;
}

void ObjectMgr::AddLocaleString(std::string const& s, LocaleConstant locale, StringVector& data)
{
    if (!s.empty())
    {
        if (data.size() <= size_t(locale))
            data.resize(locale + 1);

        data[locale] = s;
    }
}

void ObjectMgr::LoadCreatureLocales()
{
    uint32 oldMSTime = getMSTime();

    _creatureLocaleStore.clear();                              // need for reload case

    QueryResult result = WorldDatabase.Query("SELECT entry, name_loc1, subname_loc1, name_loc2, subname_loc2, name_loc3, subname_loc3, name_loc4, subname_loc4, name_loc5, subname_loc5, name_loc6, subname_loc6, name_loc7, subname_loc7, name_loc8, subname_loc8 FROM locales_creature");

    if (!result)
        return;

    do
    {
        Field* fields = result->Fetch();

        uint32 entry = fields[0].GetUInt32();

        CreatureLocale& data = _creatureLocaleStore[entry];

        for (uint8 i = 1; i < TOTAL_LOCALES; ++i)
        {
            LocaleConstant locale = (LocaleConstant) i;
            AddLocaleString(fields[1 + 2 * (i - 1)].GetString(), locale, data.Name);
            AddLocaleString(fields[1 + 2 * (i - 1) + 1].GetString(), locale, data.SubName);
        }
    } while (result->NextRow());

    sLog->outInfo(LOG_FILTER_SERVER_LOADING, ">> Loaded %lu creature locale strings in %u ms", (unsigned long)_creatureLocaleStore.size(), GetMSTimeDiffToNow(oldMSTime));
}

void ObjectMgr::LoadGossipMenuItemsLocales()
{
    uint32 oldMSTime = getMSTime();

    _gossipMenuItemsLocaleStore.clear();                              // need for reload case

    QueryResult result = WorldDatabase.Query("SELECT menu_id, id, "
        "option_text_loc1, box_text_loc1, option_text_loc2, box_text_loc2, "
        "option_text_loc3, box_text_loc3, option_text_loc4, box_text_loc4, "
        "option_text_loc5, box_text_loc5, option_text_loc6, box_text_loc6, "
        "option_text_loc7, box_text_loc7, option_text_loc8, box_text_loc8 "
        "FROM locales_gossip_menu_option");

    if (!result)
        return;

    do
    {
        Field* fields = result->Fetch();

        uint16 menuId   = fields[0].GetUInt16();
        uint16 id       = fields[1].GetUInt16();

        GossipMenuItemsLocale& data = _gossipMenuItemsLocaleStore[MAKE_PAIR32(menuId, id)];

        for (uint8 i = 1; i < TOTAL_LOCALES; ++i)
        {
            LocaleConstant locale = (LocaleConstant) i;
            AddLocaleString(fields[2 + 2 * (i - 1)].GetString(), locale, data.OptionText);
            AddLocaleString(fields[2 + 2 * (i - 1) + 1].GetString(), locale, data.BoxText);
        }
    } while (result->NextRow());

    sLog->outInfo(LOG_FILTER_SERVER_LOADING, ">> Loaded %lu gossip_menu_option locale strings in %u ms", (unsigned long)_gossipMenuItemsLocaleStore.size(), GetMSTimeDiffToNow(oldMSTime));
}

void ObjectMgr::LoadPointOfInterestLocales()
{
    uint32 oldMSTime = getMSTime();

    _pointOfInterestLocaleStore.clear();                              // need for reload case

    QueryResult result = WorldDatabase.Query("SELECT entry, icon_name_loc1, icon_name_loc2, icon_name_loc3, icon_name_loc4, icon_name_loc5, icon_name_loc6, icon_name_loc7, icon_name_loc8 FROM locales_points_of_interest");

    if (!result)
        return;

    do
    {
        Field* fields = result->Fetch();

        uint32 entry = fields[0].GetUInt32();

        PointOfInterestLocale& data = _pointOfInterestLocaleStore[entry];

        for (uint8 i = 1; i < TOTAL_LOCALES; ++i)
            AddLocaleString(fields[i].GetString(), LocaleConstant(i), data.IconName);
    } while (result->NextRow());

    sLog->outInfo(LOG_FILTER_SERVER_LOADING, ">> Loaded %lu points_of_interest locale strings in %u ms", (unsigned long)_pointOfInterestLocaleStore.size(), GetMSTimeDiffToNow(oldMSTime));
}

void ObjectMgr::LoadCreatureTemplates()
{
    uint32 oldMSTime = getMSTime();

    //                                                 0              1                 2                  3                 4            5           6        7         8
    QueryResult result = WorldDatabase.Query("SELECT entry, difficulty_entry_1, difficulty_entry_2, difficulty_entry_3, KillCredit1, KillCredit2, modelid1, modelid2, modelid3, "
    //                                           9       10      11       12           13           14        15     16      17        18        19         20         21
                                             "modelid4, name, subname, IconName, gossip_menu_id, minlevel, maxlevel, exp, exp_unk, faction_A, faction_H, npcflag, speed_walk, "
    //                                             22     23     24     25     26       27           28             29              30               31            32          33          34
                                             "speed_run, scale, rank, mindmg, maxdmg, dmgschool, attackpower, dmg_multiplier, baseattacktime, rangeattacktime, unit_class, unit_flags, unit_flags2, "
    //                                             35         36         37             38             39             40          41           42              43           44
                                             "dynamicflags, family, trainer_type, trainer_spell, trainer_class, trainer_race, minrangedmg, maxrangedmg, rangedattackpower, type, "
    //                                            45           46        47         48            49          50          51           52           53           54         55
                                             "type_flags, type_flags2, lootid, pickpocketloot, skinloot, resistance1, resistance2, resistance3, resistance4, resistance5, resistance6, "
    //                                          56      57      58      59      60      61      62      63       64               65       66       67       68         69
                                             "spell1, spell2, spell3, spell4, spell5, spell6, spell7, spell8, PetSpellDataId, VehicleId, mingold, maxgold, AIName, MovementType, "
    //                                             70          71         72         73            74            75          76           77          78          79           80          81
                                             "InhabitType, HoverHeight, Health_mod, Mana_mod, Mana_mod_extra, Armor_mod, RacialLeader, questItem1, questItem2, questItem3, questItem4, questItem5, "
    //                                            82           83            84         85               86                  87          88
                                             " questItem6, movementId, RegenHealth, equipment_id, mechanic_immune_mask, flags_extra, ScriptName "
                                             "FROM creature_template;");

    if (!result)
    {
        sLog->outInfo(LOG_FILTER_SERVER_LOADING, ">> Loaded 0 creature template definitions. DB table `creature_template` is empty.");
        return;
    }

    _creatureTemplateStore.rehash(result->GetRowCount());
    uint32 count = 0;
    do
    {
        Field* fields = result->Fetch();

        uint32 entry = fields[0].GetUInt32();


        CreatureTemplate& creatureTemplate = _creatureTemplateStore[entry];

        creatureTemplate.Entry = entry;

        for (uint8 i = 0; i < MAX_DIFFICULTY - 1; ++i)
            creatureTemplate.DifficultyEntry[i] = fields[1 + i].GetUInt32();

        for (uint8 i = 0; i < MAX_KILL_CREDIT; ++i)
            creatureTemplate.KillCredit[i] = fields[4 + i].GetUInt32();

        creatureTemplate.Modelid1          = fields[6].GetUInt32();
        creatureTemplate.Modelid2          = fields[7].GetUInt32();
        creatureTemplate.Modelid3          = fields[8].GetUInt32();
        creatureTemplate.Modelid4          = fields[9].GetUInt32();
        creatureTemplate.Name              = fields[10].GetString();
        creatureTemplate.SubName           = fields[11].GetString();
        creatureTemplate.IconName          = fields[12].GetString();
        creatureTemplate.GossipMenuId      = fields[13].GetUInt32();
        creatureTemplate.minlevel          = fields[14].GetUInt8();
        creatureTemplate.maxlevel          = fields[15].GetUInt8();
        creatureTemplate.expansion         = uint32(fields[16].GetInt16());
        creatureTemplate.expansionUnknown  = uint32(fields[17].GetUInt16());
        creatureTemplate.faction_A         = uint32(fields[18].GetUInt16());
        creatureTemplate.faction_H         = uint32(fields[19].GetUInt16());
        creatureTemplate.npcflag           = fields[20].GetUInt32();
        creatureTemplate.speed_walk        = fields[21].GetFloat();
        creatureTemplate.speed_run         = fields[22].GetFloat();
        creatureTemplate.scale             = fields[23].GetFloat();
        creatureTemplate.rank              = uint32(fields[24].GetUInt8());
        creatureTemplate.mindmg            = fields[25].GetFloat();
        creatureTemplate.maxdmg            = fields[26].GetFloat();
        creatureTemplate.dmgschool         = uint32(fields[27].GetInt8());
        creatureTemplate.attackpower       = fields[28].GetUInt32();
        creatureTemplate.dmg_multiplier    = fields[29].GetFloat();
        creatureTemplate.baseattacktime    = fields[30].GetUInt32();
        creatureTemplate.rangeattacktime   = fields[31].GetUInt32();
        creatureTemplate.unit_class        = uint32(fields[32].GetUInt8());
        creatureTemplate.unit_flags        = fields[33].GetUInt32();
        creatureTemplate.unit_flags2       = fields[34].GetUInt32();
        creatureTemplate.dynamicflags      = fields[35].GetUInt32();
        creatureTemplate.family            = uint32(fields[36].GetUInt8());
        creatureTemplate.trainer_type      = uint32(fields[37].GetUInt8());
        creatureTemplate.trainer_spell     = fields[38].GetUInt32();
        creatureTemplate.trainer_class     = uint32(fields[39].GetUInt8());
        creatureTemplate.trainer_race      = uint32(fields[40].GetUInt8());
        creatureTemplate.minrangedmg       = fields[41].GetFloat();
        creatureTemplate.maxrangedmg       = fields[42].GetFloat();
        creatureTemplate.rangedattackpower = uint32(fields[43].GetUInt16());
        creatureTemplate.type              = uint32(fields[44].GetUInt8());
        creatureTemplate.type_flags        = fields[45].GetUInt32();
        creatureTemplate.type_flags2       = fields[46].GetUInt32();
        creatureTemplate.lootid            = fields[47].GetUInt32();
        creatureTemplate.pickpocketLootId  = fields[48].GetUInt32();
        creatureTemplate.SkinLootId        = fields[49].GetUInt32();

        for (uint8 i = SPELL_SCHOOL_HOLY; i < MAX_SPELL_SCHOOL; ++i)
            creatureTemplate.resistance[i] = fields[50 + i - 1].GetInt16();

        for (uint8 i = 0; i < CREATURE_MAX_SPELLS; ++i)
            creatureTemplate.spells[i] = fields[56 + i].GetUInt32();

        creatureTemplate.PetSpellDataId = fields[64].GetUInt32();
        creatureTemplate.VehicleId      = fields[65].GetUInt32();
        creatureTemplate.mingold        = fields[66].GetUInt32();
        creatureTemplate.maxgold        = fields[67].GetUInt32();
        creatureTemplate.AIName         = fields[68].GetString();
        creatureTemplate.MovementType   = uint32(fields[69].GetUInt8());
        creatureTemplate.InhabitType    = uint32(fields[70].GetUInt8());
        creatureTemplate.HoverHeight    = fields[71].GetFloat();
        creatureTemplate.ModHealth      = fields[72].GetFloat();
        creatureTemplate.ModMana        = fields[73].GetFloat();
        creatureTemplate.ModManaExtra   = fields[74].GetFloat();
        creatureTemplate.ModArmor       = fields[75].GetFloat();
        creatureTemplate.RacialLeader   = fields[76].GetBool();

        for (uint8 i = 0; i < MAX_CREATURE_QUEST_ITEMS; ++i)
            creatureTemplate.questItems[i] = fields[77 + i].GetUInt32();

        creatureTemplate.movementId         = fields[83].GetUInt32();
        creatureTemplate.RegenHealth        = fields[84].GetBool();
        creatureTemplate.equipmentId        = fields[85].GetUInt32();
        creatureTemplate.MechanicImmuneMask = fields[86].GetUInt32();
        creatureTemplate.flags_extra        = fields[87].GetUInt32();
        creatureTemplate.ScriptID           = GetScriptId(fields[88].GetCString());

        ++count;
    }
    while (result->NextRow());

    // Checking needs to be done after loading because of the difficulty self referencing
    for (CreatureTemplateContainer::const_iterator itr = _creatureTemplateStore.begin(); itr != _creatureTemplateStore.end(); ++itr)
        CheckCreatureTemplate(&itr->second);

    sLog->outInfo(LOG_FILTER_SERVER_LOADING, ">> Loaded %u creature definitions in %u ms", count, GetMSTimeDiffToNow(oldMSTime));
}

void ObjectMgr::LoadCreatureTemplateAddons()
{
    uint32 oldMSTime = getMSTime();

    //                                                0       1       2      3       4       5      6
    QueryResult result = WorldDatabase.Query("SELECT entry, path_id, mount, bytes1, bytes2, emote, auras FROM creature_template_addon");

    if (!result)
    {
        sLog->outInfo(LOG_FILTER_SERVER_LOADING, ">> Loaded 0 creature template addon definitions. DB table `creature_template_addon` is empty.");
        return;
    }

    uint32 count = 0;
    do
    {
        Field* fields = result->Fetch();

        uint32 entry = fields[0].GetUInt32();

        if (!sObjectMgr->GetCreatureTemplate(entry))
        {
            sLog->outError(LOG_FILTER_SQL, "Creature template (Entry: %u) does not exist but has a record in `creature_template_addon`", entry);
            continue;
        }

        CreatureAddon& creatureAddon = _creatureTemplateAddonStore[entry];

        creatureAddon.path_id = fields[1].GetUInt32();
        creatureAddon.mount   = fields[2].GetUInt32();
        creatureAddon.bytes1  = fields[3].GetUInt32();
        creatureAddon.bytes2  = fields[4].GetUInt32();
        creatureAddon.emote   = fields[5].GetUInt32();

        Tokenizer tokens(fields[6].GetString(), ' ');
        uint8 i = 0;
        creatureAddon.auras.resize(tokens.size());
        for (Tokenizer::const_iterator itr = tokens.begin(); itr != tokens.end(); ++itr)
        {
            SpellInfo const* AdditionalSpellInfo = sSpellMgr->GetSpellInfo(uint32(atol(*itr)));
            if (!AdditionalSpellInfo)
            {
                sLog->outError(LOG_FILTER_SQL, "Creature (Entry: %u) has wrong spell %u defined in `auras` field in `creature_template_addon`.", entry, uint32(atol(*itr)));
                continue;
            }
            creatureAddon.auras[i++] = uint32(atol(*itr));
        }

        if (creatureAddon.mount)
        {
            if (!sCreatureDisplayInfoStore.LookupEntry(creatureAddon.mount))
            {
                sLog->outError(LOG_FILTER_SQL, "Creature (Entry: %u) has invalid displayInfoId (%u) for mount defined in `creature_template_addon`", entry, creatureAddon.mount);
                creatureAddon.mount = 0;
            }
        }

        if (!sEmotesStore.LookupEntry(creatureAddon.emote))
        {
            sLog->outError(LOG_FILTER_SQL, "Creature (Entry: %u) has invalid emote (%u) defined in `creature_addon`.", entry, creatureAddon.emote);
            creatureAddon.emote = 0;
        }

        ++count;
    }
    while (result->NextRow());

    sLog->outInfo(LOG_FILTER_SERVER_LOADING, ">> Loaded %u creature template addons in %u ms", count, GetMSTimeDiffToNow(oldMSTime));
}

void ObjectMgr::CheckCreatureTemplate(CreatureTemplate const* cInfo)
{
    if (!cInfo)
        return;

    bool ok = true;                                     // bool to allow continue outside this loop
    for (uint32 diff = 0; diff < MAX_DIFFICULTY - 1 && ok; ++diff)
    {
        if (!cInfo->DifficultyEntry[diff])
            continue;
        ok = false;                                     // will be set to true at the end of this loop again

        CreatureTemplate const* difficultyInfo = GetCreatureTemplate(cInfo->DifficultyEntry[diff]);
        if (!difficultyInfo)
        {
            sLog->outError(LOG_FILTER_SQL, "Creature (Entry: %u) has `difficulty_entry_%u`=%u but creature entry %u does not exist.",
                cInfo->Entry, diff + 1, cInfo->DifficultyEntry[diff], cInfo->DifficultyEntry[diff]);
            continue;
        }

        bool ok2 = true;
        for (uint32 diff2 = 0; diff2 < MAX_DIFFICULTY - 1 && ok2; ++diff2)
        {
            ok2 = false;
            if (_difficultyEntries[diff2].find(cInfo->Entry) != _difficultyEntries[diff2].end())
            {
                sLog->outError(LOG_FILTER_SQL, "Creature (Entry: %u) is listed as `difficulty_entry_%u` of another creature, but itself lists %u in `difficulty_entry_%u`.",
                    cInfo->Entry, diff2 + 1, cInfo->DifficultyEntry[diff], diff + 1);
                continue;
            }

            if (_difficultyEntries[diff2].find(cInfo->DifficultyEntry[diff]) != _difficultyEntries[diff2].end())
            {
                sLog->outError(LOG_FILTER_SQL, "Creature (Entry: %u) already listed as `difficulty_entry_%u` for another entry.", cInfo->DifficultyEntry[diff], diff2 + 1);
                continue;
            }

            if (_hasDifficultyEntries[diff2].find(cInfo->DifficultyEntry[diff]) != _hasDifficultyEntries[diff2].end())
            {
                sLog->outError(LOG_FILTER_SQL, "Creature (Entry: %u) has `difficulty_entry_%u`=%u but creature entry %u has itself a value in `difficulty_entry_%u`.",
                    cInfo->Entry, diff + 1, cInfo->DifficultyEntry[diff], cInfo->DifficultyEntry[diff], diff2 + 1);
                continue;
            }
            ok2 = true;
        }
        if (!ok2)
            continue;

        if (cInfo->unit_class != difficultyInfo->unit_class)
        {
            sLog->outError(LOG_FILTER_SQL, "Creature (Entry: %u, class %u) has different `unit_class` in difficulty %u mode (Entry: %u, class %u).",
                cInfo->Entry, cInfo->unit_class, diff + 1, cInfo->DifficultyEntry[diff], difficultyInfo->unit_class);
            continue;
        }

        if (cInfo->npcflag != difficultyInfo->npcflag)
        {
            sLog->outError(LOG_FILTER_SQL, "Creature (Entry: %u) has different `npcflag` in difficulty %u mode (Entry: %u).", cInfo->Entry, diff + 1, cInfo->DifficultyEntry[diff]);
            continue;
        }

        if (cInfo->trainer_class != difficultyInfo->trainer_class)
        {
            sLog->outError(LOG_FILTER_SQL, "Creature (Entry: %u) has different `trainer_class` in difficulty %u mode (Entry: %u).", cInfo->Entry, diff + 1, cInfo->DifficultyEntry[diff]);
            continue;
        }

        if (cInfo->trainer_race != difficultyInfo->trainer_race)
        {
            sLog->outError(LOG_FILTER_SQL, "Creature (Entry: %u) has different `trainer_race` in difficulty %u mode (Entry: %u).", cInfo->Entry, diff + 1, cInfo->DifficultyEntry[diff]);
            continue;
        }

        if (cInfo->trainer_type != difficultyInfo->trainer_type)
        {
            sLog->outError(LOG_FILTER_SQL, "Creature (Entry: %u) has different `trainer_type` in difficulty %u mode (Entry: %u).", cInfo->Entry, diff + 1, cInfo->DifficultyEntry[diff]);
            continue;
        }

        if (cInfo->trainer_spell != difficultyInfo->trainer_spell)
        {
            sLog->outError(LOG_FILTER_SQL, "Creature (Entry: %u) has different `trainer_spell` in difficulty %u mode (Entry: %u).", cInfo->Entry, diff + 1, cInfo->DifficultyEntry[diff]);
            continue;
        }

        if (!difficultyInfo->AIName.empty())
        {
            sLog->outError(LOG_FILTER_SQL, "Creature (Entry: %u) lists difficulty %u mode entry %u with `AIName` filled in. `AIName` of difficulty 0 mode creature is always used instead.",
                cInfo->Entry, diff + 1, cInfo->DifficultyEntry[diff]);
            continue;
        }

        if (difficultyInfo->ScriptID)
        {
            sLog->outError(LOG_FILTER_SQL, "Creature (Entry: %u) lists difficulty %u mode entry %u with `ScriptName` filled in. `ScriptName` of difficulty 0 mode creature is always used instead.",
                cInfo->Entry, diff + 1, cInfo->DifficultyEntry[diff]);
            continue;
        }

        _hasDifficultyEntries[diff].insert(cInfo->Entry);
        _difficultyEntries[diff].insert(cInfo->DifficultyEntry[diff]);
        ok = true;
    }

    FactionTemplateEntry const* factionTemplate = sFactionTemplateStore.LookupEntry(cInfo->faction_A);
    if (!factionTemplate)
        sLog->outError(LOG_FILTER_SQL, "Creature (Entry: %u) has non-existing faction_A template (%u).", cInfo->Entry, cInfo->faction_A);

    factionTemplate = sFactionTemplateStore.LookupEntry(cInfo->faction_H);
    if (!factionTemplate)
        sLog->outError(LOG_FILTER_SQL, "Creature (Entry: %u) has non-existing faction_H template (%u).", cInfo->Entry, cInfo->faction_H);

    // used later for scale
    CreatureDisplayInfoEntry const* displayScaleEntry = NULL;

    if (cInfo->Modelid1)
    {
        CreatureDisplayInfoEntry const* displayEntry = sCreatureDisplayInfoStore.LookupEntry(cInfo->Modelid1);
        if (!displayEntry)
        {
            sLog->outError(LOG_FILTER_SQL, "Creature (Entry: %u) lists non-existing Modelid1 id (%u), this can crash the client.", cInfo->Entry, cInfo->Modelid1);
            const_cast<CreatureTemplate*>(cInfo)->Modelid1 = 0;
        }
        else if (!displayScaleEntry)
            displayScaleEntry = displayEntry;

        CreatureModelInfo const* modelInfo = GetCreatureModelInfo(cInfo->Modelid1);
        if (!modelInfo)
            sLog->outError(LOG_FILTER_SQL, "No model data exist for `Modelid1` = %u listed by creature (Entry: %u).", cInfo->Modelid1, cInfo->Entry);
    }

    if (cInfo->Modelid2)
    {
        CreatureDisplayInfoEntry const* displayEntry = sCreatureDisplayInfoStore.LookupEntry(cInfo->Modelid2);
        if (!displayEntry)
        {
            sLog->outError(LOG_FILTER_SQL, "Creature (Entry: %u) lists non-existing Modelid2 id (%u), this can crash the client.", cInfo->Entry, cInfo->Modelid2);
            const_cast<CreatureTemplate*>(cInfo)->Modelid2 = 0;
        }
        else if (!displayScaleEntry)
            displayScaleEntry = displayEntry;

        CreatureModelInfo const* modelInfo = GetCreatureModelInfo(cInfo->Modelid2);
        if (!modelInfo)
            sLog->outError(LOG_FILTER_SQL, "No model data exist for `Modelid2` = %u listed by creature (Entry: %u).", cInfo->Modelid2, cInfo->Entry);
    }

    if (cInfo->Modelid3)
    {
        CreatureDisplayInfoEntry const* displayEntry = sCreatureDisplayInfoStore.LookupEntry(cInfo->Modelid3);
        if (!displayEntry)
        {
            sLog->outError(LOG_FILTER_SQL, "Creature (Entry: %u) lists non-existing Modelid3 id (%u), this can crash the client.", cInfo->Entry, cInfo->Modelid3);
            const_cast<CreatureTemplate*>(cInfo)->Modelid3 = 0;
        }
        else if (!displayScaleEntry)
            displayScaleEntry = displayEntry;

        CreatureModelInfo const* modelInfo = GetCreatureModelInfo(cInfo->Modelid3);
        if (!modelInfo)
            sLog->outError(LOG_FILTER_SQL, "No model data exist for `Modelid3` = %u listed by creature (Entry: %u).", cInfo->Modelid3, cInfo->Entry);
    }

    if (cInfo->Modelid4)
    {
        CreatureDisplayInfoEntry const* displayEntry = sCreatureDisplayInfoStore.LookupEntry(cInfo->Modelid4);
        if (!displayEntry)
        {
            sLog->outError(LOG_FILTER_SQL, "Creature (Entry: %u) lists non-existing Modelid4 id (%u), this can crash the client.", cInfo->Entry, cInfo->Modelid4);
            const_cast<CreatureTemplate*>(cInfo)->Modelid4 = 0;
        }
        else if (!displayScaleEntry)
            displayScaleEntry = displayEntry;

        CreatureModelInfo const* modelInfo = GetCreatureModelInfo(cInfo->Modelid4);
        if (!modelInfo)
            sLog->outError(LOG_FILTER_SQL, "No model data exist for `Modelid4` = %u listed by creature (Entry: %u).", cInfo->Modelid4, cInfo->Entry);
    }

    if (!displayScaleEntry)
        sLog->outError(LOG_FILTER_SQL, "Creature (Entry: %u) does not have any existing display id in Modelid1/Modelid2/Modelid3/Modelid4.", cInfo->Entry);

    for (int k = 0; k < MAX_KILL_CREDIT; ++k)
    {
        if (cInfo->KillCredit[k])
        {
            if (!GetCreatureTemplate(cInfo->KillCredit[k]))
            {
                sLog->outError(LOG_FILTER_SQL, "Creature (Entry: %u) lists non-existing creature entry %u in `KillCredit%d`.", cInfo->Entry, cInfo->KillCredit[k], k + 1);
                const_cast<CreatureTemplate*>(cInfo)->KillCredit[k] = 0;
            }
        }
    }

    if (!cInfo->unit_class || ((1 << (cInfo->unit_class-1)) & CLASSMASK_ALL_CREATURES) == 0)
    {
        sLog->outError(LOG_FILTER_SQL, "Creature (Entry: %u) has invalid unit_class (%u) in creature_template. Set to 1 (UNIT_CLASS_WARRIOR).", cInfo->Entry, cInfo->unit_class);
        const_cast<CreatureTemplate*>(cInfo)->unit_class = UNIT_CLASS_WARRIOR;
    }

    if (cInfo->dmgschool >= MAX_SPELL_SCHOOL)
    {
        sLog->outError(LOG_FILTER_SQL, "Creature (Entry: %u) has invalid spell school value (%u) in `dmgschool`.", cInfo->Entry, cInfo->dmgschool);
        const_cast<CreatureTemplate*>(cInfo)->dmgschool = SPELL_SCHOOL_NORMAL;
    }

    if (cInfo->baseattacktime == 0)
        const_cast<CreatureTemplate*>(cInfo)->baseattacktime  = BASE_ATTACK_TIME;

    if (cInfo->rangeattacktime == 0)
        const_cast<CreatureTemplate*>(cInfo)->rangeattacktime = BASE_ATTACK_TIME;

    if ((cInfo->npcflag & UNIT_NPC_FLAG_TRAINER) && cInfo->trainer_type >= MAX_TRAINER_TYPE)
        sLog->outError(LOG_FILTER_SQL, "Creature (Entry: %u) has wrong trainer type %u.", cInfo->Entry, cInfo->trainer_type);

    if (cInfo->type && !sCreatureTypeStore.LookupEntry(cInfo->type))
    {
        sLog->outError(LOG_FILTER_SQL, "Creature (Entry: %u) has invalid creature type (%u) in `type`.", cInfo->Entry, cInfo->type);
        const_cast<CreatureTemplate*>(cInfo)->type = CREATURE_TYPE_HUMANOID;
    }

    // must exist or used hidden but used in data horse case
    if (cInfo->family && !sCreatureFamilyStore.LookupEntry(cInfo->family) && cInfo->family != CREATURE_FAMILY_HORSE_CUSTOM)
    {
        sLog->outError(LOG_FILTER_SQL, "Creature (Entry: %u) has invalid creature family (%u) in `family`.", cInfo->Entry, cInfo->family);
        const_cast<CreatureTemplate*>(cInfo)->family = 0;
    }

    if (cInfo->InhabitType <= 0 || cInfo->InhabitType > INHABIT_ANYWHERE)
    {
        sLog->outError(LOG_FILTER_SQL, "Creature (Entry: %u) has wrong value (%u) in `InhabitType`, creature will not correctly walk/swim/fly.", cInfo->Entry, cInfo->InhabitType);
        const_cast<CreatureTemplate*>(cInfo)->InhabitType = INHABIT_ANYWHERE;
    }

    if (cInfo->HoverHeight < 0.0f)
    {
        sLog->outError(LOG_FILTER_SQL, "Creature (Entry: %u) has wrong value (%f) in `HoverHeight`", cInfo->Entry, cInfo->HoverHeight);
        const_cast<CreatureTemplate*>(cInfo)->HoverHeight = 1.0f;
    }

    if (cInfo->VehicleId)
    {
        VehicleEntry const* vehId = sVehicleStore.LookupEntry(cInfo->VehicleId);
        if (!vehId)
        {
             sLog->outError(LOG_FILTER_SQL, "Creature (Entry: %u) has a non-existing VehicleId (%u). This *WILL* cause the client to freeze!", cInfo->Entry, cInfo->VehicleId);
             const_cast<CreatureTemplate*>(cInfo)->VehicleId = 0;
        }
    }

    if (cInfo->PetSpellDataId)
    {
        CreatureSpellDataEntry const* spellDataId = sCreatureSpellDataStore.LookupEntry(cInfo->PetSpellDataId);
        if (!spellDataId)
            sLog->outError(LOG_FILTER_SQL, "Creature (Entry: %u) has non-existing PetSpellDataId (%u).", cInfo->Entry, cInfo->PetSpellDataId);
    }

    for (uint8 j = 0; j < CREATURE_MAX_SPELLS; ++j)
    {
        if (cInfo->spells[j] && !sSpellMgr->GetSpellInfo(cInfo->spells[j]))
        {
            sLog->outError(LOG_FILTER_SQL, "Creature (Entry: %u) has non-existing Spell%d (%u), set to 0.", cInfo->Entry, j+1, cInfo->spells[j]);
            const_cast<CreatureTemplate*>(cInfo)->spells[j] = 0;
        }
    }

    if (cInfo->MovementType >= MAX_DB_MOTION_TYPE)
    {
        sLog->outError(LOG_FILTER_SQL, "Creature (Entry: %u) has wrong movement generator type (%u), ignored and set to IDLE.", cInfo->Entry, cInfo->MovementType);
        const_cast<CreatureTemplate*>(cInfo)->MovementType = IDLE_MOTION_TYPE;
    }

    if (cInfo->equipmentId > 0)                          // 0 no equipment
    {
        if (!GetEquipmentInfo(cInfo->equipmentId))
        {
            sLog->outError(LOG_FILTER_SQL, "Table `creature_template` lists creature (Entry: %u) with `equipment_id` %u not found in table `creature_equip_template`, set to no equipment.", cInfo->Entry, cInfo->equipmentId);
            const_cast<CreatureTemplate*>(cInfo)->equipmentId = 0;
        }
    }

    /// if not set custom creature scale then load scale from CreatureDisplayInfo.dbc
    if (cInfo->scale <= 0.0f)
    {
        if (displayScaleEntry)
            const_cast<CreatureTemplate*>(cInfo)->scale = displayScaleEntry->scale;
        else
            const_cast<CreatureTemplate*>(cInfo)->scale = 1.0f;
    }

    if (cInfo->expansion > MAX_CREATURE_BASE_HP)
    {
        sLog->outError(LOG_FILTER_SQL, "Table `creature_template` lists creature (Entry: %u) with `exp` %u. Ignored and set to 0.", cInfo->Entry, cInfo->expansion);
        const_cast<CreatureTemplate*>(cInfo)->expansion = 0;
    }

    if (cInfo->expansionUnknown > MAX_CREATURE_BASE_HP)
    {
        sLog->outError(LOG_FILTER_SQL, "Table `creature_template` lists creature (Entry: %u) with `exp_unk` %u. Ignored and set to 0.", cInfo->Entry, cInfo->expansionUnknown);
        const_cast<CreatureTemplate*>(cInfo)->expansionUnknown = 0;
    }

    if (uint32 badFlags = (cInfo->flags_extra & ~CREATURE_FLAG_EXTRA_DB_ALLOWED))
    {
        sLog->outError(LOG_FILTER_SQL, "Table `creature_template` lists creature (Entry: %u) with disallowed `flags_extra` %u, removing incorrect flag.", cInfo->Entry, badFlags);
        const_cast<CreatureTemplate*>(cInfo)->flags_extra &= CREATURE_FLAG_EXTRA_DB_ALLOWED;
    }

    const_cast<CreatureTemplate*>(cInfo)->dmg_multiplier *= Creature::_GetDamageMod(cInfo->rank);
}

void ObjectMgr::LoadCreatureAddons()
{
    uint32 oldMSTime = getMSTime();

    //                                                0       1       2      3       4       5      6
    QueryResult result = WorldDatabase.Query("SELECT guid, path_id, mount, bytes1, bytes2, emote, auras FROM creature_addon");

    if (!result)
    {
        sLog->outInfo(LOG_FILTER_SERVER_LOADING, ">> Loaded 0 creature addon definitions. DB table `creature_addon` is empty.");
        return;
    }

    uint32 count = 0;
    do
    {
        Field* fields = result->Fetch();

        uint32 guid = fields[0].GetUInt32();

        CreatureData const* creData = GetCreatureData(guid);
        if (!creData)
        {
            sLog->outError(LOG_FILTER_SQL, "Creature (GUID: %u) does not exist but has a record in `creature_addon`", guid);
            continue;
        }

        CreatureAddon& creatureAddon = _creatureAddonStore[guid];

        creatureAddon.path_id = fields[1].GetUInt32();
        if (creData->movementType == WAYPOINT_MOTION_TYPE && !creatureAddon.path_id)
        {
            const_cast<CreatureData*>(creData)->movementType = IDLE_MOTION_TYPE;
            sLog->outError(LOG_FILTER_SQL, "Creature (GUID %u) has movement type set to WAYPOINT_MOTION_TYPE but no path assigned", guid);
        }

        creatureAddon.mount   = fields[2].GetUInt32();
        creatureAddon.bytes1  = fields[3].GetUInt32();
        creatureAddon.bytes2  = fields[4].GetUInt32();
        creatureAddon.emote   = fields[5].GetUInt32();

        Tokenizer tokens(fields[6].GetString(), ' ');
        uint8 i = 0;
        creatureAddon.auras.resize(tokens.size());
        for (Tokenizer::const_iterator itr = tokens.begin(); itr != tokens.end(); ++itr)
        {
            SpellInfo const* AdditionalSpellInfo = sSpellMgr->GetSpellInfo(uint32(atol(*itr)));
            if (!AdditionalSpellInfo)
            {
                sLog->outError(LOG_FILTER_SQL, "Creature (GUID: %u) has wrong spell %u defined in `auras` field in `creature_addon`.", guid, uint32(atol(*itr)));
                continue;
            }
            creatureAddon.auras[i++] = uint32(atol(*itr));
        }

        if (creatureAddon.mount)
        {
            if (!sCreatureDisplayInfoStore.LookupEntry(creatureAddon.mount))
            {
                sLog->outError(LOG_FILTER_SQL, "Creature (GUID: %u) has invalid displayInfoId (%u) for mount defined in `creature_addon`", guid, creatureAddon.mount);
                creatureAddon.mount = 0;
            }
        }

        if (!sEmotesStore.LookupEntry(creatureAddon.emote))
        {
            sLog->outError(LOG_FILTER_SQL, "Creature (GUID: %u) has invalid emote (%u) defined in `creature_addon`.", guid, creatureAddon.emote);
            creatureAddon.emote = 0;
        }

        ++count;
    }
    while (result->NextRow());

    sLog->outInfo(LOG_FILTER_SERVER_LOADING, ">> Loaded %u creature addons in %u ms", count, GetMSTimeDiffToNow(oldMSTime));
}

CreatureAddon const* ObjectMgr::GetCreatureAddon(uint32 lowguid)
{
    CreatureAddonContainer::const_iterator itr = _creatureAddonStore.find(lowguid);
    if (itr != _creatureAddonStore.end())
        return &(itr->second);

    return NULL;
}

CreatureAddon const* ObjectMgr::GetCreatureTemplateAddon(uint32 entry)
{
    CreatureAddonContainer::const_iterator itr = _creatureTemplateAddonStore.find(entry);
    if (itr != _creatureTemplateAddonStore.end())
        return &(itr->second);

    return NULL;
}

EquipmentInfo const* ObjectMgr::GetEquipmentInfo(uint32 entry)
{
    EquipmentInfoContainer::const_iterator itr = _equipmentInfoStore.find(entry);
    if (itr != _equipmentInfoStore.end())
        return &(itr->second);

    return NULL;
}

void ObjectMgr::LoadEquipmentTemplates()
{
    uint32 oldMSTime = getMSTime();

    QueryResult result = WorldDatabase.Query("SELECT entry, itemEntry1, itemEntry2, itemEntry3 FROM creature_equip_template");

    if (!result)
    {
        sLog->outInfo(LOG_FILTER_SERVER_LOADING, ">> Loaded 0 creature equipment templates. DB table `creature_equip_template` is empty!");
        return;
    }

    uint32 count = 0;
    do
    {
        Field* fields = result->Fetch();

        uint16 entry = fields[0].GetUInt16();

        EquipmentInfo& equipmentInfo = _equipmentInfoStore[entry];

        equipmentInfo.ItemEntry[0] = fields[1].GetUInt32();
        equipmentInfo.ItemEntry[1] = fields[2].GetUInt32();
        equipmentInfo.ItemEntry[2] = fields[3].GetUInt32();

        for (uint8 i = 0; i < MAX_EQUIPMENT_ITEMS; ++i)
        {
            if (!equipmentInfo.ItemEntry[i])
                continue;

            ItemEntry const* dbcItem = sItemStore.LookupEntry(equipmentInfo.ItemEntry[i]);

            if (!dbcItem)
            {
                sLog->outError(LOG_FILTER_SQL, "Unknown item (entry=%u) in creature_equip_template.itemEntry%u for entry = %u, forced to 0.",
                    equipmentInfo.ItemEntry[i], i+1, entry);
                equipmentInfo.ItemEntry[i] = 0;
                continue;
            }

            if (dbcItem->InventoryType != INVTYPE_WEAPON &&
                dbcItem->InventoryType != INVTYPE_SHIELD &&
                dbcItem->InventoryType != INVTYPE_RANGED &&
                dbcItem->InventoryType != INVTYPE_2HWEAPON &&
                dbcItem->InventoryType != INVTYPE_WEAPONMAINHAND &&
                dbcItem->InventoryType != INVTYPE_WEAPONOFFHAND &&
                dbcItem->InventoryType != INVTYPE_HOLDABLE &&
                dbcItem->InventoryType != INVTYPE_THROWN &&
                dbcItem->InventoryType != INVTYPE_RANGEDRIGHT)
            {
                sLog->outError(LOG_FILTER_SQL, "Item (entry=%u) in creature_equip_template.itemEntry%u for entry = %u is not equipable in a hand, forced to 0.",
                    equipmentInfo.ItemEntry[i], i+1, entry);
                equipmentInfo.ItemEntry[i] = 0;
            }
        }

        ++count;
    }
    while (result->NextRow());

    sLog->outInfo(LOG_FILTER_SERVER_LOADING, ">> Loaded %u equipment templates in %u ms", count, GetMSTimeDiffToNow(oldMSTime));
}

CreatureModelInfo const* ObjectMgr::GetCreatureModelInfo(uint32 modelId)
{
    CreatureModelContainer::const_iterator itr = _creatureModelStore.find(modelId);
    if (itr != _creatureModelStore.end())
        return &(itr->second);

    return NULL;
}

uint32 ObjectMgr::ChooseDisplayId(uint32 /*team*/, const CreatureTemplate* cinfo, const CreatureData* data /*= NULL*/)
{
    // Load creature model (display id)
    uint32 display_id = 0;

    if (!data || data->displayid == 0)
    {
        display_id = cinfo->GetRandomValidModelId();
    }
    else
        return data->displayid;

    return display_id;
}

void ObjectMgr::ChooseCreatureFlags(const CreatureTemplate* cinfo, uint32& npcflag, uint32& unit_flags, uint32& dynamicflags, const CreatureData* data /*= NULL*/)
{
    npcflag = cinfo->npcflag;
    unit_flags = cinfo->unit_flags;
    dynamicflags = cinfo->dynamicflags;

    if (data)
    {
        if (data->npcflag)
            npcflag = data->npcflag;

        if (data->unit_flags)
            unit_flags = data->unit_flags;

        if (data->dynamicflags)
            dynamicflags = data->dynamicflags;
    }
}

CreatureModelInfo const* ObjectMgr::GetCreatureModelRandomGender(uint32* displayID)
{
    CreatureModelInfo const* modelInfo = GetCreatureModelInfo(*displayID);
    if (!modelInfo)
        return NULL;

    // If a model for another gender exists, 50% chance to use it
    if (modelInfo->modelid_other_gender != 0 && urand(0, 1) == 0)
    {
        CreatureModelInfo const* minfo_tmp = GetCreatureModelInfo(modelInfo->modelid_other_gender);
        if (!minfo_tmp)
            sLog->outError(LOG_FILTER_SQL, "Model (Entry: %u) has modelid_other_gender %u not found in table `creature_model_info`. ", *displayID, modelInfo->modelid_other_gender);
        else
        {
            // Model ID changed
            *displayID = modelInfo->modelid_other_gender;
            return minfo_tmp;
        }
    }

    return modelInfo;
}

void ObjectMgr::LoadCreatureModelInfo()
{
    uint32 oldMSTime = getMSTime();

    QueryResult result = WorldDatabase.Query("SELECT modelid, bounding_radius, combat_reach, gender, modelid_other_gender FROM creature_model_info");

    if (!result)
    {
        sLog->outInfo(LOG_FILTER_SERVER_LOADING, ">> Loaded 0 creature model definitions. DB table `creature_model_info` is empty.");
        return;
    }

    _creatureModelStore.rehash(result->GetRowCount());
    uint32 count = 0;

    do
    {
        Field* fields = result->Fetch();

        uint32 modelId = fields[0].GetUInt32();

        CreatureModelInfo& modelInfo = _creatureModelStore[modelId];

        modelInfo.bounding_radius      = fields[1].GetFloat();
        modelInfo.combat_reach         = fields[2].GetFloat();
        modelInfo.gender               = fields[3].GetUInt8();
        modelInfo.modelid_other_gender = fields[4].GetUInt32();

        // Checks

        if (!sCreatureDisplayInfoStore.LookupEntry(modelId))
            sLog->outError(LOG_FILTER_SQL, "Table `creature_model_info` has model for not existed display id (%u).", modelId);

        if (modelInfo.gender > GENDER_NONE)
        {
            sLog->outError(LOG_FILTER_SQL, "Table `creature_model_info` has wrong gender (%u) for display id (%u).", uint32(modelInfo.gender), modelId);
            modelInfo.gender = GENDER_MALE;
        }

        if (modelInfo.modelid_other_gender && !sCreatureDisplayInfoStore.LookupEntry(modelInfo.modelid_other_gender))
        {
            sLog->outError(LOG_FILTER_SQL, "Table `creature_model_info` has not existed alt.gender model (%u) for existed display id (%u).", modelInfo.modelid_other_gender, modelId);
            modelInfo.modelid_other_gender = 0;
        }

        if (modelInfo.combat_reach < 0.1f)
            modelInfo.combat_reach = DEFAULT_COMBAT_REACH;

        ++count;
    }
    while (result->NextRow());

    sLog->outInfo(LOG_FILTER_SERVER_LOADING, ">> Loaded %u creature model based info in %u ms", count, GetMSTimeDiffToNow(oldMSTime));
}

void ObjectMgr::LoadLinkedRespawn()
{
    uint32 oldMSTime = getMSTime();

    _linkedRespawnStore.clear();
    //                                                 0        1          2
    QueryResult result = WorldDatabase.Query("SELECT guid, linkedGuid, linkType FROM linked_respawn ORDER BY guid ASC");

    if (!result)
    {
        sLog->outError(LOG_FILTER_SERVER_LOADING, ">> Loaded 0 linked respawns. DB table `linked_respawn` is empty.");

        return;
    }

    do
    {
        Field* fields = result->Fetch();

        uint32 guidLow = fields[0].GetUInt32();
        uint32 linkedGuidLow = fields[1].GetUInt32();
        uint8  linkType = fields[2].GetUInt8();

        uint64 guid = 0, linkedGuid = 0;
        bool error = false;
        switch (linkType)
        {
            case CREATURE_TO_CREATURE:
            {
                const CreatureData* slave = GetCreatureData(guidLow);
                if (!slave)
                {
                    sLog->outError(LOG_FILTER_SQL, "Couldn't get creature data for GUIDLow %u", guidLow);
                    error = true;
                    break;
                }

                const CreatureData* master = GetCreatureData(linkedGuidLow);
                if (!master)
                {
                    sLog->outError(LOG_FILTER_SQL, "Couldn't get creature data for GUIDLow %u", linkedGuidLow);
                    error = true;
                    break;
                }

                const MapEntry* const map = sMapStore.LookupEntry(master->mapid);
                if (!map || !map->Instanceable() || (master->mapid != slave->mapid))
                {
                    sLog->outError(LOG_FILTER_SQL, "Creature '%u' linking to '%u' on an unpermitted map.", guidLow, linkedGuidLow);
                    error = true;
                    break;
                }

                if (!(master->spawnMask & slave->spawnMask))  // they must have a possibility to meet (normal/heroic difficulty)
                {
                    sLog->outError(LOG_FILTER_SQL, "LinkedRespawn: Creature '%u' linking to '%u' with not corresponding spawnMask", guidLow, linkedGuidLow);
                    error = true;
                    break;
                }

                guid = MAKE_NEW_GUID(guidLow, slave->id, HIGHGUID_UNIT);
                linkedGuid = MAKE_NEW_GUID(linkedGuidLow, master->id, HIGHGUID_UNIT);
                break;
            }
            case CREATURE_TO_GO:
            {
                const CreatureData* slave = GetCreatureData(guidLow);
                if (!slave)
                {
                    sLog->outError(LOG_FILTER_SQL, "Couldn't get creature data for GUIDLow %u", guidLow);
                    error = true;
                    break;
                }

                const GameObjectData* master = GetGOData(linkedGuidLow);
                if (!master)
                {
                    sLog->outError(LOG_FILTER_SQL, "Couldn't get gameobject data for GUIDLow %u", linkedGuidLow);
                    error = true;
                    break;
                }

                const MapEntry* const map = sMapStore.LookupEntry(master->mapid);
                if (!map || !map->Instanceable() || (master->mapid != slave->mapid))
                {
                    sLog->outError(LOG_FILTER_SQL, "Creature '%u' linking to '%u' on an unpermitted map.", guidLow, linkedGuidLow);
                    error = true;
                    break;
                }

                if (!(master->spawnMask & slave->spawnMask))  // they must have a possibility to meet (normal/heroic difficulty)
                {
                    sLog->outError(LOG_FILTER_SQL, "LinkedRespawn: Creature '%u' linking to '%u' with not corresponding spawnMask", guidLow, linkedGuidLow);
                    error = true;
                    break;
                }

                guid = MAKE_NEW_GUID(guidLow, slave->id, HIGHGUID_UNIT);
                linkedGuid = MAKE_NEW_GUID(linkedGuidLow, master->id, HIGHGUID_GAMEOBJECT);
                break;
            }
            case GO_TO_GO:
            {
                const GameObjectData* slave = GetGOData(guidLow);
                if (!slave)
                {
                    sLog->outError(LOG_FILTER_SQL, "Couldn't get gameobject data for GUIDLow %u", guidLow);
                    error = true;
                    break;
                }

                const GameObjectData* master = GetGOData(linkedGuidLow);
                if (!master)
                {
                    sLog->outError(LOG_FILTER_SQL, "Couldn't get gameobject data for GUIDLow %u", linkedGuidLow);
                    error = true;
                    break;
                }

                const MapEntry* const map = sMapStore.LookupEntry(master->mapid);
                if (!map || !map->Instanceable() || (master->mapid != slave->mapid))
                {
                    sLog->outError(LOG_FILTER_SQL, "Creature '%u' linking to '%u' on an unpermitted map.", guidLow, linkedGuidLow);
                    error = true;
                    break;
                }

                if (!(master->spawnMask & slave->spawnMask))  // they must have a possibility to meet (normal/heroic difficulty)
                {
                    sLog->outError(LOG_FILTER_SQL, "LinkedRespawn: Creature '%u' linking to '%u' with not corresponding spawnMask", guidLow, linkedGuidLow);
                    error = true;
                    break;
                }

                guid = MAKE_NEW_GUID(guidLow, slave->id, HIGHGUID_GAMEOBJECT);
                linkedGuid = MAKE_NEW_GUID(linkedGuidLow, master->id, HIGHGUID_GAMEOBJECT);
                break;
            }
            case GO_TO_CREATURE:
            {
                const GameObjectData* slave = GetGOData(guidLow);
                if (!slave)
                {
                    sLog->outError(LOG_FILTER_SQL, "Couldn't get gameobject data for GUIDLow %u", guidLow);
                    error = true;
                    break;
                }

                const CreatureData* master = GetCreatureData(linkedGuidLow);
                if (!master)
                {
                    sLog->outError(LOG_FILTER_SQL, "Couldn't get creature data for GUIDLow %u", linkedGuidLow);
                    error = true;
                    break;
                }

                const MapEntry* const map = sMapStore.LookupEntry(master->mapid);
                if (!map || !map->Instanceable() || (master->mapid != slave->mapid))
                {
                    sLog->outError(LOG_FILTER_SQL, "Creature '%u' linking to '%u' on an unpermitted map.", guidLow, linkedGuidLow);
                    error = true;
                    break;
                }

                if (!(master->spawnMask & slave->spawnMask))  // they must have a possibility to meet (normal/heroic difficulty)
                {
                    sLog->outError(LOG_FILTER_SQL, "LinkedRespawn: Creature '%u' linking to '%u' with not corresponding spawnMask", guidLow, linkedGuidLow);
                    error = true;
                    break;
                }

                guid = MAKE_NEW_GUID(guidLow, slave->id, HIGHGUID_GAMEOBJECT);
                linkedGuid = MAKE_NEW_GUID(linkedGuidLow, master->id, HIGHGUID_UNIT);
                break;
            }
        }

        if (!error)
            _linkedRespawnStore[guid] = linkedGuid;
    }
    while (result->NextRow());

    sLog->outInfo(LOG_FILTER_SERVER_LOADING, ">> Loaded " UI64FMTD " linked respawns in %u ms", uint64(_linkedRespawnStore.size()), GetMSTimeDiffToNow(oldMSTime));
}

bool ObjectMgr::SetCreatureLinkedRespawn(uint32 guidLow, uint32 linkedGuidLow)
{
    if (!guidLow)
        return false;

    const CreatureData* master = GetCreatureData(guidLow);
    uint64 guid = MAKE_NEW_GUID(guidLow, master->id, HIGHGUID_UNIT);

    if (!linkedGuidLow) // we're removing the linking
    {
        _linkedRespawnStore.erase(guid);
        PreparedStatement *stmt = WorldDatabase.GetPreparedStatement(WORLD_DEL_CRELINKED_RESPAWN);
        stmt->setUInt32(0, guidLow);
        WorldDatabase.Execute(stmt);
        return true;
    }

    const CreatureData* slave = GetCreatureData(linkedGuidLow);

    const MapEntry* const map = sMapStore.LookupEntry(master->mapid);
    if (!map || !map->Instanceable() || (master->mapid != slave->mapid))
    {
        sLog->outError(LOG_FILTER_SQL, "Creature '%u' linking to '%u' on an unpermitted map.", guidLow, linkedGuidLow);
        return false;
    }

    if (!(master->spawnMask & slave->spawnMask))  // they must have a possibility to meet (normal/heroic difficulty)
    {
        sLog->outError(LOG_FILTER_SQL, "LinkedRespawn: Creature '%u' linking to '%u' with not corresponding spawnMask", guidLow, linkedGuidLow);
        return false;
    }

    uint64 linkedGuid = MAKE_NEW_GUID(linkedGuidLow, slave->id, HIGHGUID_UNIT);

    _linkedRespawnStore[guid] = linkedGuid;
    PreparedStatement *stmt = WorldDatabase.GetPreparedStatement(WORLD_REP_CREATURE_LINKED_RESPAWN);
    stmt->setUInt32(0, guidLow);
    stmt->setUInt32(1, linkedGuidLow);
    WorldDatabase.Execute(stmt);
    return true;
}

void ObjectMgr::LoadCreatures()
{
    uint32 oldMSTime = getMSTime();

    //                                               0              1   2    3        4             5           6           7           8            9              10
    QueryResult result = WorldDatabase.Query("SELECT creature.guid, id, map, modelid, equipment_id, position_x, position_y, position_z, orientation, spawntimesecs, spawndist, "
    //   11               12         13       14            15         16         17          18          19                20                   21
        "currentwaypoint, curhealth, curmana, MovementType, spawnMask, phaseMask, eventEntry, pool_entry, creature.npcflag, creature.unit_flags, creature.dynamicflags "
        "FROM creature "
        "LEFT OUTER JOIN game_event_creature ON creature.guid = game_event_creature.guid "
        "LEFT OUTER JOIN pool_creature ON creature.guid = pool_creature.guid");

    if (!result)
    {
        sLog->outError(LOG_FILTER_SERVER_LOADING, ">> Loaded 0 creatures. DB table `creature` is empty.");

        return;
    }

    // Build single time for check spawnmask
    std::map<uint32, uint32> spawnMasks;
    for (uint32 i = 0; i < sMapStore.GetNumRows(); ++i)
        if (sMapStore.LookupEntry(i))
            for (int k = 0; k < MAX_DIFFICULTY; ++k)
                if (GetMapDifficultyData(i, Difficulty(k)))
                    spawnMasks[i] |= (1 << k);

    _creatureDataStore.rehash(result->GetRowCount());
    uint32 count = 0;
    do
    {
        Field* fields = result->Fetch();

        uint32 guid         = fields[0].GetUInt32();
        uint32 entry        = fields[1].GetUInt32();

        CreatureTemplate const* cInfo = GetCreatureTemplate(entry);
        if (!cInfo)
        {
            sLog->outError(LOG_FILTER_SQL, "Table `creature` has creature (GUID: %u) with non existing creature entry %u, skipped.", guid, entry);
            continue;
        }

        CreatureData& data = _creatureDataStore[guid];
        data.id             = entry;
        data.mapid          = fields[2].GetUInt16();
        data.displayid      = fields[3].GetUInt32();
        data.equipmentId    = fields[4].GetInt32();
        data.posX           = fields[5].GetFloat();
        data.posY           = fields[6].GetFloat();
        data.posZ           = fields[7].GetFloat();
        data.orientation    = fields[8].GetFloat();
        data.spawntimesecs  = fields[9].GetUInt32();
        data.spawndist      = fields[10].GetFloat();
        data.currentwaypoint= fields[11].GetUInt32();
        data.curhealth      = fields[12].GetUInt32();
        data.curmana        = fields[13].GetUInt32();
        data.movementType   = fields[14].GetUInt8();
        data.spawnMask      = fields[15].GetUInt8();
        data.phaseMask      = fields[16].GetUInt16();
        int16 gameEvent     = fields[17].GetInt8();
        uint32 PoolId       = fields[18].GetUInt32();
        data.npcflag        = fields[19].GetUInt32();
        data.unit_flags     = fields[20].GetUInt32();
        data.dynamicflags   = fields[21].GetUInt32();

        MapEntry const* mapEntry = sMapStore.LookupEntry(data.mapid);
        if (!mapEntry)
        {
            sLog->outError(LOG_FILTER_SQL, "Table `creature` have creature (GUID: %u) that spawned at not existed map (Id: %u), skipped.", guid, data.mapid);
            continue;
        }

        if (data.spawnMask & ~spawnMasks[data.mapid])
            sLog->outError(LOG_FILTER_SQL, "Table `creature` have creature (GUID: %u) that have wrong spawn mask %u including not supported difficulty modes for map (Id: %u) spawnMasks[data.mapid]: %u.", guid, data.spawnMask, data.mapid, spawnMasks[data.mapid]);

        bool ok = true;
        for (uint32 diff = 0; diff < MAX_DIFFICULTY - 1 && ok; ++diff)
        {
            if (_difficultyEntries[diff].find(data.id) != _difficultyEntries[diff].end())
            {
                sLog->outError(LOG_FILTER_SQL, "Table `creature` have creature (GUID: %u) that listed as difficulty %u template (entry: %u) in `creature_template`, skipped.",
                    guid, diff + 1, data.id);
                ok = false;
            }
        }
        if (!ok)
            continue;

        // -1 no equipment, 0 use default
        if (data.equipmentId > 0)
        {
            if (!GetEquipmentInfo(data.equipmentId))
            {
                sLog->outError(LOG_FILTER_SQL, "Table `creature` have creature (Entry: %u) with equipment_id %u not found in table `creature_equip_template`, set to no equipment.", data.id, data.equipmentId);
                data.equipmentId = -1;
            }
        }

        if (cInfo->flags_extra & CREATURE_FLAG_EXTRA_INSTANCE_BIND)
        {
            if (!mapEntry || !mapEntry->IsDungeon())
                sLog->outError(LOG_FILTER_SQL, "Table `creature` have creature (GUID: %u Entry: %u) with `creature_template`.`flags_extra` including CREATURE_FLAG_EXTRA_INSTANCE_BIND but creature are not in instance.", guid, data.id);
        }

        if (data.spawndist < 0.0f)
        {
            sLog->outError(LOG_FILTER_SQL, "Table `creature` have creature (GUID: %u Entry: %u) with `spawndist`< 0, set to 0.", guid, data.id);
            data.spawndist = 0.0f;
        }
        else if (data.movementType == RANDOM_MOTION_TYPE)
        {
            if (data.spawndist == 0.0f)
            {
                sLog->outError(LOG_FILTER_SQL, "Table `creature` have creature (GUID: %u Entry: %u) with `MovementType`=1 (random movement) but with `spawndist`=0, replace by idle movement type (0).", guid, data.id);
                data.movementType = IDLE_MOTION_TYPE;
            }
        }
        else if (data.movementType == IDLE_MOTION_TYPE)
        {
            if (data.spawndist != 0.0f)
            {
                sLog->outError(LOG_FILTER_SQL, "Table `creature` have creature (GUID: %u Entry: %u) with `MovementType`=0 (idle) have `spawndist`<>0, set to 0.", guid, data.id);
                data.spawndist = 0.0f;
            }
        }

        if (data.phaseMask == 0)
        {
            sLog->outError(LOG_FILTER_SQL, "Table `creature` have creature (GUID: %u Entry: %u) with `phaseMask`=0 (not visible for anyone), set to 1.", guid, data.id);
            data.phaseMask = 1;
        }

        // Add to grid if not managed by the game event or pool system
        if (gameEvent == 0 && PoolId == 0)
            AddCreatureToGrid(guid, &data);

        ++count;

    } while (result->NextRow());

    sLog->outInfo(LOG_FILTER_SERVER_LOADING, ">> Loaded %u creatures in %u ms", count, GetMSTimeDiffToNow(oldMSTime));
}

void ObjectMgr::AddCreatureToGrid(uint32 guid, CreatureData const* data)
{
    uint8 mask = data->spawnMask;
    for (uint8 i = 0; mask != 0; i++, mask >>= 1)
    {
        if (mask & 1)
        {
            CellCoord cellCoord = Trinity::ComputeCellCoord(data->posX, data->posY);
            CellObjectGuids& cell_guids = _mapObjectGuidsStore[MAKE_PAIR32(data->mapid, i)][cellCoord.GetId()];
            cell_guids.creatures.insert(guid);
        }
    }
}

void ObjectMgr::RemoveCreatureFromGrid(uint32 guid, CreatureData const* data)
{
    uint8 mask = data->spawnMask;
    for (uint8 i = 0; mask != 0; i++, mask >>= 1)
    {
        if (mask & 1)
        {
            CellCoord cellCoord = Trinity::ComputeCellCoord(data->posX, data->posY);
            CellObjectGuids& cell_guids = _mapObjectGuidsStore[MAKE_PAIR32(data->mapid, i)][cellCoord.GetId()];
            cell_guids.creatures.erase(guid);
        }
    }
}

uint32 ObjectMgr::AddGOData(uint32 entry, uint32 mapId, float x, float y, float z, float o, uint32 spawntimedelay, float rotation0, float rotation1, float rotation2, float rotation3)
{
    GameObjectTemplate const* goinfo = GetGameObjectTemplate(entry);
    if (!goinfo)
        return 0;

    Map* map = sMapMgr->CreateBaseMap(mapId);
    if (!map)
        return 0;

    uint32 guid = GenerateLowGuid(HIGHGUID_GAMEOBJECT);
    GameObjectData& data = NewGOData(guid);
    data.id             = entry;
    data.mapid          = mapId;
    data.posX           = x;
    data.posY           = y;
    data.posZ           = z;
    data.orientation    = o;
    data.rotation0      = rotation0;
    data.rotation1      = rotation1;
    data.rotation2      = rotation2;
    data.rotation3      = rotation3;
    data.spawntimesecs  = spawntimedelay;
    data.animprogress   = 100;
    data.spawnMask      = 1;
    data.go_state       = GO_STATE_READY;
    data.phaseMask      = PHASEMASK_NORMAL;
    data.artKit         = goinfo->type == GAMEOBJECT_TYPE_CAPTURE_POINT ? 21 : 0;
    data.dbData = false;

    AddGameobjectToGrid(guid, &data);

    // Spawn if necessary (loaded grids only)
    // We use spawn coords to spawn
    if (!map->Instanceable() && map->IsGridLoaded(x, y))
    {
        GameObject* go = new GameObject;
        if (!go->LoadGameObjectFromDB(guid, map))
        {
            sLog->outError(LOG_FILTER_GENERAL, "AddGOData: cannot add gameobject entry %u to map", entry);
            delete go;
            return 0;
        }
    }

    sLog->outDebug(LOG_FILTER_MAPS, "AddGOData: dbguid %u entry %u map %u x %f y %f z %f o %f", guid, entry, mapId, x, y, z, o);

    return guid;
}

bool ObjectMgr::MoveCreData(uint32 guid, uint32 mapId, Position pos)
{
    CreatureData& data = NewOrExistCreatureData(guid);
    if (!data.id)
        return false;

    RemoveCreatureFromGrid(guid, &data);
    if (data.posX == pos.GetPositionX() && data.posY == pos.GetPositionY() && data.posZ == pos.GetPositionZ())
        return true;
    data.posX = pos.GetPositionX();
    data.posY = pos.GetPositionY();
    data.posZ = pos.GetPositionZ();
    data.orientation = pos.GetOrientation();
    AddCreatureToGrid(guid, &data);

    // Spawn if necessary (loaded grids only)
    if (Map* map = sMapMgr->CreateBaseMap(mapId))
    {
        // We use spawn coords to spawn
        if (!map->Instanceable() && map->IsGridLoaded(data.posX, data.posY))
        {
            Creature* creature = new Creature;
            if (!creature->LoadCreatureFromDB(guid, map))
            {
                sLog->outError(LOG_FILTER_GENERAL, "AddCreature: cannot add creature entry %u to map", guid);
                delete creature;
                return false;
            }
        }
    }
    return true;
}

uint32 ObjectMgr::AddCreData(uint32 entry, uint32 /*team*/, uint32 mapId, float x, float y, float z, float o, uint32 spawntimedelay)
{
    CreatureTemplate const* cInfo = GetCreatureTemplate(entry);
    if (!cInfo)
        return 0;

    uint32 level = cInfo->minlevel == cInfo->maxlevel ? cInfo->minlevel : urand(cInfo->minlevel, cInfo->maxlevel); // Only used for extracting creature base stats
    CreatureBaseStats const* stats = GetCreatureBaseStats(level, cInfo->unit_class);

    uint32 guid = GenerateLowGuid(HIGHGUID_UNIT);
    CreatureData& data = NewOrExistCreatureData(guid);
    data.id = entry;
    data.mapid = mapId;
    data.displayid = 0;
    data.equipmentId = cInfo->equipmentId;
    data.posX = x;
    data.posY = y;
    data.posZ = z;
    data.orientation = o;
    data.spawntimesecs = spawntimedelay;
    data.spawndist = 0;
    data.currentwaypoint = 0;
    data.curhealth = stats->GenerateHealth(cInfo);
    data.curmana = stats->GenerateMana(cInfo);
    data.movementType = cInfo->MovementType;
    data.spawnMask = 1;
    data.phaseMask = PHASEMASK_NORMAL;
    data.dbData = false;
    data.npcflag = cInfo->npcflag;
    data.unit_flags = cInfo->unit_flags;
    data.dynamicflags = cInfo->dynamicflags;

    AddCreatureToGrid(guid, &data);

    // Spawn if necessary (loaded grids only)
    if (Map* map = sMapMgr->CreateBaseMap(mapId))
    {
        // We use spawn coords to spawn
        if (!map->Instanceable() && !map->IsRemovalGrid(x, y))
        {
            Creature* creature = new Creature;
            if (!creature->LoadCreatureFromDB(guid, map))
            {
                sLog->outError(LOG_FILTER_GENERAL, "AddCreature: cannot add creature entry %u to map", entry);
                delete creature;
                return 0;
            }
        }
    }

    return guid;
}

void ObjectMgr::LoadGameobjects()
{
    uint32 oldMSTime = getMSTime();

    uint32 count = 0;

    //                                                0                1   2    3           4           5           6
    QueryResult result = WorldDatabase.Query("SELECT gameobject.guid, id, map, position_x, position_y, position_z, orientation, "
    //   7          8          9          10         11             12            13     14         15         16          17
        "rotation0, rotation1, rotation2, rotation3, spawntimesecs, animprogress, state, spawnMask, phaseMask, eventEntry, pool_entry "
        "FROM gameobject LEFT OUTER JOIN game_event_gameobject ON gameobject.guid = game_event_gameobject.guid "
        "LEFT OUTER JOIN pool_gameobject ON gameobject.guid = pool_gameobject.guid");

    if (!result)
    {
        sLog->outError(LOG_FILTER_SERVER_LOADING, ">> Loaded 0 gameobjects. DB table `gameobject` is empty.");

        return;
    }

    // build single time for check spawnmask
    std::map<uint32, uint32> spawnMasks;
    for (uint32 i = 0; i < sMapStore.GetNumRows(); ++i)
        if (sMapStore.LookupEntry(i))
            for (int k = 0; k < MAX_DIFFICULTY; ++k)
                if (GetMapDifficultyData(i, Difficulty(k)))
                    spawnMasks[i] |= (1 << k);

    _gameObjectDataStore.rehash(result->GetRowCount());
    do
    {
        Field* fields = result->Fetch();

        uint32 guid         = fields[0].GetUInt32();
        uint32 entry        = fields[1].GetUInt32();

        GameObjectTemplate const* gInfo = GetGameObjectTemplate(entry);
        if (!gInfo)
        {
            sLog->outError(LOG_FILTER_SQL, "Table `gameobject` has gameobject (GUID: %u) with non existing gameobject entry %u, skipped.", guid, entry);
            continue;
        }

        if (!gInfo->displayId)
        {
            switch (gInfo->type)
            {
                case GAMEOBJECT_TYPE_TRAP:
                case GAMEOBJECT_TYPE_SPELL_FOCUS:
                    break;
                default:
                    sLog->outError(LOG_FILTER_SQL, "Gameobject (GUID: %u Entry %u GoType: %u) doesn't have a displayId (%u), not loaded.", guid, entry, gInfo->type, gInfo->displayId);
                    break;
            }
        }

        if (gInfo->displayId && !sGameObjectDisplayInfoStore.LookupEntry(gInfo->displayId))
        {
            sLog->outError(LOG_FILTER_SQL, "Gameobject (GUID: %u Entry %u GoType: %u) has an invalid displayId (%u), not loaded.", guid, entry, gInfo->type, gInfo->displayId);
            continue;
        }

        GameObjectData& data = _gameObjectDataStore[guid];

        data.id             = entry;
        data.mapid          = fields[2].GetUInt16();
        data.posX           = fields[3].GetFloat();
        data.posY           = fields[4].GetFloat();
        data.posZ           = fields[5].GetFloat();
        data.orientation    = fields[6].GetFloat();
        data.rotation0      = fields[7].GetFloat();
        data.rotation1      = fields[8].GetFloat();
        data.rotation2      = fields[9].GetFloat();
        data.rotation3      = fields[10].GetFloat();
        data.spawntimesecs  = fields[11].GetInt32();

        MapEntry const* mapEntry = sMapStore.LookupEntry(data.mapid);
        if (!mapEntry)
        {
            sLog->outError(LOG_FILTER_SQL, "Table `gameobject` has gameobject (GUID: %u Entry: %u) spawned on a non-existed map (Id: %u), skip", guid, data.id, data.mapid);
            continue;
        }

        if (data.spawntimesecs == 0 && gInfo->IsDespawnAtAction())
        {
            sLog->outError(LOG_FILTER_SQL, "Table `gameobject` has gameobject (GUID: %u Entry: %u) with `spawntimesecs` (0) value, but the gameobejct is marked as despawnable at action.", guid, data.id);
        }

        data.animprogress   = fields[12].GetUInt8();
        data.artKit         = 0;

        uint32 go_state     = fields[13].GetUInt8();
        if (go_state >= MAX_GO_STATE)
        {
            sLog->outError(LOG_FILTER_SQL, "Table `gameobject` has gameobject (GUID: %u Entry: %u) with invalid `state` (%u) value, skip", guid, data.id, go_state);
            continue;
        }
        data.go_state       = GOState(go_state);

        data.spawnMask      = fields[14].GetUInt8();

        if (data.spawnMask & ~spawnMasks[data.mapid])
            sLog->outError(LOG_FILTER_SQL, "Table `gameobject` has gameobject (GUID: %u Entry: %u) that has wrong spawn mask %u including not supported difficulty modes for map (Id: %u), skip", guid, data.id, data.spawnMask, data.mapid);

        data.phaseMask      = fields[15].GetUInt16();
        int16 gameEvent     = fields[16].GetInt8();
        uint32 PoolId        = fields[17].GetUInt32();

        if (data.rotation2 < -1.0f || data.rotation2 > 1.0f)
        {
            sLog->outError(LOG_FILTER_SQL, "Table `gameobject` has gameobject (GUID: %u Entry: %u) with invalid rotation2 (%f) value, skip", guid, data.id, data.rotation2);
            continue;
        }

        if (data.rotation3 < -1.0f || data.rotation3 > 1.0f)
        {
            sLog->outError(LOG_FILTER_SQL, "Table `gameobject` has gameobject (GUID: %u Entry: %u) with invalid rotation3 (%f) value, skip", guid, data.id, data.rotation3);
            continue;
        }

        if (!MapManager::IsValidMapCoord(data.mapid, data.posX, data.posY, data.posZ, data.orientation))
        {
            sLog->outError(LOG_FILTER_SQL, "Table `gameobject` has gameobject (GUID: %u Entry: %u) with invalid coordinates, skip", guid, data.id);
            continue;
        }

        if (data.phaseMask == 0)
        {
            sLog->outError(LOG_FILTER_SQL, "Table `gameobject` has gameobject (GUID: %u Entry: %u) with `phaseMask`=0 (not visible for anyone), set to 1.", guid, data.id);
            data.phaseMask = 1;
        }

        if (gameEvent == 0 && PoolId == 0)                      // if not this is to be managed by GameEvent System or Pool system
            AddGameobjectToGrid(guid, &data);
        ++count;
    } while (result->NextRow());

    sLog->outInfo(LOG_FILTER_SERVER_LOADING, ">> Loaded %lu gameobjects in %u ms", (unsigned long)_gameObjectDataStore.size(), GetMSTimeDiffToNow(oldMSTime));
}

void ObjectMgr::AddGameobjectToGrid(uint32 guid, GameObjectData const* data)
{
    uint8 mask = data->spawnMask;
    for (uint8 i = 0; mask != 0; i++, mask >>= 1)
    {
        if (mask & 1)
        {
            CellCoord cellCoord = Trinity::ComputeCellCoord(data->posX, data->posY);
            CellObjectGuids& cell_guids = _mapObjectGuidsStore[MAKE_PAIR32(data->mapid, i)][cellCoord.GetId()];
            cell_guids.gameobjects.insert(guid);
        }
    }
}

void ObjectMgr::RemoveGameobjectFromGrid(uint32 guid, GameObjectData const* data)
{
    uint8 mask = data->spawnMask;
    for (uint8 i = 0; mask != 0; i++, mask >>= 1)
    {
        if (mask & 1)
        {
            CellCoord cellCoord = Trinity::ComputeCellCoord(data->posX, data->posY);
            CellObjectGuids& cell_guids = _mapObjectGuidsStore[MAKE_PAIR32(data->mapid, i)][cellCoord.GetId()];
            cell_guids.gameobjects.erase(guid);
        }
    }
}

Player* ObjectMgr::GetPlayerByLowGUID(uint32 lowguid) const
{
    uint64 guid = MAKE_NEW_GUID(lowguid, 0, HIGHGUID_PLAYER);
    return ObjectAccessor::FindPlayer(guid);
}

// name must be checked to correctness (if received) before call this function
uint64 ObjectMgr::GetPlayerGUIDByName(std::string const& name) const
{
    uint64 guid = 0;

    PreparedStatement* stmt = CharacterDatabase.GetPreparedStatement(CHAR_SEL_GUID_BY_NAME);

    stmt->setString(0, name);

    PreparedQueryResult result = CharacterDatabase.Query(stmt);

    if (result)
        guid = MAKE_NEW_GUID((*result)[0].GetUInt32(), 0, HIGHGUID_PLAYER);

    return guid;
}

bool ObjectMgr::GetPlayerNameByGUID(uint64 guid, std::string &name) const
{
    // prevent DB access for online player
    if (Player* player = ObjectAccessor::FindPlayer(guid))
    {
        name = player->GetName();
        return true;
    }

    PreparedStatement* stmt = CharacterDatabase.GetPreparedStatement(CHAR_SEL_CHARACTER_NAME);

    stmt->setUInt32(0, GUID_LOPART(guid));

    PreparedQueryResult result = CharacterDatabase.Query(stmt);

    if (result)
    {
        name = (*result)[0].GetString();
        return true;
    }

    return false;
}

uint32 ObjectMgr::GetPlayerTeamByGUID(uint64 guid) const
{
    // prevent DB access for online player
    if (Player* player = ObjectAccessor::FindPlayer(guid))
    {
        return Player::TeamForRace(player->getRace());
    }

    PreparedStatement* stmt = CharacterDatabase.GetPreparedStatement(CHAR_SEL_CHAR_RACE);

    stmt->setUInt32(0, GUID_LOPART(guid));

    PreparedQueryResult result = CharacterDatabase.Query(stmt);

    if (result)
    {
        uint8 race = (*result)[0].GetUInt8();
        return Player::TeamForRace(race);
    }

    return 0;
}

uint32 ObjectMgr::GetPlayerAccountIdByGUID(uint64 guid) const
{
    // prevent DB access for online player
    if (Player* player = ObjectAccessor::FindPlayer(guid))
    {
        return player->GetSession()->GetAccountId();
    }

    PreparedStatement* stmt = CharacterDatabase.GetPreparedStatement(CHAR_SEL_ACCOUNT_BY_GUID);

    stmt->setUInt32(0, GUID_LOPART(guid));

    PreparedQueryResult result = CharacterDatabase.Query(stmt);

    if (result)
    {
        uint32 acc = (*result)[0].GetUInt32();
        return acc;
    }

    return 0;
}

uint32 ObjectMgr::GetPlayerAccountIdByPlayerName(const std::string& name) const
{
    PreparedStatement* stmt = CharacterDatabase.GetPreparedStatement(CHAR_SEL_ACCOUNT_BY_NAME);

    stmt->setString(0, name);

    PreparedQueryResult result = CharacterDatabase.Query(stmt);

    if (result)
    {
        uint32 acc = (*result)[0].GetUInt32();
        return acc;
    }

    return 0;
}

void ObjectMgr::LoadItemLocales()
{
    uint32 oldMSTime = getMSTime();

    _itemLocaleStore.clear();                                 // need for reload case

    QueryResult result = WorldDatabase.Query("SELECT entry, name_loc1, description_loc1, name_loc2, description_loc2, name_loc3, description_loc3, name_loc4, description_loc4, name_loc5, description_loc5, name_loc6, description_loc6, name_loc7, description_loc7, name_loc8, description_loc8 FROM locales_item");

    if (!result)
        return;

    do
    {
        Field* fields = result->Fetch();

        uint32 entry = fields[0].GetUInt32();

        ItemLocale& data = _itemLocaleStore[entry];

        for (uint8 i = 1; i < TOTAL_LOCALES; ++i)
        {
            LocaleConstant locale = (LocaleConstant) i;
            AddLocaleString(fields[1 + 2 * (i - 1)].GetString(), locale, data.Name);
            AddLocaleString(fields[1 + 2 * (i - 1) + 1].GetString(), locale, data.Description);
        }
    } while (result->NextRow());

    sLog->outInfo(LOG_FILTER_SERVER_LOADING, ">> Loaded %lu Item locale strings in %u ms", (unsigned long)_itemLocaleStore.size(), GetMSTimeDiffToNow(oldMSTime));
}

void FillItemDamageFields(float* minDamage, float* maxDamage, float* dps, uint32 itemLevel, uint32 itemClass, uint32 itemSubClass, uint32 quality, uint32 delay, float statScalingFactor, uint32 inventoryType, uint32 flags2)
{
    *minDamage = *maxDamage = *dps = 0.0f;
    if (itemClass != ITEM_CLASS_WEAPON || quality > ITEM_QUALITY_ARTIFACT)
        return;

    DBCStorage<ItemDamageEntry>* store = NULL;
    // get the right store here
    if (inventoryType > 0xD + 13)
        return;

    switch (inventoryType)
    {
        case INVTYPE_AMMO:
            store = &sItemDamageAmmoStore;
            break;
        case INVTYPE_2HWEAPON:
            if (flags2 & ITEM_FLAGS_EXTRA_CASTER_WEAPON)
                store = &sItemDamageTwoHandCasterStore;
            else
                store = &sItemDamageTwoHandStore;
            break;
        case INVTYPE_RANGED:
        case INVTYPE_THROWN:
        case INVTYPE_RANGEDRIGHT:
            switch (itemSubClass)
            {
                case ITEM_SUBCLASS_WEAPON_WAND:
                    store = &sItemDamageWandStore;
                    break;
                case ITEM_SUBCLASS_WEAPON_THROWN:
                    store = &sItemDamageThrownStore;
                    break;
                case ITEM_SUBCLASS_WEAPON_BOW:
                case ITEM_SUBCLASS_WEAPON_GUN:
                case ITEM_SUBCLASS_WEAPON_CROSSBOW:
                    store = &sItemDamageRangedStore;
                    break;
                default:
                    return;
            }
            break;
        case INVTYPE_WEAPON:
        case INVTYPE_WEAPONMAINHAND:
        case INVTYPE_WEAPONOFFHAND:
            if (flags2 & ITEM_FLAGS_EXTRA_CASTER_WEAPON)
                store = &sItemDamageOneHandCasterStore;
            else
                store = &sItemDamageOneHandStore;
            break;
        default:
            return;
    }

    if (!store)
        return;

    ItemDamageEntry const* damageInfo = store->LookupEntry(itemLevel);
    if (!damageInfo)
        return;

    *dps = damageInfo->DPS[quality];
    float avgDamage = *dps * delay * 0.001f;
    *minDamage = (statScalingFactor * -0.5f + 1.0f) * avgDamage;
    *maxDamage = floor(float(avgDamage * (statScalingFactor * 0.5f + 1.0f) + 0.5f));
}

uint32 FillItemArmor(uint32 itemlevel, uint32 itemClass, uint32 itemSubclass, uint32 quality, uint32 inventoryType)
{
    if (quality > ITEM_QUALITY_ARTIFACT)
        return 0;

    // all items but shields
    if (itemClass != ITEM_CLASS_ARMOR || itemSubclass != ITEM_SUBCLASS_ARMOR_SHIELD)
    {
        ItemArmorQualityEntry const* armorQuality = sItemArmorQualityStore.LookupEntry(itemlevel);
        ItemArmorTotalEntry const* armorTotal = sItemArmorTotalStore.LookupEntry(itemlevel);
        if (!armorQuality || !armorTotal)
            return 0;

        if (inventoryType == INVTYPE_ROBE)
            inventoryType = INVTYPE_CHEST;

        ArmorLocationEntry const* location = sArmorLocationStore.LookupEntry(inventoryType);
        if (!location)
            return 0;

        if (itemSubclass < ITEM_SUBCLASS_ARMOR_CLOTH)
            return 0;

        return uint32(armorQuality->Value[quality] * armorTotal->Value[itemSubclass - 1] * location->Value[itemSubclass - 1] + 0.5f);
    }

    // shields
    ItemArmorShieldEntry const* shield = sItemArmorShieldStore.LookupEntry(itemlevel);
    if (!shield)
        return 0;

    return uint32(shield->Value[quality] + 0.5f);
}

uint32 FillMaxDurability(uint32 itemClass, uint32 itemSubClass, uint32 inventoryType, uint32 quality, uint32 itemLevel)
{
    if (itemClass != ITEM_CLASS_ARMOR && itemClass != ITEM_CLASS_WEAPON)
        return 0;

    static float const qualityMultipliers[MAX_ITEM_QUALITY] =
    {
        1.0f, 1.0f, 1.0f, 1.17f, 1.37f, 1.68f, 0.0f, 0.0f
    };

    static float const armorMultipliers[MAX_INVTYPE] =
    {
        0.00f, // INVTYPE_NON_EQUIP
        0.59f, // INVTYPE_HEAD
        0.00f, // INVTYPE_NECK
        0.59f, // INVTYPE_SHOULDERS
        0.00f, // INVTYPE_BODY
        1.00f, // INVTYPE_CHEST
        0.35f, // INVTYPE_WAIST
        0.75f, // INVTYPE_LEGS
        0.49f, // INVTYPE_FEET
        0.35f, // INVTYPE_WRISTS
        0.35f, // INVTYPE_HANDS
        0.00f, // INVTYPE_FINGER
        0.00f, // INVTYPE_TRINKET
        0.00f, // INVTYPE_WEAPON
        1.00f, // INVTYPE_SHIELD
        0.00f, // INVTYPE_RANGED
        0.00f, // INVTYPE_CLOAK
        0.00f, // INVTYPE_2HWEAPON
        0.00f, // INVTYPE_BAG
        0.00f, // INVTYPE_TABARD
        1.00f, // INVTYPE_ROBE
        0.00f, // INVTYPE_WEAPONMAINHAND
        0.00f, // INVTYPE_WEAPONOFFHAND
        0.00f, // INVTYPE_HOLDABLE
        0.00f, // INVTYPE_AMMO
        0.00f, // INVTYPE_THROWN
        0.00f, // INVTYPE_RANGEDRIGHT
        0.00f, // INVTYPE_QUIVER
        0.00f, // INVTYPE_RELIC
    };

    static float const weaponMultipliers[MAX_ITEM_SUBCLASS_WEAPON] =
    {
        0.89f, // ITEM_SUBCLASS_WEAPON_AXE
        1.03f, // ITEM_SUBCLASS_WEAPON_AXE2
        0.77f, // ITEM_SUBCLASS_WEAPON_BOW
        0.77f, // ITEM_SUBCLASS_WEAPON_GUN
        0.89f, // ITEM_SUBCLASS_WEAPON_MACE
        1.03f, // ITEM_SUBCLASS_WEAPON_MACE2
        1.03f, // ITEM_SUBCLASS_WEAPON_POLEARM
        0.89f, // ITEM_SUBCLASS_WEAPON_SWORD
        1.03f, // ITEM_SUBCLASS_WEAPON_SWORD2
        0.00f, // ITEM_SUBCLASS_WEAPON_Obsolete
        1.03f, // ITEM_SUBCLASS_WEAPON_STAFF
        0.00f, // ITEM_SUBCLASS_WEAPON_EXOTIC
        0.00f, // ITEM_SUBCLASS_WEAPON_EXOTIC2
        0.64f, // ITEM_SUBCLASS_WEAPON_FIST_WEAPON
        0.00f, // ITEM_SUBCLASS_WEAPON_MISCELLANEOUS
        0.64f, // ITEM_SUBCLASS_WEAPON_DAGGER
        0.64f, // ITEM_SUBCLASS_WEAPON_THROWN
        0.00f, // ITEM_SUBCLASS_WEAPON_SPEAR
        0.77f, // ITEM_SUBCLASS_WEAPON_CROSSBOW
        0.64f, // ITEM_SUBCLASS_WEAPON_WAND
        0.64f, // ITEM_SUBCLASS_WEAPON_FISHING_POLE
    };

    float levelPenalty = 1.0f;
    if (itemLevel <= 28)
        levelPenalty = 0.966f - float(28u - itemLevel) / 54.0f;

    if (itemClass == ITEM_CLASS_ARMOR)
    {
        if (inventoryType > INVTYPE_ROBE)
            return 0;

        return 5 * uint32(23.0f * qualityMultipliers[quality] * armorMultipliers[inventoryType] * levelPenalty + 0.5f);
    }

    return 5 * uint32(17.0f * qualityMultipliers[quality] * weaponMultipliers[itemSubClass] * levelPenalty + 0.5f);
};

void FillDisenchantFields(uint32* disenchantID, uint32* requiredDisenchantSkill, ItemTemplate const& itemTemplate)
{
    *disenchantID = 0;
    *(int32*)requiredDisenchantSkill = -1;
    if ((itemTemplate.Flags & (ITEM_PROTO_FLAG_CONJURED | ITEM_PROTO_FLAG_UNK6)) ||
        itemTemplate.Bonding == BIND_QUEST_ITEM || itemTemplate.Area || itemTemplate.Map ||
        itemTemplate.Stackable > 1 ||
        itemTemplate.Quality < ITEM_QUALITY_UNCOMMON || itemTemplate.Quality > ITEM_QUALITY_EPIC ||
        !(itemTemplate.Class == ITEM_CLASS_ARMOR || itemTemplate.Class == ITEM_CLASS_WEAPON) ||
        !(Item::GetSpecialPrice(&itemTemplate) || sItemCurrencyCostStore.LookupEntry(itemTemplate.ItemId)))
        return;

    for (uint32 i = 0; i < sItemDisenchantLootStore.GetNumRows(); ++i)
    {
        ItemDisenchantLootEntry const* disenchant = sItemDisenchantLootStore.LookupEntry(i);
        if (!disenchant)
            continue;

        if (disenchant->ItemClass == itemTemplate.Class &&
            disenchant->ItemQuality == itemTemplate.Quality &&
            disenchant->MinItemLevel <= itemTemplate.ItemLevel &&
            disenchant->MaxItemLevel >= itemTemplate.ItemLevel)
        {
            if (disenchant->Id == 60 || disenchant->Id == 61)   // epic item disenchant ilvl range 66-99 (classic)
            {
                if (itemTemplate.RequiredLevel > 60 || itemTemplate.RequiredSkillRank > 300)
                    continue;                                   // skip to epic item disenchant ilvl range 90-199 (TBC)
            }
            else if (disenchant->Id == 66 || disenchant->Id == 67)  // epic item disenchant ilvl range 90-199 (TBC)
            {
                if (itemTemplate.RequiredLevel <= 60 || (itemTemplate.RequiredSkill && itemTemplate.RequiredSkillRank <= 300))
                    continue;
            }

            *disenchantID = disenchant->Id;
            *requiredDisenchantSkill = disenchant->RequiredDisenchantSkill;
            return;
        }
    }
}

void ObjectMgr::LoadItemTemplates()
{
    uint32 oldMSTime = getMSTime();
    uint32 sparseCount = 0;
    uint32 dbCount = 0;

    for (uint32 itemId = 0; itemId < sItemSparseStore.GetNumRows(); ++itemId)
    {
        ItemSparseEntry const* sparse = sItemSparseStore.LookupEntry(itemId);
        ItemEntry const* db2Data = sItemStore.LookupEntry(itemId);
        if (!sparse || !db2Data)
            continue;

        ItemTemplate& itemTemplate = _itemTemplateStore[itemId];

        itemTemplate.ItemId = itemId;
        itemTemplate.Class = db2Data->Class;
        itemTemplate.SubClass = db2Data->SubClass;
        itemTemplate.SoundOverrideSubclass = db2Data->SoundOverrideSubclass;
        itemTemplate.Name1 = sparse->Name;
        itemTemplate.DisplayInfoID = db2Data->DisplayId;
        itemTemplate.Quality = sparse->Quality;
        itemTemplate.Flags = sparse->Flags;
        itemTemplate.Flags2 = sparse->Flags2;
        itemTemplate.Unk430_1 = sparse->Unk430_1;
        itemTemplate.Unk430_2 = sparse->Unk430_2;
        itemTemplate.BuyCount = std::max(sparse->BuyCount, 1u);
        itemTemplate.BuyPrice = sparse->BuyPrice;
        itemTemplate.SellPrice = sparse->SellPrice;
        itemTemplate.InventoryType = db2Data->InventoryType;
        itemTemplate.AllowableClass = sparse->AllowableClass;
        itemTemplate.AllowableRace = sparse->AllowableRace;
        itemTemplate.ItemLevel = sparse->ItemLevel;
        itemTemplate.RequiredLevel = sparse->RequiredLevel;
        itemTemplate.RequiredSkill = sparse->RequiredSkill;
        itemTemplate.RequiredSkillRank = sparse->RequiredSkillRank;
        itemTemplate.RequiredSpell = sparse->RequiredSpell;
        itemTemplate.RequiredHonorRank = sparse->RequiredHonorRank;
        itemTemplate.RequiredCityRank = sparse->RequiredCityRank;
        itemTemplate.RequiredReputationFaction = sparse->RequiredReputationFaction;
        itemTemplate.RequiredReputationRank = sparse->RequiredReputationRank;
        itemTemplate.MaxCount = sparse->MaxCount;
        itemTemplate.Stackable = sparse->Stackable;
        itemTemplate.ContainerSlots = sparse->ContainerSlots;
        for (uint32 i = 0; i < MAX_ITEM_PROTO_STATS; ++i)
        {
            itemTemplate.ItemStat[i].ItemStatType = sparse->ItemStatType[i];
            itemTemplate.ItemStat[i].ItemStatValue = sparse->ItemStatValue[i];
            itemTemplate.ItemStat[i].ItemStatUnk1 = sparse->ItemStatUnk1[i];
            itemTemplate.ItemStat[i].ItemStatUnk2 = sparse->ItemStatUnk2[i];
        }

        itemTemplate.ScalingStatDistribution = sparse->ScalingStatDistribution;

        // cache item damage
        FillItemDamageFields(&itemTemplate.DamageMin, &itemTemplate.DamageMax, &itemTemplate.DPS, sparse->ItemLevel,
                             db2Data->Class, db2Data->SubClass, sparse->Quality, sparse->Delay, sparse->StatScalingFactor,
                             sparse->InventoryType, sparse->Flags2);

        itemTemplate.DamageType = sparse->DamageType;
        itemTemplate.Armor = FillItemArmor(sparse->ItemLevel, db2Data->Class, db2Data->SubClass, sparse->Quality, sparse->InventoryType);
        itemTemplate.Delay = sparse->Delay;
        itemTemplate.RangedModRange = sparse->RangedModRange;
        for (uint32 i = 0; i < MAX_ITEM_PROTO_SPELLS; ++i)
        {
            itemTemplate.Spells[i].SpellId = sparse->SpellId[i];
            itemTemplate.Spells[i].SpellTrigger = sparse->SpellTrigger[i];
            itemTemplate.Spells[i].SpellCharges = sparse->SpellCharges[i];
            itemTemplate.Spells[i].SpellCooldown = sparse->SpellCooldown[i];
            itemTemplate.Spells[i].SpellCategory = sparse->SpellCategory[i];
            itemTemplate.Spells[i].SpellCategoryCooldown = sparse->SpellCategoryCooldown[i];
        }

        itemTemplate.SpellPPMRate = 0.0f;
        itemTemplate.Bonding = sparse->Bonding;
        itemTemplate.Description = sparse->Description;
        itemTemplate.PageText = sparse->PageText;
        itemTemplate.LanguageID = sparse->LanguageID;
        itemTemplate.PageMaterial = sparse->PageMaterial;
        itemTemplate.StartQuest = sparse->StartQuest;
        itemTemplate.LockID = sparse->LockID;
        itemTemplate.Material = sparse->Material;
        itemTemplate.Sheath = sparse->Sheath;
        itemTemplate.RandomProperty = sparse->RandomProperty;
        itemTemplate.RandomSuffix = sparse->RandomSuffix;
        itemTemplate.ItemSet = sparse->ItemSet;
        itemTemplate.MaxDurability = FillMaxDurability(db2Data->Class, db2Data->SubClass, sparse->InventoryType, sparse->Quality, sparse->ItemLevel);
        itemTemplate.Area = sparse->Area;
        itemTemplate.Map = sparse->Map;
        itemTemplate.BagFamily = sparse->BagFamily;
        itemTemplate.TotemCategory = sparse->TotemCategory;
        for (uint32 i = 0; i < MAX_ITEM_PROTO_SOCKETS; ++i)
        {
            itemTemplate.Socket[i].Color = sparse->Color[i];
            itemTemplate.Socket[i].Content = sparse->Content[i];
        }

        itemTemplate.socketBonus = sparse->SocketBonus;
        itemTemplate.GemProperties = sparse->GemProperties;
        FillDisenchantFields(&itemTemplate.DisenchantID, &itemTemplate.RequiredDisenchantSkill, itemTemplate);

        itemTemplate.ArmorDamageModifier = sparse->ArmorDamageModifier;
        itemTemplate.Duration = sparse->Duration;
        itemTemplate.ItemLimitCategory = sparse->ItemLimitCategory;
        itemTemplate.HolidayId = sparse->HolidayId;
        itemTemplate.StatScalingFactor = sparse->StatScalingFactor;
        itemTemplate.CurrencySubstitutionId = sparse->CurrencySubstitutionId;
        itemTemplate.CurrencySubstitutionCount = sparse->CurrencySubstitutionCount;
        itemTemplate.ScriptId = 0;
        itemTemplate.FoodType = 0;
        itemTemplate.MinMoneyLoot = 0;
        itemTemplate.MaxMoneyLoot = 0;
        ++sparseCount;
    }

    // Load missing items from item_template AND overwrite data from Item-sparse.db2 (item_template is supposed to contain Item-sparse.adb data)
    //                                               0      1      2         3     4     5          6        7      8           9         10        11        12        13
    QueryResult result = WorldDatabase.Query("SELECT entry, Class, SubClass, SoundOverrideSubclass, Name, DisplayId, Quality, Flags, FlagsExtra, Unk430_1, Unk430_2, BuyCount, BuyPrice, SellPrice, "
    //                                        14             15              16             17         18             19             20                 21
                                             "InventoryType, AllowableClass, AllowableRace, ItemLevel, RequiredLevel, RequiredSkill, RequiredSkillRank, RequiredSpell, "
    //                                        22                 23                24                         25                      26        27         28
                                             "RequiredHonorRank, RequiredCityRank, RequiredReputationFaction, RequiredReputationRank, MaxCount, Stackable, ContainerSlots, "
    //                                        29          30           31           32           33          34           35           36
                                             "stat_type1, stat_value1, stat_unk1_1, stat_unk2_1, stat_type2, stat_value2, stat_unk1_2, stat_unk2_2, "
    //                                        37          38           39           40           41          42           43           44
                                             "stat_type3, stat_value3, stat_unk1_3, stat_unk2_3, stat_type4, stat_value4, stat_unk1_4, stat_unk2_4, "
    //                                        45          46           47           48           49          50           51           52
                                             "stat_type5, stat_value5, stat_unk1_5, stat_unk2_5, stat_type6, stat_value6, stat_unk1_6, stat_unk2_6, "
    //                                        53          54           55           56           57          58           59           60
                                             "stat_type7, stat_value7, stat_unk1_7, stat_unk2_7, stat_type8, stat_value8, stat_unk1_8, stat_unk2_8, "
    //                                        61          62           63           64           65           66            67            68
                                             "stat_type9, stat_value9, stat_unk1_9, stat_unk2_9, stat_type10, stat_value10, stat_unk1_10, stat_unk2_10, "
    //                                        69                       70          71     72
                                             "ScalingStatDistribution, DamageType, Delay, RangedModRange, "
    //                                        73         74              75              76               77               78
                                             "spellid_1, spelltrigger_1, spellcharges_1, spellcooldown_1, spellcategory_1, spellcategorycooldown_1, "
    //                                        79         80              81              82               83               84
                                             "spellid_2, spelltrigger_2, spellcharges_2, spellcooldown_2, spellcategory_2, spellcategorycooldown_2, "
    //                                        85         86              87              88               89               90
                                             "spellid_3, spelltrigger_3, spellcharges_3, spellcooldown_3, spellcategory_3, spellcategorycooldown_3, "
    //                                        91         92              93              94               95               96
                                             "spellid_4, spelltrigger_4, spellcharges_4, spellcooldown_4, spellcategory_4, spellcategorycooldown_4, "
    //                                        97         98              99              100              101              102
                                             "spellid_5, spelltrigger_5, spellcharges_5, spellcooldown_5, spellcategory_5, spellcategorycooldown_5, "
    //                                        103      104          105       106         107           108         109     110
                                             "Bonding, Description, PageText, LanguageID, PageMaterial, StartQuest, LockID, Material, "
    //                                        111     112             113           114      115   116  117        118
                                             "Sheath, RandomProperty, RandomSuffix, ItemSet, Area, Map, BagFamily, TotemCategory, "
    //                                        119            120              121            122              123            124              125
                                             "SocketColor_1, SocketContent_1, SocketColor_2, SocketContent_2, SocketColor_3, SocketContent_3, SocketBonus, "
    //                                        126            127                  128       129                130        131
                                             "GemProperties, ArmorDamageModifier, Duration, ItemLimitCategory, HolidayId, StatScalingFactor, "
    //                                        132                     133
                                             "CurrencySubstitutionId, CurrencySubstitutionCount "
                                             "FROM item_template");

    if (result)
    {
        do
        {
            Field* fields = result->Fetch();
            uint32 itemId = fields[0].GetUInt32();
            if (_itemTemplateStore.find(itemId) != _itemTemplateStore.end())
                --sparseCount;

            ItemTemplate& itemTemplate = _itemTemplateStore[itemId];

            itemTemplate.ItemId                    = itemId;
            itemTemplate.Class                     = uint32(fields[1].GetUInt8());
            itemTemplate.SubClass                  = uint32(fields[2].GetUInt8());
            itemTemplate.SoundOverrideSubclass     = fields[3].GetInt32();
            itemTemplate.Name1                     = fields[4].GetString();
            itemTemplate.DisplayInfoID             = fields[5].GetUInt32();
            itemTemplate.Quality                   = uint32(fields[6].GetUInt8());
            itemTemplate.Flags                     = uint32(fields[7].GetInt64());
            itemTemplate.Flags2                    = fields[8].GetUInt32();
            itemTemplate.Unk430_1                  = fields[9].GetFloat();
            itemTemplate.Unk430_2                  = fields[10].GetFloat();
            itemTemplate.BuyCount                  = uint32(fields[11].GetUInt8());
            itemTemplate.BuyPrice                  = int32(fields[12].GetInt64());
            itemTemplate.SellPrice                 = fields[13].GetUInt32();

            itemTemplate.InventoryType             = uint32(fields[14].GetUInt8());
            itemTemplate.AllowableClass            = fields[15].GetInt32();
            itemTemplate.AllowableRace             = fields[16].GetInt32();
            itemTemplate.ItemLevel                 = uint32(fields[17].GetUInt16());
            itemTemplate.RequiredLevel             = uint32(fields[18].GetUInt8());
            itemTemplate.RequiredSkill             = uint32(fields[19].GetUInt16());
            itemTemplate.RequiredSkillRank         = uint32(fields[20].GetUInt16());
            itemTemplate.RequiredSpell             = fields[21].GetUInt32();
            itemTemplate.RequiredHonorRank         = fields[22].GetUInt32();
            itemTemplate.RequiredCityRank          = fields[23].GetUInt32();
            itemTemplate.RequiredReputationFaction = uint32(fields[24].GetUInt16());
            itemTemplate.RequiredReputationRank    = uint32(fields[25].GetUInt16());
            itemTemplate.MaxCount                  = fields[26].GetInt32();
            itemTemplate.Stackable                 = fields[27].GetInt32();
            itemTemplate.ContainerSlots            = uint32(fields[28].GetUInt8());
            for (uint32 i = 0; i < MAX_ITEM_PROTO_STATS; ++i)
            {
                itemTemplate.ItemStat[i].ItemStatType  = uint32(fields[29 + i * 4 + 0].GetUInt8());
                itemTemplate.ItemStat[i].ItemStatValue = int32(fields[29 + i * 4 + 1].GetInt16());
                itemTemplate.ItemStat[i].ItemStatUnk1  = fields[29 + i * 4 + 2].GetInt32();
                itemTemplate.ItemStat[i].ItemStatUnk2  = fields[29 + i * 4 + 3].GetInt32();
            }

            itemTemplate.ScalingStatDistribution = uint32(fields[69].GetUInt16());

            // cache item damage
            FillItemDamageFields(&itemTemplate.DamageMin, &itemTemplate.DamageMax, &itemTemplate.DPS, itemTemplate.ItemLevel,
                                 itemTemplate.Class, itemTemplate.SubClass, itemTemplate.Quality, fields[71].GetUInt16(),
                                 fields[131].GetFloat(), itemTemplate.InventoryType, itemTemplate.Flags2);

            itemTemplate.DamageType                = fields[70].GetUInt8();
            itemTemplate.Armor                     = FillItemArmor(itemTemplate.ItemLevel, itemTemplate.Class,
                                                                   itemTemplate.SubClass, itemTemplate.Quality,
                                                                   itemTemplate.InventoryType);

            itemTemplate.Delay                     = fields[71].GetUInt16();
            itemTemplate.RangedModRange            = fields[72].GetFloat();
            for (uint32 i = 0; i < MAX_ITEM_PROTO_SPELLS; ++i)
            {
                itemTemplate.Spells[i].SpellId               = fields[73 + 6 * i + 0].GetInt32();
                itemTemplate.Spells[i].SpellTrigger          = uint32(fields[73 + 6 * i + 1].GetUInt8());
                itemTemplate.Spells[i].SpellCharges          = int32(fields[73 + 6 * i + 2].GetInt16());
                itemTemplate.Spells[i].SpellCooldown         = fields[73 + 6 * i + 3].GetInt32();
                itemTemplate.Spells[i].SpellCategory         = uint32(fields[73 + 6 * i + 4].GetUInt16());
                itemTemplate.Spells[i].SpellCategoryCooldown = fields[73 + 6 * i + 5].GetInt32();
            }

            itemTemplate.SpellPPMRate   = 0.0f;
            itemTemplate.Bonding        = uint32(fields[103].GetUInt8());
            itemTemplate.Description    = fields[104].GetString();
            itemTemplate.PageText       = fields[105].GetUInt32();
            itemTemplate.LanguageID     = uint32(fields[106].GetUInt8());
            itemTemplate.PageMaterial   = uint32(fields[107].GetUInt8());
            itemTemplate.StartQuest     = fields[108].GetUInt32();
            itemTemplate.LockID         = fields[109].GetUInt32();
            itemTemplate.Material       = int32(fields[110].GetInt8());
            itemTemplate.Sheath         = uint32(fields[111].GetUInt8());
            itemTemplate.RandomProperty = fields[112].GetUInt32();
            itemTemplate.RandomSuffix   = fields[113].GetInt32();
            itemTemplate.ItemSet        = fields[114].GetUInt32();
            itemTemplate.MaxDurability  = FillMaxDurability(itemTemplate.Class, itemTemplate.SubClass,
                itemTemplate.InventoryType, itemTemplate.Quality, itemTemplate.ItemLevel);

            itemTemplate.Area           = fields[115].GetUInt32();
            itemTemplate.Map            = uint32(fields[116].GetUInt16());
            itemTemplate.BagFamily      = fields[117].GetUInt32();
            itemTemplate.TotemCategory  = fields[118].GetUInt32();
            for (uint32 i = 0; i < MAX_ITEM_PROTO_SOCKETS; ++i)
            {
                itemTemplate.Socket[i].Color   = uint32(fields[119 + i*2].GetUInt8());
                itemTemplate.Socket[i].Content = fields[119 + i * 2 + 1].GetUInt32();
            }

            itemTemplate.socketBonus         = fields[125].GetUInt32();
            itemTemplate.GemProperties       = fields[126].GetUInt32();
            FillDisenchantFields(&itemTemplate.DisenchantID, &itemTemplate.RequiredDisenchantSkill, itemTemplate);

            itemTemplate.ArmorDamageModifier       = fields[127].GetFloat();
            itemTemplate.Duration                  = fields[128].GetUInt32();
            itemTemplate.ItemLimitCategory         = uint32(fields[129].GetInt16());
            itemTemplate.HolidayId                 = fields[130].GetUInt32();
            itemTemplate.StatScalingFactor         = fields[131].GetFloat();
            itemTemplate.CurrencySubstitutionId    = fields[132].GetInt32();
            itemTemplate.CurrencySubstitutionCount = fields[133].GetInt32();
            itemTemplate.ScriptId                  = 0;
            itemTemplate.FoodType                  = 0;
            itemTemplate.MinMoneyLoot              = 0;
            itemTemplate.MaxMoneyLoot              = 0;
            ++dbCount;
        } while (result->NextRow());
    }

    // Check if item templates for DBC referenced character start outfit are present
    std::set<uint32> notFoundOutfit;
    for (uint32 i = 1; i < sCharStartOutfitStore.GetNumRows(); ++i)
    {
        CharStartOutfitEntry const* entry = sCharStartOutfitStore.LookupEntry(i);
        if (!entry)
            continue;

        for (int j = 0; j < MAX_OUTFIT_ITEMS; ++j)
        {
            if (entry->ItemId[j] <= 0)
                continue;

            uint32 item_id = entry->ItemId[j];

            if (!GetItemTemplate(item_id))
                notFoundOutfit.insert(item_id);
        }
    }

    for (std::set<uint32>::const_iterator itr = notFoundOutfit.begin(); itr != notFoundOutfit.end(); ++itr)
        sLog->outError(LOG_FILTER_SQL, "Item (Entry: %u) does not exist in `item_template` but is referenced in `CharStartOutfit.dbc`", *itr);

    sLog->outInfo(LOG_FILTER_SERVER_LOADING, ">> Loaded %u item templates from Item-sparse.db2 and %u from database in %u ms", sparseCount, dbCount, GetMSTimeDiffToNow(oldMSTime));
}

void ObjectMgr::LoadItemTemplateAddon()
{
    uint32 oldMSTime = getMSTime();
    uint32 count = 0;

    QueryResult result = WorldDatabase.Query("SELECT Id, FlagsCu, FoodType, MinMoneyLoot, MaxMoneyLoot, SpellPPMChance FROM item_template_addon");
    if (result)
    {
        do
        {
            Field* fields = result->Fetch();
            uint32 itemId = fields[0].GetUInt32();
            if (!GetItemTemplate(itemId))
            {
                sLog->outError(LOG_FILTER_SQL, "Item %u specified in `item_template_addon` does not exist, skipped.", itemId);
                continue;
            }

            uint32 minMoneyLoot = fields[3].GetUInt32();
            uint32 maxMoneyLoot = fields[4].GetUInt32();
            if (minMoneyLoot > maxMoneyLoot)
            {
                sLog->outError(LOG_FILTER_SQL, "Minimum money loot specified in `item_template_addon` for item %u was greater than maximum amount, swapping.", itemId);
                std::swap(minMoneyLoot, maxMoneyLoot);
            }
            ItemTemplate& itemTemplate = _itemTemplateStore[itemId];
            itemTemplate.FlagsCu = fields[1].GetUInt32();
            itemTemplate.FoodType = fields[2].GetUInt8();
            itemTemplate.MinMoneyLoot = minMoneyLoot;
            itemTemplate.MaxMoneyLoot = maxMoneyLoot;
            itemTemplate.SpellPPMRate = fields[5].GetFloat();
            ++count;
        } while (result->NextRow());
    }
    sLog->outInfo(LOG_FILTER_SERVER_LOADING, ">> Loaded %u item addon templates in %u ms", count, GetMSTimeDiffToNow(oldMSTime));
}

void ObjectMgr::LoadItemScriptNames()
{
    uint32 oldMSTime = getMSTime();
    uint32 count = 0;

    QueryResult result = WorldDatabase.Query("SELECT Id, ScriptName FROM item_script_names");
    if (result)
    {
        do
        {
            Field* fields = result->Fetch();
            uint32 itemId = fields[0].GetUInt32();
            if (!GetItemTemplate(itemId))
            {
                sLog->outError(LOG_FILTER_SQL, "Item %u specified in `item_script_names` does not exist, skipped.", itemId);
                continue;
            }

            _itemTemplateStore[itemId].ScriptId = GetScriptId(fields[1].GetCString());
            ++count;
        } while (result->NextRow());
    }

    sLog->outInfo(LOG_FILTER_SERVER_LOADING, ">> Loaded %u item script names in %u ms", count, GetMSTimeDiffToNow(oldMSTime));
}
ItemTemplate const* ObjectMgr::GetItemTemplate(uint32 entry)
{
    ItemTemplateContainer::const_iterator itr = _itemTemplateStore.find(entry);
    if (itr != _itemTemplateStore.end())
        return &(itr->second);
    return NULL;
}

void ObjectMgr::LoadVehicleTemplateAccessories()
{
    uint32 oldMSTime = getMSTime();

    _vehicleTemplateAccessoryStore.clear();                           // needed for reload case

    uint32 count = 0;

    //                                                  0             1              2          3           4             5
    QueryResult result = WorldDatabase.Query("SELECT `entry`, `accessory_entry`, `seat_id`, `minion`, `summontype`, `summontimer` FROM `vehicle_template_accessory`");

    if (!result)
    {
        sLog->outError(LOG_FILTER_SERVER_LOADING, ">> Loaded 0 vehicle template accessories. DB table `vehicle_template_accessory` is empty.");

        return;
    }

    do
    {
        Field* fields = result->Fetch();

        uint32 uiEntry      = fields[0].GetUInt32();
        uint32 uiAccessory  = fields[1].GetUInt32();
        int8   uiSeat       = int8(fields[2].GetInt8());
        bool   bMinion      = fields[3].GetBool();
        uint8  uiSummonType = fields[4].GetUInt8();
        uint32 uiSummonTimer= fields[5].GetUInt32();

        if (!sObjectMgr->GetCreatureTemplate(uiEntry))
        {
            sLog->outError(LOG_FILTER_SQL, "Table `vehicle_template_accessory`: creature template entry %u does not exist.", uiEntry);
            continue;
        }

        if (!sObjectMgr->GetCreatureTemplate(uiAccessory))
        {
            sLog->outError(LOG_FILTER_SQL, "Table `vehicle_template_accessory`: Accessory %u does not exist.", uiAccessory);
            continue;
        }

        if (_spellClickInfoStore.find(uiEntry) == _spellClickInfoStore.end())
        {
            sLog->outError(LOG_FILTER_SQL, "Table `vehicle_template_accessory`: creature template entry %u has no data in npc_spellclick_spells", uiEntry);
            continue;
        }

        _vehicleTemplateAccessoryStore[uiEntry].push_back(VehicleAccessory(uiAccessory, uiSeat, bMinion, uiSummonType, uiSummonTimer));

        ++count;
    }
    while (result->NextRow());

    sLog->outInfo(LOG_FILTER_SERVER_LOADING, ">> Loaded %u Vehicle Template Accessories in %u ms", count, GetMSTimeDiffToNow(oldMSTime));
}

void ObjectMgr::LoadVehicleAccessories()
{
    uint32 oldMSTime = getMSTime();

    _vehicleAccessoryStore.clear();                           // needed for reload case

    uint32 count = 0;

    //                                                  0             1             2          3           4             5
    QueryResult result = WorldDatabase.Query("SELECT `guid`, `accessory_entry`, `seat_id`, `minion`, `summontype`, `summontimer` FROM `vehicle_accessory`");

    if (!result)
    {
        sLog->outInfo(LOG_FILTER_SERVER_LOADING, ">> Loaded 0 Vehicle Accessories in %u ms", GetMSTimeDiffToNow(oldMSTime));
        return;
    }

    do
    {
        Field* fields = result->Fetch();

        uint32 uiGUID       = fields[0].GetUInt32();
        uint32 uiAccessory  = fields[1].GetUInt32();
        int8   uiSeat       = int8(fields[2].GetInt16());
        bool   bMinion      = fields[3].GetBool();
        uint8  uiSummonType = fields[4].GetUInt8();
        uint32 uiSummonTimer= fields[5].GetUInt32();

        if (!sObjectMgr->GetCreatureTemplate(uiAccessory))
        {
            sLog->outError(LOG_FILTER_SQL, "Table `vehicle_accessory`: Accessory %u does not exist.", uiAccessory);
            continue;
        }

        _vehicleAccessoryStore[uiGUID].push_back(VehicleAccessory(uiAccessory, uiSeat, bMinion, uiSummonType, uiSummonTimer));

        ++count;
    }
    while (result->NextRow());

    sLog->outInfo(LOG_FILTER_SERVER_LOADING, ">> Loaded %u Vehicle Accessories in %u ms", count, GetMSTimeDiffToNow(oldMSTime));
}

void ObjectMgr::LoadPetLevelInfo()
{
    uint32 oldMSTime = getMSTime();

    //                                                 0               1      2   3     4    5    6    7     8    9
    QueryResult result = WorldDatabase.Query("SELECT creature_entry, level, hp, mana, str, agi, sta, inte, spi, armor FROM pet_levelstats");

    if (!result)
    {
        sLog->outError(LOG_FILTER_SERVER_LOADING, ">> Loaded 0 level pet stats definitions. DB table `pet_levelstats` is empty.");

        return;
    }

    uint32 count = 0;

    do
    {
        Field* fields = result->Fetch();

        uint32 creature_id = fields[0].GetUInt32();
        if (!sObjectMgr->GetCreatureTemplate(creature_id))
        {
            sLog->outError(LOG_FILTER_SQL, "Wrong creature id %u in `pet_levelstats` table, ignoring.", creature_id);
            continue;
        }

        uint32 current_level = fields[1].GetUInt8();
        if (current_level > sWorld->getIntConfig(CONFIG_MAX_PLAYER_LEVEL))
        {
            if (current_level > STRONG_MAX_LEVEL)        // hardcoded level maximum
                sLog->outError(LOG_FILTER_SQL, "Wrong (> %u) level %u in `pet_levelstats` table, ignoring.", STRONG_MAX_LEVEL, current_level);
            else
            {
                sLog->outInfo(LOG_FILTER_GENERAL, "Unused (> MaxPlayerLevel in worldserver.conf) level %u in `pet_levelstats` table, ignoring.", current_level);
                ++count;                                // make result loading percent "expected" correct in case disabled detail mode for example.
            }
            continue;
        }
        else if (current_level < 1)
        {
            sLog->outError(LOG_FILTER_SQL, "Wrong (<1) level %u in `pet_levelstats` table, ignoring.", current_level);
            continue;
        }

        PetLevelInfo*& pInfoMapEntry = _petInfoStore[creature_id];

        if (pInfoMapEntry == NULL)
            pInfoMapEntry = new PetLevelInfo[sWorld->getIntConfig(CONFIG_MAX_PLAYER_LEVEL)];

        // data for level 1 stored in [0] array element, ...
        PetLevelInfo* pLevelInfo = &pInfoMapEntry[current_level-1];

        pLevelInfo->health = fields[2].GetUInt16();
        pLevelInfo->mana   = fields[3].GetUInt16();
        pLevelInfo->armor  = fields[9].GetUInt32();

        for (int i = 0; i < MAX_STATS; i++)
        {
            pLevelInfo->stats[i] = fields[i+4].GetUInt16();
        }

        ++count;
    }
    while (result->NextRow());

    // Fill gaps and check integrity
    for (PetLevelInfoContainer::iterator itr = _petInfoStore.begin(); itr != _petInfoStore.end(); ++itr)
    {
        PetLevelInfo* pInfo = itr->second;

        // fatal error if no level 1 data
        if (!pInfo || pInfo[0].health == 0)
        {
            sLog->outError(LOG_FILTER_SQL, "Creature %u does not have pet stats data for Level 1!", itr->first);
            exit(1);
        }

        // fill level gaps
        for (uint8 level = 1; level < sWorld->getIntConfig(CONFIG_MAX_PLAYER_LEVEL); ++level)
        {
            if (pInfo[level].health == 0)
            {
                sLog->outError(LOG_FILTER_SQL, "Creature %u has no data for Level %i pet stats data, using data of Level %i.", itr->first, level+1, level);
                pInfo[level] = pInfo[level-1];
            }
        }
    }

    sLog->outInfo(LOG_FILTER_SERVER_LOADING, ">> Loaded %u level pet stats definitions in %u ms", count, GetMSTimeDiffToNow(oldMSTime));
}

PetLevelInfo const* ObjectMgr::GetPetLevelInfo(uint32 creature_id, uint8 level) const
{
    if (level > sWorld->getIntConfig(CONFIG_MAX_PLAYER_LEVEL))
        level = sWorld->getIntConfig(CONFIG_MAX_PLAYER_LEVEL);

    PetLevelInfoContainer::const_iterator itr = _petInfoStore.find(creature_id);
    if (itr == _petInfoStore.end())
        return NULL;

    return &itr->second[level-1];                           // data for level 1 stored in [0] array element, ...
}

void ObjectMgr::PlayerCreateInfoAddItemHelper(uint32 race_, uint32 class_, uint32 itemId, int32 count)
{
    if (!_playerInfo[race_][class_])
        return;

    if (count > 0)
        _playerInfo[race_][class_]->item.push_back(PlayerCreateInfoItem(itemId, count));
    else
    {
        if (count < -1)
            sLog->outError(LOG_FILTER_SQL, "Invalid count %i specified on item %u be removed from original player create info (use -1)!", count, itemId);

        uint32 RaceClass = (race_) | (class_ << 8);
        bool doneOne = false;
        for (uint32 i = 1; i < sCharStartOutfitStore.GetNumRows(); ++i)
        {
            if (CharStartOutfitEntry const* entry = sCharStartOutfitStore.LookupEntry(i))
            {
                if (entry->RaceClassGender == RaceClass || entry->RaceClassGender == (RaceClass | (1 << 16)))
                {
                    bool found = false;
                    for (uint8 x = 0; x < MAX_OUTFIT_ITEMS; ++x)
                    {
                        if (entry->ItemId[x] > 0 && uint32(entry->ItemId[x]) == itemId)
                        {
                            found = true;
                            const_cast<CharStartOutfitEntry*>(entry)->ItemId[x] = 0;
                            break;
                        }
                    }

                    if (!found)
                        sLog->outError(LOG_FILTER_SQL, "Item %u specified to be removed from original create info not found in dbc!", itemId);

                    if (!doneOne)
                        doneOne = true;
                    else
                        break;
                }
            }
        }
    }
}

void ObjectMgr::LoadPlayerInfo()
{
    // Load playercreate
    {
        uint32 oldMSTime = getMSTime();
        //                                                0     1      2    3        4          5           6
        QueryResult result = WorldDatabase.Query("SELECT race, class, map, zone, position_x, position_y, position_z, orientation FROM playercreateinfo");

        if (!result)
        {

            sLog->outError(LOG_FILTER_SERVER_LOADING, ">> Loaded 0 player create definitions. DB table `playercreateinfo` is empty.");
            exit(1);
        }
        else
        {
            uint32 count = 0;

            do
            {
                Field* fields = result->Fetch();

                uint32 current_race  = fields[0].GetUInt8();
                uint32 current_class = fields[1].GetUInt8();
                uint32 mapId         = fields[2].GetUInt16();
                uint32 areaId        = fields[3].GetUInt32(); // zone
                float  positionX     = fields[4].GetFloat();
                float  positionY     = fields[5].GetFloat();
                float  positionZ     = fields[6].GetFloat();
                float  orientation   = fields[7].GetFloat();

                if (current_race >= MAX_RACES)
                {
                    sLog->outError(LOG_FILTER_SQL, "Wrong race %u in `playercreateinfo` table, ignoring.", current_race);
                    continue;
                }

                ChrRacesEntry const* rEntry = sChrRacesStore.LookupEntry(current_race);
                if (!rEntry)
                {
                    sLog->outError(LOG_FILTER_SQL, "Wrong race %u in `playercreateinfo` table, ignoring.", current_race);
                    continue;
                }

                if (current_class >= MAX_CLASSES)
                {
                    sLog->outError(LOG_FILTER_SQL, "Wrong class %u in `playercreateinfo` table, ignoring.", current_class);
                    continue;
                }

                if (!sChrClassesStore.LookupEntry(current_class))
                {
                    sLog->outError(LOG_FILTER_SQL, "Wrong class %u in `playercreateinfo` table, ignoring.", current_class);
                    continue;
                }

                // accept DB data only for valid position (and non instanceable)
                if (!MapManager::IsValidMapCoord(mapId, positionX, positionY, positionZ, orientation))
                {
                    sLog->outError(LOG_FILTER_SQL, "Wrong home position for class %u race %u pair in `playercreateinfo` table, ignoring.", current_class, current_race);
                    continue;
                }

                if (sMapStore.LookupEntry(mapId)->Instanceable())
                {
                    sLog->outError(LOG_FILTER_SQL, "Home position in instanceable map for class %u race %u pair in `playercreateinfo` table, ignoring.", current_class, current_race);
                    continue;
                }

                PlayerInfo* info = new PlayerInfo();
                info->mapId = mapId;
                info->areaId = areaId;
                info->positionX = positionX;
                info->positionY = positionY;
                info->positionZ = positionZ;
                info->orientation = orientation;
                info->displayId_m = rEntry->model_m;
                info->displayId_f = rEntry->model_f;
                _playerInfo[current_race][current_class] = info;

                ++count;
            }
            while (result->NextRow());

            sLog->outInfo(LOG_FILTER_SERVER_LOADING, ">> Loaded %u player create definitions in %u ms", count, GetMSTimeDiffToNow(oldMSTime));
        }
    }

    // Load playercreate items
    sLog->outInfo(LOG_FILTER_SERVER_LOADING, "Loading Player Create Items Data...");
    {
        uint32 oldMSTime = getMSTime();
        //                                                0     1      2       3
        QueryResult result = WorldDatabase.Query("SELECT race, class, itemid, amount FROM playercreateinfo_item");

        if (!result)
        {
            sLog->outInfo(LOG_FILTER_SERVER_LOADING, ">> Loaded 0 custom player create items. DB table `playercreateinfo_item` is empty.");
        }
        else
        {
            uint32 count = 0;

            do
            {
                Field* fields = result->Fetch();

                uint32 current_race = fields[0].GetUInt8();
                if (current_race >= MAX_RACES)
                {
                    sLog->outError(LOG_FILTER_SQL, "Wrong race %u in `playercreateinfo_item` table, ignoring.", current_race);
                    continue;
                }

                uint32 current_class = fields[1].GetUInt8();
                if (current_class >= MAX_CLASSES)
                {
                    sLog->outError(LOG_FILTER_SQL, "Wrong class %u in `playercreateinfo_item` table, ignoring.", current_class);
                    continue;
                }

                uint32 item_id = fields[2].GetUInt32();

                if (!GetItemTemplate(item_id))
                {
                    sLog->outError(LOG_FILTER_SQL, "Item id %u (race %u class %u) in `playercreateinfo_item` table but not listed in `item_template`, ignoring.", item_id, current_race, current_class);
                    continue;
                }

                int32 amount   = fields[3].GetInt8();

                if (!amount)
                {
                    sLog->outError(LOG_FILTER_SQL, "Item id %u (class %u race %u) have amount == 0 in `playercreateinfo_item` table, ignoring.", item_id, current_race, current_class);
                    continue;
                }

                if (!current_race || !current_class)
                {
                    uint32 min_race = current_race ? current_race : 1;
                    uint32 max_race = current_race ? current_race + 1 : MAX_RACES;
                    uint32 min_class = current_class ? current_class : 1;
                    uint32 max_class = current_class ? current_class + 1 : MAX_CLASSES;
                    for (uint32 r = min_race; r < max_race; ++r)
                        for (uint32 c = min_class; c < max_class; ++c)
                            PlayerCreateInfoAddItemHelper(r, c, item_id, amount);
                }
                else
                    PlayerCreateInfoAddItemHelper(current_race, current_class, item_id, amount);

                ++count;
            }
            while (result->NextRow());

            sLog->outInfo(LOG_FILTER_SERVER_LOADING, ">> Loaded %u custom player create items in %u ms", count, GetMSTimeDiffToNow(oldMSTime));
        }
    }

    // Load playercreate spells
    sLog->outInfo(LOG_FILTER_SERVER_LOADING, "Loading Player Create Spell Data...");
    {
        uint32 oldMSTime = getMSTime();

        std::string tableName = sWorld->getBoolConfig(CONFIG_START_ALL_SPELLS) ? "playercreateinfo_spell_custom" : "playercreateinfo_spell";
        QueryResult result = WorldDatabase.PQuery("SELECT race, class, Spell FROM %s", tableName.c_str());

        if (!result)
        {
            sLog->outError(LOG_FILTER_SERVER_LOADING, ">> Loaded 0 player create spells. DB table `%s` is empty.", sWorld->getBoolConfig(CONFIG_START_ALL_SPELLS) ? "playercreateinfo_spell_custom" : "playercreateinfo_spell");

        }
        else
        {
            uint32 count = 0;

            do
            {
                Field* fields = result->Fetch();

                uint32 current_race = fields[0].GetUInt8();
                if (current_race >= MAX_RACES)
                {
                    sLog->outError(LOG_FILTER_SQL, "Wrong race %u in `playercreateinfo_spell` table, ignoring.", current_race);
                    continue;
                }

                uint32 current_class = fields[1].GetUInt8();
                if (current_class >= MAX_CLASSES)
                {
                    sLog->outError(LOG_FILTER_SQL, "Wrong class %u in `playercreateinfo_spell` table, ignoring.", current_class);
                    continue;
                }

                if (!current_race || !current_class)
                {
                    uint32 min_race = current_race ? current_race : 1;
                    uint32 max_race = current_race ? current_race + 1 : MAX_RACES;
                    uint32 min_class = current_class ? current_class : 1;
                    uint32 max_class = current_class ? current_class + 1 : MAX_CLASSES;
                    for (uint32 r = min_race; r < max_race; ++r)
                        for (uint32 c = min_class; c < max_class; ++c)
                            if (PlayerInfo * info = _playerInfo[r][c])
                                info->spell.push_back(fields[2].GetUInt32());
                }
                else if (PlayerInfo * info = _playerInfo[current_race][current_class])
                    info->spell.push_back(fields[2].GetUInt32());
                else
                {
                    sLog->outError(LOG_FILTER_SQL, "Wrong race: %u, class: %u combination in `playercreateinfo_spell` table, ignoring.", current_race, current_class);
                    continue;
                }

                ++count;
            }
            while (result->NextRow());

            sLog->outInfo(LOG_FILTER_SERVER_LOADING, ">> Loaded %u player create spells in %u ms", count, GetMSTimeDiffToNow(oldMSTime));
        }
    }

    // Load playercreate actions
    sLog->outInfo(LOG_FILTER_SERVER_LOADING, "Loading Player Create Action Data...");
    {
        uint32 oldMSTime = getMSTime();

        //                                                0     1      2       3       4
        QueryResult result = WorldDatabase.Query("SELECT race, class, button, action, type FROM playercreateinfo_action");

        if (!result)
        {
            sLog->outError(LOG_FILTER_SERVER_LOADING, ">> Loaded 0 player create actions. DB table `playercreateinfo_action` is empty.");

        }
        else
        {
            uint32 count = 0;

            do
            {
                Field* fields = result->Fetch();

                uint32 current_race = fields[0].GetUInt8();
                if (current_race >= MAX_RACES)
                {
                    sLog->outError(LOG_FILTER_SQL, "Wrong race %u in `playercreateinfo_action` table, ignoring.", current_race);
                    continue;
                }

                uint32 current_class = fields[1].GetUInt8();
                if (current_class >= MAX_CLASSES)
                {
                    sLog->outError(LOG_FILTER_SQL, "Wrong class %u in `playercreateinfo_action` table, ignoring.", current_class);
                    continue;
                }

                if (PlayerInfo* info = _playerInfo[current_race][current_class])
                    info->action.push_back(PlayerCreateInfoAction(fields[2].GetUInt16(), fields[3].GetUInt32(), fields[4].GetUInt16()));

                ++count;
            }
            while (result->NextRow());

            sLog->outInfo(LOG_FILTER_SERVER_LOADING, ">> Loaded %u player create actions in %u ms", count, GetMSTimeDiffToNow(oldMSTime));
        }
    }

    // Loading levels data (class/race dependent)
    sLog->outInfo(LOG_FILTER_SERVER_LOADING, "Loading Player Create Level Stats Data...");
    {
        uint32 oldMSTime = getMSTime();

        //                                                 0     1      2      3    4    5    6    7
        QueryResult result  = WorldDatabase.Query("SELECT race, class, level, str, agi, sta, inte, spi FROM player_levelstats");

        if (!result)
        {
            sLog->outError(LOG_FILTER_SERVER_LOADING, ">> Loaded 0 level stats definitions. DB table `player_levelstats` is empty.");

            exit(1);
        }

        uint32 count = 0;

        do
        {
            Field* fields = result->Fetch();

            uint32 current_race = fields[0].GetUInt8();
            if (current_race >= MAX_RACES)
            {
                sLog->outError(LOG_FILTER_SQL, "Wrong race %u in `player_levelstats` table, ignoring.", current_race);
                continue;
            }

            uint32 current_class = fields[1].GetUInt8();
            if (current_class >= MAX_CLASSES)
            {
                sLog->outError(LOG_FILTER_SQL, "Wrong class %u in `player_levelstats` table, ignoring.", current_class);
                continue;
            }

            uint32 current_level = fields[2].GetUInt8();
            if (current_level > sWorld->getIntConfig(CONFIG_MAX_PLAYER_LEVEL))
            {
                if (current_level > STRONG_MAX_LEVEL)        // hardcoded level maximum
                    sLog->outError(LOG_FILTER_SQL, "Wrong (> %u) level %u in `player_levelstats` table, ignoring.", STRONG_MAX_LEVEL, current_level);
                else
                {
                    sLog->outInfo(LOG_FILTER_GENERAL, "Unused (> MaxPlayerLevel in worldserver.conf) level %u in `player_levelstats` table, ignoring.", current_level);
                    ++count;                                // make result loading percent "expected" correct in case disabled detail mode for example.
                }
                continue;
            }

            if (PlayerInfo* info = _playerInfo[current_race][current_class])
            {
                if (!info->levelInfo)
                    info->levelInfo = new PlayerLevelInfo[sWorld->getIntConfig(CONFIG_MAX_PLAYER_LEVEL)];

                PlayerLevelInfo& levelInfo = info->levelInfo[current_level-1];
                for (int i = 0; i < MAX_STATS; i++)
                    levelInfo.stats[i] = fields[i+3].GetUInt8();
            }

            ++count;
        }
        while (result->NextRow());

        // Fill gaps and check integrity
        for (int race = 0; race < MAX_RACES; ++race)
        {
            // skip non existed races
            if (!sChrRacesStore.LookupEntry(race))
                continue;

            for (int class_ = 0; class_ < MAX_CLASSES; ++class_)
            {
                // skip non existed classes
                if (!sChrClassesStore.LookupEntry(class_))
                    continue;

                PlayerInfo* info = _playerInfo[race][class_];
                if (!info)
                    continue;

                // skip expansion races if not playing with expansion
                if (sWorld->getIntConfig(CONFIG_EXPANSION) < 1 && (race == RACE_BLOODELF || race == RACE_DRAENEI))
                    continue;

                // skip expansion classes if not playing with expansion
                if (sWorld->getIntConfig(CONFIG_EXPANSION) < 2 && class_ == CLASS_DEATH_KNIGHT)
                    continue;

                // fatal error if no level 1 data
                if (!info->levelInfo || info->levelInfo[0].stats[0] == 0)
                {
                    sLog->outError(LOG_FILTER_SQL, "Race %i Class %i Level 1 does not have stats data!", race, class_);
                    exit(1);
                }

                // fill level gaps
                for (uint8 level = 1; level < sWorld->getIntConfig(CONFIG_MAX_PLAYER_LEVEL); ++level)
                {
                    if (info->levelInfo[level].stats[0] == 0)
                    {
                        sLog->outError(LOG_FILTER_SQL, "Race %i Class %i Level %i does not have stats data. Using stats data of level %i.", race, class_, level+1, level);
                        info->levelInfo[level] = info->levelInfo[level-1];
                    }
                }
            }
        }

        sLog->outInfo(LOG_FILTER_SERVER_LOADING, ">> Loaded %u level stats definitions in %u ms", count, GetMSTimeDiffToNow(oldMSTime));
    }

    // Loading xp per level data
    sLog->outInfo(LOG_FILTER_SERVER_LOADING, "Loading Player Create XP Data...");
    {
        uint32 oldMSTime = getMSTime();

        _playerXPperLevel.resize(sWorld->getIntConfig(CONFIG_MAX_PLAYER_LEVEL));
        for (uint8 level = 0; level < sWorld->getIntConfig(CONFIG_MAX_PLAYER_LEVEL); ++level)
            _playerXPperLevel[level] = 0;

        //                                                 0    1
        QueryResult result  = WorldDatabase.Query("SELECT lvl, xp_for_next_level FROM player_xp_for_level");

        if (!result)
        {
            sLog->outError(LOG_FILTER_SERVER_LOADING, ">> Loaded 0 xp for level definitions. DB table `player_xp_for_level` is empty.");

            exit(1);
        }

        uint32 count = 0;

        do
        {
            Field* fields = result->Fetch();

            uint32 current_level = fields[0].GetUInt8();
            uint32 current_xp    = fields[1].GetUInt32();

            if (current_level >= sWorld->getIntConfig(CONFIG_MAX_PLAYER_LEVEL))
            {
                if (current_level > STRONG_MAX_LEVEL)        // hardcoded level maximum
                    sLog->outError(LOG_FILTER_SQL, "Wrong (> %u) level %u in `player_xp_for_level` table, ignoring.", STRONG_MAX_LEVEL, current_level);
                else
                {
                    sLog->outInfo(LOG_FILTER_GENERAL, "Unused (> MaxPlayerLevel in worldserver.conf) level %u in `player_xp_for_levels` table, ignoring.", current_level);
                    ++count;                                // make result loading percent "expected" correct in case disabled detail mode for example.
                }
                continue;
            }
            //PlayerXPperLevel
            _playerXPperLevel[current_level] = current_xp;
            ++count;
        }
        while (result->NextRow());

        // fill level gaps
        for (uint8 level = 1; level < sWorld->getIntConfig(CONFIG_MAX_PLAYER_LEVEL); ++level)
        {
            if (_playerXPperLevel[level] == 0)
            {
                sLog->outError(LOG_FILTER_SQL, "Level %i does not have XP for level data. Using data of level [%i] + 100.", level+1, level);
                _playerXPperLevel[level] = _playerXPperLevel[level-1]+100;
            }
        }

        sLog->outInfo(LOG_FILTER_SERVER_LOADING, ">> Loaded %u xp for level definitions in %u ms", count, GetMSTimeDiffToNow(oldMSTime));
    }
}

void ObjectMgr::GetPlayerClassLevelInfo(uint32 class_, uint8 level, uint32& baseHP, uint32& baseMana) const
{
    if (level < 1 || class_ >= MAX_CLASSES)
        return;

    if (level > sWorld->getIntConfig(CONFIG_MAX_PLAYER_LEVEL))
        level = sWorld->getIntConfig(CONFIG_MAX_PLAYER_LEVEL);

    GtOCTBaseHPByClassEntry const* hp = sGtOCTBaseHPByClassStore.LookupEntry((class_-1) * GT_MAX_LEVEL + level-1);
    GtOCTBaseMPByClassEntry const* mp = sGtOCTBaseMPByClassStore.LookupEntry((class_-1) * GT_MAX_LEVEL + level-1);

    if (!hp || !mp)
    {
        sLog->outError(LOG_FILTER_GENERAL, "Tried to get non-existant Class-Level combination data for base hp/mp. Class %u Level %u", class_, level);
        return;
    }

    baseHP = uint32(hp->ratio);
    baseMana = uint32(mp->ratio);
}

void ObjectMgr::GetPlayerLevelInfo(uint32 race, uint32 class_, uint8 level, PlayerLevelInfo* info) const
{
    if (level < 1 || race >= MAX_RACES || class_ >= MAX_CLASSES)
        return;

    PlayerInfo const* pInfo = _playerInfo[race][class_];
    if (!pInfo)
        return;

    if (level <= sWorld->getIntConfig(CONFIG_MAX_PLAYER_LEVEL))
        *info = pInfo->levelInfo[level-1];
    else
        BuildPlayerLevelInfo(race, class_, level, info);
}

void ObjectMgr::BuildPlayerLevelInfo(uint8 race, uint8 _class, uint8 level, PlayerLevelInfo* info) const
{
    // base data (last known level)
    *info = _playerInfo[race][_class]->levelInfo[sWorld->getIntConfig(CONFIG_MAX_PLAYER_LEVEL)-1];

    // if conversion from uint32 to uint8 causes unexpected behaviour, change lvl to uint32
    for (uint8 lvl = sWorld->getIntConfig(CONFIG_MAX_PLAYER_LEVEL)-1; lvl < level; ++lvl)
    {
        switch (_class)
        {
            case CLASS_WARRIOR:
                info->stats[STAT_STRENGTH]  += (lvl > 23 ? 2: (lvl > 1  ? 1: 0));
                info->stats[STAT_STAMINA]   += (lvl > 23 ? 2: (lvl > 1  ? 1: 0));
                info->stats[STAT_AGILITY]   += (lvl > 36 ? 1: (lvl > 6 && (lvl%2) ? 1: 0));
                info->stats[STAT_INTELLECT] += (lvl > 9 && !(lvl%2) ? 1: 0);
                info->stats[STAT_SPIRIT]    += (lvl > 9 && !(lvl%2) ? 1: 0);
                break;
            case CLASS_PALADIN:
                info->stats[STAT_STRENGTH]  += (lvl > 3  ? 1: 0);
                info->stats[STAT_STAMINA]   += (lvl > 33 ? 2: (lvl > 1 ? 1: 0));
                info->stats[STAT_AGILITY]   += (lvl > 38 ? 1: (lvl > 7 && !(lvl%2) ? 1: 0));
                info->stats[STAT_INTELLECT] += (lvl > 6 && (lvl%2) ? 1: 0);
                info->stats[STAT_SPIRIT]    += (lvl > 7 ? 1: 0);
                break;
            case CLASS_HUNTER:
                info->stats[STAT_STRENGTH]  += (lvl > 4  ? 1: 0);
                info->stats[STAT_STAMINA]   += (lvl > 4  ? 1: 0);
                info->stats[STAT_AGILITY]   += (lvl > 33 ? 2: (lvl > 1 ? 1: 0));
                info->stats[STAT_INTELLECT] += (lvl > 8 && (lvl%2) ? 1: 0);
                info->stats[STAT_SPIRIT]    += (lvl > 38 ? 1: (lvl > 9 && !(lvl%2) ? 1: 0));
                break;
            case CLASS_ROGUE:
                info->stats[STAT_STRENGTH]  += (lvl > 5  ? 1: 0);
                info->stats[STAT_STAMINA]   += (lvl > 4  ? 1: 0);
                info->stats[STAT_AGILITY]   += (lvl > 16 ? 2: (lvl > 1 ? 1: 0));
                info->stats[STAT_INTELLECT] += (lvl > 8 && !(lvl%2) ? 1: 0);
                info->stats[STAT_SPIRIT]    += (lvl > 38 ? 1: (lvl > 9 && !(lvl%2) ? 1: 0));
                break;
            case CLASS_PRIEST:
                info->stats[STAT_STRENGTH]  += (lvl > 9 && !(lvl%2) ? 1: 0);
                info->stats[STAT_STAMINA]   += (lvl > 5  ? 1: 0);
                info->stats[STAT_AGILITY]   += (lvl > 38 ? 1: (lvl > 8 && (lvl%2) ? 1: 0));
                info->stats[STAT_INTELLECT] += (lvl > 22 ? 2: (lvl > 1 ? 1: 0));
                info->stats[STAT_SPIRIT]    += (lvl > 3  ? 1: 0);
                break;
            case CLASS_SHAMAN:
                info->stats[STAT_STRENGTH]  += (lvl > 34 ? 1: (lvl > 6 && (lvl%2) ? 1: 0));
                info->stats[STAT_STAMINA]   += (lvl > 4 ? 1: 0);
                info->stats[STAT_AGILITY]   += (lvl > 7 && !(lvl%2) ? 1: 0);
                info->stats[STAT_INTELLECT] += (lvl > 5 ? 1: 0);
                info->stats[STAT_SPIRIT]    += (lvl > 4 ? 1: 0);
                break;
            case CLASS_MAGE:
                info->stats[STAT_STRENGTH]  += (lvl > 9 && !(lvl%2) ? 1: 0);
                info->stats[STAT_STAMINA]   += (lvl > 5  ? 1: 0);
                info->stats[STAT_AGILITY]   += (lvl > 9 && !(lvl%2) ? 1: 0);
                info->stats[STAT_INTELLECT] += (lvl > 24 ? 2: (lvl > 1 ? 1: 0));
                info->stats[STAT_SPIRIT]    += (lvl > 33 ? 2: (lvl > 2 ? 1: 0));
                break;
            case CLASS_WARLOCK:
                info->stats[STAT_STRENGTH]  += (lvl > 9 && !(lvl%2) ? 1: 0);
                info->stats[STAT_STAMINA]   += (lvl > 38 ? 2: (lvl > 3 ? 1: 0));
                info->stats[STAT_AGILITY]   += (lvl > 9 && !(lvl%2) ? 1: 0);
                info->stats[STAT_INTELLECT] += (lvl > 33 ? 2: (lvl > 2 ? 1: 0));
                info->stats[STAT_SPIRIT]    += (lvl > 38 ? 2: (lvl > 3 ? 1: 0));
                break;
            case CLASS_DRUID:
                info->stats[STAT_STRENGTH]  += (lvl > 38 ? 2: (lvl > 6 && (lvl%2) ? 1: 0));
                info->stats[STAT_STAMINA]   += (lvl > 32 ? 2: (lvl > 4 ? 1: 0));
                info->stats[STAT_AGILITY]   += (lvl > 38 ? 2: (lvl > 8 && (lvl%2) ? 1: 0));
                info->stats[STAT_INTELLECT] += (lvl > 38 ? 3: (lvl > 4 ? 1: 0));
                info->stats[STAT_SPIRIT]    += (lvl > 38 ? 3: (lvl > 5 ? 1: 0));
        }
    }
}

void ObjectMgr::LoadQuests()
{
    uint32 oldMSTime = getMSTime();

    // For reload case
    for (QuestMap::const_iterator itr=_questTemplates.begin(); itr != _questTemplates.end(); ++itr)
        delete itr->second;
    _questTemplates.clear();

    mExclusiveQuestGroups.clear();

    QueryResult result = WorldDatabase.Query("SELECT "
        //0     1      2        3        4           5       6            7             8              9               10             11                 12
        "Id, Method, Level, MinLevel, MaxLevel, ZoneOrSort, Type, SuggestedPlayers, LimitTime, RequiredClasses, RequiredRaces, RequiredSkillId, RequiredSkillPoints, "
        //         13                 14                    15                   16                      17                  18                         19                  20
        "RequiredFactionId1, RequiredFactionId2, RequiredFactionValue1, RequiredFactionValue2, RequiredMinRepFaction, RequiredMaxRepFaction, RequiredMinRepValue, RequiredMaxRepValue, "
        //     21         22             23                24             25              26                    27                28            29              30              31
        "PrevQuestId, NextQuestId, ExclusiveGroup, NextQuestIdChain, RewardXPId, RewardOrRequiredMoney, RewardMoneyMaxLevel, RewardSpell, RewardSpellCast, RewardHonor, RewardHonorMultiplier, "
        //         32                  33            34             35               36         37         38            39                40                41               42                 43
        "RewardMailTemplateId, RewardMailDelay, SourceItemId, SourceItemCount, SourceSpellId, Flags, SpecialFlags, MinimapTargetMark, RewardTitleId, RequiredPlayerKills, RewardTalents, RewardArenaPoints, "
        //      44            45                    46                    47                  48               49             50              51             52                53                54                55               56
        "RewardSkillId, RewardSkillPoints, RewardReputationMask, QuestGiverPortrait, QuestTurnInPortrait, RewardItemId1, RewardItemId2, RewardItemId3, RewardItemId4, RewardItemCount1, RewardItemCount2, RewardItemCount3, RewardItemCount4, "
        //         57                  58                  59                    60                    61                   62                      63                  64                        65                       66                      67                      68
        "RewardChoiceItemId1, RewardChoiceItemId2, RewardChoiceItemId3, RewardChoiceItemId4, RewardChoiceItemId5, RewardChoiceItemId6, RewardChoiceItemCount1, RewardChoiceItemCount2, RewardChoiceItemCount3, RewardChoiceItemCount4, RewardChoiceItemCount5, RewardChoiceItemCount6, "
        //        69                70                71                72             73                   74                      75                     76                    77                      78
        "RewardFactionId1, RewardFactionId2, RewardFactionId3, RewardFactionId4, RewardFactionId5, RewardFactionValueId1, RewardFactionValueId2, RewardFactionValueId3, RewardFactionValueId4, RewardFactionValueId5, "
        //                79                          80                           81                              82                           83
        "RewardFactionValueIdOverride1, RewardFactionValueIdOverride2, RewardFactionValueIdOverride3, RewardFactionValueIdOverride4, RewardFactionValueIdOverride5, "
        //    84        85      86      87          88       89        90      91          92             93              94
        "PointMapId, PointX, PointY, PointOption, Title, Objectives, Details, EndText, CompletedText, OfferRewardText, RequestItemsText, "
        //        95              96               97               98                  99                     100                      101                  102
        "RequiredNpcOrGo1, RequiredNpcOrGo2, RequiredNpcOrGo3, RequiredNpcOrGo4, RequiredNpcOrGoCount1, RequiredNpcOrGoCount2, RequiredNpcOrGoCount3, RequiredNpcOrGoCount4, "
        //         103                     104                    105                   106                     107                       108                     109                       110
        "RequiredSourceItemId1, RequiredSourceItemId2, RequiredSourceItemId3, RequiredSourceItemId4, RequiredSourceItemCount1, RequiredSourceItemCount2, RequiredSourceItemCount3, RequiredSourceItemCount4, "
        //       111               112             113             114              115             116                 117                   118               119               120                 121                 122
        "RequiredItemId1, RequiredItemId2, RequiredItemId3, RequiredItemId4, RequiredItemId5, RequiredItemId6, RequiredItemCount1, RequiredItemCount2, RequiredItemCount3, RequiredItemCount4, RequiredItemCount5, RequiredItemCount6, "
        //      123             124                 125                126                  127              128              129             130           131
        "RequiredSpell, RequiredSpellCast1, RequiredSpellCast2, RequiredSpellCast3, RequiredSpellCast4, ObjectiveText1, ObjectiveText2, ObjectiveText3, ObjectiveText4, "
        //     132                  133               134               135                  136                  137                     138                   139
        "RewardCurrencyId1, RewardCurrencyId2, RewardCurrencyId3, RewardCurrencyId4, RewardCurrencyCount1, RewardCurrencyCount2, RewardCurrencyCount3, RewardCurrencyCount4, "
        //      140                  141                 142                   143                    144                    145                     146                   147
        "RequiredCurrencyId1, RequiredCurrencyId2, RequiredCurrencyId3, RequiredCurrencyId4, RequiredCurrencyCount1, RequiredCurrencyCount2, RequiredCurrencyCount3, RequiredCurrencyCount4, "
        //      148                  149                 150                   151               152          153
        "QuestGiverTextWindow, QuestGiverTargetName, QuestTurnTextWindow, QuestTurnTargetName, SoundAccept, SoundTurnIn, "
        //      154          155            156            157               158                159                  160                  161                162             163
        "DetailsEmote1, DetailsEmote2, DetailsEmote3, DetailsEmote4, DetailsEmoteDelay1, DetailsEmoteDelay2, DetailsEmoteDelay3, DetailsEmoteDelay4, EmoteOnIncomplete, EmoteOnComplete, "
        //      164                 165               166                167                   168                       169                     170                  171
        "OfferRewardEmote1, OfferRewardEmote2, OfferRewardEmote3, OfferRewardEmote4, OfferRewardEmoteDelay1, OfferRewardEmoteDelay2, OfferRewardEmoteDelay3, OfferRewardEmoteDelay4, "
<<<<<<< HEAD
        //    172           173           174
        "StartScript, CompleteScript, WDBVerified"
=======
        //    144           145
        "CompleteScript, WDBVerified"
>>>>>>> 6ed36342
        " FROM quest_template");
    if (!result)
    {
        sLog->outError(LOG_FILTER_SERVER_LOADING, ">> Loaded 0 quests definitions. DB table `quest_template` is empty.");

        return;
    }

    // create multimap previous quest for each existed quest
    // some quests can have many previous maps set by NextQuestId in previous quest
    // for example set of race quests can lead to single not race specific quest
    do
    {
        Field* fields = result->Fetch();

        Quest* newQuest = new Quest(fields);
        _questTemplates[newQuest->GetQuestId()] = newQuest;
    } while (result->NextRow());

    std::map<uint32, uint32> usedMailTemplates;

    // Post processing
    for (QuestMap::iterator iter = _questTemplates.begin(); iter != _questTemplates.end(); ++iter)
    {
        // skip post-loading checks for disabled quests
        if (DisableMgr::IsDisabledFor(DISABLE_TYPE_QUEST, iter->first, NULL))
            continue;

        Quest * qinfo = iter->second;

        // additional quest integrity checks (GO, creature_template and item_template must be loaded already)

        if (qinfo->GetQuestMethod() >= 3)
            sLog->outError(LOG_FILTER_SQL, "Quest %u has `Method` = %u, expected values are 0, 1 or 2.", qinfo->GetQuestId(), qinfo->GetQuestMethod());

        if (qinfo->SpecialFlags & ~QUEST_SPECIAL_FLAGS_DB_ALLOWED)
        {
            sLog->outError(LOG_FILTER_SQL, "Quest %u has `SpecialFlags` = %u > max allowed value. Correct `SpecialFlags` to value <= %u",
                qinfo->GetQuestId(), qinfo->SpecialFlags, QUEST_SPECIAL_FLAGS_DB_ALLOWED);
            qinfo->SpecialFlags &= QUEST_SPECIAL_FLAGS_DB_ALLOWED;
        }

        if (qinfo->Flags & QUEST_FLAGS_DAILY && qinfo->Flags & QUEST_FLAGS_WEEKLY)
        {
            sLog->outError(LOG_FILTER_SQL, "Weekly Quest %u is marked as daily quest in `Flags`, removed daily flag.", qinfo->GetQuestId());
            qinfo->Flags &= ~QUEST_FLAGS_DAILY;
        }

        if (qinfo->Flags & QUEST_FLAGS_DAILY)
        {
            if (!(qinfo->SpecialFlags & QUEST_SPECIAL_FLAGS_REPEATABLE))
            {
                sLog->outError(LOG_FILTER_SQL, "Daily Quest %u not marked as repeatable in `SpecialFlags`, added.", qinfo->GetQuestId());
                qinfo->SpecialFlags |= QUEST_SPECIAL_FLAGS_REPEATABLE;
            }
        }

        if (qinfo->Flags & QUEST_FLAGS_WEEKLY)
        {
            if (!(qinfo->SpecialFlags & QUEST_SPECIAL_FLAGS_REPEATABLE))
            {
                sLog->outError(LOG_FILTER_SQL, "Weekly Quest %u not marked as repeatable in `SpecialFlags`, added.", qinfo->GetQuestId());
                qinfo->SpecialFlags |= QUEST_SPECIAL_FLAGS_REPEATABLE;
            }
        }

        if (qinfo->Flags & QUEST_TRINITY_FLAGS_MONTHLY)
        {
            if (!(qinfo->Flags & QUEST_TRINITY_FLAGS_REPEATABLE))
            {
                sLog->outError(LOG_FILTER_SQL, "Monthly quest %u not marked as repeatable in `SpecialFlags`, added.", qinfo->GetQuestId());
                qinfo->Flags |= QUEST_TRINITY_FLAGS_REPEATABLE;
            }
        }

        if (qinfo->Flags & QUEST_FLAGS_AUTO_REWARDED)
        {
            // at auto-reward can be rewarded only RewardChoiceItemId[0]
            for (int j = 1; j < QUEST_REWARD_CHOICES_COUNT; ++j )
            {
                if (uint32 id = qinfo->RewardChoiceItemId[j])
                {
                    sLog->outError(LOG_FILTER_SQL, "Quest %u has `RewardChoiceItemId%d` = %u but item from `RewardChoiceItemId%d` can't be rewarded with quest flag QUEST_FLAGS_AUTO_REWARDED.",
                        qinfo->GetQuestId(), j+1, id, j+1);
                    // no changes, quest ignore this data
                }
            }
        }

        if (qinfo->MinLevel == uint32(-1) || qinfo->MinLevel > DEFAULT_MAX_LEVEL)
        {
            sLog->outError(LOG_FILTER_SQL, "Quest %u should be disabled because `MinLevel` = %i", qinfo->GetQuestId(), int32(qinfo->MinLevel));
            // no changes needed, sending -1 in SMSG_QUEST_QUERY_RESPONSE is valid
        }

        // client quest log visual (area case)
        if (qinfo->ZoneOrSort > 0)
        {
            if (!GetAreaEntryByAreaID(qinfo->ZoneOrSort))
            {
                sLog->outError(LOG_FILTER_SQL, "Quest %u has `ZoneOrSort` = %u (zone case) but zone with this id does not exist.",
                    qinfo->GetQuestId(), qinfo->ZoneOrSort);
                // no changes, quest not dependent from this value but can have problems at client
            }
        }
        // client quest log visual (sort case)
        if (qinfo->ZoneOrSort < 0)
        {
            QuestSortEntry const* qSort = sQuestSortStore.LookupEntry(-int32(qinfo->ZoneOrSort));
            if (!qSort)
            {
                sLog->outError(LOG_FILTER_SQL, "Quest %u has `ZoneOrSort` = %i (sort case) but quest sort with this id does not exist.",
                    qinfo->GetQuestId(), qinfo->ZoneOrSort);
                // no changes, quest not dependent from this value but can have problems at client (note some may be 0, we must allow this so no check)
            }
            //check for proper RequiredSkillId value (skill case)
            if (uint32 skill_id = SkillByQuestSort(-int32(qinfo->ZoneOrSort)))
            {
                if (qinfo->RequiredSkillId != skill_id)
                {
                    sLog->outError(LOG_FILTER_SQL, "Quest %u has `ZoneOrSort` = %i but `RequiredSkillId` does not have a corresponding value (%d).",
                        qinfo->GetQuestId(), qinfo->ZoneOrSort, skill_id);
                    //override, and force proper value here?
                }
            }
        }

        // RequiredClasses, can be 0/CLASSMASK_ALL_PLAYABLE to allow any class
        if (qinfo->RequiredClasses)
        {
            if (!(qinfo->RequiredClasses & CLASSMASK_ALL_PLAYABLE))
            {
                sLog->outError(LOG_FILTER_SQL, "Quest %u does not contain any playable classes in `RequiredClasses` (%u), value set to 0 (all classes).", qinfo->GetQuestId(), qinfo->RequiredClasses);
                    qinfo->RequiredClasses = 0;
            }
        }
        // RequiredRaces, can be 0/RACEMASK_ALL_PLAYABLE to allow any race
        if (qinfo->RequiredRaces)
            {
            if (!(qinfo->RequiredRaces & RACEMASK_ALL_PLAYABLE))
                {
                    sLog->outError(LOG_FILTER_SQL, "Quest %u does not contain any playable races in `RequiredRaces` (%u), value set to 0 (all races).", qinfo->GetQuestId(), qinfo->RequiredRaces);
                    qinfo->RequiredRaces = 0;
                }
            }
        // RequiredSkillId, can be 0
        if (qinfo->RequiredSkillId)
        {
            if (!sSkillLineStore.LookupEntry(qinfo->RequiredSkillId))
            {
                sLog->outError(LOG_FILTER_SQL, "Quest %u has `RequiredSkillId` = %u but this skill does not exist",
                    qinfo->GetQuestId(), qinfo->RequiredSkillId);
            }
        }

        if (qinfo->RequiredSkillPoints)
        {
            if (qinfo->RequiredSkillPoints > sWorld->GetConfigMaxSkillValue())
            {
                sLog->outError(LOG_FILTER_SQL, "Quest %u has `RequiredSkillPoints` = %u but max possible skill is %u, quest can't be done.",
                    qinfo->GetQuestId(), qinfo->RequiredSkillPoints, sWorld->GetConfigMaxSkillValue());
                // no changes, quest can't be done for this requirement
            }
        }
        // else Skill quests can have 0 skill level, this is ok

        if (qinfo->RequiredFactionId2 && !sFactionStore.LookupEntry(qinfo->RequiredFactionId2))
        {
            sLog->outError(LOG_FILTER_SQL, "Quest %u has `RequiredFactionId2` = %u but faction template %u does not exist, quest can't be done.",
                qinfo->GetQuestId(), qinfo->RequiredFactionId2, qinfo->RequiredFactionId2);
            // no changes, quest can't be done for this requirement
        }

        if (qinfo->RequiredFactionId1 && !sFactionStore.LookupEntry(qinfo->RequiredFactionId1))
        {
            sLog->outError(LOG_FILTER_SQL, "Quest %u has `RequiredFactionId1` = %u but faction template %u does not exist, quest can't be done.",
                qinfo->GetQuestId(), qinfo->RequiredFactionId1, qinfo->RequiredFactionId1);
            // no changes, quest can't be done for this requirement
        }

        if (qinfo->RequiredMinRepFaction && !sFactionStore.LookupEntry(qinfo->RequiredMinRepFaction))
        {
            sLog->outError(LOG_FILTER_SQL, "Quest %u has `RequiredMinRepFaction` = %u but faction template %u does not exist, quest can't be done.",
                qinfo->GetQuestId(), qinfo->RequiredMinRepFaction, qinfo->RequiredMinRepFaction);
            // no changes, quest can't be done for this requirement
        }

        if (qinfo->RequiredMaxRepFaction && !sFactionStore.LookupEntry(qinfo->RequiredMaxRepFaction))
        {
            sLog->outError(LOG_FILTER_SQL, "Quest %u has `RequiredMaxRepFaction` = %u but faction template %u does not exist, quest can't be done.",
                qinfo->GetQuestId(), qinfo->RequiredMaxRepFaction, qinfo->RequiredMaxRepFaction);
            // no changes, quest can't be done for this requirement
        }

        if (qinfo->RequiredMinRepValue && qinfo->RequiredMinRepValue > ReputationMgr::Reputation_Cap)
        {
            sLog->outError(LOG_FILTER_SQL, "Quest %u has `RequiredMinRepValue` = %d but max reputation is %u, quest can't be done.",
                qinfo->GetQuestId(), qinfo->RequiredMinRepValue, ReputationMgr::Reputation_Cap);
            // no changes, quest can't be done for this requirement
        }

        if (qinfo->RequiredMinRepValue && qinfo->RequiredMaxRepValue && qinfo->RequiredMaxRepValue <= qinfo->RequiredMinRepValue)
        {
            sLog->outError(LOG_FILTER_SQL, "Quest %u has `RequiredMaxRepValue` = %d and `RequiredMinRepValue` = %d, quest can't be done.",
                qinfo->GetQuestId(), qinfo->RequiredMaxRepValue, qinfo->RequiredMinRepValue);
            // no changes, quest can't be done for this requirement
        }

        if (!qinfo->RequiredFactionId1 && qinfo->RequiredFactionValue1 != 0)
        {
            sLog->outError(LOG_FILTER_SQL, "Quest %u has `RequiredFactionValue1` = %d but `RequiredFactionId1` is 0, value has no effect",
                qinfo->GetQuestId(), qinfo->RequiredFactionValue1);
            // warning
        }

        if (!qinfo->RequiredFactionId2 && qinfo->RequiredFactionValue2 != 0)
        {
            sLog->outError(LOG_FILTER_SQL, "Quest %u has `RequiredFactionValue2` = %d but `RequiredFactionId2` is 0, value has no effect",
                qinfo->GetQuestId(), qinfo->RequiredFactionValue2);
            // warning
        }

        if (!qinfo->RequiredMinRepFaction && qinfo->RequiredMinRepValue != 0)
        {
            sLog->outError(LOG_FILTER_SQL, "Quest %u has `RequiredMinRepValue` = %d but `RequiredMinRepFaction` is 0, value has no effect",
                qinfo->GetQuestId(), qinfo->RequiredMinRepValue);
            // warning
        }

        if (!qinfo->RequiredMaxRepFaction && qinfo->RequiredMaxRepValue != 0)
        {
            sLog->outError(LOG_FILTER_SQL, "Quest %u has `RequiredMaxRepValue` = %d but `RequiredMaxRepFaction` is 0, value has no effect",
                qinfo->GetQuestId(), qinfo->RequiredMaxRepValue);
            // warning
        }

        if (qinfo->RewardTitleId && !sCharTitlesStore.LookupEntry(qinfo->RewardTitleId))
        {
            sLog->outError(LOG_FILTER_SQL, "Quest %u has `RewardTitleId` = %u but CharTitle Id %u does not exist, quest can't be rewarded with title.",
                qinfo->GetQuestId(), qinfo->GetCharTitleId(), qinfo->GetCharTitleId());
            qinfo->RewardTitleId = 0;
            // quest can't reward this title
        }

        if (qinfo->SourceItemId)
        {
            if (!sObjectMgr->GetItemTemplate(qinfo->SourceItemId))
            {
                sLog->outError(LOG_FILTER_SQL, "Quest %u has `SourceItemId` = %u but item with entry %u does not exist, quest can't be done.",
                    qinfo->GetQuestId(), qinfo->SourceItemId, qinfo->SourceItemId);
                qinfo->SourceItemId = 0;                       // quest can't be done for this requirement
            }
            else if (qinfo->SourceItemIdCount == 0)
            {
                sLog->outError(LOG_FILTER_SQL, "Quest %u has `SourceItemId` = %u but `SourceItemIdCount` = 0, set to 1 but need fix in DB.",
                    qinfo->GetQuestId(), qinfo->SourceItemId);
                qinfo->SourceItemIdCount = 1;                    // update to 1 for allow quest work for backward compatibility with DB
            }
        }
        else if (qinfo->SourceItemIdCount>0)
        {
            sLog->outError(LOG_FILTER_SQL, "Quest %u has `SourceItemId` = 0 but `SourceItemIdCount` = %u, useless value.",
                qinfo->GetQuestId(), qinfo->SourceItemIdCount);
            qinfo->SourceItemIdCount=0;                          // no quest work changes in fact
        }

        if (qinfo->SourceSpellid)
        {
            SpellInfo const* spellInfo = sSpellMgr->GetSpellInfo(qinfo->SourceSpellid);
            if (!spellInfo)
            {
                sLog->outError(LOG_FILTER_SQL, "Quest %u has `SourceSpellid` = %u but spell %u doesn't exist, quest can't be done.",
                    qinfo->GetQuestId(), qinfo->SourceSpellid, qinfo->SourceSpellid);
                qinfo->SourceSpellid = 0;                        // quest can't be done for this requirement
            }
            else if (!SpellMgr::IsSpellValid(spellInfo))
            {
                sLog->outError(LOG_FILTER_SQL, "Quest %u has `SourceSpellid` = %u but spell %u is broken, quest can't be done.",
                    qinfo->GetQuestId(), qinfo->SourceSpellid, qinfo->SourceSpellid);
                qinfo->SourceSpellid = 0;                        // quest can't be done for this requirement
            }
        }

        for (uint8 j = 0; j < QUEST_ITEM_OBJECTIVES_COUNT; ++j)
        {
            uint32 id = qinfo->RequiredItemId[j];
            if (id)
            {
                if (qinfo->RequiredItemCount[j] == 0)
                {
                    sLog->outError(LOG_FILTER_SQL, "Quest %u has `RequiredItemId%d` = %u but `RequiredItemCount%d` = 0, quest can't be done.",
                        qinfo->GetQuestId(), j+1, id, j+1);
                    // no changes, quest can't be done for this requirement
                }

                qinfo->SetSpecialFlag(QUEST_SPECIAL_FLAGS_DELIVER);

                if (!sObjectMgr->GetItemTemplate(id))
                {
                    sLog->outError(LOG_FILTER_SQL, "Quest %u has `RequiredItemId%d` = %u but item with entry %u does not exist, quest can't be done.",
                        qinfo->GetQuestId(), j+1, id, id);
                    qinfo->RequiredItemCount[j] = 0;             // prevent incorrect work of quest
                }
            }
            else if (qinfo->RequiredItemCount[j] > 0)
            {
                sLog->outError(LOG_FILTER_SQL, "Quest %u has `RequiredItemId%d` = 0 but `RequiredItemCount%d` = %u, quest can't be done.",
                    qinfo->GetQuestId(), j+1, j+1, qinfo->RequiredItemCount[j]);
                qinfo->RequiredItemCount[j] = 0;                 // prevent incorrect work of quest
            }
        }

        for (uint8 j = 0; j < QUEST_SOURCE_ITEM_IDS_COUNT; ++j)
        {
            uint32 id = qinfo->RequiredSourceItemId[j];
            if (id)
            {
                if (!sObjectMgr->GetItemTemplate(id))
                {
                    sLog->outError(LOG_FILTER_SQL, "Quest %u has `RequiredSourceItemId%d` = %u but item with entry %u does not exist, quest can't be done.",
                        qinfo->GetQuestId(), j+1, id, id);
                    // no changes, quest can't be done for this requirement
                }
            }
            else
            {
                if (qinfo->RequiredSourceItemCount[j]>0)
                {
                    sLog->outError(LOG_FILTER_SQL, "Quest %u has `RequiredSourceItemId%d` = 0 but `RequiredSourceItemCount%d` = %u.",
                        qinfo->GetQuestId(), j+1, j+1, qinfo->RequiredSourceItemCount[j]);
                    // no changes, quest ignore this data
                }
            }
        }

        for (uint8 j = 0; j < QUEST_OBJECTIVES_COUNT; ++j)
        {
            uint32 id = qinfo->RequiredSpellCast[j];
            if (id)
            {
                SpellInfo const* spellInfo = sSpellMgr->GetSpellInfo(id);
                if (!spellInfo)
                {
                    sLog->outError(LOG_FILTER_SQL, "Quest %u has `ReqSpellCast%d` = %u but spell %u does not exist, quest can't be done.",
                        qinfo->GetQuestId(), j+1, id, id);
                    continue;
                }

                if (!qinfo->RequiredNpcOrGo[j])
                {
                    bool found = false;
                    for (uint8 k = 0; k < MAX_SPELL_EFFECTS; ++k)
                    {
                        if ((spellInfo->Effects[k].Effect == SPELL_EFFECT_QUEST_COMPLETE && uint32(spellInfo->Effects[k].MiscValue) == qinfo->Id) ||
                            spellInfo->Effects[k].Effect == SPELL_EFFECT_SEND_EVENT)
                        {
                            found = true;
                            break;
                        }
                    }

                    if (found)
                    {
                        if (!qinfo->HasSpecialFlag(QUEST_SPECIAL_FLAGS_EXPLORATION_OR_EVENT))
                        {
                            sLog->outError(LOG_FILTER_SQL, "Spell (id: %u) have SPELL_EFFECT_QUEST_COMPLETE or SPELL_EFFECT_SEND_EVENT for quest %u and RequiredNpcOrGo%d = 0, but quest not have flag QUEST_SPECIAL_FLAGS_EXPLORATION_OR_EVENT. Quest flags or RequiredNpcOrGo%d must be fixed, quest modified to enable objective.", spellInfo->Id, qinfo->Id, j+1, j+1);

                            // this will prevent quest completing without objective
                            const_cast<Quest*>(qinfo)->SetSpecialFlag(QUEST_SPECIAL_FLAGS_EXPLORATION_OR_EVENT);
                        }
                    }
                    else
                    {
                        sLog->outError(LOG_FILTER_SQL, "Quest %u has `ReqSpellCast%d` = %u and RequiredNpcOrGo%d = 0 but spell %u does not have SPELL_EFFECT_QUEST_COMPLETE or SPELL_EFFECT_SEND_EVENT effect for this quest, quest can't be done.",
                            qinfo->GetQuestId(), j+1, id, j+1, id);
                        // no changes, quest can't be done for this requirement
                    }
                }
            }
        }

        for (uint8 j = 0; j < QUEST_OBJECTIVES_COUNT; ++j)
        {
            int32 id = qinfo->RequiredNpcOrGo[j];
            if (id < 0 && !sObjectMgr->GetGameObjectTemplate(-id))
            {
                sLog->outError(LOG_FILTER_SQL, "Quest %u has `RequiredNpcOrGo%d` = %i but gameobject %u does not exist, quest can't be done.",
                    qinfo->GetQuestId(), j+1, id, uint32(-id));
                qinfo->RequiredNpcOrGo[j] = 0;            // quest can't be done for this requirement
            }

            if (id > 0 && !sObjectMgr->GetCreatureTemplate(id))
            {
                sLog->outError(LOG_FILTER_SQL, "Quest %u has `RequiredNpcOrGo%d` = %i but creature with entry %u does not exist, quest can't be done.",
                    qinfo->GetQuestId(), j+1, id, uint32(id));
                qinfo->RequiredNpcOrGo[j] = 0;            // quest can't be done for this requirement
            }

            if (id)
            {
                // In fact SpeakTo and Kill are quite same: either you can speak to mob:SpeakTo or you can't:Kill/Cast

                qinfo->SetSpecialFlag(QUEST_SPECIAL_FLAGS_KILL_OR_CAST | QUEST_SPECIAL_FLAGS_SPEAKTO);

                if (!qinfo->RequiredNpcOrGoCount[j])
                {
                    sLog->outError(LOG_FILTER_SQL, "Quest %u has `RequiredNpcOrGo%d` = %u but `RequiredNpcOrGoCount%d` = 0, quest can't be done.",
                        qinfo->GetQuestId(), j+1, id, j+1);
                    // no changes, quest can be incorrectly done, but we already report this
                }
            }
            else if (qinfo->RequiredNpcOrGoCount[j]>0)
            {
                sLog->outError(LOG_FILTER_SQL, "Quest %u has `RequiredNpcOrGo%d` = 0 but `RequiredNpcOrGoCount%d` = %u.",
                    qinfo->GetQuestId(), j+1, j+1, qinfo->RequiredNpcOrGoCount[j]);
                // no changes, quest ignore this data
            }
        }

        for (uint8 j = 0; j < QUEST_REWARD_CHOICES_COUNT; ++j)
        {
            uint32 id = qinfo->RewardChoiceItemId[j];
            if (id)
            {
                if (!sObjectMgr->GetItemTemplate(id))
                {
                    sLog->outError(LOG_FILTER_SQL, "Quest %u has `RewardChoiceItemId%d` = %u but item with entry %u does not exist, quest will not reward this item.",
                        qinfo->GetQuestId(), j+1, id, id);
                    qinfo->RewardChoiceItemId[j] = 0;          // no changes, quest will not reward this
                }

                if (!qinfo->RewardChoiceItemCount[j])
                {
                    sLog->outError(LOG_FILTER_SQL, "Quest %u has `RewardChoiceItemId%d` = %u but `RewardChoiceItemCount%d` = 0, quest can't be done.",
                        qinfo->GetQuestId(), j+1, id, j+1);
                    // no changes, quest can't be done
                }
            }
            else if (qinfo->RewardChoiceItemCount[j]>0)
            {
                sLog->outError(LOG_FILTER_SQL, "Quest %u has `RewardChoiceItemId%d` = 0 but `RewardChoiceItemCount%d` = %u.",
                    qinfo->GetQuestId(), j+1, j+1, qinfo->RewardChoiceItemCount[j]);
                // no changes, quest ignore this data
            }
        }

        for (uint8 j = 0; j < QUEST_REWARDS_COUNT; ++j)
        {
            uint32 id = qinfo->RewardItemId[j];
            if (id)
            {
                if (!sObjectMgr->GetItemTemplate(id))
                {
                    sLog->outError(LOG_FILTER_SQL, "Quest %u has `RewardItemId%d` = %u but item with entry %u does not exist, quest will not reward this item.",
                        qinfo->GetQuestId(), j+1, id, id);
                    qinfo->RewardItemId[j] = 0;                // no changes, quest will not reward this item
                }

                if (!qinfo->RewardItemIdCount[j])
                {
                    sLog->outError(LOG_FILTER_SQL, "Quest %u has `RewardItemId%d` = %u but `RewardItemIdCount%d` = 0, quest will not reward this item.",
                        qinfo->GetQuestId(), j+1, id, j+1);
                    // no changes
                }
            }
            else if (qinfo->RewardItemIdCount[j]>0)
            {
                sLog->outError(LOG_FILTER_SQL, "Quest %u has `RewardItemId%d` = 0 but `RewardItemIdCount%d` = %u.",
                    qinfo->GetQuestId(), j+1, j+1, qinfo->RewardItemIdCount[j]);
                // no changes, quest ignore this data
            }
        }

        for (uint8 j = 0; j < QUEST_REPUTATIONS_COUNT; ++j)
        {
            if (qinfo->RewardFactionId[j])
            {
                if (abs(qinfo->RewardFactionValueId[j]) > 9)
                {
               sLog->outError(LOG_FILTER_SQL, "Quest %u has RewardFactionValueId%d = %i. That is outside the range of valid values (-9 to 9).", qinfo->GetQuestId(), j+1, qinfo->RewardFactionValueId[j]);
                }
                if (!sFactionStore.LookupEntry(qinfo->RewardFactionId[j]))
                {
                    sLog->outError(LOG_FILTER_SQL, "Quest %u has `RewardFactionId%d` = %u but raw faction (faction.dbc) %u does not exist, quest will not reward reputation for this faction.", qinfo->GetQuestId(), j+1, qinfo->RewardFactionId[j], qinfo->RewardFactionId[j]);
                    qinfo->RewardFactionId[j] = 0;            // quest will not reward this
                }
            }

            else if (qinfo->RewardFactionValueIdOverride[j] != 0)
            {
                sLog->outError(LOG_FILTER_SQL, "Quest %u has `RewardFactionId%d` = 0 but `RewardFactionValueIdOverride%d` = %i.",
                    qinfo->GetQuestId(), j+1, j+1, qinfo->RewardFactionValueIdOverride[j]);
                // no changes, quest ignore this data
            }
        }

        if (qinfo->RewardSpell)
        {
            SpellInfo const* spellInfo = sSpellMgr->GetSpellInfo(qinfo->RewardSpell);

            if (!spellInfo)
            {
                sLog->outError(LOG_FILTER_SQL, "Quest %u has `RewardSpell` = %u but spell %u does not exist, spell removed as display reward.",
                    qinfo->GetQuestId(), qinfo->RewardSpell, qinfo->RewardSpell);
                qinfo->RewardSpell = 0;                        // no spell reward will display for this quest
            }

            else if (!SpellMgr::IsSpellValid(spellInfo))
            {
                sLog->outError(LOG_FILTER_SQL, "Quest %u has `RewardSpell` = %u but spell %u is broken, quest will not have a spell reward.",
                    qinfo->GetQuestId(), qinfo->RewardSpell, qinfo->RewardSpell);
                qinfo->RewardSpell = 0;                        // no spell reward will display for this quest
            }

            else if (GetTalentSpellCost(qinfo->RewardSpell))
            {
                sLog->outError(LOG_FILTER_SQL, "Quest %u has `RewardSpell` = %u but spell %u is talent, quest will not have a spell reward.",
                    qinfo->GetQuestId(), qinfo->RewardSpell, qinfo->RewardSpell);
                qinfo->RewardSpell = 0;                        // no spell reward will display for this quest
            }
        }

        if (qinfo->RewardSpellCast > 0)
        {
            SpellInfo const* spellInfo = sSpellMgr->GetSpellInfo(qinfo->RewardSpellCast);

            if (!spellInfo)
            {
                sLog->outError(LOG_FILTER_SQL, "Quest %u has `RewardSpellCast` = %u but spell %u does not exist, quest will not have a spell reward.",
                    qinfo->GetQuestId(), qinfo->RewardSpellCast, qinfo->RewardSpellCast);
                qinfo->RewardSpellCast = 0;                    // no spell will be casted on player
            }

            else if (!SpellMgr::IsSpellValid(spellInfo))
            {
                sLog->outError(LOG_FILTER_SQL, "Quest %u has `RewardSpellCast` = %u but spell %u is broken, quest will not have a spell reward.",
                    qinfo->GetQuestId(), qinfo->RewardSpellCast, qinfo->RewardSpellCast);
                qinfo->RewardSpellCast = 0;                    // no spell will be casted on player
            }

            else if (GetTalentSpellCost(qinfo->RewardSpellCast))
            {
                sLog->outError(LOG_FILTER_SQL, "Quest %u has `RewardSpell` = %u but spell %u is talent, quest will not have a spell reward.",
                    qinfo->GetQuestId(), qinfo->RewardSpellCast, qinfo->RewardSpellCast);
                qinfo->RewardSpellCast = 0;                    // no spell will be casted on player
            }
        }

        if (qinfo->RewardMailTemplateId)
        {
            if (!sMailTemplateStore.LookupEntry(qinfo->RewardMailTemplateId))
            {
                sLog->outError(LOG_FILTER_SQL, "Quest %u has `RewardMailTemplateId` = %u but mail template  %u does not exist, quest will not have a mail reward.",
                    qinfo->GetQuestId(), qinfo->RewardMailTemplateId, qinfo->RewardMailTemplateId);
                qinfo->RewardMailTemplateId = 0;               // no mail will send to player
                qinfo->RewardMailDelay = 0;                // no mail will send to player
            }
            else if (usedMailTemplates.find(qinfo->RewardMailTemplateId) != usedMailTemplates.end())
            {
                std::map<uint32, uint32>::const_iterator used_mt_itr = usedMailTemplates.find(qinfo->RewardMailTemplateId);
                sLog->outError(LOG_FILTER_SQL, "Quest %u has `RewardMailTemplateId` = %u but mail template  %u already used for quest %u, quest will not have a mail reward.",
                    qinfo->GetQuestId(), qinfo->RewardMailTemplateId, qinfo->RewardMailTemplateId, used_mt_itr->second);
                qinfo->RewardMailTemplateId = 0;               // no mail will send to player
                qinfo->RewardMailDelay = 0;                // no mail will send to player
            }
            else
                usedMailTemplates[qinfo->RewardMailTemplateId] = qinfo->GetQuestId();
        }

        if (qinfo->NextQuestIdChain)
        {
            QuestMap::iterator qNextItr = _questTemplates.find(qinfo->NextQuestIdChain);
            if (qNextItr == _questTemplates.end())
            {
                sLog->outError(LOG_FILTER_SQL, "Quest %u has `NextQuestIdChain` = %u but quest %u does not exist, quest chain will not work.",
                    qinfo->GetQuestId(), qinfo->NextQuestIdChain, qinfo->NextQuestIdChain);
                qinfo->NextQuestIdChain = 0;
            }
            else
                qNextItr->second->prevChainQuests.push_back(qinfo->GetQuestId());
        }

        for (uint8 j = 0; j < QUEST_REWARD_CURRENCY_COUNT; ++j)
        {
            if (qinfo->RewardCurrencyId[j])
            {
                if (qinfo->RewardCurrencyCount[j] == 0)
                {
                    sLog->outError(LOG_FILTER_SQL, "Quest %u has `RewardCurrencyId%d` = %u but `RewardCurrencyCount%d` = 0, quest can't be done.",
                        qinfo->GetQuestId(), j+1, qinfo->RewardCurrencyId[j], j+1);
                    // no changes, quest can't be done for this requirement
                }

                if (!sCurrencyTypesStore.LookupEntry(qinfo->RewardCurrencyId[j]))
                {
                    sLog->outError(LOG_FILTER_SQL, "Quest %u has `RewardCurrencyId%d` = %u but currency with entry %u does not exist, quest can't be done.",
                        qinfo->GetQuestId(), j+1, qinfo->RewardCurrencyId[j], qinfo->RewardCurrencyId[j]);
                    qinfo->RewardCurrencyCount[j] = 0;             // prevent incorrect work of quest
                }
            }
            else if (qinfo->RewardCurrencyCount[j] > 0)
            {
                sLog->outError(LOG_FILTER_SQL, "Quest %u has `RewardCurrencyId%d` = 0 but `RewardCurrencyCount%d` = %u, quest can't be done.",
                    qinfo->GetQuestId(), j+1, j+1, qinfo->RewardCurrencyCount[j]);
                qinfo->RewardCurrencyCount[j] = 0;                 // prevent incorrect work of quest
            }
        }

        for (uint8 j = 0; j < QUEST_REQUIRED_CURRENCY_COUNT; ++j)
        {
            if (qinfo->RequiredCurrencyId[j])
            {
                if (qinfo->RequiredCurrencyCount[j] == 0)
                {
                    sLog->outError(LOG_FILTER_SQL, "Quest %u has `RequiredCurrencyId%d` = %u but `RequiredCurrencyCount%d` = 0, quest can't be done.",
                        qinfo->GetQuestId(), j+1, qinfo->RequiredCurrencyId[j], j+1);
                    // no changes, quest can't be done for this requirement
                }

                if (!sCurrencyTypesStore.LookupEntry(qinfo->RequiredCurrencyId[j]))
                {
                    sLog->outError(LOG_FILTER_SQL, "Quest %u has `RequiredCurrencyId%d` = %u but currency with entry %u does not exist, quest can't be done.",
                        qinfo->GetQuestId(), j+1, qinfo->RequiredCurrencyId[j], qinfo->RequiredCurrencyId[j]);
                    qinfo->RequiredCurrencyCount[j] = 0;             // prevent incorrect work of quest
                }
            }
            else if (qinfo->RequiredCurrencyCount[j] > 0)
            {
                sLog->outError(LOG_FILTER_SQL, "Quest %u has `RequiredCurrencyId%d` = 0 but `RequiredCurrencyCount%d` = %u, quest can't be done.",
                    qinfo->GetQuestId(), j+1, j+1, qinfo->RequiredCurrencyCount[j]);
                qinfo->RequiredCurrencyCount[j] = 0;                 // prevent incorrect work of quest
            }
        }

        if (qinfo->SoundAccept)
        {
            if (!sSoundEntriesStore.LookupEntry(qinfo->SoundAccept))
            {
                sLog->outError(LOG_FILTER_SQL, "Quest %u has `SoundAccept` = %u but sound %u does not exist, set to 0.",
                    qinfo->GetQuestId(), qinfo->SoundAccept, qinfo->SoundAccept);
                qinfo->SoundAccept = 0;                        // no sound will be played
            }
        }

        if (qinfo->SoundTurnIn)
        {
            if (!sSoundEntriesStore.LookupEntry(qinfo->SoundTurnIn))
            {
                sLog->outError(LOG_FILTER_SQL, "Quest %u has `SoundTurnIn` = %u but sound %u does not exist, set to 0.",
                    qinfo->GetQuestId(), qinfo->SoundTurnIn, qinfo->SoundTurnIn);
                qinfo->SoundTurnIn = 0;                        // no sound will be played
            }
        }

        if (qinfo->RequiredSpell > 0)
        {
            SpellInfo const* spellInfo = sSpellMgr->GetSpellInfo(qinfo->RequiredSpell);

            if (!spellInfo)
            {
                sLog->outError(LOG_FILTER_SQL, "Quest %u has `RequiredSpell` = %u but spell %u does not exist, quest will not require a spell.",
                    qinfo->GetQuestId(), qinfo->RequiredSpell, qinfo->RequiredSpell);
                qinfo->RequiredSpell = 0;                    // no spell will be required
            }

            else if (!SpellMgr::IsSpellValid(spellInfo))
            {
                sLog->outError(LOG_FILTER_SQL, "Quest %u has `RequiredSpell` = %u but spell %u is broken, quest will not require a spell.",
                    qinfo->GetQuestId(), qinfo->RequiredSpell, qinfo->RequiredSpell);
                qinfo->RequiredSpell = 0;                    // no spell will be required
            }

            /* Can we require talents?
            else if (GetTalentSpellCost(qinfo->RewardSpellCast))
            {
                sLog->outError(LOG_FILTER_SQL, "Quest %u has `RewardSpell` = %u but spell %u is talent, quest will not have a spell reward.",
                    qinfo->GetQuestId(), qinfo->RewardSpellCast, qinfo->RewardSpellCast);
                qinfo->RewardSpellCast = 0;                    // no spell will be casted on player
            }
            }*/
        }

        if (qinfo->RewardSkillId)
        {
            if (!sSkillLineStore.LookupEntry(qinfo->RewardSkillId))
            {
                sLog->outError(LOG_FILTER_SQL, "Quest %u has `RewardSkillId` = %u but this skill does not exist",
                    qinfo->GetQuestId(), qinfo->RewardSkillId);
            }
            if (!qinfo->RewardSkillPoints)
            {
                sLog->outError(LOG_FILTER_SQL, "Quest %u has `RewardSkillId` = %u but `RewardSkillPoints` is 0",
                    qinfo->GetQuestId(), qinfo->RewardSkillId);
            }
        }

        if (qinfo->RewardSkillPoints)
        {
            if (qinfo->RewardSkillPoints > sWorld->GetConfigMaxSkillValue())
            {
                sLog->outError(LOG_FILTER_SQL, "Quest %u has `RewardSkillPoints` = %u but max possible skill is %u, quest can't be done.",
                    qinfo->GetQuestId(), qinfo->RewardSkillPoints, sWorld->GetConfigMaxSkillValue());
                // no changes, quest can't be done for this requirement
            }
            if (!qinfo->RewardSkillId)
            {
                sLog->outError(LOG_FILTER_SQL, "Quest %u has `RewardSkillPoints` = %u but `RewardSkillId` is 0",
                    qinfo->GetQuestId(), qinfo->RewardSkillPoints);
            }
        }

        // fill additional data stores
        if (qinfo->PrevQuestId)
        {
            if (_questTemplates.find(abs(qinfo->GetPrevQuestId())) == _questTemplates.end())
                sLog->outError(LOG_FILTER_SQL, "Quest %d has PrevQuestId %i, but no such quest", qinfo->GetQuestId(), qinfo->GetPrevQuestId());
            else
                qinfo->prevQuests.push_back(qinfo->PrevQuestId);
        }

        if (qinfo->NextQuestId)
        {
            QuestMap::iterator qNextItr = _questTemplates.find(abs(qinfo->GetNextQuestId()));
            if (qNextItr == _questTemplates.end())
                sLog->outError(LOG_FILTER_SQL, "Quest %d has NextQuestId %i, but no such quest", qinfo->GetQuestId(), qinfo->GetNextQuestId());
            else
            {
                int32 signedQuestId = qinfo->NextQuestId < 0 ? -int32(qinfo->GetQuestId()) : int32(qinfo->GetQuestId());
                qNextItr->second->prevQuests.push_back(signedQuestId);
            }
        }

        if (qinfo->ExclusiveGroup)
            mExclusiveQuestGroups.insert(std::pair<int32, uint32>(qinfo->ExclusiveGroup, qinfo->GetQuestId()));
        if (qinfo->LimitTime)
            qinfo->SetSpecialFlag(QUEST_SPECIAL_FLAGS_TIMED);
        if (qinfo->RequiredPlayerKills)
            qinfo->SetSpecialFlag(QUEST_SPECIAL_FLAGS_PLAYER_KILL);
    }

    // check QUEST_SPECIAL_FLAGS_EXPLORATION_OR_EVENT for spell with SPELL_EFFECT_QUEST_COMPLETE
    for (uint32 i = 0; i < sSpellMgr->GetSpellInfoStoreSize(); ++i)
    {
        SpellInfo const* spellInfo = sSpellMgr->GetSpellInfo(i);
        if (!spellInfo)
            continue;

        for (uint8 j = 0; j < MAX_SPELL_EFFECTS; ++j)
        {
            if (spellInfo->Effects[j].Effect != SPELL_EFFECT_QUEST_COMPLETE)
                continue;

            uint32 quest_id = spellInfo->Effects[j].MiscValue;

            Quest const* quest = GetQuestTemplate(quest_id);

            // some quest referenced in spells not exist (outdated spells)
            if (!quest)
                continue;

            if (!quest->HasSpecialFlag(QUEST_SPECIAL_FLAGS_EXPLORATION_OR_EVENT))
            {
                sLog->outError(LOG_FILTER_SQL, "Spell (id: %u) have SPELL_EFFECT_QUEST_COMPLETE for quest %u, but quest not have flag QUEST_SPECIAL_FLAGS_EXPLORATION_OR_EVENT. Quest flags must be fixed, quest modified to enable objective.", spellInfo->Id, quest_id);

                // this will prevent quest completing without objective
                const_cast<Quest*>(quest)->SetSpecialFlag(QUEST_SPECIAL_FLAGS_EXPLORATION_OR_EVENT);
            }
        }
    }

    sLog->outInfo(LOG_FILTER_SERVER_LOADING, ">> Loaded %lu quests definitions in %u ms", (unsigned long)_questTemplates.size(), GetMSTimeDiffToNow(oldMSTime));
}

void ObjectMgr::LoadQuestLocales()
{
    uint32 oldMSTime = getMSTime();

    _questLocaleStore.clear();                                // need for reload case

    QueryResult result = WorldDatabase.Query("SELECT entry, "
        "Title_loc1, Details_loc1, Objectives_loc1, OfferRewardText_loc1, RequestItemsText_loc1, EndText_loc1, CompletedText_loc1, ObjectiveText1_loc1, ObjectiveText2_loc1, ObjectiveText3_loc1, ObjectiveText4_loc1, QuestGiverTextWindow_loc1, QuestGiverTargetName_loc1, QuestTurnTextWindow_loc1, QuestTurnTargetName_loc1,"
        "Title_loc2, Details_loc2, Objectives_loc2, OfferRewardText_loc2, RequestItemsText_loc2, EndText_loc2, CompletedText_loc2, ObjectiveText1_loc2, ObjectiveText2_loc2, ObjectiveText3_loc2, ObjectiveText4_loc2, QuestGiverTextWindow_loc2, QuestGiverTargetName_loc2, QuestTurnTextWindow_loc2, QuestTurnTargetName_loc2,"
        "Title_loc3, Details_loc3, Objectives_loc3, OfferRewardText_loc3, RequestItemsText_loc3, EndText_loc3, CompletedText_loc3, ObjectiveText1_loc3, ObjectiveText2_loc3, ObjectiveText3_loc3, ObjectiveText4_loc3, QuestGiverTextWindow_loc3, QuestGiverTargetName_loc3, QuestTurnTextWindow_loc3, QuestTurnTargetName_loc3,"
        "Title_loc4, Details_loc4, Objectives_loc4, OfferRewardText_loc4, RequestItemsText_loc4, EndText_loc4, CompletedText_loc4, ObjectiveText1_loc4, ObjectiveText2_loc4, ObjectiveText3_loc4, ObjectiveText4_loc4, QuestGiverTextWindow_loc4, QuestGiverTargetName_loc4, QuestTurnTextWindow_loc4, QuestTurnTargetName_loc4,"
        "Title_loc5, Details_loc5, Objectives_loc5, OfferRewardText_loc5, RequestItemsText_loc5, EndText_loc5, CompletedText_loc5, ObjectiveText1_loc5, ObjectiveText2_loc5, ObjectiveText3_loc5, ObjectiveText4_loc5, QuestGiverTextWindow_loc5, QuestGiverTargetName_loc5, QuestTurnTextWindow_loc5, QuestTurnTargetName_loc5,"
        "Title_loc6, Details_loc6, Objectives_loc6, OfferRewardText_loc6, RequestItemsText_loc6, EndText_loc6, CompletedText_loc6, ObjectiveText1_loc6, ObjectiveText2_loc6, ObjectiveText3_loc6, ObjectiveText4_loc6, QuestGiverTextWindow_loc6, QuestGiverTargetName_loc6, QuestTurnTextWindow_loc6, QuestTurnTargetName_loc6,"
        "Title_loc7, Details_loc7, Objectives_loc7, OfferRewardText_loc7, RequestItemsText_loc7, EndText_loc7, CompletedText_loc7, ObjectiveText1_loc7, ObjectiveText2_loc7, ObjectiveText3_loc7, ObjectiveText4_loc7, QuestGiverTextWindow_loc7, QuestGiverTargetName_loc7, QuestTurnTextWindow_loc7, QuestTurnTargetName_loc7,"
        "Title_loc8, Details_loc8, Objectives_loc8, OfferRewardText_loc8, RequestItemsText_loc8, EndText_loc8, CompletedText_loc8, ObjectiveText1_loc8, ObjectiveText2_loc8, ObjectiveText3_loc8, ObjectiveText4_loc8, QuestGiverTextWindow_loc8, QuestGiverTargetName_loc8, QuestTurnTextWindow_loc8, QuestTurnTargetName_loc8"
        " FROM locales_quest");

    if (!result)
        return;

    do
    {
        Field* fields = result->Fetch();

        uint32 entry = fields[0].GetUInt32();

        QuestLocale& data = _questLocaleStore[entry];

        for (uint8 i = 1; i < TOTAL_LOCALES; ++i)
        {
            LocaleConstant locale = (LocaleConstant) i;

            AddLocaleString(fields[1 + 15 * (i - 1)].GetString(), locale, data.Title);
            AddLocaleString(fields[1 + 15 * (i - 1) + 1].GetString(), locale, data.Details);
            AddLocaleString(fields[1 + 15 * (i - 1) + 2].GetString(), locale, data.Objectives);
            AddLocaleString(fields[1 + 15 * (i - 1) + 3].GetString(), locale, data.OfferRewardText);
            AddLocaleString(fields[1 + 15 * (i - 1) + 4].GetString(), locale, data.RequestItemsText);
            AddLocaleString(fields[1 + 15 * (i - 1) + 5].GetString(), locale, data.EndText);
            AddLocaleString(fields[1 + 15 * (i - 1) + 6].GetString(), locale, data.CompletedText);

            for (uint8 k = 0; k < 4; ++k)
                AddLocaleString(fields[1 + 15 * (i - 1) + 7 + k].GetString(), locale, data.ObjectiveText[k]);

            AddLocaleString(fields[1 + 15 * (i - 1) + 11].GetString(), locale, data.QuestGiverTextWindow);
            AddLocaleString(fields[1 + 15 * (i - 1) + 12].GetString(), locale, data.QuestGiverTargetName);
            AddLocaleString(fields[1 + 15 * (i - 1) + 13].GetString(), locale, data.QuestTurnTextWindow);
            AddLocaleString(fields[1 + 15 * (i - 1) + 14].GetString(), locale, data.QuestTurnTargetName);
        }
    } while (result->NextRow());

    sLog->outInfo(LOG_FILTER_SERVER_LOADING, ">> Loaded %lu Quest locale strings in %u ms", (unsigned long)_questLocaleStore.size(), GetMSTimeDiffToNow(oldMSTime));
}

void ObjectMgr::LoadScripts(ScriptsType type)
{
    uint32 oldMSTime = getMSTime();

    ScriptMapMap* scripts = GetScriptsMapByType(type);
    if (!scripts)
        return;

    std::string tableName = GetScriptsTableNameByType(type);
    if (tableName.empty())
        return;

    if (sScriptMgr->IsScriptScheduled())                    // function cannot be called when scripts are in use.
        return;

    sLog->outInfo(LOG_FILTER_SERVER_LOADING, "Loading %s...", tableName.c_str());

    scripts->clear();                                       // need for reload support

    bool isSpellScriptTable = (type == SCRIPTS_SPELL);
    //                                                 0    1       2         3         4          5    6  7  8  9
    QueryResult result = WorldDatabase.PQuery("SELECT id, delay, command, datalong, datalong2, dataint, x, y, z, o%s FROM %s", isSpellScriptTable ? ", effIndex" : "", tableName.c_str());

    if (!result)
    {
        sLog->outInfo(LOG_FILTER_SERVER_LOADING, ">> Loaded 0 script definitions. DB table `%s` is empty!", tableName.c_str());
        return;
    }

    uint32 count = 0;

    do
    {
        Field* fields = result->Fetch();
        ScriptInfo tmp;
        tmp.type      = type;
        tmp.id           = fields[0].GetUInt32();
        if (isSpellScriptTable)
            tmp.id      |= fields[10].GetUInt8() << 24;
        tmp.delay        = fields[1].GetUInt32();
        tmp.command      = ScriptCommands(fields[2].GetUInt32());
        tmp.Raw.nData[0] = fields[3].GetUInt32();
        tmp.Raw.nData[1] = fields[4].GetUInt32();
        tmp.Raw.nData[2] = fields[5].GetInt32();
        tmp.Raw.fData[0] = fields[6].GetFloat();
        tmp.Raw.fData[1] = fields[7].GetFloat();
        tmp.Raw.fData[2] = fields[8].GetFloat();
        tmp.Raw.fData[3] = fields[9].GetFloat();

        // generic command args check
        switch (tmp.command)
        {
            case SCRIPT_COMMAND_TALK:
            {
                if (tmp.Talk.ChatType > CHAT_TYPE_WHISPER && tmp.Talk.ChatType != CHAT_MSG_RAID_BOSS_WHISPER)
                {
                    sLog->outError(LOG_FILTER_SQL, "Table `%s` has invalid talk type (datalong = %u) in SCRIPT_COMMAND_TALK for script id %u",
                        tableName.c_str(), tmp.Talk.ChatType, tmp.id);
                    continue;
                }
                if (!tmp.Talk.TextID)
                {
                    sLog->outError(LOG_FILTER_SQL, "Table `%s` has invalid talk text id (dataint = %i) in SCRIPT_COMMAND_TALK for script id %u",
                        tableName.c_str(), tmp.Talk.TextID, tmp.id);
                    continue;
                }
                if (tmp.Talk.TextID < MIN_DB_SCRIPT_STRING_ID || tmp.Talk.TextID >= MAX_DB_SCRIPT_STRING_ID)
                {
                    sLog->outError(LOG_FILTER_SQL, "Table `%s` has out of range text id (dataint = %i expected %u-%u) in SCRIPT_COMMAND_TALK for script id %u",
                        tableName.c_str(), tmp.Talk.TextID, MIN_DB_SCRIPT_STRING_ID, MAX_DB_SCRIPT_STRING_ID, tmp.id);
                    continue;
                }

                break;
            }

            case SCRIPT_COMMAND_EMOTE:
            {
                if (!sEmotesStore.LookupEntry(tmp.Emote.EmoteID))
                {
                    sLog->outError(LOG_FILTER_SQL, "Table `%s` has invalid emote id (datalong = %u) in SCRIPT_COMMAND_EMOTE for script id %u",
                        tableName.c_str(), tmp.Emote.EmoteID, tmp.id);
                    continue;
                }
                break;
            }

            case SCRIPT_COMMAND_TELEPORT_TO:
            {
                if (!sMapStore.LookupEntry(tmp.TeleportTo.MapID))
                {
                    sLog->outError(LOG_FILTER_SQL, "Table `%s` has invalid map (Id: %u) in SCRIPT_COMMAND_TELEPORT_TO for script id %u",
                        tableName.c_str(), tmp.TeleportTo.MapID, tmp.id);
                    continue;
                }

                if (!Trinity::IsValidMapCoord(tmp.TeleportTo.DestX, tmp.TeleportTo.DestY, tmp.TeleportTo.DestZ, tmp.TeleportTo.Orientation))
                {
                    sLog->outError(LOG_FILTER_SQL, "Table `%s` has invalid coordinates (X: %f Y: %f Z: %f O: %f) in SCRIPT_COMMAND_TELEPORT_TO for script id %u",
                        tableName.c_str(), tmp.TeleportTo.DestX, tmp.TeleportTo.DestY, tmp.TeleportTo.DestZ, tmp.TeleportTo.Orientation, tmp.id);
                    continue;
                }
                break;
            }

            case SCRIPT_COMMAND_QUEST_EXPLORED:
            {
                Quest const* quest = GetQuestTemplate(tmp.QuestExplored.QuestID);
                if (!quest)
                {
                    sLog->outError(LOG_FILTER_SQL, "Table `%s` has invalid quest (ID: %u) in SCRIPT_COMMAND_QUEST_EXPLORED in `datalong` for script id %u",
                        tableName.c_str(), tmp.QuestExplored.QuestID, tmp.id);
                    continue;
                }

                if (!quest->HasSpecialFlag(QUEST_SPECIAL_FLAGS_EXPLORATION_OR_EVENT))
                {
                    sLog->outError(LOG_FILTER_SQL, "Table `%s` has quest (ID: %u) in SCRIPT_COMMAND_QUEST_EXPLORED in `datalong` for script id %u, but quest not have flag QUEST_SPECIAL_FLAGS_EXPLORATION_OR_EVENT in quest flags. Script command or quest flags wrong. Quest modified to require objective.",
                        tableName.c_str(), tmp.QuestExplored.QuestID, tmp.id);

                    // this will prevent quest completing without objective
                    const_cast<Quest*>(quest)->SetSpecialFlag(QUEST_SPECIAL_FLAGS_EXPLORATION_OR_EVENT);

                    // continue; - quest objective requirement set and command can be allowed
                }

                if (float(tmp.QuestExplored.Distance) > DEFAULT_VISIBILITY_DISTANCE)
                {
                    sLog->outError(LOG_FILTER_SQL, "Table `%s` has too large distance (%u) for exploring objective complete in `datalong2` in SCRIPT_COMMAND_QUEST_EXPLORED in `datalong` for script id %u",
                        tableName.c_str(), tmp.QuestExplored.Distance, tmp.id);
                    continue;
                }

                if (tmp.QuestExplored.Distance && float(tmp.QuestExplored.Distance) > DEFAULT_VISIBILITY_DISTANCE)
                {
                    sLog->outError(LOG_FILTER_SQL, "Table `%s` has too large distance (%u) for exploring objective complete in `datalong2` in SCRIPT_COMMAND_QUEST_EXPLORED in `datalong` for script id %u, max distance is %f or 0 for disable distance check",
                        tableName.c_str(), tmp.QuestExplored.Distance, tmp.id, DEFAULT_VISIBILITY_DISTANCE);
                    continue;
                }

                if (tmp.QuestExplored.Distance && float(tmp.QuestExplored.Distance) < INTERACTION_DISTANCE)
                {
                    sLog->outError(LOG_FILTER_SQL, "Table `%s` has too small distance (%u) for exploring objective complete in `datalong2` in SCRIPT_COMMAND_QUEST_EXPLORED in `datalong` for script id %u, min distance is %f or 0 for disable distance check",
                        tableName.c_str(), tmp.QuestExplored.Distance, tmp.id, INTERACTION_DISTANCE);
                    continue;
                }

                break;
            }

            case SCRIPT_COMMAND_KILL_CREDIT:
            {
                if (!GetCreatureTemplate(tmp.KillCredit.CreatureEntry))
                {
                    sLog->outError(LOG_FILTER_SQL, "Table `%s` has invalid creature (Entry: %u) in SCRIPT_COMMAND_KILL_CREDIT for script id %u",
                        tableName.c_str(), tmp.KillCredit.CreatureEntry, tmp.id);
                    continue;
                }
                break;
            }

            case SCRIPT_COMMAND_RESPAWN_GAMEOBJECT:
            {
                GameObjectData const* data = GetGOData(tmp.RespawnGameobject.GOGuid);
                if (!data)
                {
                    sLog->outError(LOG_FILTER_SQL, "Table `%s` has invalid gameobject (GUID: %u) in SCRIPT_COMMAND_RESPAWN_GAMEOBJECT for script id %u",
                        tableName.c_str(), tmp.RespawnGameobject.GOGuid, tmp.id);
                    continue;
                }

                GameObjectTemplate const* info = GetGameObjectTemplate(data->id);
                if (!info)
                {
                    sLog->outError(LOG_FILTER_SQL, "Table `%s` has gameobject with invalid entry (GUID: %u Entry: %u) in SCRIPT_COMMAND_RESPAWN_GAMEOBJECT for script id %u",
                        tableName.c_str(), tmp.RespawnGameobject.GOGuid, data->id, tmp.id);
                    continue;
                }

                if (info->type == GAMEOBJECT_TYPE_FISHINGNODE ||
                    info->type == GAMEOBJECT_TYPE_FISHINGHOLE ||
                    info->type == GAMEOBJECT_TYPE_DOOR        ||
                    info->type == GAMEOBJECT_TYPE_BUTTON      ||
                    info->type == GAMEOBJECT_TYPE_TRAP)
                {
                    sLog->outError(LOG_FILTER_SQL, "Table `%s` have gameobject type (%u) unsupported by command SCRIPT_COMMAND_RESPAWN_GAMEOBJECT for script id %u",
                        tableName.c_str(), info->entry, tmp.id);
                    continue;
                }
                break;
            }

            case SCRIPT_COMMAND_TEMP_SUMMON_CREATURE:
            {
                if (!Trinity::IsValidMapCoord(tmp.TempSummonCreature.PosX, tmp.TempSummonCreature.PosY, tmp.TempSummonCreature.PosZ, tmp.TempSummonCreature.Orientation))
                {
                    sLog->outError(LOG_FILTER_SQL, "Table `%s` has invalid coordinates (X: %f Y: %f Z: %f O: %f) in SCRIPT_COMMAND_TEMP_SUMMON_CREATURE for script id %u",
                        tableName.c_str(), tmp.TempSummonCreature.PosX, tmp.TempSummonCreature.PosY, tmp.TempSummonCreature.PosZ, tmp.TempSummonCreature.Orientation, tmp.id);
                    continue;
                }

                if (!GetCreatureTemplate(tmp.TempSummonCreature.CreatureEntry))
                {
                    sLog->outError(LOG_FILTER_SQL, "Table `%s` has invalid creature (Entry: %u) in SCRIPT_COMMAND_TEMP_SUMMON_CREATURE for script id %u",
                        tableName.c_str(), tmp.TempSummonCreature.CreatureEntry, tmp.id);
                    continue;
                }
                break;
            }

            case SCRIPT_COMMAND_OPEN_DOOR:
            case SCRIPT_COMMAND_CLOSE_DOOR:
            {
                GameObjectData const* data = GetGOData(tmp.ToggleDoor.GOGuid);
                if (!data)
                {
                    sLog->outError(LOG_FILTER_SQL, "Table `%s` has invalid gameobject (GUID: %u) in %s for script id %u",
                        tableName.c_str(), tmp.ToggleDoor.GOGuid, GetScriptCommandName(tmp.command).c_str(), tmp.id);
                    continue;
                }

                GameObjectTemplate const* info = GetGameObjectTemplate(data->id);
                if (!info)
                {
                    sLog->outError(LOG_FILTER_SQL, "Table `%s` has gameobject with invalid entry (GUID: %u Entry: %u) in %s for script id %u",
                        tableName.c_str(), tmp.ToggleDoor.GOGuid, data->id, GetScriptCommandName(tmp.command).c_str(), tmp.id);
                    continue;
                }

                if (info->type != GAMEOBJECT_TYPE_DOOR)
                {
                    sLog->outError(LOG_FILTER_SQL, "Table `%s` has gameobject type (%u) non supported by command %s for script id %u",
                        tableName.c_str(), info->entry, GetScriptCommandName(tmp.command).c_str(), tmp.id);
                    continue;
                }

                break;
            }

            case SCRIPT_COMMAND_REMOVE_AURA:
            {
                if (!sSpellMgr->GetSpellInfo(tmp.RemoveAura.SpellID))
                {
                    sLog->outError(LOG_FILTER_SQL, "Table `%s` using non-existent spell (id: %u) in SCRIPT_COMMAND_REMOVE_AURA for script id %u",
                        tableName.c_str(), tmp.RemoveAura.SpellID, tmp.id);
                    continue;
                }
                if (tmp.RemoveAura.Flags & ~0x1)                    // 1 bits (0, 1)
                {
                    sLog->outError(LOG_FILTER_SQL, "Table `%s` using unknown flags in datalong2 (%u) in SCRIPT_COMMAND_REMOVE_AURA for script id %u",
                        tableName.c_str(), tmp.RemoveAura.Flags, tmp.id);
                    continue;
                }
                break;
            }

            case SCRIPT_COMMAND_CAST_SPELL:
            {
                if (!sSpellMgr->GetSpellInfo(tmp.CastSpell.SpellID))
                {
                    sLog->outError(LOG_FILTER_SQL, "Table `%s` using non-existent spell (id: %u) in SCRIPT_COMMAND_CAST_SPELL for script id %u",
                        tableName.c_str(), tmp.CastSpell.SpellID, tmp.id);
                    continue;
                }
                if (tmp.CastSpell.Flags > 4)                      // targeting type
                {
                    sLog->outError(LOG_FILTER_SQL, "Table `%s` using unknown target in datalong2 (%u) in SCRIPT_COMMAND_CAST_SPELL for script id %u",
                        tableName.c_str(), tmp.CastSpell.Flags, tmp.id);
                    continue;
                }
                if (tmp.CastSpell.Flags != 4 && tmp.CastSpell.CreatureEntry & ~0x1)                      // 1 bit (0, 1)
                {
                    sLog->outError(LOG_FILTER_SQL, "Table `%s` using unknown flags in dataint (%u) in SCRIPT_COMMAND_CAST_SPELL for script id %u",
                        tableName.c_str(), tmp.CastSpell.CreatureEntry, tmp.id);
                    continue;
                }
                else if (tmp.CastSpell.Flags == 4 && !GetCreatureTemplate(tmp.CastSpell.CreatureEntry))
                {
                    sLog->outError(LOG_FILTER_SQL, "Table `%s` using invalid creature entry in dataint (%u) in SCRIPT_COMMAND_CAST_SPELL for script id %u",
                        tableName.c_str(), tmp.CastSpell.CreatureEntry, tmp.id);
                    continue;
                }
                break;
            }

            case SCRIPT_COMMAND_CREATE_ITEM:
            {
                if (!GetItemTemplate(tmp.CreateItem.ItemEntry))
                {
                    sLog->outError(LOG_FILTER_SQL, "Table `%s` has nonexistent item (entry: %u) in SCRIPT_COMMAND_CREATE_ITEM for script id %u",
                        tableName.c_str(), tmp.CreateItem.ItemEntry, tmp.id);
                    continue;
                }
                if (!tmp.CreateItem.Amount)
                {
                    sLog->outError(LOG_FILTER_SQL, "Table `%s` SCRIPT_COMMAND_CREATE_ITEM but amount is %u for script id %u",
                        tableName.c_str(), tmp.CreateItem.Amount, tmp.id);
                    continue;
                }
                break;
            }
            default:
                break;
        }

        if (scripts->find(tmp.id) == scripts->end())
        {
            ScriptMap emptyMap;
            (*scripts)[tmp.id] = emptyMap;
        }
        (*scripts)[tmp.id].insert(std::pair<uint32, ScriptInfo>(tmp.delay, tmp));

        ++count;
    }
    while (result->NextRow());

    sLog->outInfo(LOG_FILTER_SERVER_LOADING, ">> Loaded %u script definitions in %u ms", count, GetMSTimeDiffToNow(oldMSTime));
}

void ObjectMgr::LoadGameObjectScripts()
{
    LoadScripts(SCRIPTS_GAMEOBJECT);

    // check ids
    for (ScriptMapMap::const_iterator itr = sGameObjectScripts.begin(); itr != sGameObjectScripts.end(); ++itr)
    {
        if (!GetGOData(itr->first))
            sLog->outError(LOG_FILTER_SQL, "Table `gameobject_scripts` has not existing gameobject (GUID: %u) as script id", itr->first);
    }
}

void ObjectMgr::LoadQuestEndScripts()
{
    LoadScripts(SCRIPTS_QUEST_END);

    // check ids
    for (ScriptMapMap::const_iterator itr = sQuestEndScripts.begin(); itr != sQuestEndScripts.end(); ++itr)
    {
        if (!GetQuestTemplate(itr->first))
            sLog->outError(LOG_FILTER_SQL, "Table `quest_end_scripts` has not existing quest (Id: %u) as script id", itr->first);
    }
}

void ObjectMgr::LoadSpellScripts()
{
    LoadScripts(SCRIPTS_SPELL);

    // check ids
    for (ScriptMapMap::const_iterator itr = sSpellScripts.begin(); itr != sSpellScripts.end(); ++itr)
    {
        uint32 spellId = uint32(itr->first) & 0x00FFFFFF;
        SpellInfo const* spellInfo = sSpellMgr->GetSpellInfo(spellId);

        if (!spellInfo)
        {
            sLog->outError(LOG_FILTER_SQL, "Table `spell_scripts` has not existing spell (Id: %u) as script id", spellId);
            continue;
        }

        uint8 i = (uint8)((uint32(itr->first) >> 24) & 0x000000FF);
        //check for correct spellEffect
        if (!spellInfo->Effects[i].Effect || (spellInfo->Effects[i].Effect != SPELL_EFFECT_SCRIPT_EFFECT && spellInfo->Effects[i].Effect != SPELL_EFFECT_DUMMY))
            sLog->outError(LOG_FILTER_SQL, "Table `spell_scripts` - spell %u effect %u is not SPELL_EFFECT_SCRIPT_EFFECT or SPELL_EFFECT_DUMMY", spellId, i);
    }
}

void ObjectMgr::LoadEventScripts()
{
    LoadScripts(SCRIPTS_EVENT);

    std::set<uint32> evt_scripts;
    // Load all possible script entries from gameobjects
    GameObjectTemplateContainer const* gotc = sObjectMgr->GetGameObjectTemplates();
    for (GameObjectTemplateContainer::const_iterator itr = gotc->begin(); itr != gotc->end(); ++itr)
        if (uint32 eventId = itr->second.GetEventScriptId())
            evt_scripts.insert(eventId);

    // Load all possible script entries from spells
    for (uint32 i = 1; i < sSpellMgr->GetSpellInfoStoreSize(); ++i)
        if (SpellInfo const* spell = sSpellMgr->GetSpellInfo(i))
            for (uint8 j = 0; j < MAX_SPELL_EFFECTS; ++j)
                if (spell->Effects[j].Effect == SPELL_EFFECT_SEND_EVENT)
                    if (spell->Effects[j].MiscValue)
                        evt_scripts.insert(spell->Effects[j].MiscValue);

    for (size_t path_idx = 0; path_idx < sTaxiPathNodesByPath.size(); ++path_idx)
    {
        for (size_t node_idx = 0; node_idx < sTaxiPathNodesByPath[path_idx].size(); ++node_idx)
        {
            TaxiPathNodeEntry const& node = sTaxiPathNodesByPath[path_idx][node_idx];

            if (node.arrivalEventID)
                evt_scripts.insert(node.arrivalEventID);

            if (node.departureEventID)
                evt_scripts.insert(node.departureEventID);
        }
    }

    // Then check if all scripts are in above list of possible script entries
    for (ScriptMapMap::const_iterator itr = sEventScripts.begin(); itr != sEventScripts.end(); ++itr)
    {
        std::set<uint32>::const_iterator itr2 = evt_scripts.find(itr->first);
        if (itr2 == evt_scripts.end())
            sLog->outError(LOG_FILTER_SQL, "Table `event_scripts` has script (Id: %u) not referring to any gameobject_template type 10 data2 field, type 3 data6 field, type 13 data 2 field or any spell effect %u",
                itr->first, SPELL_EFFECT_SEND_EVENT);
    }
}

//Load WP Scripts
void ObjectMgr::LoadWaypointScripts()
{
    LoadScripts(SCRIPTS_WAYPOINT);

    std::set<uint32> actionSet;

    for (ScriptMapMap::const_iterator itr = sWaypointScripts.begin(); itr != sWaypointScripts.end(); ++itr)
        actionSet.insert(itr->first);

    PreparedStatement* stmt = WorldDatabase.GetPreparedStatement(WOLRD_SEL_WAYPOINT_DATA_ACTION);
    PreparedQueryResult result = WorldDatabase.Query(stmt);

    if (result)
    {
        do
        {
            Field* fields = result->Fetch();
            uint32 action = fields[0].GetUInt32();

            actionSet.erase(action);
        }
        while (result->NextRow());
    }

    for (std::set<uint32>::iterator itr = actionSet.begin(); itr != actionSet.end(); ++itr)
        sLog->outError(LOG_FILTER_SQL, "There is no waypoint which links to the waypoint script %u", *itr);
}

void ObjectMgr::LoadSpellScriptNames()
{
    uint32 oldMSTime = getMSTime();

    _spellScriptsStore.clear();                            // need for reload case

    QueryResult result = WorldDatabase.Query("SELECT spell_id, ScriptName FROM spell_script_names");

    if (!result)
    {
        sLog->outInfo(LOG_FILTER_SERVER_LOADING, ">> Loaded 0 spell script names. DB table `spell_script_names` is empty!");
        return;
    }

    uint32 count = 0;

    do
    {

        Field* fields = result->Fetch();

        int32 spellId          = fields[0].GetInt32();
        const char *scriptName = fields[1].GetCString();

        bool allRanks = false;
        if (spellId <= 0)
        {
            allRanks = true;
            spellId = -spellId;
        }

        SpellInfo const* spellInfo = sSpellMgr->GetSpellInfo(spellId);
        if (!spellInfo)
        {
            sLog->outError(LOG_FILTER_SQL, "Scriptname:`%s` spell (spell_id:%d) does not exist in `Spell.dbc`.", scriptName, fields[0].GetInt32());
            continue;
        }

        if (allRanks)
        {
            if (sSpellMgr->GetFirstSpellInChain(spellId) != uint32(spellId))
            {
                sLog->outError(LOG_FILTER_SQL, "Scriptname:`%s` spell (spell_id:%d) is not first rank of spell.", scriptName, fields[0].GetInt32());
                continue;
            }
            while (spellInfo)
            {
                _spellScriptsStore.insert(SpellScriptsContainer::value_type(spellInfo->Id, GetScriptId(scriptName)));
                spellInfo = sSpellMgr->GetSpellInfo(spellInfo->Id)->GetNextRankSpell();
            }
        }
        else
            _spellScriptsStore.insert(SpellScriptsContainer::value_type(spellInfo->Id, GetScriptId(scriptName)));
        ++count;
    }
    while (result->NextRow());

    sLog->outInfo(LOG_FILTER_SERVER_LOADING, ">> Loaded %u spell script names in %u ms", count, GetMSTimeDiffToNow(oldMSTime));
}

void ObjectMgr::ValidateSpellScripts()
{
    uint32 oldMSTime = getMSTime();

    if (_spellScriptsStore.empty())
    {
        sLog->outInfo(LOG_FILTER_SERVER_LOADING, ">> Validated 0 scripts.");
        return;
    }

    uint32 count = 0;

    for (SpellScriptsContainer::iterator itr = _spellScriptsStore.begin(); itr != _spellScriptsStore.end();)
    {
        SpellInfo const* spellEntry = sSpellMgr->GetSpellInfo(itr->first);
        std::vector<std::pair<SpellScriptLoader *, SpellScriptsContainer::iterator> > SpellScriptLoaders;
        sScriptMgr->CreateSpellScriptLoaders(itr->first, SpellScriptLoaders);
        itr = _spellScriptsStore.upper_bound(itr->first);

        for (std::vector<std::pair<SpellScriptLoader *, SpellScriptsContainer::iterator> >::iterator sitr = SpellScriptLoaders.begin(); sitr != SpellScriptLoaders.end(); ++sitr)
        {
            SpellScript* spellScript = sitr->first->GetSpellScript();
            AuraScript* auraScript = sitr->first->GetAuraScript();
            bool valid = true;
            if (!spellScript && !auraScript)
            {
                sLog->outError(LOG_FILTER_TSCR, "Functions GetSpellScript() and GetAuraScript() of script `%s` do not return objects - script skipped",  GetScriptName(sitr->second->second));
                valid = false;
            }
            if (spellScript)
            {
                spellScript->_Init(&sitr->first->GetName(), spellEntry->Id);
                spellScript->_Register();
                if (!spellScript->_Validate(spellEntry))
                    valid = false;
                delete spellScript;
            }
            if (auraScript)
            {
                auraScript->_Init(&sitr->first->GetName(), spellEntry->Id);
                auraScript->_Register();
                if (!auraScript->_Validate(spellEntry))
                    valid = false;
                delete auraScript;
            }
            if (!valid)
            {
                _spellScriptsStore.erase(sitr->second);
            }
        }
        ++count;
    }

    sLog->outInfo(LOG_FILTER_SERVER_LOADING, ">> Validated %u scripts in %u ms", count, GetMSTimeDiffToNow(oldMSTime));
}

void ObjectMgr::LoadPageTexts()
{
    uint32 oldMSTime = getMSTime();

    //                                                 0      1       2
    QueryResult result = WorldDatabase.Query("SELECT entry, text, next_page FROM page_text");

    if (!result)
    {
        sLog->outInfo(LOG_FILTER_SERVER_LOADING, ">> Loaded 0 page texts. DB table `page_text` is empty!");
        return;
    }

    uint32 count = 0;
    do
    {
        Field* fields = result->Fetch();

        PageText& pageText = _pageTextStore[fields[0].GetUInt32()];

        pageText.Text     = fields[1].GetString();
        pageText.NextPage = fields[2].GetUInt32();

        ++count;
    }
    while (result->NextRow());

    for (PageTextContainer::const_iterator itr = _pageTextStore.begin(); itr != _pageTextStore.end(); ++itr)
    {
        if (itr->second.NextPage)
        {
            PageTextContainer::const_iterator itr2 = _pageTextStore.find(itr->second.NextPage);
            if (itr2 == _pageTextStore.end())
                sLog->outError(LOG_FILTER_SQL, "Page text (Id: %u) has not existing next page (Id: %u)", itr->first, itr->second.NextPage);

        }
    }

    sLog->outInfo(LOG_FILTER_SERVER_LOADING, ">> Loaded %u page texts in %u ms", count, GetMSTimeDiffToNow(oldMSTime));
}

PageText const* ObjectMgr::GetPageText(uint32 pageEntry)
{
    PageTextContainer::const_iterator itr = _pageTextStore.find(pageEntry);
    if (itr != _pageTextStore.end())
        return &(itr->second);

    return NULL;
}

void ObjectMgr::LoadPageTextLocales()
{
    uint32 oldMSTime = getMSTime();

    _pageTextLocaleStore.clear();                             // need for reload case

    QueryResult result = WorldDatabase.Query("SELECT entry, text_loc1, text_loc2, text_loc3, text_loc4, text_loc5, text_loc6, text_loc7, text_loc8 FROM locales_page_text");

    if (!result)
        return;

    do
    {
        Field* fields = result->Fetch();

        uint32 entry = fields[0].GetUInt32();

        PageTextLocale& data = _pageTextLocaleStore[entry];

        for (uint8 i = 1; i < TOTAL_LOCALES; ++i)
            AddLocaleString(fields[i].GetString(), LocaleConstant(i), data.Text);
    } while (result->NextRow());

    sLog->outInfo(LOG_FILTER_SERVER_LOADING, ">> Loaded %lu PageText locale strings in %u ms", (unsigned long)_pageTextLocaleStore.size(), GetMSTimeDiffToNow(oldMSTime));
}

void ObjectMgr::LoadInstanceTemplate()
{
    uint32 oldMSTime = getMSTime();

    //                                                0     1       2        4
    QueryResult result = WorldDatabase.Query("SELECT map, parent, script, allowMount FROM instance_template");

    if (!result)
    {
        sLog->outInfo(LOG_FILTER_SERVER_LOADING, ">> Loaded 0 instance templates. DB table `page_text` is empty!");
        return;
    }

    uint32 count = 0;
    do
    {
        Field* fields = result->Fetch();

        uint16 mapID = fields[0].GetUInt16();

        if (!MapManager::IsValidMAP(mapID, true))
        {
            sLog->outError(LOG_FILTER_SQL, "ObjectMgr::LoadInstanceTemplate: bad mapid %d for template!", mapID);
            continue;
        }

        InstanceTemplate instanceTemplate;

        instanceTemplate.AllowMount = fields[3].GetBool();
        instanceTemplate.Parent     = uint32(fields[1].GetUInt16());
        instanceTemplate.ScriptId   = sObjectMgr->GetScriptId(fields[2].GetCString());

        _instanceTemplateStore[mapID] = instanceTemplate;

        ++count;
    }
    while (result->NextRow());

    sLog->outInfo(LOG_FILTER_SERVER_LOADING, ">> Loaded %u instance templates in %u ms", count, GetMSTimeDiffToNow(oldMSTime));
}

InstanceTemplate const* ObjectMgr::GetInstanceTemplate(uint32 mapID)
{
    InstanceTemplateContainer::const_iterator itr = _instanceTemplateStore.find(uint16(mapID));
    if (itr != _instanceTemplateStore.end())
        return &(itr->second);

    return NULL;
}

void ObjectMgr::LoadInstanceEncounters()
{
    uint32 oldMSTime = getMSTime();

    //                                                 0         1            2                3
    QueryResult result = WorldDatabase.Query("SELECT entry, creditType, creditEntry, lastEncounterDungeon FROM instance_encounters");
    if (!result)
    {
        sLog->outError(LOG_FILTER_SERVER_LOADING, ">> Loaded 0 instance encounters, table is empty!");

        return;
    }

    uint32 count = 0;
    std::map<uint32, DungeonEncounterEntry const*> dungeonLastBosses;
    do
    {
        Field* fields = result->Fetch();
        uint32 entry = fields[0].GetUInt32();
        uint8 creditType = fields[1].GetUInt8();
        uint32 creditEntry = fields[2].GetUInt32();
        uint32 lastEncounterDungeon = fields[3].GetUInt16();
        DungeonEncounterEntry const* dungeonEncounter = sDungeonEncounterStore.LookupEntry(entry);
        if (!dungeonEncounter)
        {
            sLog->outError(LOG_FILTER_SQL, "Table `instance_encounters` has an invalid encounter id %u, skipped!", entry);
            continue;
        }

        if (lastEncounterDungeon && !sLFGMgr->GetLFGDungeon(lastEncounterDungeon))
        {
            sLog->outError(LOG_FILTER_SQL, "Table `instance_encounters` has an encounter %u (%s) marked as final for invalid dungeon id %u, skipped!", entry, dungeonEncounter->encounterName, lastEncounterDungeon);
            continue;
        }

        std::map<uint32, DungeonEncounterEntry const*>::const_iterator itr = dungeonLastBosses.find(lastEncounterDungeon);
        if (lastEncounterDungeon)
        {
            if (itr != dungeonLastBosses.end())
            {
                sLog->outError(LOG_FILTER_SQL, "Table `instance_encounters` specified encounter %u (%s) as last encounter but %u (%s) is already marked as one, skipped!", entry, dungeonEncounter->encounterName, itr->second->id, itr->second->encounterName);
                continue;
            }

            dungeonLastBosses[lastEncounterDungeon] = dungeonEncounter;
        }

        switch (creditType)
        {
            case ENCOUNTER_CREDIT_KILL_CREATURE:
            {
                CreatureTemplate const* creatureInfo = GetCreatureTemplate(creditEntry);
                if (!creatureInfo)
                {
                    sLog->outError(LOG_FILTER_SQL, "Table `instance_encounters` has an invalid creature (entry %u) linked to the encounter %u (%s), skipped!", creditEntry, entry, dungeonEncounter->encounterName);
                    continue;
                }
                const_cast<CreatureTemplate*>(creatureInfo)->flags_extra |= CREATURE_FLAG_EXTRA_DUNGEON_BOSS;
                break;
            }
            case ENCOUNTER_CREDIT_CAST_SPELL:
                if (!sSpellMgr->GetSpellInfo(creditEntry))
                {
                    sLog->outError(LOG_FILTER_SQL, "Table `instance_encounters` has an invalid spell (entry %u) linked to the encounter %u (%s), skipped!", creditEntry, entry, dungeonEncounter->encounterName);
                    continue;
                }
                break;
            default:
                sLog->outError(LOG_FILTER_SQL, "Table `instance_encounters` has an invalid credit type (%u) for encounter %u (%s), skipped!", creditType, entry, dungeonEncounter->encounterName);
                continue;
        }

        DungeonEncounterList& encounters = _dungeonEncounterStore[MAKE_PAIR32(dungeonEncounter->mapId, dungeonEncounter->difficulty)];
        encounters.push_back(new DungeonEncounter(dungeonEncounter, EncounterCreditType(creditType), creditEntry, lastEncounterDungeon));
        ++count;
    } while (result->NextRow());

    sLog->outInfo(LOG_FILTER_SERVER_LOADING, ">> Loaded %u instance encounters in %u ms", count, GetMSTimeDiffToNow(oldMSTime));
}

GossipText const* ObjectMgr::GetGossipText(uint32 Text_ID) const
{
    GossipTextContainer::const_iterator itr = _gossipTextStore.find(Text_ID);
    if (itr != _gossipTextStore.end())
        return &itr->second;
    return NULL;
}

void ObjectMgr::LoadGossipText()
{
    uint32 oldMSTime = getMSTime();

    QueryResult result = WorldDatabase.Query("SELECT * FROM npc_text");

    int count = 0;
    if (!result)
    {
        sLog->outInfo(LOG_FILTER_SERVER_LOADING, ">> Loaded %u npc texts", count);
        return;
    }
    _gossipTextStore.rehash(result->GetRowCount());

    int cic;

    do
    {
        ++count;
        cic = 0;

        Field* fields = result->Fetch();

        uint32 Text_ID    = fields[cic++].GetUInt32();
        if (!Text_ID)
        {
            sLog->outError(LOG_FILTER_SQL, "Table `npc_text` has record wit reserved id 0, ignore.");
            continue;
        }

        GossipText& gText = _gossipTextStore[Text_ID];

        for (int i = 0; i < MAX_GOSSIP_TEXT_OPTIONS; i++)
        {
            gText.Options[i].Text_0           = fields[cic++].GetString();
            gText.Options[i].Text_1           = fields[cic++].GetString();

            gText.Options[i].Language         = fields[cic++].GetUInt8();
            gText.Options[i].Probability      = fields[cic++].GetFloat();

            for (uint8 j=0; j < MAX_GOSSIP_TEXT_EMOTES; ++j)
            {
                gText.Options[i].Emotes[j]._Delay  = fields[cic++].GetUInt16();
                gText.Options[i].Emotes[j]._Emote  = fields[cic++].GetUInt16();
            }
        }
    } while (result->NextRow());

    sLog->outInfo(LOG_FILTER_SERVER_LOADING, ">> Loaded %u npc texts in %u ms", count, GetMSTimeDiffToNow(oldMSTime));
}

void ObjectMgr::LoadNpcTextLocales()
{
    uint32 oldMSTime = getMSTime();

    _npcTextLocaleStore.clear();                              // need for reload case

    QueryResult result = WorldDatabase.Query("SELECT entry, "
        "Text0_0_loc1, Text0_1_loc1, Text1_0_loc1, Text1_1_loc1, Text2_0_loc1, Text2_1_loc1, Text3_0_loc1, Text3_1_loc1, Text4_0_loc1, Text4_1_loc1, Text5_0_loc1, Text5_1_loc1, Text6_0_loc1, Text6_1_loc1, Text7_0_loc1, Text7_1_loc1, "
        "Text0_0_loc2, Text0_1_loc2, Text1_0_loc2, Text1_1_loc2, Text2_0_loc2, Text2_1_loc2, Text3_0_loc2, Text3_1_loc1, Text4_0_loc2, Text4_1_loc2, Text5_0_loc2, Text5_1_loc2, Text6_0_loc2, Text6_1_loc2, Text7_0_loc2, Text7_1_loc2, "
        "Text0_0_loc3, Text0_1_loc3, Text1_0_loc3, Text1_1_loc3, Text2_0_loc3, Text2_1_loc3, Text3_0_loc3, Text3_1_loc1, Text4_0_loc3, Text4_1_loc3, Text5_0_loc3, Text5_1_loc3, Text6_0_loc3, Text6_1_loc3, Text7_0_loc3, Text7_1_loc3, "
        "Text0_0_loc4, Text0_1_loc4, Text1_0_loc4, Text1_1_loc4, Text2_0_loc4, Text2_1_loc4, Text3_0_loc4, Text3_1_loc1, Text4_0_loc4, Text4_1_loc4, Text5_0_loc4, Text5_1_loc4, Text6_0_loc4, Text6_1_loc4, Text7_0_loc4, Text7_1_loc4, "
        "Text0_0_loc5, Text0_1_loc5, Text1_0_loc5, Text1_1_loc5, Text2_0_loc5, Text2_1_loc5, Text3_0_loc5, Text3_1_loc1, Text4_0_loc5, Text4_1_loc5, Text5_0_loc5, Text5_1_loc5, Text6_0_loc5, Text6_1_loc5, Text7_0_loc5, Text7_1_loc5, "
        "Text0_0_loc6, Text0_1_loc6, Text1_0_loc6, Text1_1_loc6, Text2_0_loc6, Text2_1_loc6, Text3_0_loc6, Text3_1_loc1, Text4_0_loc6, Text4_1_loc6, Text5_0_loc6, Text5_1_loc6, Text6_0_loc6, Text6_1_loc6, Text7_0_loc6, Text7_1_loc6, "
        "Text0_0_loc7, Text0_1_loc7, Text1_0_loc7, Text1_1_loc7, Text2_0_loc7, Text2_1_loc7, Text3_0_loc7, Text3_1_loc1, Text4_0_loc7, Text4_1_loc7, Text5_0_loc7, Text5_1_loc7, Text6_0_loc7, Text6_1_loc7, Text7_0_loc7, Text7_1_loc7, "
        "Text0_0_loc8, Text0_1_loc8, Text1_0_loc8, Text1_1_loc8, Text2_0_loc8, Text2_1_loc8, Text3_0_loc8, Text3_1_loc1, Text4_0_loc8, Text4_1_loc8, Text5_0_loc8, Text5_1_loc8, Text6_0_loc8, Text6_1_loc8, Text7_0_loc8, Text7_1_loc8 "
        " FROM locales_npc_text");

    if (!result)
        return;

    do
    {
        Field* fields = result->Fetch();

        uint32 entry = fields[0].GetUInt32();

        NpcTextLocale& data = _npcTextLocaleStore[entry];

        for (uint8 i = 1; i < TOTAL_LOCALES; ++i)
        {
            LocaleConstant locale = (LocaleConstant) i;
            for (uint8 j = 0; j < MAX_LOCALES; ++j)
            {
                AddLocaleString(fields[1 + 8 * 2 * (i - 1) + 2 * j].GetString(), locale, data.Text_0[j]);
                AddLocaleString(fields[1 + 8 * 2 * (i - 1) + 2 * j + 1].GetString(), locale, data.Text_1[j]);
            }
        }
    } while (result->NextRow());

    sLog->outInfo(LOG_FILTER_SERVER_LOADING, ">> Loaded %lu NpcText locale strings in %u ms", (unsigned long)_npcTextLocaleStore.size(), GetMSTimeDiffToNow(oldMSTime));
}

//not very fast function but it is called only once a day, or on starting-up
void ObjectMgr::ReturnOrDeleteOldMails(bool serverUp)
{
    uint32 oldMSTime = getMSTime();

    time_t curTime = time(NULL);
    tm* lt = localtime(&curTime);
    uint64 basetime(curTime);
    sLog->outInfo(LOG_FILTER_GENERAL, "Returning mails current time: hour: %d, minute: %d, second: %d ", lt->tm_hour, lt->tm_min, lt->tm_sec);

    // Delete all old mails without item and without body immediately, if starting server
    if (!serverUp)
    {
        PreparedStatement* stmt = CharacterDatabase.GetPreparedStatement(CHAR_DEL_EMPTY_EXPIRED_MAIL);
        stmt->setUInt64(0, basetime);
        CharacterDatabase.Execute(stmt);
    }
    PreparedStatement* stmt = CharacterDatabase.GetPreparedStatement(CHAR_SEL_EXPIRED_MAIL);
    stmt->setUInt64(0, basetime);
    PreparedQueryResult result = CharacterDatabase.Query(stmt);
    if (!result)
    {
        sLog->outInfo(LOG_FILTER_SERVER_LOADING, ">> No expired mails found.");
        return;                                             // any mails need to be returned or deleted
    }

    std::map<uint32 /*messageId*/, MailItemInfoVec> itemsCache;
    stmt = CharacterDatabase.GetPreparedStatement(CHAR_SEL_EXPIRED_MAIL_ITEMS);
    stmt->setUInt32(0, (uint32)basetime);
    if (PreparedQueryResult items = CharacterDatabase.Query(stmt))
    {
        MailItemInfo item;
        do
        {
            Field* fields = items->Fetch();
            item.item_guid = fields[0].GetUInt32();
            item.item_template = fields[1].GetUInt32();
            uint32 mailId = fields[2].GetUInt32();
            itemsCache[mailId].push_back(item);
        } while (items->NextRow());
    }

    uint32 deletedCount = 0;
    uint32 returnedCount = 0;
    do
    {
        Field* fields = result->Fetch();
        Mail* m = new Mail;
        m->messageID      = fields[0].GetUInt32();
        m->messageType    = fields[1].GetUInt8();
        m->sender         = fields[2].GetUInt32();
        m->receiver       = fields[3].GetUInt32();
        bool has_items    = fields[4].GetBool();
        m->expire_time    = time_t(fields[5].GetUInt32());
        m->deliver_time   = 0;
        m->COD            = fields[6].GetUInt64();
        m->checked        = fields[7].GetUInt8();
        m->mailTemplateId = fields[8].GetInt16();

        Player* player = NULL;
        if (serverUp)
            player = ObjectAccessor::FindPlayer((uint64)m->receiver);

        if (player && player->m_mailsLoaded)
        {                                                   // this code will run very improbably (the time is between 4 and 5 am, in game is online a player, who has old mail
            // his in mailbox and he has already listed his mails)
            delete m;
            continue;
        }

        // Delete or return mail
        if (has_items)
        {
            // read items from cache
            m->items.swap(itemsCache[m->messageID]);

            // if it is mail from non-player, or if it's already return mail, it shouldn't be returned, but deleted
            if (m->messageType != MAIL_NORMAL || (m->checked & (MAIL_CHECK_MASK_COD_PAYMENT | MAIL_CHECK_MASK_RETURNED)))
            {
                // mail open and then not returned
                for (MailItemInfoVec::iterator itr2 = m->items.begin(); itr2 != m->items.end(); ++itr2)
                {
                    stmt = CharacterDatabase.GetPreparedStatement(CHAR_DEL_ITEM_INSTANCE);
                    stmt->setUInt32(0, itr2->item_guid);
                    CharacterDatabase.Execute(stmt);
                }
            }
            else
            {
                // Mail will be returned
                stmt = CharacterDatabase.GetPreparedStatement(CHAR_UPD_MAIL_RETURNED);
                stmt->setUInt32(0, m->receiver);
                stmt->setUInt32(1, m->sender);
                stmt->setUInt32(2, basetime + 30 * DAY);
                stmt->setUInt32(3, basetime);
                stmt->setUInt8 (4, uint8(MAIL_CHECK_MASK_RETURNED));
                stmt->setUInt32(5, m->messageID);
                CharacterDatabase.Execute(stmt);
                for (MailItemInfoVec::iterator itr2 = m->items.begin(); itr2 != m->items.end(); ++itr2)
                {
                    // Update receiver in mail items for its proper delivery, and in instance_item for avoid lost item at sender delete
                    stmt = CharacterDatabase.GetPreparedStatement(CHAR_UPD_MAIL_ITEM_RECEIVER);
                    stmt->setUInt32(0, m->sender);
                    stmt->setUInt32(1, itr2->item_guid);
                    CharacterDatabase.Execute(stmt);

                    stmt = CharacterDatabase.GetPreparedStatement(CHAR_UPD_ITEM_OWNER);
                    stmt->setUInt32(0, m->sender);
                    stmt->setUInt32(1, itr2->item_guid);
                    CharacterDatabase.Execute(stmt);
                }
                delete m;
                ++returnedCount;
                continue;
            }
        }

        stmt = CharacterDatabase.GetPreparedStatement(CHAR_DEL_MAIL_BY_ID);
        stmt->setUInt32(0, m->messageID);
        CharacterDatabase.Execute(stmt);
        delete m;
        ++deletedCount;
    }
    while (result->NextRow());

    sLog->outInfo(LOG_FILTER_SERVER_LOADING, ">> Processed %u expired mails: %u deleted and %u returned in %u ms", deletedCount + returnedCount, deletedCount, returnedCount, GetMSTimeDiffToNow(oldMSTime));
}

void ObjectMgr::LoadQuestAreaTriggers()
{
    uint32 oldMSTime = getMSTime();

    _questAreaTriggerStore.clear();                           // need for reload case

    QueryResult result = WorldDatabase.Query("SELECT id, quest FROM areatrigger_involvedrelation");

    if (!result)
    {
        sLog->outInfo(LOG_FILTER_SERVER_LOADING, ">> Loaded 0 quest trigger points. DB table `areatrigger_involvedrelation` is empty.");
        return;
    }

    uint32 count = 0;

    do
    {
        ++count;

        Field* fields = result->Fetch();

        uint32 trigger_ID = fields[0].GetUInt32();
        uint32 quest_ID   = fields[1].GetUInt32();

        AreaTriggerEntry const* atEntry = sAreaTriggerStore.LookupEntry(trigger_ID);
        if (!atEntry)
        {
            sLog->outError(LOG_FILTER_SQL, "Area trigger (ID:%u) does not exist in `AreaTrigger.dbc`.", trigger_ID);
            continue;
        }

        Quest const* quest = GetQuestTemplate(quest_ID);

        if (!quest)
        {
            sLog->outError(LOG_FILTER_SQL, "Table `areatrigger_involvedrelation` has record (id: %u) for not existing quest %u", trigger_ID, quest_ID);
            continue;
        }

        if (!quest->HasSpecialFlag(QUEST_SPECIAL_FLAGS_EXPLORATION_OR_EVENT))
        {
            sLog->outError(LOG_FILTER_SQL, "Table `areatrigger_involvedrelation` has record (id: %u) for not quest %u, but quest not have flag QUEST_SPECIAL_FLAGS_EXPLORATION_OR_EVENT. Trigger or quest flags must be fixed, quest modified to require objective.", trigger_ID, quest_ID);

            // this will prevent quest completing without objective
            const_cast<Quest*>(quest)->SetSpecialFlag(QUEST_SPECIAL_FLAGS_EXPLORATION_OR_EVENT);

            // continue; - quest modified to required objective and trigger can be allowed.
        }

        _questAreaTriggerStore[trigger_ID] = quest_ID;

    } while (result->NextRow());

    sLog->outInfo(LOG_FILTER_SERVER_LOADING, ">> Loaded %u quest trigger points in %u ms", count, GetMSTimeDiffToNow(oldMSTime));
}

void ObjectMgr::LoadTavernAreaTriggers()
{
    uint32 oldMSTime = getMSTime();

    _tavernAreaTriggerStore.clear();                          // need for reload case

    QueryResult result = WorldDatabase.Query("SELECT id FROM areatrigger_tavern");

    if (!result)
    {
        sLog->outInfo(LOG_FILTER_SERVER_LOADING, ">> Loaded 0 tavern triggers. DB table `areatrigger_tavern` is empty.");
        return;
    }

    uint32 count = 0;

    do
    {
        ++count;

        Field* fields = result->Fetch();

        uint32 Trigger_ID      = fields[0].GetUInt32();

        AreaTriggerEntry const* atEntry = sAreaTriggerStore.LookupEntry(Trigger_ID);
        if (!atEntry)
        {
            sLog->outError(LOG_FILTER_SQL, "Area trigger (ID:%u) does not exist in `AreaTrigger.dbc`.", Trigger_ID);
            continue;
        }

        _tavernAreaTriggerStore.insert(Trigger_ID);
    } while (result->NextRow());

    sLog->outInfo(LOG_FILTER_SERVER_LOADING, ">> Loaded %u tavern triggers in %u ms", count, GetMSTimeDiffToNow(oldMSTime));
}

void ObjectMgr::LoadAreaTriggerScripts()
{
    uint32 oldMSTime = getMSTime();

    _areaTriggerScriptStore.clear();                            // need for reload case
    QueryResult result = WorldDatabase.Query("SELECT entry, ScriptName FROM areatrigger_scripts");

    if (!result)
    {
        sLog->outInfo(LOG_FILTER_SERVER_LOADING, ">> Loaded 0 areatrigger scripts. DB table `areatrigger_scripts` is empty.");
        return;
    }

    uint32 count = 0;

    do
    {
        ++count;

        Field* fields = result->Fetch();

        uint32 Trigger_ID      = fields[0].GetUInt32();
        const char *scriptName = fields[1].GetCString();

        AreaTriggerEntry const* atEntry = sAreaTriggerStore.LookupEntry(Trigger_ID);
        if (!atEntry)
        {
            sLog->outError(LOG_FILTER_SQL, "Area trigger (ID:%u) does not exist in `AreaTrigger.dbc`.", Trigger_ID);
            continue;
        }
        _areaTriggerScriptStore[Trigger_ID] = GetScriptId(scriptName);
    } while (result->NextRow());

    sLog->outInfo(LOG_FILTER_SERVER_LOADING, ">> Loaded %u areatrigger scripts in %u ms", count, GetMSTimeDiffToNow(oldMSTime));
}

uint32 ObjectMgr::GetNearestTaxiNode(float x, float y, float z, uint32 mapid, uint32 team)
{
    bool found = false;
    float dist = 10000;
    uint32 id = 0;

    for (uint32 i = 1; i < sTaxiNodesStore.GetNumRows(); ++i)
    {
        TaxiNodesEntry const* node = sTaxiNodesStore.LookupEntry(i);

        if (!node || node->map_id != mapid || (!node->MountCreatureID[team == ALLIANCE ? 1 : 0] && node->MountCreatureID[0] != 32981)) // dk flight
            continue;

        uint8  field   = (uint8)((i - 1) / 8);
        uint32 submask = 1 << ((i-1) % 8);

        // skip not taxi network nodes
        if ((sTaxiNodesMask[field] & submask) == 0)
            continue;

        float dist2 = (node->x - x)*(node->x - x)+(node->y - y)*(node->y - y)+(node->z - z)*(node->z - z);
        if (found)
        {
            if (dist2 < dist)
            {
                dist = dist2;
                id = i;
            }
        }
        else
        {
            found = true;
            dist = dist2;
            id = i;
        }
    }

    return id;
}

void ObjectMgr::GetTaxiPath(uint32 source, uint32 destination, uint32 &path, uint32 &cost)
{
    TaxiPathSetBySource::iterator src_i = sTaxiPathSetBySource.find(source);
    if (src_i == sTaxiPathSetBySource.end())
    {
        path = 0;
        cost = 0;
        return;
    }

    TaxiPathSetForSource& pathSet = src_i->second;

    TaxiPathSetForSource::iterator dest_i = pathSet.find(destination);
    if (dest_i == pathSet.end())
    {
        path = 0;
        cost = 0;
        return;
    }

    cost = dest_i->second.price;
    path = dest_i->second.ID;
}

uint32 ObjectMgr::GetTaxiMountDisplayId(uint32 id, uint32 team, bool allowed_alt_team /* = false */)
{
    uint32 mount_id = 0;

    // select mount creature id
    TaxiNodesEntry const* node = sTaxiNodesStore.LookupEntry(id);
    if (node)
    {
        uint32 mount_entry = 0;
        if (team == ALLIANCE)
            mount_entry = node->MountCreatureID[1];
        else
            mount_entry = node->MountCreatureID[0];

        // Fix for Alliance not being able to use Acherus taxi
        // only one mount type for both sides
        if (mount_entry == 0 && allowed_alt_team)
        {
            // Simply reverse the selection. At least one team in theory should have a valid mount ID to choose.
            mount_entry = team == ALLIANCE ? node->MountCreatureID[0] : node->MountCreatureID[1];
        }

        CreatureTemplate const* mount_info = GetCreatureTemplate(mount_entry);
        if (mount_info)
        {
            mount_id = mount_info->GetRandomValidModelId();
            if (!mount_id)
            {
                sLog->outError(LOG_FILTER_SQL, "No displayid found for the taxi mount with the entry %u! Can't load it!", mount_entry);
                return 0;
            }
        }
    }

    // minfo is not actually used but the mount_id was updated
    GetCreatureModelRandomGender(&mount_id);

    return mount_id;
}

void ObjectMgr::LoadGraveyardZones()
{
    uint32 oldMSTime = getMSTime();

    GraveYardStore.clear();                                  // need for reload case

    //                                                0       1         2
    QueryResult result = WorldDatabase.Query("SELECT id, ghost_zone, faction FROM game_graveyard_zone");

    if (!result)
    {
        sLog->outInfo(LOG_FILTER_SERVER_LOADING, ">> Loaded 0 graveyard-zone links. DB table `game_graveyard_zone` is empty.");
        return;
    }

    uint32 count = 0;

    do
    {
        ++count;

        Field* fields = result->Fetch();

        uint32 safeLocId = fields[0].GetUInt32();
        uint32 zoneId = fields[1].GetUInt32();
        uint32 team   = fields[2].GetUInt16();

        WorldSafeLocsEntry const* entry = sWorldSafeLocsStore.LookupEntry(safeLocId);
        if (!entry)
        {
            sLog->outError(LOG_FILTER_SQL, "Table `game_graveyard_zone` has a record for not existing graveyard (WorldSafeLocs.dbc id) %u, skipped.", safeLocId);
            continue;
        }

        AreaTableEntry const* areaEntry = GetAreaEntryByAreaID(zoneId);
        if (!areaEntry)
        {
            sLog->outError(LOG_FILTER_SQL, "Table `game_graveyard_zone` has a record for not existing zone id (%u), skipped.", zoneId);
            continue;
        }

        if (areaEntry->zone != 0)
        {
            sLog->outError(LOG_FILTER_SQL, "Table `game_graveyard_zone` has a record for subzone id (%u) instead of zone, skipped.", zoneId);
            continue;
        }

        if (team != 0 && team != HORDE && team != ALLIANCE)
        {
            sLog->outError(LOG_FILTER_SQL, "Table `game_graveyard_zone` has a record for non player faction (%u), skipped.", team);
            continue;
        }

        if (!AddGraveYardLink(safeLocId, zoneId, team, false))
            sLog->outError(LOG_FILTER_SQL, "Table `game_graveyard_zone` has a duplicate record for Graveyard (ID: %u) and Zone (ID: %u), skipped.", safeLocId, zoneId);
    } while (result->NextRow());

    sLog->outInfo(LOG_FILTER_SERVER_LOADING, ">> Loaded %u graveyard-zone links in %u ms", count, GetMSTimeDiffToNow(oldMSTime));
}

WorldSafeLocsEntry const* ObjectMgr::GetDefaultGraveYard(uint32 team)
{
    enum DefaultGraveyard
    {
        HORDE_GRAVEYARD    = 10, // Crossroads
        ALLIANCE_GRAVEYARD = 4   // Westfall
    };

    if (team == HORDE)
        return sWorldSafeLocsStore.LookupEntry(HORDE_GRAVEYARD);
    else if (team == ALLIANCE)
        return sWorldSafeLocsStore.LookupEntry(ALLIANCE_GRAVEYARD);
    else return NULL;
}

WorldSafeLocsEntry const* ObjectMgr::GetClosestGraveYard(float x, float y, float z, uint32 MapId, uint32 team)
{
    // search for zone associated closest graveyard
    uint32 zoneId = sMapMgr->GetZoneId(MapId, x, y, z);

    if (!zoneId)
    {
        if (z > -500)
        {
            sLog->outError(LOG_FILTER_GENERAL, "ZoneId not found for map %u coords (%f, %f, %f)", MapId, x, y, z);
            return GetDefaultGraveYard(team);
        }
    }

    // Simulate std. algorithm:
    //   found some graveyard associated to (ghost_zone, ghost_map)
    //
    //   if mapId == graveyard.mapId (ghost in plain zone or city or battleground) and search graveyard at same map
    //     then check faction
    //   if mapId != graveyard.mapId (ghost in instance) and search any graveyard associated
    //     then check faction
    GraveYardContainer::const_iterator graveLow  = GraveYardStore.lower_bound(zoneId);
    GraveYardContainer::const_iterator graveUp   = GraveYardStore.upper_bound(zoneId);
    MapEntry const* map = sMapStore.LookupEntry(MapId);
    // not need to check validity of map object; MapId _MUST_ be valid here

    if (graveLow == graveUp && !map->IsBattleArena())
    {
        sLog->outError(LOG_FILTER_SQL, "Table `game_graveyard_zone` incomplete: Zone %u Team %u does not have a linked graveyard.", zoneId, team);
        return GetDefaultGraveYard(team);
    }

    // at corpse map
    bool foundNear = false;
    float distNear = 10000;
    WorldSafeLocsEntry const* entryNear = NULL;

    // at entrance map for corpse map
    bool foundEntr = false;
    float distEntr = 10000;
    WorldSafeLocsEntry const* entryEntr = NULL;

    // some where other
    WorldSafeLocsEntry const* entryFar = NULL;

    MapEntry const* mapEntry = sMapStore.LookupEntry(MapId);

    for (GraveYardContainer::const_iterator itr = graveLow; itr != graveUp; ++itr)
    {
        GraveYardData const& data = itr->second;

        WorldSafeLocsEntry const* entry = sWorldSafeLocsStore.LookupEntry(data.safeLocId);
        if (!entry)
        {
            sLog->outError(LOG_FILTER_SQL, "Table `game_graveyard_zone` has record for not existing graveyard (WorldSafeLocs.dbc id) %u, skipped.", data.safeLocId);
            continue;
        }

        // skip enemy faction graveyard
        // team == 0 case can be at call from .neargrave
        if (data.team != 0 && team != 0 && data.team != team)
            continue;

        // find now nearest graveyard at other map
        if (MapId != entry->map_id)
        {
            // if find graveyard at different map from where entrance placed (or no entrance data), use any first
            if (!mapEntry
                || mapEntry->entrance_map < 0
                || uint32(mapEntry->entrance_map) != entry->map_id
                || (mapEntry->entrance_x == 0 && mapEntry->entrance_y == 0))
            {
                // not have any corrdinates for check distance anyway
                entryFar = entry;
                continue;
            }

            // at entrance map calculate distance (2D);
            float dist2 = (entry->x - mapEntry->entrance_x)*(entry->x - mapEntry->entrance_x)
                +(entry->y - mapEntry->entrance_y)*(entry->y - mapEntry->entrance_y);
            if (foundEntr)
            {
                if (dist2 < distEntr)
                {
                    distEntr = dist2;
                    entryEntr = entry;
                }
            }
            else
            {
                foundEntr = true;
                distEntr = dist2;
                entryEntr = entry;
            }
        }
        // find now nearest graveyard at same map
        else
        {
            float dist2 = (entry->x - x)*(entry->x - x)+(entry->y - y)*(entry->y - y)+(entry->z - z)*(entry->z - z);
            if (foundNear)
            {
                if (dist2 < distNear)
                {
                    distNear = dist2;
                    entryNear = entry;
                }
            }
            else
            {
                foundNear = true;
                distNear = dist2;
                entryNear = entry;
            }
        }
    }

    if (entryNear)
        return entryNear;

    if (entryEntr)
        return entryEntr;

    return entryFar;
}

GraveYardData const* ObjectMgr::FindGraveYardData(uint32 id, uint32 zoneId)
{
    GraveYardContainer::const_iterator graveLow  = GraveYardStore.lower_bound(zoneId);
    GraveYardContainer::const_iterator graveUp   = GraveYardStore.upper_bound(zoneId);

    for (GraveYardContainer::const_iterator itr = graveLow; itr != graveUp; ++itr)
    {
        if (itr->second.safeLocId == id)
            return &itr->second;
    }

    return NULL;
}

bool ObjectMgr::AddGraveYardLink(uint32 id, uint32 zoneId, uint32 team, bool persist /*= true*/)
{
    if (FindGraveYardData(id, zoneId))
        return false;

    // add link to loaded data
    GraveYardData data;
    data.safeLocId = id;
    data.team = team;

    GraveYardStore.insert(GraveYardContainer::value_type(zoneId, data));

    // add link to DB
    if (persist)
    {
        PreparedStatement* stmt = WorldDatabase.GetPreparedStatement(WORLD_INS_GRAVEYARD_ZONE);

        stmt->setUInt32(0, id);
        stmt->setUInt32(1, zoneId);
        stmt->setUInt16(2, uint16(team));

        WorldDatabase.Execute(stmt);
    }

    return true;
}

void ObjectMgr::RemoveGraveYardLink(uint32 id, uint32 zoneId, uint32 team, bool persist /*= false*/)
{
    GraveYardContainer::iterator graveLow  = GraveYardStore.lower_bound(zoneId);
    GraveYardContainer::iterator graveUp   = GraveYardStore.upper_bound(zoneId);
    if (graveLow == graveUp)
    {
        //sLog->outError(LOG_FILTER_SQL, "Table `game_graveyard_zone` incomplete: Zone %u Team %u does not have a linked graveyard.", zoneId, team);
        return;
    }

    bool found = false;

    GraveYardContainer::iterator itr;

    for (itr = graveLow; itr != graveUp; ++itr)
    {
        GraveYardData & data = itr->second;

        // skip not matching safezone id
        if (data.safeLocId != id)
            continue;

        // skip enemy faction graveyard at same map (normal area, city, or battleground)
        // team == 0 case can be at call from .neargrave
        if (data.team != 0 && team != 0 && data.team != team)
            continue;

        found = true;
        break;
    }

    // no match, return
    if (!found)
        return;

    // remove from links
    GraveYardStore.erase(itr);

    // remove link from DB
    if (persist)
    {
        PreparedStatement* stmt = WorldDatabase.GetPreparedStatement(WORLD_DEL_GRAVEYARD_ZONE);

        stmt->setUInt32(0, id);
        stmt->setUInt32(1, zoneId);
        stmt->setUInt16(2, uint16(team));

        WorldDatabase.Execute(stmt);
    }
}

void ObjectMgr::LoadAreaTriggerTeleports()
{
    uint32 oldMSTime = getMSTime();

    _areaTriggerStore.clear();                                  // need for reload case

    //                                                        0            1                  2                  3                  4                   5
    QueryResult result = WorldDatabase.Query("SELECT id,  target_map, target_position_x, target_position_y, target_position_z, target_orientation FROM areatrigger_teleport");
    if (!result)
    {
        sLog->outInfo(LOG_FILTER_SERVER_LOADING, ">> Loaded 0 area trigger teleport definitions. DB table `areatrigger_teleport` is empty.");
        return;
    }

    uint32 count = 0;

    do
    {
        Field* fields = result->Fetch();

        ++count;

        uint32 Trigger_ID = fields[0].GetUInt32();

        AreaTrigger at;

        at.target_mapId             = fields[1].GetUInt16();
        at.target_X                 = fields[2].GetFloat();
        at.target_Y                 = fields[3].GetFloat();
        at.target_Z                 = fields[4].GetFloat();
        at.target_Orientation       = fields[5].GetFloat();

        AreaTriggerEntry const* atEntry = sAreaTriggerStore.LookupEntry(Trigger_ID);
        if (!atEntry)
        {
            sLog->outError(LOG_FILTER_SQL, "Area trigger (ID:%u) does not exist in `AreaTrigger.dbc`.", Trigger_ID);
            continue;
        }

        MapEntry const* mapEntry = sMapStore.LookupEntry(at.target_mapId);
        if (!mapEntry)
        {
            sLog->outError(LOG_FILTER_SQL, "Area trigger (ID:%u) target map (ID: %u) does not exist in `Map.dbc`.", Trigger_ID, at.target_mapId);
            continue;
        }

        if (at.target_X == 0 && at.target_Y == 0 && at.target_Z == 0)
        {
            sLog->outError(LOG_FILTER_SQL, "Area trigger (ID:%u) target coordinates not provided.", Trigger_ID);
            continue;
        }

        _areaTriggerStore[Trigger_ID] = at;

    } while (result->NextRow());

    sLog->outInfo(LOG_FILTER_SERVER_LOADING, ">> Loaded %u area trigger teleport definitions in %u ms", count, GetMSTimeDiffToNow(oldMSTime));
}

void ObjectMgr::LoadAccessRequirements()
{
    uint32 oldMSTime = getMSTime();

    if (!_accessRequirementStore.empty())
    {
        for (AccessRequirementContainer::iterator itr = _accessRequirementStore.begin(); itr != _accessRequirementStore.end(); ++itr)
            delete itr->second;

        _accessRequirementStore.clear();                                  // need for reload case
    }

    //                                               0      1           2          3          4     5      6             7             8                      9
    QueryResult result = WorldDatabase.Query("SELECT mapid, difficulty, level_min, level_max, item, item2, quest_done_A, quest_done_H, completed_achievement, quest_failed_text FROM access_requirement");
    if (!result)
    {
        sLog->outInfo(LOG_FILTER_SERVER_LOADING, ">> Loaded 0 access requirement definitions. DB table `access_requirement` is empty.");
        return;
    }

    uint32 count = 0;

    do
    {
        Field* fields = result->Fetch();

        ++count;

        uint32 mapid = fields[0].GetUInt32();
        uint8 difficulty = fields[1].GetUInt8();
        uint32 requirement_ID = MAKE_PAIR32(mapid, difficulty);

        AccessRequirement* ar = new AccessRequirement();

        ar->levelMin = fields[2].GetUInt8();
        ar->levelMax = fields[3].GetUInt8();
        ar->item = fields[4].GetUInt32();
        ar->item2 = fields[5].GetUInt32();
        ar->quest_A = fields[6].GetUInt32();
        ar->quest_H = fields[7].GetUInt32();
        ar->achievement = fields[8].GetUInt32();
        ar->questFailedText = fields[9].GetString();

        if (ar->item)
        {
            ItemTemplate const* pProto = GetItemTemplate(ar->item);
            if (!pProto)
            {
                sLog->outError(LOG_FILTER_GENERAL, "Key item %u does not exist for map %u difficulty %u, removing key requirement.", ar->item, mapid, difficulty);
                ar->item = 0;
            }
        }

        if (ar->item2)
        {
            ItemTemplate const* pProto = GetItemTemplate(ar->item2);
            if (!pProto)
            {
                sLog->outError(LOG_FILTER_GENERAL, "Second item %u does not exist for map %u difficulty %u, removing key requirement.", ar->item2, mapid, difficulty);
                ar->item2 = 0;
            }
        }

        if (ar->quest_A)
        {
            if (!GetQuestTemplate(ar->quest_A))
            {
                sLog->outError(LOG_FILTER_SQL, "Required Alliance Quest %u not exist for map %u difficulty %u, remove quest done requirement.", ar->quest_A, mapid, difficulty);
                ar->quest_A = 0;
            }
        }

        if (ar->quest_H)
        {
            if (!GetQuestTemplate(ar->quest_H))
            {
                sLog->outError(LOG_FILTER_SQL, "Required Horde Quest %u not exist for map %u difficulty %u, remove quest done requirement.", ar->quest_H, mapid, difficulty);
                ar->quest_H = 0;
            }
        }

        if (ar->achievement)
        {
            if (!sAchievementMgr->GetAchievement(ar->achievement))
            {
                sLog->outError(LOG_FILTER_SQL, "Required Achievement %u not exist for map %u difficulty %u, remove quest done requirement.", ar->achievement, mapid, difficulty);
                ar->achievement = 0;
            }
        }

        _accessRequirementStore[requirement_ID] = ar;
    } while (result->NextRow());

    sLog->outInfo(LOG_FILTER_SERVER_LOADING, ">> Loaded %u access requirement definitions in %u ms", count, GetMSTimeDiffToNow(oldMSTime));
}

/*
 * Searches for the areatrigger which teleports players out of the given map with instance_template.parent field support
 */
AreaTrigger const* ObjectMgr::GetGoBackTrigger(uint32 Map) const
{
    bool useParentDbValue = false;
    uint32 parentId = 0;
    const MapEntry* mapEntry = sMapStore.LookupEntry(Map);
    if (!mapEntry || mapEntry->entrance_map < 0)
        return NULL;

    if (mapEntry->IsDungeon())
    {
        const InstanceTemplate* iTemplate = sObjectMgr->GetInstanceTemplate(Map);

        if (!iTemplate)
            return NULL;

        parentId = iTemplate->Parent;
        useParentDbValue = true;
    }

    uint32 entrance_map = uint32(mapEntry->entrance_map);
    for (AreaTriggerContainer::const_iterator itr = _areaTriggerStore.begin(); itr != _areaTriggerStore.end(); ++itr)
        if ((!useParentDbValue && itr->second.target_mapId == entrance_map) || (useParentDbValue && itr->second.target_mapId == parentId))
        {
            AreaTriggerEntry const* atEntry = sAreaTriggerStore.LookupEntry(itr->first);
            if (atEntry && atEntry->mapid == Map)
                return &itr->second;
        }
    return NULL;
}

/**
 * Searches for the areatrigger which teleports players to the given map
 */
AreaTrigger const* ObjectMgr::GetMapEntranceTrigger(uint32 Map) const
{
    for (AreaTriggerContainer::const_iterator itr = _areaTriggerStore.begin(); itr != _areaTriggerStore.end(); ++itr)
    {
        if (itr->second.target_mapId == Map)
        {
            AreaTriggerEntry const* atEntry = sAreaTriggerStore.LookupEntry(itr->first);
            if (atEntry)
                return &itr->second;
        }
    }
    return NULL;
}

void ObjectMgr::SetHighestGuids()
{
    QueryResult result = CharacterDatabase.Query("SELECT MAX(guid) FROM characters");
    if (result)
        _hiCharGuid = (*result)[0].GetUInt32()+1;

    result = WorldDatabase.Query("SELECT MAX(guid) FROM creature");
    if (result)
        _hiCreatureGuid = (*result)[0].GetUInt32()+1;

    result = CharacterDatabase.Query("SELECT MAX(guid) FROM item_instance");
    if (result)
        _hiItemGuid = (*result)[0].GetUInt32()+1;

    // Cleanup other tables from not existed guids ( >= _hiItemGuid)
    CharacterDatabase.PExecute("DELETE FROM character_inventory WHERE item >= '%u'", _hiItemGuid);      // One-time query
    CharacterDatabase.PExecute("DELETE FROM mail_items WHERE item_guid >= '%u'", _hiItemGuid);          // One-time query
    CharacterDatabase.PExecute("DELETE FROM auctionhouse WHERE itemguid >= '%u'", _hiItemGuid);         // One-time query
    CharacterDatabase.PExecute("DELETE FROM guild_bank_item WHERE item_guid >= '%u'", _hiItemGuid);     // One-time query

    result = WorldDatabase.Query("SELECT MAX(guid) FROM gameobject");
    if (result)
        _hiGoGuid = (*result)[0].GetUInt32()+1;

    result = WorldDatabase.Query("SELECT MAX(guid) FROM transports");
    if (result)
        _hiMoTransGuid = (*result)[0].GetUInt32()+1;

    result = CharacterDatabase.Query("SELECT MAX(id) FROM auctionhouse");
    if (result)
        _auctionId = (*result)[0].GetUInt32()+1;

    result = CharacterDatabase.Query("SELECT MAX(id) FROM mail");
    if (result)
        _mailId = (*result)[0].GetUInt32()+1;

    result = CharacterDatabase.Query("SELECT MAX(corpseGuid) FROM corpse");
    if (result)
        _hiCorpseGuid = (*result)[0].GetUInt32()+1;

    result = CharacterDatabase.Query("SELECT MAX(arenateamid) FROM arena_team");
    if (result)
        sArenaTeamMgr->SetNextArenaTeamId((*result)[0].GetUInt32()+1);

    result = CharacterDatabase.Query("SELECT MAX(setguid) FROM character_equipmentsets");
    if (result)
        _equipmentSetGuid = (*result)[0].GetUInt64()+1;

    result = CharacterDatabase.Query("SELECT MAX(guildId) FROM guild");
    if (result)
        sGuildMgr->SetNextGuildId((*result)[0].GetUInt32()+1);

    result = CharacterDatabase.Query("SELECT MAX(guid) FROM groups");
    if (result)
        sGroupMgr->SetGroupDbStoreSize((*result)[0].GetUInt32()+1);

    result = CharacterDatabase.Query("SELECT MAX(itemId) from character_void_storage");
    if (result)
        _voidItemId = (*result)[0].GetUInt64()+1;
}

uint32 ObjectMgr::GenerateAuctionID()
{
    if (_auctionId >= 0xFFFFFFFE)
    {
        sLog->outError(LOG_FILTER_GENERAL, "Auctions ids overflow!! Can't continue, shutting down server. ");
        World::StopNow(ERROR_EXIT_CODE);
    }
    return _auctionId++;
}

uint64 ObjectMgr::GenerateEquipmentSetGuid()
{
    if (_equipmentSetGuid >= uint64(0xFFFFFFFFFFFFFFFELL))
    {
        sLog->outError(LOG_FILTER_GENERAL, "EquipmentSet guid overflow!! Can't continue, shutting down server. ");
        World::StopNow(ERROR_EXIT_CODE);
    }
    return _equipmentSetGuid++;
}

uint32 ObjectMgr::GenerateMailID()
{
    if (_mailId >= 0xFFFFFFFE)
    {
        sLog->outError(LOG_FILTER_GENERAL, "Mail ids overflow!! Can't continue, shutting down server. ");
        World::StopNow(ERROR_EXIT_CODE);
    }
    return _mailId++;
}

uint32 ObjectMgr::GenerateLowGuid(HighGuid guidhigh)
{
    switch (guidhigh)
    {
        case HIGHGUID_ITEM:
        {
            ASSERT(_hiItemGuid < 0xFFFFFFFE && "Item guid overflow!");
            return _hiItemGuid++;
        }
        case HIGHGUID_UNIT:
        {
            ASSERT(_hiCreatureGuid < 0x00FFFFFE && "Creature guid overflow!");
            return _hiCreatureGuid++;
        }
        case HIGHGUID_PET:
        {
            ASSERT(_hiPetGuid < 0x00FFFFFE && "Pet guid overflow!");
            return _hiPetGuid++;
        }
        case HIGHGUID_VEHICLE:
        {
            ASSERT(_hiVehicleGuid < 0x00FFFFFF && "Vehicle guid overflow!");
            return _hiVehicleGuid++;
        }
        case HIGHGUID_PLAYER:
        {
            ASSERT(_hiCharGuid < 0xFFFFFFFE && "Player guid overflow!");
            return _hiCharGuid++;
        }
        case HIGHGUID_GAMEOBJECT:
        {
            ASSERT(_hiGoGuid < 0x00FFFFFE && "Gameobject guid overflow!");
            return _hiGoGuid++;
        }
        case HIGHGUID_CORPSE:
        {
            ASSERT(_hiCorpseGuid < 0xFFFFFFFE && "Corpse guid overflow!");
            return _hiCorpseGuid++;
        }
        case HIGHGUID_DYNAMICOBJECT:
        {
            ASSERT(_hiDoGuid < 0xFFFFFFFE && "DynamicObject guid overflow!");
            return _hiDoGuid++;
        }
        case HIGHGUID_MO_TRANSPORT:
        {
            ASSERT(_hiMoTransGuid < 0xFFFFFFFE && "MO Transport guid overflow!");
            return _hiMoTransGuid++;
        }
        default:
            ASSERT(false && "ObjectMgr::GenerateLowGuid - Unknown HIGHGUID type");
            return 0;
    }
}

void ObjectMgr::LoadGameObjectLocales()
{
    uint32 oldMSTime = getMSTime();

    _gameObjectLocaleStore.clear();                           // need for reload case

    QueryResult result = WorldDatabase.Query("SELECT entry, "
        "name_loc1, name_loc2, name_loc3, name_loc4, name_loc5, name_loc6, name_loc7, name_loc8, "
        "castbarcaption_loc1, castbarcaption_loc2, castbarcaption_loc3, castbarcaption_loc4, "
        "castbarcaption_loc5, castbarcaption_loc6, castbarcaption_loc7, castbarcaption_loc8 FROM locales_gameobject");

    if (!result)
        return;

    do
    {
        Field* fields = result->Fetch();

        uint32 entry = fields[0].GetUInt32();

        GameObjectLocale& data = _gameObjectLocaleStore[entry];

        for (uint8 i = 1; i < TOTAL_LOCALES; ++i)
            AddLocaleString(fields[i].GetString(), LocaleConstant(i), data.Name);

        for (uint8 i = 1; i < TOTAL_LOCALES; ++i)
            AddLocaleString(fields[i + (TOTAL_LOCALES - 1)].GetString(), LocaleConstant(i), data.CastBarCaption);
    } while (result->NextRow());

    sLog->outInfo(LOG_FILTER_SERVER_LOADING, ">> Loaded %lu gameobject locale strings in %u ms", (unsigned long)_gameObjectLocaleStore.size(), GetMSTimeDiffToNow(oldMSTime));
}

inline void CheckGOLockId(GameObjectTemplate const* goInfo, uint32 dataN, uint32 N)
{
    if (sLockStore.LookupEntry(dataN))
        return;

    sLog->outError(LOG_FILTER_SQL, "Gameobject (Entry: %u GoType: %u) have data%d=%u but lock (Id: %u) not found.",
        goInfo->entry, goInfo->type, N, goInfo->door.lockId, goInfo->door.lockId);
}

inline void CheckGOLinkedTrapId(GameObjectTemplate const* goInfo, uint32 dataN, uint32 N)
{
    if (GameObjectTemplate const* trapInfo = sObjectMgr->GetGameObjectTemplate(dataN))
    {
        if (trapInfo->type != GAMEOBJECT_TYPE_TRAP)
            sLog->outError(LOG_FILTER_SQL, "Gameobject (Entry: %u GoType: %u) have data%d=%u but GO (Entry %u) have not GAMEOBJECT_TYPE_TRAP (%u) type.",
            goInfo->entry, goInfo->type, N, dataN, dataN, GAMEOBJECT_TYPE_TRAP);
    }
}

inline void CheckGOSpellId(GameObjectTemplate const* goInfo, uint32 dataN, uint32 N)
{
    if (sSpellMgr->GetSpellInfo(dataN))
        return;

    sLog->outError(LOG_FILTER_SQL, "Gameobject (Entry: %u GoType: %u) have data%d=%u but Spell (Entry %u) not exist.",
        goInfo->entry, goInfo->type, N, dataN, dataN);
}

inline void CheckAndFixGOChairHeightId(GameObjectTemplate const* goInfo, uint32& dataN, uint32 N)
{
    if (dataN <= (UNIT_STAND_STATE_SIT_HIGH_CHAIR-UNIT_STAND_STATE_SIT_LOW_CHAIR))
        return;

    sLog->outError(LOG_FILTER_SQL, "Gameobject (Entry: %u GoType: %u) have data%d=%u but correct chair height in range 0..%i.",
        goInfo->entry, goInfo->type, N, dataN, UNIT_STAND_STATE_SIT_HIGH_CHAIR-UNIT_STAND_STATE_SIT_LOW_CHAIR);

    // prevent client and server unexpected work
    dataN = 0;
}

inline void CheckGONoDamageImmuneId(GameObjectTemplate* goTemplate, uint32 dataN, uint32 N)
{
    // 0/1 correct values
    if (dataN <= 1)
        return;

    sLog->outError(LOG_FILTER_SQL, "Gameobject (Entry: %u GoType: %u) have data%d=%u but expected boolean (0/1) noDamageImmune field value.", goTemplate->entry, goTemplate->type, N, dataN);
}

inline void CheckGOConsumable(GameObjectTemplate const* goInfo, uint32 dataN, uint32 N)
{
    // 0/1 correct values
    if (dataN <= 1)
        return;

    sLog->outError(LOG_FILTER_SQL, "Gameobject (Entry: %u GoType: %u) have data%d=%u but expected boolean (0/1) consumable field value.",
        goInfo->entry, goInfo->type, N, dataN);
}

void ObjectMgr::LoadGameObjectTemplate()
{
    uint32 oldMSTime = getMSTime();

    //                                                 0      1      2        3       4             5          6      7       8     9        10         11          12
    QueryResult result = WorldDatabase.Query("SELECT entry, type, displayId, name, IconName, castBarCaption, unk1, faction, flags, size, questItem1, questItem2, questItem3, "
    //                                            13          14          15       16     17     18     19     20     21     22     23     24     25      26      27      28
                                             "questItem4, questItem5, questItem6, data0, data1, data2, data3, data4, data5, data6, data7, data8, data9, data10, data11, data12, "
    //                                          29      30      31      32      33      34      35      36      37      38      39      40      41      42      43      44
                                             "data13, data14, data15, data16, data17, data18, data19, data20, data21, data22, data23, data24, data25, data26, data27, data28, "
    //                                          45      46      47       48       49        50
                                             "data29, data30, data31, unkInt32, AIName, ScriptName "
                                             "FROM gameobject_template");

    if (!result)
    {
        sLog->outInfo(LOG_FILTER_SERVER_LOADING, ">> Loaded 0 gameobject definitions. DB table `gameobject_template` is empty.");
        return;
    }

    _gameObjectTemplateStore.rehash(result->GetRowCount());
    uint32 count = 0;
    do
    {
        Field* fields = result->Fetch();

        uint32 entry = fields[0].GetUInt32();

        GameObjectTemplate& got = _gameObjectTemplateStore[entry];

        got.entry          = entry;
        got.type           = uint32(fields[1].GetUInt8());
        got.displayId      = fields[2].GetUInt32();
        got.name           = fields[3].GetString();
        got.IconName       = fields[4].GetString();
        got.castBarCaption = fields[5].GetString();
        got.unk1           = fields[6].GetString();
        got.faction        = uint32(fields[7].GetUInt16());
        got.flags          = fields[8].GetUInt32();
        got.size           = fields[9].GetFloat();

        for (uint8 i = 0; i < MAX_GAMEOBJECT_QUEST_ITEMS; ++i)
            got.questItems[i] = fields[10 + i].GetUInt32();

        for (uint8 i = 0; i < MAX_GAMEOBJECT_DATA; ++i)
            got.raw.data[i] = fields[16 + i].GetUInt32();

        got.unkInt32 = fields[48].GetInt32();
        got.AIName = fields[49].GetString();
        got.ScriptId = GetScriptId(fields[50].GetCString());

        // Checks

        switch (got.type)
        {
            case GAMEOBJECT_TYPE_DOOR:                      //0
            {
                if (got.door.lockId)
                    CheckGOLockId(&got, got.door.lockId, 1);
                CheckGONoDamageImmuneId(&got, got.door.noDamageImmune, 3);
                break;
            }
            case GAMEOBJECT_TYPE_BUTTON:                    //1
            {
                if (got.button.lockId)
                    CheckGOLockId(&got, got.button.lockId, 1);
                CheckGONoDamageImmuneId(&got, got.button.noDamageImmune, 4);
                break;
            }
            case GAMEOBJECT_TYPE_QUESTGIVER:                //2
            {
                if (got.questgiver.lockId)
                    CheckGOLockId(&got, got.questgiver.lockId, 0);
                CheckGONoDamageImmuneId(&got, got.questgiver.noDamageImmune, 5);
                break;
            }
            case GAMEOBJECT_TYPE_CHEST:                     //3
            {
                if (got.chest.lockId)
                    CheckGOLockId(&got, got.chest.lockId, 0);

                CheckGOConsumable(&got, got.chest.consumable, 3);

                if (got.chest.linkedTrapId)              // linked trap
                    CheckGOLinkedTrapId(&got, got.chest.linkedTrapId, 7);
                break;
            }
            case GAMEOBJECT_TYPE_TRAP:                      //6
            {
                if (got.trap.lockId)
                    CheckGOLockId(&got, got.trap.lockId, 0);
                break;
            }
            case GAMEOBJECT_TYPE_CHAIR:                     //7
                CheckAndFixGOChairHeightId(&got, got.chair.height, 1);
                break;
            case GAMEOBJECT_TYPE_SPELL_FOCUS:               //8
            {
                if (got.spellFocus.focusId)
                {
                    if (!sSpellFocusObjectStore.LookupEntry(got.spellFocus.focusId))
                        sLog->outError(LOG_FILTER_SQL, "GameObject (Entry: %u GoType: %u) have data0=%u but SpellFocus (Id: %u) not exist.",
                        entry, got.type, got.spellFocus.focusId, got.spellFocus.focusId);
                }

                if (got.spellFocus.linkedTrapId)        // linked trap
                    CheckGOLinkedTrapId(&got, got.spellFocus.linkedTrapId, 2);
                break;
            }
            case GAMEOBJECT_TYPE_GOOBER:                    //10
            {
                if (got.goober.lockId)
                    CheckGOLockId(&got, got.goober.lockId, 0);

                CheckGOConsumable(&got, got.goober.consumable, 3);

                if (got.goober.pageId)                  // pageId
                {
                    if (!GetPageText(got.goober.pageId))
                        sLog->outError(LOG_FILTER_SQL, "GameObject (Entry: %u GoType: %u) have data7=%u but PageText (Entry %u) not exist.",
                        entry, got.type, got.goober.pageId, got.goober.pageId);
                }
                CheckGONoDamageImmuneId(&got, got.goober.noDamageImmune, 11);
                if (got.goober.linkedTrapId)            // linked trap
                    CheckGOLinkedTrapId(&got, got.goober.linkedTrapId, 12);
                break;
            }
            case GAMEOBJECT_TYPE_AREADAMAGE:                //12
            {
                if (got.areadamage.lockId)
                    CheckGOLockId(&got, got.areadamage.lockId, 0);
                break;
            }
            case GAMEOBJECT_TYPE_CAMERA:                    //13
            {
                if (got.camera.lockId)
                    CheckGOLockId(&got, got.camera.lockId, 0);
                break;
            }
            case GAMEOBJECT_TYPE_MO_TRANSPORT:              //15
            {
                if (got.moTransport.taxiPathId)
                {
                    if (got.moTransport.taxiPathId >= sTaxiPathNodesByPath.size() || sTaxiPathNodesByPath[got.moTransport.taxiPathId].empty())
                        sLog->outError(LOG_FILTER_SQL, "GameObject (Entry: %u GoType: %u) have data0=%u but TaxiPath (Id: %u) not exist.",
                        entry, got.type, got.moTransport.taxiPathId, got.moTransport.taxiPathId);
                }
                break;
            }
            case GAMEOBJECT_TYPE_SUMMONING_RITUAL:          //18
                break;
            case GAMEOBJECT_TYPE_SPELLCASTER:               //22
            {
                // always must have spell
                CheckGOSpellId(&got, got.spellcaster.spellId, 0);
                break;
            }
            case GAMEOBJECT_TYPE_FLAGSTAND:                 //24
            {
                if (got.flagstand.lockId)
                    CheckGOLockId(&got, got.flagstand.lockId, 0);
                CheckGONoDamageImmuneId(&got, got.flagstand.noDamageImmune, 5);
                break;
            }
            case GAMEOBJECT_TYPE_FISHINGHOLE:               //25
            {
                if (got.fishinghole.lockId)
                    CheckGOLockId(&got, got.fishinghole.lockId, 4);
                break;
            }
            case GAMEOBJECT_TYPE_FLAGDROP:                  //26
            {
                if (got.flagdrop.lockId)
                    CheckGOLockId(&got, got.flagdrop.lockId, 0);
                CheckGONoDamageImmuneId(&got, got.flagdrop.noDamageImmune, 3);
                break;
            }
            case GAMEOBJECT_TYPE_BARBER_CHAIR:              //32
                CheckAndFixGOChairHeightId(&got, got.barberChair.chairheight, 0);
                break;
        }

       ++count;
    }
    while (result->NextRow());

    sLog->outInfo(LOG_FILTER_SERVER_LOADING, ">> Loaded %u game object templates in %u ms", count, GetMSTimeDiffToNow(oldMSTime));
}

void ObjectMgr::LoadExplorationBaseXP()
{
    uint32 oldMSTime = getMSTime();

    QueryResult result = WorldDatabase.Query("SELECT level, basexp FROM exploration_basexp");

    if (!result)
    {
        sLog->outError(LOG_FILTER_SERVER_LOADING, ">> Loaded 0 BaseXP definitions. DB table `exploration_basexp` is empty.");

        return;
    }

    uint32 count = 0;

    do
    {
        Field* fields = result->Fetch();
        uint8 level  = fields[0].GetUInt8();
        uint32 basexp = fields[1].GetInt32();
        _baseXPTable[level] = basexp;
        ++count;
    }
    while (result->NextRow());

    sLog->outInfo(LOG_FILTER_SERVER_LOADING, ">> Loaded %u BaseXP definitions in %u ms", count, GetMSTimeDiffToNow(oldMSTime));
}

uint32 ObjectMgr::GetBaseXP(uint8 level)
{
    return _baseXPTable[level] ? _baseXPTable[level] : 0;
}

uint32 ObjectMgr::GetXPForLevel(uint8 level) const
{
    if (level < _playerXPperLevel.size())
        return _playerXPperLevel[level];
    return 0;
}

void ObjectMgr::LoadPetNames()
{
    uint32 oldMSTime = getMSTime();
    //                                                0     1      2
    QueryResult result = WorldDatabase.Query("SELECT word, entry, half FROM pet_name_generation");

    if (!result)
    {
        sLog->outInfo(LOG_FILTER_SERVER_LOADING, ">> Loaded 0 pet name parts. DB table `pet_name_generation` is empty!");
        return;
    }

    uint32 count = 0;

    do
    {
        Field* fields = result->Fetch();
        std::string word = fields[0].GetString();
        uint32 entry     = fields[1].GetUInt32();
        bool   half      = fields[2].GetBool();
        if (half)
            _petHalfName1[entry].push_back(word);
        else
            _petHalfName0[entry].push_back(word);
        ++count;
    }
    while (result->NextRow());

    sLog->outInfo(LOG_FILTER_SERVER_LOADING, ">> Loaded %u pet name parts in %u ms", count, GetMSTimeDiffToNow(oldMSTime));
}

void ObjectMgr::LoadPetNumber()
{
    uint32 oldMSTime = getMSTime();

    QueryResult result = CharacterDatabase.Query("SELECT MAX(id) FROM character_pet");
    if (result)
    {
        Field* fields = result->Fetch();
        _hiPetNumber = fields[0].GetUInt32()+1;
    }

    sLog->outInfo(LOG_FILTER_SERVER_LOADING, ">> Loaded the max pet number: %d in %u ms", _hiPetNumber-1, GetMSTimeDiffToNow(oldMSTime));
}

std::string ObjectMgr::GeneratePetName(uint32 entry)
{
    StringVector & list0 = _petHalfName0[entry];
    StringVector & list1 = _petHalfName1[entry];

    if (list0.empty() || list1.empty())
    {
        CreatureTemplate const* cinfo = GetCreatureTemplate(entry);
        const char* petname = GetPetName(cinfo->family, sWorld->GetDefaultDbcLocale());
        if (!petname)
            return cinfo->Name;

        return std::string(petname);
    }

    return *(list0.begin()+urand(0, list0.size()-1)) + *(list1.begin()+urand(0, list1.size()-1));
}

uint32 ObjectMgr::GeneratePetNumber()
{
    return ++_hiPetNumber;
}

uint64 ObjectMgr::GenerateVoidStorageItemId()
{
    return ++_voidItemId;
}

void ObjectMgr::LoadCorpses()
{
    //        0     1     2     3            4      5          6          7       8       9      10        11    12          13          14          15         16
    // SELECT posX, posY, posZ, orientation, mapId, displayId, itemCache, bytes1, bytes2, flags, dynFlags, time, corpseType, instanceId, phaseMask, corpseGuid, guid FROM corpse WHERE corpseType <> 0

    uint32 oldMSTime = getMSTime();

    PreparedQueryResult result = CharacterDatabase.Query(CharacterDatabase.GetPreparedStatement(CHAR_SEL_CORPSES));
    if (!result)
    {
        sLog->outInfo(LOG_FILTER_SERVER_LOADING, ">> Loaded 0 corpses. DB table `corpse` is empty.");
        return;
    }

    uint32 count = 0;
    do
    {
        Field* fields = result->Fetch();
        uint32 guid = fields[16].GetUInt32();
        CorpseType type = CorpseType(fields[12].GetUInt8());
        if (type >= MAX_CORPSE_TYPE)
        {
            sLog->outError(LOG_FILTER_GENERAL, "Corpse (guid: %u) have wrong corpse type (%u), not loading.", guid, type);
            continue;
        }

        Corpse* corpse = new Corpse(type);
        if (!corpse->LoadCorpseFromDB(guid, fields))
        {
            delete corpse;
            continue;
        }

        sObjectAccessor->AddCorpse(corpse);
        ++count;
    }
    while (result->NextRow());

    sLog->outInfo(LOG_FILTER_SERVER_LOADING, ">> Loaded %u corpses in %u ms", count, GetMSTimeDiffToNow(oldMSTime));
}

void ObjectMgr::LoadReputationRewardRate()
{
    uint32 oldMSTime = getMSTime();

    _repRewardRateStore.clear();                             // for reload case

    uint32 count = 0; //                                0          1             2                  3                  4                 5             6
    QueryResult result = WorldDatabase.Query("SELECT faction, quest_rate, quest_daily_rate, quest_weekly_rate, quest_monthly_rate, creature_rate, spell_rate FROM reputation_reward_rate");
    if (!result)
    {
        sLog->outError(LOG_FILTER_SQL, ">> Loaded `reputation_reward_rate`, table is empty!");
        return;
    }

    do
    {
        Field* fields = result->Fetch();

        uint32 factionId            = fields[0].GetUInt32();

        RepRewardRate repRate;

        repRate.questRate           = fields[1].GetFloat();
        repRate.questDailyRate      = fields[2].GetFloat();
        repRate.questWeeklyRate     = fields[3].GetFloat();
        repRate.questMonthlyRate    = fields[4].GetFloat();
        repRate.creatureRate        = fields[5].GetFloat();
        repRate.spellRate           = fields[6].GetFloat();

        FactionEntry const* factionEntry = sFactionStore.LookupEntry(factionId);
        if (!factionEntry)
        {
            sLog->outError(LOG_FILTER_SQL, "Faction (faction.dbc) %u does not exist but is used in `reputation_reward_rate`", factionId);
            continue;
        }

        if (repRate.questRate < 0.0f)
        {
            sLog->outError(LOG_FILTER_SQL, "Table reputation_reward_rate has quest_rate with invalid rate %f, skipping data for faction %u", repRate.questRate, factionId);
            continue;
        }

        if (repRate.questDailyRate < 0.0f)
        {
            sLog->outError(LOG_FILTER_SQL, "Table reputation_reward_rate has quest_daily_rate with invalid rate %f, skipping data for faction %u", repRate.questDailyRate, factionId);
            continue;
        }

        if (repRate.questWeeklyRate < 0.0f)
        {
            sLog->outError(LOG_FILTER_SQL, "Table reputation_reward_rate has quest_weekly_rate with invalid rate %f, skipping data for faction %u", repRate.questWeeklyRate, factionId);
            continue;
        }

        if (repRate.questMonthlyRate < 0.0f)
        {
            sLog->outError(LOG_FILTER_SQL, "Table reputation_reward_rate has quest_monthly_rate with invalid rate %f, skipping data for faction %u", repRate.questMonthlyRate, factionId);
            continue;
        }

        if (repRate.creatureRate < 0.0f)
        {
            sLog->outError(LOG_FILTER_SQL, "Table reputation_reward_rate has creature_rate with invalid rate %f, skipping data for faction %u", repRate.creatureRate, factionId);
            continue;
        }

        if (repRate.spellRate < 0.0f)
        {
            sLog->outError(LOG_FILTER_SQL, "Table reputation_reward_rate has spell_rate with invalid rate %f, skipping data for faction %u", repRate.spellRate, factionId);
            continue;
        }

        _repRewardRateStore[factionId] = repRate;

        ++count;
    }
    while (result->NextRow());

    sLog->outInfo(LOG_FILTER_SERVER_LOADING, ">> Loaded %u reputation_reward_rate in %u ms", count, GetMSTimeDiffToNow(oldMSTime));
}

void ObjectMgr::LoadReputationOnKill()
{
    uint32 oldMSTime = getMSTime();

    // For reload case
    _repOnKillStore.clear();

    uint32 count = 0;

    //                                                0            1                     2
    QueryResult result = WorldDatabase.Query("SELECT creature_id, RewOnKillRepFaction1, RewOnKillRepFaction2, "
    //   3             4             5                   6             7             8                   9
        "IsTeamAward1, MaxStanding1, RewOnKillRepValue1, IsTeamAward2, MaxStanding2, RewOnKillRepValue2, TeamDependent "
        "FROM creature_onkill_reputation");

    if (!result)
    {
        sLog->outError(LOG_FILTER_SERVER_LOADING, ">> Loaded 0 creature award reputation definitions. DB table `creature_onkill_reputation` is empty.");

        return;
    }

    do
    {
        Field* fields = result->Fetch();

        uint32 creature_id = fields[0].GetUInt32();

        ReputationOnKillEntry repOnKill;
        repOnKill.RepFaction1          = fields[1].GetInt16();
        repOnKill.RepFaction2          = fields[2].GetInt16();
        repOnKill.IsTeamAward1        = fields[3].GetBool();
        repOnKill.ReputationMaxCap1  = fields[4].GetUInt8();
        repOnKill.RepValue1            = fields[5].GetInt32();
        repOnKill.IsTeamAward2        = fields[6].GetBool();
        repOnKill.ReputationMaxCap2  = fields[7].GetUInt8();
        repOnKill.RepValue2            = fields[8].GetInt32();
        repOnKill.TeamDependent       = fields[9].GetUInt8();

        if (!GetCreatureTemplate(creature_id))
        {
            sLog->outError(LOG_FILTER_SQL, "Table `creature_onkill_reputation` have data for not existed creature entry (%u), skipped", creature_id);
            continue;
        }

        if (repOnKill.RepFaction1)
        {
            FactionEntry const* factionEntry1 = sFactionStore.LookupEntry(repOnKill.RepFaction1);
            if (!factionEntry1)
            {
                sLog->outError(LOG_FILTER_SQL, "Faction (faction.dbc) %u does not exist but is used in `creature_onkill_reputation`", repOnKill.RepFaction1);
                continue;
            }
        }

        if (repOnKill.RepFaction2)
        {
            FactionEntry const* factionEntry2 = sFactionStore.LookupEntry(repOnKill.RepFaction2);
            if (!factionEntry2)
            {
                sLog->outError(LOG_FILTER_SQL, "Faction (faction.dbc) %u does not exist but is used in `creature_onkill_reputation`", repOnKill.RepFaction2);
                continue;
            }
        }

        _repOnKillStore[creature_id] = repOnKill;

        ++count;
    } while (result->NextRow());

    sLog->outInfo(LOG_FILTER_SERVER_LOADING, ">> Loaded %u creature award reputation definitions in %u ms", count, GetMSTimeDiffToNow(oldMSTime));
}

void ObjectMgr::LoadReputationSpilloverTemplate()
{
    uint32 oldMSTime = getMSTime();

    _repSpilloverTemplateStore.clear();                      // for reload case

    uint32 count = 0; //                                0         1        2       3        4       5       6         7        8      9        10       11     12        13       14     15
    QueryResult result = WorldDatabase.Query("SELECT faction, faction1, rate_1, rank_1, faction2, rate_2, rank_2, faction3, rate_3, rank_3, faction4, rate_4, rank_4, faction5, rate_5, rank_5 FROM reputation_spillover_template");

    if (!result)
    {
        sLog->outInfo(LOG_FILTER_SERVER_LOADING, ">> Loaded `reputation_spillover_template`, table is empty.");
        return;
    }

    do
    {
        Field* fields = result->Fetch();

        uint32 factionId                = fields[0].GetUInt16();

        RepSpilloverTemplate repTemplate;

        repTemplate.faction[0]          = fields[1].GetUInt16();
        repTemplate.faction_rate[0]     = fields[2].GetFloat();
        repTemplate.faction_rank[0]     = fields[3].GetUInt8();
        repTemplate.faction[1]          = fields[4].GetUInt16();
        repTemplate.faction_rate[1]     = fields[5].GetFloat();
        repTemplate.faction_rank[1]     = fields[6].GetUInt8();
        repTemplate.faction[2]          = fields[7].GetUInt16();
        repTemplate.faction_rate[2]     = fields[8].GetFloat();
        repTemplate.faction_rank[2]     = fields[9].GetUInt8();
        repTemplate.faction[3]          = fields[10].GetUInt16();
        repTemplate.faction_rate[3]     = fields[11].GetFloat();
        repTemplate.faction_rank[3]     = fields[12].GetUInt8();
        repTemplate.faction[4]          = fields[13].GetUInt16();
        repTemplate.faction_rate[4]     = fields[14].GetFloat();
        repTemplate.faction_rank[4]     = fields[15].GetUInt8();

        FactionEntry const* factionEntry = sFactionStore.LookupEntry(factionId);

        if (!factionEntry)
        {
            sLog->outError(LOG_FILTER_SQL, "Faction (faction.dbc) %u does not exist but is used in `reputation_spillover_template`", factionId);
            continue;
        }

        if (factionEntry->team == 0)
        {
            sLog->outError(LOG_FILTER_SQL, "Faction (faction.dbc) %u in `reputation_spillover_template` does not belong to any team, skipping", factionId);
            continue;
        }

        for (uint32 i = 0; i < MAX_SPILLOVER_FACTIONS; ++i)
        {
            if (repTemplate.faction[i])
            {
                FactionEntry const* factionSpillover = sFactionStore.LookupEntry(repTemplate.faction[i]);

                if (!factionSpillover)
                {
                    sLog->outError(LOG_FILTER_SQL, "Spillover faction (faction.dbc) %u does not exist but is used in `reputation_spillover_template` for faction %u, skipping", repTemplate.faction[i], factionId);
                    continue;
                }

                if (factionSpillover->reputationListID < 0)
                {
                    sLog->outError(LOG_FILTER_SQL, "Spillover faction (faction.dbc) %u for faction %u in `reputation_spillover_template` can not be listed for client, and then useless, skipping", repTemplate.faction[i], factionId);
                    continue;
                }

                if (repTemplate.faction_rank[i] >= MAX_REPUTATION_RANK)
                {
                    sLog->outError(LOG_FILTER_SQL, "Rank %u used in `reputation_spillover_template` for spillover faction %u is not valid, skipping", repTemplate.faction_rank[i], repTemplate.faction[i]);
                    continue;
                }
            }
        }

        FactionEntry const* factionEntry0 = sFactionStore.LookupEntry(repTemplate.faction[0]);
        if (repTemplate.faction[0] && !factionEntry0)
        {
            sLog->outError(LOG_FILTER_SQL, "Faction (faction.dbc) %u does not exist but is used in `reputation_spillover_template`", repTemplate.faction[0]);
            continue;
        }
        FactionEntry const* factionEntry1 = sFactionStore.LookupEntry(repTemplate.faction[1]);
        if (repTemplate.faction[1] && !factionEntry1)
        {
            sLog->outError(LOG_FILTER_SQL, "Faction (faction.dbc) %u does not exist but is used in `reputation_spillover_template`", repTemplate.faction[1]);
            continue;
        }
        FactionEntry const* factionEntry2 = sFactionStore.LookupEntry(repTemplate.faction[2]);
        if (repTemplate.faction[2] && !factionEntry2)
        {
            sLog->outError(LOG_FILTER_SQL, "Faction (faction.dbc) %u does not exist but is used in `reputation_spillover_template`", repTemplate.faction[2]);
            continue;
        }
        FactionEntry const* factionEntry3 = sFactionStore.LookupEntry(repTemplate.faction[3]);
        if (repTemplate.faction[3] && !factionEntry3)
        {
            sLog->outError(LOG_FILTER_SQL, "Faction (faction.dbc) %u does not exist but is used in `reputation_spillover_template`", repTemplate.faction[3]);
            continue;
        }
        FactionEntry const* factionEntry4 = sFactionStore.LookupEntry(repTemplate.faction[4]);
        if (repTemplate.faction[4] && !factionEntry4)
        {
            sLog->outError(LOG_FILTER_SQL, "Faction (faction.dbc) %u does not exist but is used in `reputation_spillover_template`", repTemplate.faction[4]);
            continue;
        }

        _repSpilloverTemplateStore[factionId] = repTemplate;

        ++count;
    }
    while (result->NextRow());

    sLog->outInfo(LOG_FILTER_SERVER_LOADING, ">> Loaded %u reputation_spillover_template in %u ms", count, GetMSTimeDiffToNow(oldMSTime));
}

void ObjectMgr::LoadPointsOfInterest()
{
    uint32 oldMSTime = getMSTime();

    _pointsOfInterestStore.clear();                              // need for reload case

    uint32 count = 0;

    //                                                  0   1  2   3      4     5       6
    QueryResult result = WorldDatabase.Query("SELECT entry, x, y, icon, flags, data, icon_name FROM points_of_interest");

    if (!result)
    {
        sLog->outError(LOG_FILTER_SERVER_LOADING, ">> Loaded 0 Points of Interest definitions. DB table `points_of_interest` is empty.");

        return;
    }

    do
    {
        Field* fields = result->Fetch();

        uint32 point_id = fields[0].GetUInt32();

        PointOfInterest POI;
        POI.x = fields[1].GetFloat();
        POI.y = fields[2].GetFloat();
        POI.icon = fields[3].GetUInt32();
        POI.flags = fields[4].GetUInt32();
        POI.data = fields[5].GetUInt32();
        POI.icon_name = fields[6].GetString();

        if (!Trinity::IsValidMapCoord(POI.x, POI.y))
        {
            sLog->outError(LOG_FILTER_SQL, "Table `points_of_interest` (Entry: %u) have invalid coordinates (X: %f Y: %f), ignored.", point_id, POI.x, POI.y);
            continue;
        }

        _pointsOfInterestStore[point_id] = POI;

        ++count;
    } while (result->NextRow());

    sLog->outInfo(LOG_FILTER_SERVER_LOADING, ">> Loaded %u Points of Interest definitions in %u ms", count, GetMSTimeDiffToNow(oldMSTime));
}

void ObjectMgr::LoadQuestPOI()
{
    uint32 oldMSTime = getMSTime();

    _questPOIStore.clear();                              // need for reload case

    uint32 count = 0;

    //                                               0        1   2         3      4               5        6     7
    QueryResult result = WorldDatabase.Query("SELECT questId, id, objIndex, mapid, WorldMapAreaId, FloorId, unk3, unk4 FROM quest_poi order by questId");

    if (!result)
    {
        sLog->outError(LOG_FILTER_SERVER_LOADING, ">> Loaded 0 quest POI definitions. DB table `quest_poi` is empty.");

        return;
    }

    //                                                0       1   2  3
    QueryResult points = WorldDatabase.Query("SELECT questId, id, x, y FROM quest_poi_points ORDER BY questId DESC, idx");

    std::vector<std::vector<std::vector<QuestPOIPoint> > > POIs;

    if (points)
    {
        // The first result should have the highest questId
        Field* fields = points->Fetch();
        uint32 questIdMax = fields[0].GetUInt32();
        POIs.resize(questIdMax + 1);

        do
        {
            fields = points->Fetch();

            uint32 questId            = fields[0].GetUInt32();
            uint32 id                 = fields[1].GetUInt32();
            int32  x                  = fields[2].GetInt32();
            int32  y                  = fields[3].GetInt32();

            if (POIs[questId].size() <= id + 1)
                POIs[questId].resize(id + 10);

            QuestPOIPoint point(x, y);
            POIs[questId][id].push_back(point);
        } while (points->NextRow());
    }

    do
    {
        Field* fields = result->Fetch();

        uint32 questId            = fields[0].GetUInt32();
        uint32 id                 = fields[1].GetUInt32();
        int32 objIndex            = fields[2].GetInt32();
        uint32 mapId              = fields[3].GetUInt32();
        uint32 WorldMapAreaId     = fields[4].GetUInt32();
        uint32 FloorId            = fields[5].GetUInt32();
        uint32 unk3               = fields[6].GetUInt32();
        uint32 unk4               = fields[7].GetUInt32();

        QuestPOI POI(id, objIndex, mapId, WorldMapAreaId, FloorId, unk3, unk4);
        POI.points = POIs[questId][id];

        _questPOIStore[questId].push_back(POI);

        ++count;
    } while (result->NextRow());

    sLog->outInfo(LOG_FILTER_SERVER_LOADING, ">> Loaded %u quest POI definitions in %u ms", count, GetMSTimeDiffToNow(oldMSTime));
}

void ObjectMgr::LoadNPCSpellClickSpells()
{
    uint32 oldMSTime = getMSTime();

    _spellClickInfoStore.clear();
    //                                                0          1         2            3
    QueryResult result = WorldDatabase.Query("SELECT npc_entry, spell_id, cast_flags, user_type FROM npc_spellclick_spells");

    if (!result)
    {
        sLog->outError(LOG_FILTER_SERVER_LOADING, ">> Loaded 0 spellclick spells. DB table `npc_spellclick_spells` is empty.");

        return;
    }

    uint32 count = 0;

    do
    {
        Field* fields = result->Fetch();

        uint32 npc_entry = fields[0].GetUInt32();
        CreatureTemplate const* cInfo = GetCreatureTemplate(npc_entry);
        if (!cInfo)
        {
            sLog->outError(LOG_FILTER_SQL, "Table npc_spellclick_spells references unknown creature_template %u. Skipping entry.", npc_entry);
            continue;
        }

        uint32 spellid = fields[1].GetUInt32();
        SpellInfo const* spellinfo = sSpellMgr->GetSpellInfo(spellid);
        if (!spellinfo)
        {
            sLog->outError(LOG_FILTER_SQL, "Table npc_spellclick_spells references unknown spellid %u. Skipping entry.", spellid);
            continue;
        }

        uint8 userType = fields[3].GetUInt16();
        if (userType >= SPELL_CLICK_USER_MAX)
            sLog->outError(LOG_FILTER_SQL, "Table npc_spellclick_spells references unknown user type %u. Skipping entry.", uint32(userType));

        uint8 castFlags = fields[2].GetUInt8();
        SpellClickInfo info;
        info.spellId = spellid;
        info.castFlags = castFlags;
        info.userType = SpellClickUserTypes(userType);
        _spellClickInfoStore.insert(SpellClickInfoContainer::value_type(npc_entry, info));

        ++count;
    }
    while (result->NextRow());

    // all spellclick data loaded, now we check if there are creatures with NPC_FLAG_SPELLCLICK but with no data
    // NOTE: It *CAN* be the other way around: no spellclick flag but with spellclick data, in case of creature-only vehicle accessories
    CreatureTemplateContainer const* ctc = sObjectMgr->GetCreatureTemplates();
    for (CreatureTemplateContainer::const_iterator itr = ctc->begin(); itr != ctc->end(); ++itr)
    {
        if ((itr->second.npcflag & UNIT_NPC_FLAG_SPELLCLICK) && _spellClickInfoStore.find(itr->second.Entry) == _spellClickInfoStore.end())
        {
            sLog->outError(LOG_FILTER_SQL, "npc_spellclick_spells: Creature template %u has UNIT_NPC_FLAG_SPELLCLICK but no data in spellclick table! Removing flag", itr->second.Entry);
            const_cast<CreatureTemplate*>(&itr->second)->npcflag &= ~UNIT_NPC_FLAG_SPELLCLICK;
        }
    }

    sLog->outInfo(LOG_FILTER_SERVER_LOADING, ">> Loaded %u spellclick definitions in %u ms", count, GetMSTimeDiffToNow(oldMSTime));
}

void ObjectMgr::DeleteCreatureData(uint32 guid)
{
    // remove mapid*cellid -> guid_set map
    CreatureData const* data = GetCreatureData(guid);
    if (data)
        RemoveCreatureFromGrid(guid, data);

    _creatureDataStore.erase(guid);
}

void ObjectMgr::DeleteGOData(uint32 guid)
{
    // remove mapid*cellid -> guid_set map
    GameObjectData const* data = GetGOData(guid);
    if (data)
        RemoveGameobjectFromGrid(guid, data);

    _gameObjectDataStore.erase(guid);
}

void ObjectMgr::AddCorpseCellData(uint32 mapid, uint32 cellid, uint32 player_guid, uint32 instance)
{
    // corpses are always added to spawn mode 0 and they are spawned by their instance id
    CellObjectGuids& cell_guids = _mapObjectGuidsStore[MAKE_PAIR32(mapid, 0)][cellid];
    cell_guids.corpses[player_guid] = instance;
}

void ObjectMgr::DeleteCorpseCellData(uint32 mapid, uint32 cellid, uint32 player_guid)
{
    // corpses are always added to spawn mode 0 and they are spawned by their instance id
    CellObjectGuids& cell_guids = _mapObjectGuidsStore[MAKE_PAIR32(mapid, 0)][cellid];
    cell_guids.corpses.erase(player_guid);
}

void ObjectMgr::LoadQuestRelationsHelper(QuestRelations& map, std::string const& table, bool starter, bool go)
{
    uint32 oldMSTime = getMSTime();

    map.clear();                                            // need for reload case

    uint32 count = 0;

    QueryResult result = WorldDatabase.PQuery("SELECT id, quest, pool_entry FROM %s qr LEFT JOIN pool_quest pq ON qr.quest = pq.entry", table.c_str());

    if (!result)
    {
        sLog->outError(LOG_FILTER_SERVER_LOADING, ">> Loaded 0 quest relations from `%s`, table is empty.", table.c_str());
        return;
    }

    PooledQuestRelation* poolRelationMap = go ? &sPoolMgr->mQuestGORelation : &sPoolMgr->mQuestCreatureRelation;
    if (starter)
        poolRelationMap->clear();

    do
    {
        uint32 id     = result->Fetch()[0].GetUInt32();
        uint32 quest  = result->Fetch()[1].GetUInt32();
        uint32 poolId = result->Fetch()[2].GetUInt32();

        if (_questTemplates.find(quest) == _questTemplates.end())
        {
            sLog->outError(LOG_FILTER_SQL, "Table `%s`: Quest %u listed for entry %u does not exist.", table.c_str(), quest, id);
            continue;
        }

        if (!poolId || !starter)
            map.insert(QuestRelations::value_type(id, quest));
        else if (starter)
            poolRelationMap->insert(PooledQuestRelation::value_type(quest, id));

        ++count;
    } while (result->NextRow());

    sLog->outInfo(LOG_FILTER_SERVER_LOADING, ">> Loaded %u quest relations from %s in %u ms", count, table.c_str(), GetMSTimeDiffToNow(oldMSTime));
}

void ObjectMgr::LoadGameobjectQuestRelations()
{
    LoadQuestRelationsHelper(_goQuestRelations, "gameobject_questrelation", true, true);

    for (QuestRelations::iterator itr = _goQuestRelations.begin(); itr != _goQuestRelations.end(); ++itr)
    {
        GameObjectTemplate const* goInfo = GetGameObjectTemplate(itr->first);
        if (!goInfo)
            sLog->outError(LOG_FILTER_SQL, "Table `gameobject_questrelation` have data for not existed gameobject entry (%u) and existed quest %u", itr->first, itr->second);
        else if (goInfo->type != GAMEOBJECT_TYPE_QUESTGIVER)
            sLog->outError(LOG_FILTER_SQL, "Table `gameobject_questrelation` have data gameobject entry (%u) for quest %u, but GO is not GAMEOBJECT_TYPE_QUESTGIVER", itr->first, itr->second);
    }
}

void ObjectMgr::LoadGameobjectInvolvedRelations()
{
    LoadQuestRelationsHelper(_goQuestInvolvedRelations, "gameobject_involvedrelation", false, true);

    for (QuestRelations::iterator itr = _goQuestInvolvedRelations.begin(); itr != _goQuestInvolvedRelations.end(); ++itr)
    {
        GameObjectTemplate const* goInfo = GetGameObjectTemplate(itr->first);
        if (!goInfo)
            sLog->outError(LOG_FILTER_SQL, "Table `gameobject_involvedrelation` have data for not existed gameobject entry (%u) and existed quest %u", itr->first, itr->second);
        else if (goInfo->type != GAMEOBJECT_TYPE_QUESTGIVER)
            sLog->outError(LOG_FILTER_SQL, "Table `gameobject_involvedrelation` have data gameobject entry (%u) for quest %u, but GO is not GAMEOBJECT_TYPE_QUESTGIVER", itr->first, itr->second);
    }
}

void ObjectMgr::LoadCreatureQuestRelations()
{
    LoadQuestRelationsHelper(_creatureQuestRelations, "creature_questrelation", true, false);

    for (QuestRelations::iterator itr = _creatureQuestRelations.begin(); itr != _creatureQuestRelations.end(); ++itr)
    {
        CreatureTemplate const* cInfo = GetCreatureTemplate(itr->first);
        if (!cInfo)
            sLog->outError(LOG_FILTER_SQL, "Table `creature_questrelation` have data for not existed creature entry (%u) and existed quest %u", itr->first, itr->second);
        else if (!(cInfo->npcflag & UNIT_NPC_FLAG_QUESTGIVER))
            sLog->outError(LOG_FILTER_SQL, "Table `creature_questrelation` has creature entry (%u) for quest %u, but npcflag does not include UNIT_NPC_FLAG_QUESTGIVER", itr->first, itr->second);
    }
}

void ObjectMgr::LoadCreatureInvolvedRelations()
{
    LoadQuestRelationsHelper(_creatureQuestInvolvedRelations, "creature_involvedrelation", false, false);

    for (QuestRelations::iterator itr = _creatureQuestInvolvedRelations.begin(); itr != _creatureQuestInvolvedRelations.end(); ++itr)
    {
        CreatureTemplate const* cInfo = GetCreatureTemplate(itr->first);
        if (!cInfo)
            sLog->outError(LOG_FILTER_SQL, "Table `creature_involvedrelation` have data for not existed creature entry (%u) and existed quest %u", itr->first, itr->second);
        else if (!(cInfo->npcflag & UNIT_NPC_FLAG_QUESTGIVER))
            sLog->outError(LOG_FILTER_SQL, "Table `creature_involvedrelation` has creature entry (%u) for quest %u, but npcflag does not include UNIT_NPC_FLAG_QUESTGIVER", itr->first, itr->second);
    }
}

void ObjectMgr::LoadReservedPlayersNames()
{
    uint32 oldMSTime = getMSTime();

    _reservedNamesStore.clear();                                // need for reload case

    QueryResult result = CharacterDatabase.Query("SELECT name FROM reserved_name");

    if (!result)
    {
        sLog->outInfo(LOG_FILTER_SERVER_LOADING, ">> Loaded 0 reserved player names. DB table `reserved_name` is empty!");
        return;
    }

    uint32 count = 0;

    Field* fields;
    do
    {
        fields = result->Fetch();
        std::string name= fields[0].GetString();

        std::wstring wstr;
        if (!Utf8toWStr (name, wstr))
        {
            sLog->outError(LOG_FILTER_GENERAL, "Table `reserved_name` have invalid name: %s", name.c_str());
            continue;
        }

        wstrToLower(wstr);

        _reservedNamesStore.insert(wstr);
        ++count;
    }
    while (result->NextRow());

    sLog->outInfo(LOG_FILTER_SERVER_LOADING, ">> Loaded %u reserved player names in %u ms", count, GetMSTimeDiffToNow(oldMSTime));
}

bool ObjectMgr::IsReservedName(const std::string& name) const
{
    std::wstring wstr;
    if (!Utf8toWStr (name, wstr))
        return false;

    wstrToLower(wstr);

    return _reservedNamesStore.find(wstr) != _reservedNamesStore.end();
}

enum LanguageType
{
    LT_BASIC_LATIN    = 0x0000,
    LT_EXTENDEN_LATIN = 0x0001,
    LT_CYRILLIC       = 0x0002,
    LT_EAST_ASIA      = 0x0004,
    LT_ANY            = 0xFFFF
};

static LanguageType GetRealmLanguageType(bool create)
{
    switch (sWorld->getIntConfig(CONFIG_REALM_ZONE))
    {
        case REALM_ZONE_UNKNOWN:                            // any language
        case REALM_ZONE_DEVELOPMENT:
        case REALM_ZONE_TEST_SERVER:
        case REALM_ZONE_QA_SERVER:
            return LT_ANY;
        case REALM_ZONE_UNITED_STATES:                      // extended-Latin
        case REALM_ZONE_OCEANIC:
        case REALM_ZONE_LATIN_AMERICA:
        case REALM_ZONE_ENGLISH:
        case REALM_ZONE_GERMAN:
        case REALM_ZONE_FRENCH:
        case REALM_ZONE_SPANISH:
            return LT_EXTENDEN_LATIN;
        case REALM_ZONE_KOREA:                              // East-Asian
        case REALM_ZONE_TAIWAN:
        case REALM_ZONE_CHINA:
            return LT_EAST_ASIA;
        case REALM_ZONE_RUSSIAN:                            // Cyrillic
            return LT_CYRILLIC;
        default:
            return create ? LT_BASIC_LATIN : LT_ANY;        // basic-Latin at create, any at login
    }
}

bool isValidString(std::wstring wstr, uint32 strictMask, bool numericOrSpace, bool create = false)
{
    if (strictMask == 0)                                       // any language, ignore realm
    {
        if (isExtendedLatinString(wstr, numericOrSpace))
            return true;
        if (isCyrillicString(wstr, numericOrSpace))
            return true;
        if (isEastAsianString(wstr, numericOrSpace))
            return true;
        return false;
    }

    if (strictMask & 0x2)                                    // realm zone specific
    {
        LanguageType lt = GetRealmLanguageType(create);
        if (lt & LT_EXTENDEN_LATIN)
            if (isExtendedLatinString(wstr, numericOrSpace))
                return true;
        if (lt & LT_CYRILLIC)
            if (isCyrillicString(wstr, numericOrSpace))
                return true;
        if (lt & LT_EAST_ASIA)
            if (isEastAsianString(wstr, numericOrSpace))
                return true;
    }

    if (strictMask & 0x1)                                    // basic Latin
    {
        if (isBasicLatinString(wstr, numericOrSpace))
            return true;
    }

    return false;
}

uint8 ObjectMgr::CheckPlayerName(const std::string& name, bool create)
{
    std::wstring wname;
    if (!Utf8toWStr(name, wname))
        return CHAR_NAME_INVALID_CHARACTER;

    if (wname.size() > MAX_PLAYER_NAME)
        return CHAR_NAME_TOO_LONG;

    uint32 minName = sWorld->getIntConfig(CONFIG_MIN_PLAYER_NAME);
    if (wname.size() < minName)
        return CHAR_NAME_TOO_SHORT;

    uint32 strictMask = sWorld->getIntConfig(CONFIG_STRICT_PLAYER_NAMES);
    if (!isValidString(wname, strictMask, false, create))
        return CHAR_NAME_MIXED_LANGUAGES;

    wstrToLower(wname);
    for (size_t i = 2; i < wname.size(); ++i)
        if (wname[i] == wname[i-1] && wname[i] == wname[i-2])
            return CHAR_NAME_THREE_CONSECUTIVE;

    return CHAR_NAME_SUCCESS;
}

bool ObjectMgr::IsValidCharterName(const std::string& name)
{
    std::wstring wname;
    if (!Utf8toWStr(name, wname))
        return false;

    if (wname.size() > MAX_CHARTER_NAME)
        return false;

    uint32 minName = sWorld->getIntConfig(CONFIG_MIN_CHARTER_NAME);
    if (wname.size() < minName)
        return false;

    uint32 strictMask = sWorld->getIntConfig(CONFIG_STRICT_CHARTER_NAMES);

    return isValidString(wname, strictMask, true);
}

PetNameInvalidReason ObjectMgr::CheckPetName(const std::string& name)
{
    std::wstring wname;
    if (!Utf8toWStr(name, wname))
        return PET_NAME_INVALID;

    if (wname.size() > MAX_PET_NAME)
        return PET_NAME_TOO_LONG;

    uint32 minName = sWorld->getIntConfig(CONFIG_MIN_PET_NAME);
    if (wname.size() < minName)
        return PET_NAME_TOO_SHORT;

    uint32 strictMask = sWorld->getIntConfig(CONFIG_STRICT_PET_NAMES);
    if (!isValidString(wname, strictMask, false))
        return PET_NAME_MIXED_LANGUAGES;

    return PET_NAME_SUCCESS;
}

void ObjectMgr::LoadGameObjectForQuests()
{
    uint32 oldMSTime = getMSTime();

    _gameObjectForQuestStore.clear();                         // need for reload case

    if (sObjectMgr->GetGameObjectTemplates()->empty())
    {
        sLog->outInfo(LOG_FILTER_SERVER_LOADING, ">> Loaded 0 GameObjects for quests");
        return;
    }

    uint32 count = 0;

    // collect GO entries for GO that must activated
    GameObjectTemplateContainer const* gotc = sObjectMgr->GetGameObjectTemplates();
    for (GameObjectTemplateContainer::const_iterator itr = gotc->begin(); itr != gotc->end(); ++itr)
    {
        switch (itr->second.type)
        {
            // scan GO chest with loot including quest items
            case GAMEOBJECT_TYPE_CHEST:
            {
                uint32 loot_id = (itr->second.GetLootId());

                // find quest loot for GO
                if (itr->second.chest.questId || LootTemplates_Gameobject.HaveQuestLootFor(loot_id))
                {
                    _gameObjectForQuestStore.insert(itr->second.entry);
                    ++count;
                }
                break;
            }
            case GAMEOBJECT_TYPE_GENERIC:
            {
                if (itr->second._generic.questID > 0)            //quests objects
                {
                    _gameObjectForQuestStore.insert(itr->second.entry);
                    count++;
                }
                break;
            }
            case GAMEOBJECT_TYPE_GOOBER:
            {
                if (itr->second.goober.questId > 0)              //quests objects
                {
                    _gameObjectForQuestStore.insert(itr->second.entry);
                    count++;
                }
                break;
            }
            default:
                break;
        }
    }

    sLog->outInfo(LOG_FILTER_SERVER_LOADING, ">> Loaded %u GameObjects for quests in %u ms", count, GetMSTimeDiffToNow(oldMSTime));
}

bool ObjectMgr::LoadTrinityStrings(const char* table, int32 min_value, int32 max_value)
{
    uint32 oldMSTime = getMSTime();

    int32 start_value = min_value;
    int32 end_value   = max_value;
    // some string can have negative indexes range
    if (start_value < 0)
    {
        if (end_value >= start_value)
        {
            sLog->outError(LOG_FILTER_SQL, "Table '%s' attempt loaded with invalid range (%d - %d), strings not loaded.", table, min_value, max_value);
            return false;
        }

        // real range (max+1, min+1) exaple: (-10, -1000) -> -999...-10+1
        std::swap(start_value, end_value);
        ++start_value;
        ++end_value;
    }
    else
    {
        if (start_value >= end_value)
        {
            sLog->outError(LOG_FILTER_SQL, "Table '%s' attempt loaded with invalid range (%d - %d), strings not loaded.", table, min_value, max_value);
            return false;
        }
    }

    // cleanup affected map part for reloading case
    for (TrinityStringLocaleContainer::iterator itr = _trinityStringLocaleStore.begin(); itr != _trinityStringLocaleStore.end();)
    {
        if (itr->first >= start_value && itr->first < end_value)
            _trinityStringLocaleStore.erase(itr++);
        else
            ++itr;
    }

    QueryResult result = WorldDatabase.PQuery("SELECT entry, content_default, content_loc1, content_loc2, content_loc3, content_loc4, content_loc5, content_loc6, content_loc7, content_loc8 FROM %s", table);

    if (!result)
    {
        if (min_value == MIN_TRINITY_STRING_ID)              // error only in case internal strings
            sLog->outError(LOG_FILTER_SERVER_LOADING, ">>  Loaded 0 trinity strings. DB table `%s` is empty. Cannot continue.", table);
        else
            sLog->outInfo(LOG_FILTER_SERVER_LOADING, ">> Loaded 0 string templates. DB table `%s` is empty.", table);

        return false;
    }

    uint32 count = 0;

    do
    {
        Field* fields = result->Fetch();

        int32 entry = fields[0].GetInt32();

        if (entry == 0)
        {
            sLog->outError(LOG_FILTER_SQL, "Table `%s` contain reserved entry 0, ignored.", table);
            continue;
        }
        else if (entry < start_value || entry >= end_value)
        {
            sLog->outError(LOG_FILTER_SQL, "Table `%s` contain entry %i out of allowed range (%d - %d), ignored.", table, entry, min_value, max_value);
            continue;
        }

        TrinityStringLocale& data = _trinityStringLocaleStore[entry];

        if (!data.Content.empty())
        {
            sLog->outError(LOG_FILTER_SQL, "Table `%s` contain data for already loaded entry  %i (from another table?), ignored.", table, entry);
            continue;
        }

        data.Content.resize(1);
        ++count;

        for (uint8 i = 0; i < TOTAL_LOCALES; ++i)
            AddLocaleString(fields[i + 1].GetString(), LocaleConstant(i), data.Content);
    } while (result->NextRow());

    if (min_value == MIN_TRINITY_STRING_ID)
        sLog->outInfo(LOG_FILTER_SERVER_LOADING, ">> Loaded %u Trinity strings from table %s in %u ms", count, table, GetMSTimeDiffToNow(oldMSTime));
    else
        sLog->outInfo(LOG_FILTER_SERVER_LOADING, ">> Loaded %u string templates from %s in %u ms", count, table, GetMSTimeDiffToNow(oldMSTime));

    return true;
}

const char *ObjectMgr::GetTrinityString(int32 entry, LocaleConstant locale_idx) const
{
    if (TrinityStringLocale const* msl = GetTrinityStringLocale(entry))
    {
        if (msl->Content.size() > size_t(locale_idx) && !msl->Content[locale_idx].empty())
            return msl->Content[locale_idx].c_str();

        return msl->Content[DEFAULT_LOCALE].c_str();
    }

    if (entry > 0)
        sLog->outError(LOG_FILTER_SQL, "Entry %i not found in `trinity_string` table.", entry);
    else
        sLog->outError(LOG_FILTER_SQL, "Trinity string entry %i not found in DB.", entry);
    return "<error>";
}

void ObjectMgr::LoadFishingBaseSkillLevel()
{
    uint32 oldMSTime = getMSTime();

    _fishingBaseForAreaStore.clear();                            // for reload case

    QueryResult result = WorldDatabase.Query("SELECT entry, skill FROM skill_fishing_base_level");

    if (!result)
    {
        sLog->outError(LOG_FILTER_SERVER_LOADING, ">> Loaded 0 areas for fishing base skill level. DB table `skill_fishing_base_level` is empty.");

        return;
    }

    uint32 count = 0;

    do
    {
        Field* fields = result->Fetch();
        uint32 entry  = fields[0].GetUInt32();
        int32 skill   = fields[1].GetInt16();

        AreaTableEntry const* fArea = GetAreaEntryByAreaID(entry);
        if (!fArea)
        {
            sLog->outError(LOG_FILTER_SQL, "AreaId %u defined in `skill_fishing_base_level` does not exist", entry);
            continue;
        }

        _fishingBaseForAreaStore[entry] = skill;
        ++count;
    }
    while (result->NextRow());

    sLog->outInfo(LOG_FILTER_SERVER_LOADING, ">> Loaded %u areas for fishing base skill level in %u ms", count, GetMSTimeDiffToNow(oldMSTime));
}

bool ObjectMgr::CheckDeclinedNames(std::wstring w_ownname, DeclinedName const& names)
{
    // get main part of the name
    std::wstring mainpart = GetMainPartOfName(w_ownname, 0);
    // prepare flags
    bool x = true;
    bool y = true;

    // check declined names
    for (uint8 i = 0; i < MAX_DECLINED_NAME_CASES; ++i)
    {
        std::wstring wname;
        if (!Utf8toWStr(names.name[i], wname))
            return false;

        if (mainpart != GetMainPartOfName(wname, i+1))
            x = false;

        if (w_ownname != wname)
            y = false;
    }
    return (x || y);
}

uint32 ObjectMgr::GetAreaTriggerScriptId(uint32 trigger_id)
{
    AreaTriggerScriptContainer::const_iterator i = _areaTriggerScriptStore.find(trigger_id);
    if (i!= _areaTriggerScriptStore.end())
        return i->second;
    return 0;
}

SpellScriptsBounds ObjectMgr::GetSpellScriptsBounds(uint32 spell_id)
{
    return SpellScriptsBounds(_spellScriptsStore.lower_bound(spell_id), _spellScriptsStore.upper_bound(spell_id));
}

// this allows calculating base reputations to offline players, just by race and class
int32 ObjectMgr::GetBaseReputationOff(FactionEntry const* factionEntry, uint8 race, uint8 playerClass)
{
    if (!factionEntry)
        return 0;

    uint32 raceMask = (1 << (race - 1));
    uint32 classMask = (1 << (playerClass-1));

    for (int i = 0; i < 4; i++)
    {
        if ((!factionEntry->BaseRepClassMask[i] ||
            factionEntry->BaseRepClassMask[i] & classMask) &&
            (!factionEntry->BaseRepRaceMask[i] ||
            factionEntry->BaseRepRaceMask[i] & raceMask))
            return factionEntry->BaseRepValue[i];
    }

    return 0;
}

SkillRangeType GetSkillRangeType(SkillLineEntry const* pSkill, bool racial)
{
    switch (pSkill->categoryId)
    {
        case SKILL_CATEGORY_LANGUAGES:
            return SKILL_RANGE_LANGUAGE;
        case SKILL_CATEGORY_WEAPON:
            return SKILL_RANGE_LEVEL;
        case SKILL_CATEGORY_ARMOR:
        case SKILL_CATEGORY_CLASS:
            if (pSkill->id != SKILL_LOCKPICKING)
                return SKILL_RANGE_MONO;
            else
                return SKILL_RANGE_LEVEL;
        case SKILL_CATEGORY_SECONDARY:
        case SKILL_CATEGORY_PROFESSION:
            // not set skills for professions and racial abilities
            if (IsProfessionSkill(pSkill->id))
                return SKILL_RANGE_RANK;
            else if (racial)
                return SKILL_RANGE_NONE;
            else
                return SKILL_RANGE_MONO;
        default:
        case SKILL_CATEGORY_ATTRIBUTES:                     //not found in dbc
        case SKILL_CATEGORY_GENERIC:                        //only GENERIC(DND)
            return SKILL_RANGE_NONE;
    }
}

void ObjectMgr::LoadGameTele()
{
    uint32 oldMSTime = getMSTime();

    _gameTeleStore.clear();                                  // for reload case

    //                                                0       1           2           3           4        5     6
    QueryResult result = WorldDatabase.Query("SELECT id, position_x, position_y, position_z, orientation, map, name FROM game_tele");

    if (!result)
    {
        sLog->outError(LOG_FILTER_SERVER_LOADING, ">>  Loaded 0 GameTeleports. DB table `game_tele` is empty!");

        return;
    }

    uint32 count = 0;

    do
    {
        Field* fields = result->Fetch();

        uint32 id         = fields[0].GetUInt32();

        GameTele gt;

        gt.position_x     = fields[1].GetFloat();
        gt.position_y     = fields[2].GetFloat();
        gt.position_z     = fields[3].GetFloat();
        gt.orientation    = fields[4].GetFloat();
        gt.mapId          = fields[5].GetUInt16();
        gt.name           = fields[6].GetString();

        if (!MapManager::IsValidMapCoord(gt.mapId, gt.position_x, gt.position_y, gt.position_z, gt.orientation))
        {
            sLog->outError(LOG_FILTER_SQL, "Wrong position for id %u (name: %s) in `game_tele` table, ignoring.", id, gt.name.c_str());
            continue;
        }

        if (!Utf8toWStr(gt.name, gt.wnameLow))
        {
            sLog->outError(LOG_FILTER_SQL, "Wrong UTF8 name for id %u in `game_tele` table, ignoring.", id);
            continue;
        }

        wstrToLower(gt.wnameLow);

        _gameTeleStore[id] = gt;

        ++count;
    }
    while (result->NextRow());

    sLog->outInfo(LOG_FILTER_SERVER_LOADING, ">> Loaded %u GameTeleports in %u ms", count, GetMSTimeDiffToNow(oldMSTime));
}

GameTele const* ObjectMgr::GetGameTele(const std::string& name) const
{
    // explicit name case
    std::wstring wname;
    if (!Utf8toWStr(name, wname))
        return NULL;

    // converting string that we try to find to lower case
    wstrToLower(wname);

    // Alternative first GameTele what contains wnameLow as substring in case no GameTele location found
    const GameTele* alt = NULL;
    for (GameTeleContainer::const_iterator itr = _gameTeleStore.begin(); itr != _gameTeleStore.end(); ++itr)
    {
        if (itr->second.wnameLow == wname)
            return &itr->second;
        else if (alt == NULL && itr->second.wnameLow.find(wname) != std::wstring::npos)
            alt = &itr->second;
    }

    return alt;
}

bool ObjectMgr::AddGameTele(GameTele& tele)
{
    // find max id
    uint32 new_id = 0;
    for (GameTeleContainer::const_iterator itr = _gameTeleStore.begin(); itr != _gameTeleStore.end(); ++itr)
        if (itr->first > new_id)
            new_id = itr->first;

    // use next
    ++new_id;

    if (!Utf8toWStr(tele.name, tele.wnameLow))
        return false;

    wstrToLower(tele.wnameLow);

    _gameTeleStore[new_id] = tele;

    PreparedStatement* stmt = WorldDatabase.GetPreparedStatement(WORLD_INS_GAME_TELE);

    stmt->setUInt32(0, new_id);
    stmt->setFloat(1, tele.position_x);
    stmt->setFloat(2, tele.position_y);
    stmt->setFloat(3, tele.position_z);
    stmt->setFloat(4, tele.orientation);
    stmt->setUInt16(5, uint16(tele.mapId));
    stmt->setString(6, tele.name);

    WorldDatabase.Execute(stmt);

    return true;
}

bool ObjectMgr::DeleteGameTele(const std::string& name)
{
    // explicit name case
    std::wstring wname;
    if (!Utf8toWStr(name, wname))
        return false;

    // converting string that we try to find to lower case
    wstrToLower(wname);

    for (GameTeleContainer::iterator itr = _gameTeleStore.begin(); itr != _gameTeleStore.end(); ++itr)
    {
        if (itr->second.wnameLow == wname)
        {
            PreparedStatement* stmt = WorldDatabase.GetPreparedStatement(WORLD_DEL_GAME_TELE);

            stmt->setString(0, itr->second.name);

            WorldDatabase.Execute(stmt);

            _gameTeleStore.erase(itr);
            return true;
        }
    }

    return false;
}

void ObjectMgr::LoadMailLevelRewards()
{
    uint32 oldMSTime = getMSTime();

    _mailLevelRewardStore.clear();                           // for reload case

    //                                                 0        1             2            3
    QueryResult result = WorldDatabase.Query("SELECT level, raceMask, mailTemplateId, senderEntry FROM mail_level_reward");

    if (!result)
    {
        sLog->outError(LOG_FILTER_SERVER_LOADING, ">>  Loaded 0 level dependent mail rewards. DB table `mail_level_reward` is empty.");

        return;
    }

    uint32 count = 0;

    do
    {
        Field* fields = result->Fetch();

        uint8 level           = fields[0].GetUInt8();
        uint32 raceMask       = fields[1].GetUInt32();
        uint32 mailTemplateId = fields[2].GetUInt32();
        uint32 senderEntry    = fields[3].GetUInt32();

        if (level > MAX_LEVEL)
        {
            sLog->outError(LOG_FILTER_SQL, "Table `mail_level_reward` have data for level %u that more supported by client (%u), ignoring.", level, MAX_LEVEL);
            continue;
        }

        if (!(raceMask & RACEMASK_ALL_PLAYABLE))
        {
            sLog->outError(LOG_FILTER_SQL, "Table `mail_level_reward` have raceMask (%u) for level %u that not include any player races, ignoring.", raceMask, level);
            continue;
        }

        if (!sMailTemplateStore.LookupEntry(mailTemplateId))
        {
            sLog->outError(LOG_FILTER_SQL, "Table `mail_level_reward` have invalid mailTemplateId (%u) for level %u that invalid not include any player races, ignoring.", mailTemplateId, level);
            continue;
        }

        if (!GetCreatureTemplate(senderEntry))
        {
            sLog->outError(LOG_FILTER_SQL, "Table `mail_level_reward` have not existed sender creature entry (%u) for level %u that invalid not include any player races, ignoring.", senderEntry, level);
            continue;
        }

        _mailLevelRewardStore[level].push_back(MailLevelReward(raceMask, mailTemplateId, senderEntry));

        ++count;
    }
    while (result->NextRow());

    sLog->outInfo(LOG_FILTER_SERVER_LOADING, ">> Loaded %u level dependent mail rewards in %u ms", count, GetMSTimeDiffToNow(oldMSTime));
}

void ObjectMgr::AddSpellToTrainer(uint32 entry, uint32 spell, uint32 spellCost, uint32 reqSkill, uint32 reqSkillValue, uint32 reqLevel)
{
    if (entry >= TRINITY_TRAINER_START_REF)
        return;

    CreatureTemplate const* cInfo = GetCreatureTemplate(entry);
    if (!cInfo)
    {
        sLog->outError(LOG_FILTER_SQL, "Table `npc_trainer` contains an entry for a non-existing creature template (Entry: %u), ignoring", entry);
        return;
    }

    if (!(cInfo->npcflag & UNIT_NPC_FLAG_TRAINER))
    {
        sLog->outError(LOG_FILTER_SQL, "Table `npc_trainer` contains an entry for a creature template (Entry: %u) without trainer flag, ignoring", entry);
        return;
    }

    SpellInfo const* spellinfo = sSpellMgr->GetSpellInfo(spell);
    if (!spellinfo)
    {
        sLog->outError(LOG_FILTER_SQL, "Table `npc_trainer` contains an entry (Entry: %u) for a non-existing spell (Spell: %u), ignoring", entry, spell);
        return;
    }

    if (!SpellMgr::IsSpellValid(spellinfo))
    {
        sLog->outError(LOG_FILTER_SQL, "Table `npc_trainer` contains an entry (Entry: %u) for a broken spell (Spell: %u), ignoring", entry, spell);
        return;
    }

    if (GetTalentSpellCost(spell))
    {
        sLog->outError(LOG_FILTER_SQL, "Table `npc_trainer` contains an entry (Entry: %u) for a non-existing spell (Spell: %u) which is a talent, ignoring", entry, spell);
        return;
    }

    TrainerSpellData& data = _cacheTrainerSpellStore[entry];

    TrainerSpell& trainerSpell = data.spellList[spell];
    trainerSpell.spell         = spell;
    trainerSpell.spellCost     = spellCost;
    trainerSpell.reqSkill      = reqSkill;
    trainerSpell.reqSkillValue = reqSkillValue;
    trainerSpell.reqLevel      = reqLevel;

    if (!trainerSpell.reqLevel)
        trainerSpell.reqLevel = spellinfo->SpellLevel;

    // calculate learned spell for profession case when stored cast-spell
    trainerSpell.learnedSpell[0] = spell;
    for (uint8 i = 0; i < MAX_SPELL_EFFECTS; ++i)
    {
        if (spellinfo->Effects[i].Effect != SPELL_EFFECT_LEARN_SPELL)
            continue;
        if (trainerSpell.learnedSpell[0] == spell)
            trainerSpell.learnedSpell[0] = 0;
        // player must be able to cast spell on himself
        if (spellinfo->Effects[i].TargetA.GetTarget() != 0 && spellinfo->Effects[i].TargetA.GetTarget() != TARGET_UNIT_TARGET_ALLY
            && spellinfo->Effects[i].TargetA.GetTarget() != TARGET_UNIT_TARGET_ANY && spellinfo->Effects[i].TargetA.GetTarget() != TARGET_UNIT_CASTER)
        {
            sLog->outError(LOG_FILTER_SQL, "Table `npc_trainer` has spell %u for trainer entry %u with learn effect which has incorrect target type, ignoring learn effect!", spell, entry);
            continue;
        }

        trainerSpell.learnedSpell[i] = spellinfo->Effects[i].TriggerSpell;

        if (trainerSpell.learnedSpell[i])
        {
            SpellInfo const* learnedSpellInfo = sSpellMgr->GetSpellInfo(trainerSpell.learnedSpell[i]);
            if (learnedSpellInfo && learnedSpellInfo->IsProfession())
                data.trainerType = 2;
        }
    }

    return;
}

void ObjectMgr::LoadTrainerSpell()
{
    uint32 oldMSTime = getMSTime();

    // For reload case
    _cacheTrainerSpellStore.clear();

    QueryResult result = WorldDatabase.Query("SELECT b.entry, a.spell, a.spellcost, a.reqskill, a.reqskillvalue, a.reqlevel FROM npc_trainer AS a "
                                             "INNER JOIN npc_trainer AS b ON a.entry = -(b.spell) "
                                             "UNION SELECT * FROM npc_trainer WHERE spell > 0");

    if (!result)
    {
        sLog->outError(LOG_FILTER_SERVER_LOADING, ">>  Loaded 0 Trainers. DB table `npc_trainer` is empty!");

        return;
    }

    uint32 count = 0;

    do
    {
        Field* fields = result->Fetch();

        uint32 entry         = fields[0].GetUInt32();
        uint32 spell         = fields[1].GetUInt32();
        uint32 spellCost     = fields[2].GetUInt32();
        uint32 reqSkill      = fields[3].GetUInt16();
        uint32 reqSkillValue = fields[4].GetUInt16();
        uint32 reqLevel      = fields[5].GetUInt8();

        AddSpellToTrainer(entry, spell, spellCost, reqSkill, reqSkillValue, reqLevel);

        ++count;
    }
    while (result->NextRow());

    sLog->outInfo(LOG_FILTER_SERVER_LOADING, ">> Loaded %d Trainers in %u ms", count, GetMSTimeDiffToNow(oldMSTime));
}

int ObjectMgr::LoadReferenceVendor(int32 vendor, int32 item, uint8 type, std::set<uint32> *skip_vendors)
{
    // find all items from the reference vendor
    PreparedStatement* stmt = WorldDatabase.GetPreparedStatement(WORLD_SEL_NPC_VENDOR_REF);
    stmt->setUInt32(0, uint32(item));
    stmt->setUInt8(1, type);
    PreparedQueryResult result = WorldDatabase.Query(stmt);

    if (!result)
        return 0;

    uint32 count = 0;
    do
    {
        Field* fields = result->Fetch();

        int32 item_id = fields[0].GetInt32();

        // if item is a negative, its a reference
        if (item_id < 0)
            count += LoadReferenceVendor(vendor, -item_id, type, skip_vendors);
        else
        {
            int32  maxcount     = fields[1].GetUInt32();
            uint32 incrtime     = fields[2].GetUInt32();
            uint32 ExtendedCost = fields[3].GetUInt32();
            uint8  type         = fields[4].GetUInt8();

            if (!IsVendorItemValid(vendor, item_id, maxcount, incrtime, ExtendedCost, type, NULL, skip_vendors))
                continue;

            VendorItemData& vList = _cacheVendorItemStore[vendor];

            vList.AddItem(item_id, maxcount, incrtime, ExtendedCost, type);
            ++count;
        }
    } while (result->NextRow());

    return count;
}

void ObjectMgr::LoadVendors()
{
    uint32 oldMSTime = getMSTime();

    // For reload case
    for (CacheVendorItemContainer::iterator itr = _cacheVendorItemStore.begin(); itr != _cacheVendorItemStore.end(); ++itr)
        itr->second.Clear();
    _cacheVendorItemStore.clear();

    std::set<uint32> skip_vendors;

    QueryResult result = WorldDatabase.Query("SELECT entry, item, maxcount, incrtime, ExtendedCost, type FROM npc_vendor ORDER BY entry, slot ASC");
    if (!result)
    {

        sLog->outError(LOG_FILTER_SERVER_LOADING, ">>  Loaded 0 Vendors. DB table `npc_vendor` is empty!");
        return;
    }

    uint32 count = 0;

    do
    {
        Field* fields = result->Fetch();

        uint32 entry        = fields[0].GetUInt32();
        int32 item_id      = fields[1].GetInt32();

        // if item is a negative, its a reference
        if (item_id < 0)
            count += LoadReferenceVendor(entry, -item_id, 0, &skip_vendors);
        else
        {
            uint32 maxcount     = fields[2].GetUInt32();
            uint32 incrtime     = fields[3].GetUInt32();
            uint32 ExtendedCost = fields[4].GetUInt32();
            uint8  type         = fields[5].GetUInt8();

            if (!IsVendorItemValid(entry, item_id, maxcount, incrtime, ExtendedCost, type, NULL, &skip_vendors))
                continue;

            VendorItemData& vList = _cacheVendorItemStore[entry];

            vList.AddItem(item_id, maxcount, incrtime, ExtendedCost, type);
            ++count;
        }
    }
    while (result->NextRow());

    sLog->outInfo(LOG_FILTER_SERVER_LOADING, ">> Loaded %d Vendors in %u ms", count, GetMSTimeDiffToNow(oldMSTime));
}

void ObjectMgr::LoadGossipMenu()
{
    uint32 oldMSTime = getMSTime();

    _gossipMenusStore.clear();

    QueryResult result = WorldDatabase.Query("SELECT entry, text_id FROM gossip_menu");

    if (!result)
    {
        sLog->outError(LOG_FILTER_SERVER_LOADING, ">> Loaded 0  gossip_menu entries. DB table `gossip_menu` is empty!");

        return;
    }

    uint32 count = 0;

    do
    {
        Field* fields = result->Fetch();

        GossipMenus gMenu;

        gMenu.entry             = fields[0].GetUInt16();
        gMenu.text_id           = fields[1].GetUInt32();

        if (!GetGossipText(gMenu.text_id))
        {
            sLog->outError(LOG_FILTER_SQL, "Table gossip_menu entry %u are using non-existing text_id %u", gMenu.entry, gMenu.text_id);
            continue;
        }

        _gossipMenusStore.insert(GossipMenusContainer::value_type(gMenu.entry, gMenu));

        ++count;
    }
    while (result->NextRow());

    sLog->outInfo(LOG_FILTER_SERVER_LOADING, ">> Loaded %u gossip_menu entries in %u ms", count, GetMSTimeDiffToNow(oldMSTime));
}

void ObjectMgr::LoadGossipMenuItems()
{
    uint32 oldMSTime = getMSTime();

    _gossipMenuItemsStore.clear();

    QueryResult result = WorldDatabase.Query(
        //      0        1   2            3            4          5
        "SELECT menu_id, id, option_icon, option_text, option_id, npc_option_npcflag, "
        // 6             7              8          9          10
        "action_menu_id, action_poi_id, box_coded, box_money, box_text "
        "FROM gossip_menu_option ORDER BY menu_id, id");

    if (!result)
    {
        sLog->outError(LOG_FILTER_SERVER_LOADING, ">> Loaded 0 gossip_menu_option entries. DB table `gossip_menu_option` is empty!");

        return;
    }

    uint32 count = 0;

    do
    {
        Field* fields = result->Fetch();

        GossipMenuItems gMenuItem;

        gMenuItem.MenuId                = fields[0].GetUInt16();
        gMenuItem.OptionIndex           = fields[1].GetUInt16();
        gMenuItem.OptionIcon            = fields[2].GetUInt32();
        gMenuItem.OptionText            = fields[3].GetString();
        gMenuItem.OptionType            = fields[4].GetUInt8();
        gMenuItem.OptionNpcflag         = fields[5].GetUInt32();
        gMenuItem.ActionMenuId          = fields[6].GetUInt32();
        gMenuItem.ActionPoiId           = fields[7].GetUInt32();
        gMenuItem.BoxCoded              = fields[8].GetBool();
        gMenuItem.BoxMoney              = fields[9].GetUInt32();
        gMenuItem.BoxText               = fields[10].GetString();

        if (gMenuItem.OptionIcon >= GOSSIP_ICON_MAX)
        {
            sLog->outError(LOG_FILTER_SQL, "Table gossip_menu_option for menu %u, id %u has unknown icon id %u. Replacing with GOSSIP_ICON_CHAT", gMenuItem.MenuId, gMenuItem.OptionIndex, gMenuItem.OptionIcon);
            gMenuItem.OptionIcon = GOSSIP_ICON_CHAT;
        }

        if (gMenuItem.OptionType >= GOSSIP_OPTION_MAX)
            sLog->outError(LOG_FILTER_SQL, "Table gossip_menu_option for menu %u, id %u has unknown option id %u. Option will not be used", gMenuItem.MenuId, gMenuItem.OptionIndex, gMenuItem.OptionType);

        if (gMenuItem.ActionPoiId && !GetPointOfInterest(gMenuItem.ActionPoiId))
        {
            sLog->outError(LOG_FILTER_SQL, "Table gossip_menu_option for menu %u, id %u use non-existing action_poi_id %u, ignoring", gMenuItem.MenuId, gMenuItem.OptionIndex, gMenuItem.ActionPoiId);
            gMenuItem.ActionPoiId = 0;
        }

        _gossipMenuItemsStore.insert(GossipMenuItemsContainer::value_type(gMenuItem.MenuId, gMenuItem));
        ++count;
    }
    while (result->NextRow());

    sLog->outInfo(LOG_FILTER_SERVER_LOADING, ">> Loaded %u gossip_menu_option entries in %u ms", count, GetMSTimeDiffToNow(oldMSTime));
}

void ObjectMgr::AddVendorItem(uint32 entry, uint32 item, int32 maxcount, uint32 incrtime, uint32 extendedCost, uint8 type, bool persist /*= true*/)
{
    VendorItemData& vList = _cacheVendorItemStore[entry];
    vList.AddItem(item, maxcount, incrtime, extendedCost, type);

    if (persist)
    {
        PreparedStatement* stmt = WorldDatabase.GetPreparedStatement(WORLD_INS_NPC_VENDOR);

        stmt->setUInt32(0, entry);
        stmt->setUInt32(1, item);
        stmt->setUInt8(2, maxcount);
        stmt->setUInt32(3, incrtime);
        stmt->setUInt32(4, extendedCost);
        stmt->setUInt8(5, type);

        WorldDatabase.Execute(stmt);
    }
}

bool ObjectMgr::RemoveVendorItem(uint32 entry, uint32 item, uint8 type, bool persist /*= true*/)
{
    CacheVendorItemContainer::iterator  iter = _cacheVendorItemStore.find(entry);
    if (iter == _cacheVendorItemStore.end())
        return false;

    if (!iter->second.RemoveItem(item, type))
        return false;

    if (persist)
    {
        PreparedStatement* stmt = WorldDatabase.GetPreparedStatement(WORLD_DEL_NPC_VENDOR);

        stmt->setUInt32(0, entry);
        stmt->setUInt32(1, item);
        stmt->setUInt8(2, type);

        WorldDatabase.Execute(stmt);
    }

    return true;
}

bool ObjectMgr::IsVendorItemValid(uint32 vendor_entry, uint32 id, int32 maxcount, uint32 incrtime, uint32 ExtendedCost, uint8 type, Player* player, std::set<uint32>* skip_vendors, uint32 ORnpcflag) const
{
    CreatureTemplate const* cInfo = sObjectMgr->GetCreatureTemplate(vendor_entry);
    if (!cInfo)
    {
        if (player)
            ChatHandler(player->GetSession()).SendSysMessage(LANG_COMMAND_VENDORSELECTION);
        else
            sLog->outError(LOG_FILTER_SQL, "Table `(game_event_)npc_vendor` have data for not existed creature template (Entry: %u), ignore", vendor_entry);
        return false;
    }

    if (!((cInfo->npcflag | ORnpcflag) & UNIT_NPC_FLAG_VENDOR))
    {
        if (!skip_vendors || skip_vendors->count(vendor_entry) == 0)
        {
            if (player)
                ChatHandler(player->GetSession()).SendSysMessage(LANG_COMMAND_VENDORSELECTION);
            else
                sLog->outError(LOG_FILTER_SQL, "Table `(game_event_)npc_vendor` have data for not creature template (Entry: %u) without vendor flag, ignore", vendor_entry);

            if (skip_vendors)
                skip_vendors->insert(vendor_entry);
        }
        return false;
    }

    if ((type == ITEM_VENDOR_TYPE_ITEM && !sObjectMgr->GetItemTemplate(id)) ||
        (type == ITEM_VENDOR_TYPE_CURRENCY && !sCurrencyTypesStore.LookupEntry(id)))
    {
        if (player)
            ChatHandler(player->GetSession()).PSendSysMessage(LANG_ITEM_NOT_FOUND, id, type);
        else
            sLog->outError(LOG_FILTER_SQL, "Table `(game_event_)npc_vendor` for Vendor (Entry: %u) have in item list non-existed item (%u, type %u), ignore", vendor_entry, id, type);
        return false;
    }

    if (ExtendedCost && !sItemExtendedCostStore.LookupEntry(ExtendedCost))
    {
        if (player)
            ChatHandler(player->GetSession()).PSendSysMessage(LANG_EXTENDED_COST_NOT_EXIST, ExtendedCost);
        else
            sLog->outError(LOG_FILTER_SQL, "Table `(game_event_)npc_vendor` have Item (Entry: %u) with wrong ExtendedCost (%u) for vendor (%u), ignore", id, ExtendedCost, vendor_entry);
        return false;
    }

    if (type == ITEM_VENDOR_TYPE_ITEM) // not applicable to currencies
    {
        if (maxcount > 0 && incrtime == 0)
        {
            if (player)
                ChatHandler(player->GetSession()).PSendSysMessage("MaxCount != 0 (%u) but IncrTime == 0", maxcount);
            else
                sLog->outError(LOG_FILTER_SQL, "Table `(game_event_)npc_vendor` has `maxcount` (%u) for item %u of vendor (Entry: %u) but `incrtime`=0, ignore", maxcount, id, vendor_entry);
            return false;
        }
        else if (maxcount == 0 && incrtime > 0)
        {
            if (player)
                ChatHandler(player->GetSession()).PSendSysMessage("MaxCount == 0 but IncrTime<>= 0");
            else
                sLog->outError(LOG_FILTER_SQL, "Table `(game_event_)npc_vendor` has `maxcount`=0 for item %u of vendor (Entry: %u) but `incrtime`<>0, ignore", id, vendor_entry);
            return false;
        }
    }

    VendorItemData const* vItems = GetNpcVendorItemList(vendor_entry);
    if (!vItems)
        return true;                                        // later checks for non-empty lists

    if (vItems->FindItemCostPair(id, ExtendedCost, type))
    {
        if (player)
            ChatHandler(player->GetSession()).PSendSysMessage(LANG_ITEM_ALREADY_IN_LIST, id, ExtendedCost, type);
        else
            sLog->outError(LOG_FILTER_SQL, "Table `npc_vendor` has duplicate items %u (with extended cost %u, type %u) for vendor (Entry: %u), ignoring", id, ExtendedCost, type, vendor_entry);
        return false;
    }

    if (vItems->GetItemCount() >= MAX_VENDOR_ITEMS) // FIXME: GetItemCount range 0...255 MAX_VENDOR_ITEMS = 300
    {
        if (player)
            ChatHandler(player->GetSession()).SendSysMessage(LANG_COMMAND_ADDVENDORITEMITEMS);
        else
            sLog->outError(LOG_FILTER_SQL, "Table `npc_vendor` has too many items (%u >= %i) for vendor (Entry: %u), ignore", vItems->GetItemCount(), MAX_VENDOR_ITEMS, vendor_entry);
        return false;
    }

    return true;
}

void ObjectMgr::LoadScriptNames()
{
    uint32 oldMSTime = getMSTime();

    _scriptNamesStore.push_back("");
    QueryResult result = WorldDatabase.Query(
      "SELECT DISTINCT(ScriptName) FROM achievement_criteria_data WHERE ScriptName <> '' AND type = 11 "
      "UNION "
      "SELECT DISTINCT(ScriptName) FROM battleground_template WHERE ScriptName <> '' "
      "UNION "
      "SELECT DISTINCT(ScriptName) FROM creature_template WHERE ScriptName <> '' "
      "UNION "
      "SELECT DISTINCT(ScriptName) FROM gameobject_template WHERE ScriptName <> '' "
      "UNION "
      "SELECT DISTINCT(ScriptName) FROM item_script_names WHERE ScriptName <> '' "
      "UNION "
      "SELECT DISTINCT(ScriptName) FROM areatrigger_scripts WHERE ScriptName <> '' "
      "UNION "
      "SELECT DISTINCT(ScriptName) FROM spell_script_names WHERE ScriptName <> '' "
      "UNION "
      "SELECT DISTINCT(ScriptName) FROM transports WHERE ScriptName <> '' "
      "UNION "
      "SELECT DISTINCT(ScriptName) FROM game_weather WHERE ScriptName <> '' "
      "UNION "
      "SELECT DISTINCT(ScriptName) FROM conditions WHERE ScriptName <> '' "
      "UNION "
      "SELECT DISTINCT(ScriptName) FROM outdoorpvp_template WHERE ScriptName <> '' "
      "UNION "
      "SELECT DISTINCT(script) FROM instance_template WHERE script <> ''");

    if (!result)
    {

        sLog->outError(LOG_FILTER_SQL, ">> Loaded empty set of Script Names!");
        return;
    }

    uint32 count = 1;

    do
    {
        _scriptNamesStore.push_back((*result)[0].GetString());
        ++count;
    }
    while (result->NextRow());

    std::sort(_scriptNamesStore.begin(), _scriptNamesStore.end());
    sLog->outInfo(LOG_FILTER_SERVER_LOADING, ">> Loaded %d Script Names in %u ms", count, GetMSTimeDiffToNow(oldMSTime));
}

uint32 ObjectMgr::GetScriptId(const char *name)
{
    // use binary search to find the script name in the sorted vector
    // assume "" is the first element
    if (!name)
        return 0;

    ScriptNameContainer::const_iterator itr = std::lower_bound(_scriptNamesStore.begin(), _scriptNamesStore.end(), name);
    if (itr == _scriptNamesStore.end() || *itr != name)
        return 0;

    return uint32(itr - _scriptNamesStore.begin());
}

void ObjectMgr::CheckScripts(ScriptsType type, std::set<int32>& ids)
{
    ScriptMapMap* scripts = GetScriptsMapByType(type);
    if (!scripts)
        return;

    for (ScriptMapMap::const_iterator itrMM = scripts->begin(); itrMM != scripts->end(); ++itrMM)
    {
        for (ScriptMap::const_iterator itrM = itrMM->second.begin(); itrM != itrMM->second.end(); ++itrM)
        {
            switch (itrM->second.command)
            {
                case SCRIPT_COMMAND_TALK:
                {
                    if (!GetTrinityStringLocale (itrM->second.Talk.TextID))
                        sLog->outError(LOG_FILTER_SQL, "Table `%s` references invalid text id %u from `db_script_string`, script id: %u.", GetScriptsTableNameByType(type).c_str(), itrM->second.Talk.TextID, itrMM->first);

                    if (ids.find(itrM->second.Talk.TextID) != ids.end())
                        ids.erase(itrM->second.Talk.TextID);
                }
                default:
                    break;
            }
        }
    }
}

void ObjectMgr::LoadDbScriptStrings()
{
    LoadTrinityStrings("db_script_string", MIN_DB_SCRIPT_STRING_ID, MAX_DB_SCRIPT_STRING_ID);

    std::set<int32> ids;

    for (int32 i = MIN_DB_SCRIPT_STRING_ID; i < MAX_DB_SCRIPT_STRING_ID; ++i)
        if (GetTrinityStringLocale(i))
            ids.insert(i);

    for (int type = SCRIPTS_FIRST; type < SCRIPTS_LAST; ++type)
        CheckScripts(ScriptsType(type), ids);

    for (std::set<int32>::const_iterator itr = ids.begin(); itr != ids.end(); ++itr)
        sLog->outError(LOG_FILTER_SQL, "Table `db_script_string` has unused string id  %u", *itr);
}

bool LoadTrinityStrings(const char* table, int32 start_value, int32 end_value)
{
    // MAX_DB_SCRIPT_STRING_ID is max allowed negative value for scripts (scrpts can use only more deep negative values
    // start/end reversed for negative values
    if (start_value > MAX_DB_SCRIPT_STRING_ID || end_value >= start_value)
    {
        sLog->outError(LOG_FILTER_SQL, "Table '%s' load attempted with range (%d - %d) reserved by Trinity, strings not loaded.", table, start_value, end_value+1);
        return false;
    }

    return sObjectMgr->LoadTrinityStrings(table, start_value, end_value);
}

CreatureBaseStats const* ObjectMgr::GetCreatureBaseStats(uint8 level, uint8 unitClass)
{
    CreatureBaseStatsContainer::const_iterator it = _creatureBaseStatsStore.find(MAKE_PAIR16(level, unitClass));

    if (it != _creatureBaseStatsStore.end())
        return &(it->second);

    struct DefaultCreatureBaseStats : public CreatureBaseStats
    {
        DefaultCreatureBaseStats()
        {
            BaseArmor = 1;
            for (uint8 j = 0; j < MAX_CREATURE_BASE_HP; ++j)
                BaseHealth[j] = 1;
            BaseMana = 0;
        }
    };
    static const DefaultCreatureBaseStats def_stats;
    return &def_stats;
}

void ObjectMgr::LoadCreatureClassLevelStats()
{
    uint32 oldMSTime = getMSTime();

    QueryResult result = WorldDatabase.Query("SELECT level, class, basehp0, basehp1, basehp2, basehp3, basemana, basearmor FROM creature_classlevelstats");

    if (!result)
    {
        sLog->outInfo(LOG_FILTER_SERVER_LOADING, ">> Loaded 0 creature base stats. DB table `creature_classlevelstats` is empty.");
        return;
    }

    uint32 count = 0;
    do
    {
        Field* fields = result->Fetch();

        uint8 Level = fields[0].GetInt8();
        uint8 Class = fields[1].GetInt8();

        CreatureBaseStats stats;

        for (uint8 i = 0; i < MAX_CREATURE_BASE_HP; ++i)
            stats.BaseHealth[i] = fields[i + 2].GetUInt32();

        stats.BaseMana = fields[5].GetUInt32();
        stats.BaseArmor = fields[6].GetUInt32();

        if (!Class || ((1 << (Class - 1)) & CLASSMASK_ALL_CREATURES) == 0)
            sLog->outError(LOG_FILTER_SQL, "Creature base stats for level %u has invalid class %u", Level, Class);

        for (uint8 i = 0; i < MAX_CREATURE_BASE_HP; ++i)
        {
            if (stats.BaseHealth[i] < 1)
            {
                sLog->outError(LOG_FILTER_SQL, "Creature base stats for class %u, level %u has invalid zero base HP[%u] - set to 1", Class, Level, i);
                stats.BaseHealth[i] = 1;
            }
        }

        _creatureBaseStatsStore[MAKE_PAIR16(Level, Class)] = stats;

        ++count;
    }
    while (result->NextRow());

    CreatureTemplateContainer const* ctc = sObjectMgr->GetCreatureTemplates();
    for (CreatureTemplateContainer::const_iterator itr = ctc->begin(); itr != ctc->end(); ++itr)
    {
        for (uint16 lvl = itr->second.minlevel; lvl <= itr->second.maxlevel; ++lvl)
        {
            if (_creatureBaseStatsStore.find(MAKE_PAIR16(lvl, itr->second.unit_class)) == _creatureBaseStatsStore.end())
                sLog->outError(LOG_FILTER_SQL, "Missing base stats for creature class %u level %u", itr->second.unit_class, lvl);
        }
    }

    sLog->outInfo(LOG_FILTER_SERVER_LOADING, ">> Loaded %u creature base stats in %u ms", count, GetMSTimeDiffToNow(oldMSTime));
}

void ObjectMgr::LoadFactionChangeAchievements()
{
    uint32 oldMSTime = getMSTime();

    QueryResult result = WorldDatabase.Query("SELECT alliance_id, horde_id FROM player_factionchange_achievement");

    if (!result)
    {
        sLog->outError(LOG_FILTER_SERVER_LOADING, ">> Loaded 0 faction change achievement pairs. DB table `player_factionchange_achievement` is empty.");

        return;
    }

    uint32 count = 0;

    do
    {
        Field* fields = result->Fetch();

        uint32 alliance = fields[0].GetUInt32();
        uint32 horde = fields[1].GetUInt32();

        if (!sAchievementMgr->GetAchievement(alliance))
            sLog->outError(LOG_FILTER_SQL, "Achievement %u referenced in `player_factionchange_achievement` does not exist, pair skipped!", alliance);
        else if (!sAchievementMgr->GetAchievement(horde))
            sLog->outError(LOG_FILTER_SQL, "Achievement %u referenced in `player_factionchange_achievement` does not exist, pair skipped!", horde);
        else
            FactionChange_Achievements[alliance] = horde;

        ++count;
    }
    while (result->NextRow());

    sLog->outInfo(LOG_FILTER_SERVER_LOADING, ">> Loaded %u faction change achievement pairs in %u ms", count, GetMSTimeDiffToNow(oldMSTime));
}

void ObjectMgr::LoadFactionChangeItems()
{
    uint32 oldMSTime = getMSTime();

    QueryResult result = WorldDatabase.Query("SELECT alliance_id, horde_id FROM player_factionchange_items");

    if (!result)
    {
        sLog->outInfo(LOG_FILTER_SERVER_LOADING, ">> Loaded 0 faction change item pairs. DB table `player_factionchange_items` is empty.");
        return;
    }

    uint32 count = 0;

    do
    {
        Field* fields = result->Fetch();

        uint32 alliance = fields[0].GetUInt32();
        uint32 horde = fields[1].GetUInt32();

        if (!GetItemTemplate(alliance))
            sLog->outError(LOG_FILTER_SQL, "Item %u referenced in `player_factionchange_items` does not exist, pair skipped!", alliance);
        else if (!GetItemTemplate(horde))
            sLog->outError(LOG_FILTER_SQL, "Item %u referenced in `player_factionchange_items` does not exist, pair skipped!", horde);
        else
            FactionChange_Items[alliance] = horde;

        ++count;
    }
    while (result->NextRow());

    sLog->outInfo(LOG_FILTER_SERVER_LOADING, ">> Loaded %u faction change item pairs in %u ms", count, GetMSTimeDiffToNow(oldMSTime));
}

void ObjectMgr::LoadFactionChangeSpells()
{
    uint32 oldMSTime = getMSTime();

    QueryResult result = WorldDatabase.Query("SELECT alliance_id, horde_id FROM player_factionchange_spells");

    if (!result)
    {
        sLog->outError(LOG_FILTER_SERVER_LOADING, ">> Loaded 0 faction change spell pairs. DB table `player_factionchange_spells` is empty.");

        return;
    }

    uint32 count = 0;

    do
    {
        Field* fields = result->Fetch();

        uint32 alliance = fields[0].GetUInt32();
        uint32 horde = fields[1].GetUInt32();

        if (!sSpellMgr->GetSpellInfo(alliance))
            sLog->outError(LOG_FILTER_SQL, "Spell %u referenced in `player_factionchange_spells` does not exist, pair skipped!", alliance);
        else if (!sSpellMgr->GetSpellInfo(horde))
            sLog->outError(LOG_FILTER_SQL, "Spell %u referenced in `player_factionchange_spells` does not exist, pair skipped!", horde);
        else
            FactionChange_Spells[alliance] = horde;

        ++count;
    }
    while (result->NextRow());

    sLog->outInfo(LOG_FILTER_SERVER_LOADING, ">> Loaded %u faction change spell pairs in %u ms", count, GetMSTimeDiffToNow(oldMSTime));
}

void ObjectMgr::LoadFactionChangeReputations()
{
    uint32 oldMSTime = getMSTime();

    QueryResult result = WorldDatabase.Query("SELECT alliance_id, horde_id FROM player_factionchange_reputations");

    if (!result)
    {
        sLog->outInfo(LOG_FILTER_SERVER_LOADING, ">> Loaded 0 faction change reputation pairs. DB table `player_factionchange_reputations` is empty.");
        return;
    }

    uint32 count = 0;

    do
    {
        Field* fields = result->Fetch();

        uint32 alliance = fields[0].GetUInt32();
        uint32 horde = fields[1].GetUInt32();

        if (!sFactionStore.LookupEntry(alliance))
            sLog->outError(LOG_FILTER_SQL, "Reputation %u referenced in `player_factionchange_reputations` does not exist, pair skipped!", alliance);
        else if (!sFactionStore.LookupEntry(horde))
            sLog->outError(LOG_FILTER_SQL, "Reputation %u referenced in `player_factionchange_reputations` does not exist, pair skipped!", horde);
        else
            FactionChange_Reputation[alliance] = horde;

        ++count;
    }
    while (result->NextRow());

    sLog->outInfo(LOG_FILTER_SERVER_LOADING, ">> Loaded %u faction change reputation pairs in %u ms", count, GetMSTimeDiffToNow(oldMSTime));
}

void ObjectMgr::LoadHotfixData()
{
    uint32 oldMSTime = getMSTime();

    QueryResult result = WorldDatabase.Query("SELECT entry, type, UNIX_TIMESTAMP(hotfixDate) FROM hotfix_data");

    if (!result)
    {
        sLog->outInfo(LOG_FILTER_SERVER_LOADING, ">> Loaded 0 hotfix info entries. DB table `hotfix_data` is empty.");
        return;
    }

    uint32 count = 0;

    _hotfixData.reserve(result->GetRowCount());

    do
    {
        Field* fields = result->Fetch();

        HotfixInfo info;
        info.Entry = fields[0].GetUInt32();
        info.Type = fields[1].GetUInt32();
        info.Timestamp = fields[2].GetUInt64();
        _hotfixData.push_back(info);
        ++count;
    }
    while (result->NextRow());

    sLog->outInfo(LOG_FILTER_SERVER_LOADING, ">> Loaded %u hotfix info entries in %u ms", count, GetMSTimeDiffToNow(oldMSTime));
}

void ObjectMgr::LoadFactionChangeTitles()
{
    uint32 oldMSTime = getMSTime();

    QueryResult result = WorldDatabase.Query("SELECT alliance_id, horde_id FROM player_factionchange_titles");

    if (!result)
    {
        sLog->outInfo(LOG_FILTER_SERVER_LOADING, ">> Loaded 0 faction change title pairs. DB table `player_factionchange_title` is empty.");
        return;
    }

    uint32 count = 0;

    do
    {
        Field* fields = result->Fetch();

        uint32 alliance = fields[0].GetUInt32();
        uint32 horde = fields[1].GetUInt32();

        if (!sCharTitlesStore.LookupEntry(alliance))
            sLog->outError(LOG_FILTER_SQL, "Title %u referenced in `player_factionchange_title` does not exist, pair skipped!", alliance);
        else if (!sCharTitlesStore.LookupEntry(horde))
            sLog->outError(LOG_FILTER_SQL, "Title %u referenced in `player_factionchange_title` does not exist, pair skipped!", horde);
        else
            FactionChange_Titles[alliance] = horde;

        ++count;
    }
    while (result->NextRow());

    sLog->outInfo(LOG_FILTER_SERVER_LOADING, ">> Loaded %u faction change title pairs in %u ms", count, GetMSTimeDiffToNow(oldMSTime));
}

void ObjectMgr::LoadPhaseDefinitions()
{
    _PhaseDefinitionStore.clear();

    uint32 oldMSTime = getMSTime();

    //                                                 0       1       2         3            4           5
    QueryResult result = WorldDatabase.Query("SELECT zoneId, entry, phasemask, phaseId, terrainswapmap, flags FROM `phase_definitions` ORDER BY `entry` ASC");

    if (!result)
    {
        sLog->outInfo(LOG_FILTER_SERVER_LOADING, ">> Loaded 0 phasing definitions. DB table `phase_definitions` is empty.");
        return;
    }

    uint32 count = 0;

    do
    {
        Field *fields = result->Fetch();

        PhaseDefinition PhaseDefinition;

        PhaseDefinition.zoneId                = fields[0].GetUInt32();
        PhaseDefinition.entry                 = fields[1].GetUInt32();
        PhaseDefinition.phasemask             = fields[2].GetUInt32();
        PhaseDefinition.phaseId               = fields[3].GetUInt32();
        PhaseDefinition.terrainswapmap        = fields[4].GetUInt32();
        PhaseDefinition.flags                 = fields[5].GetUInt32();

        // Checks
        if ((PhaseDefinition.flags & PHASE_FLAG_OVERWRITE_EXISTING) && (PhaseDefinition.flags & PHASE_FLAG_NEGATE_PHASE))
        {
            sLog->outError(LOG_FILTER_SQL, "Flags defined in phase_definitions in zoneId %d and entry %u does contain PHASE_FLAG_OVERWRITE_EXISTING and PHASE_FLAG_NEGATE_PHASE. Setting flags to PHASE_FLAG_OVERWRITE_EXISTING", PhaseDefinition.zoneId, PhaseDefinition.entry);
            PhaseDefinition.flags &= ~PHASE_FLAG_NEGATE_PHASE;
        }

        _PhaseDefinitionStore[PhaseDefinition.zoneId].push_back(PhaseDefinition);

        ++count;
    }
    while (result->NextRow());

    sLog->outInfo(LOG_FILTER_SERVER_LOADING, ">> Loaded %u phasing definitions in %u ms.", count, GetMSTimeDiffToNow(oldMSTime));
}

void ObjectMgr::LoadSpellPhaseInfo()
{
    _SpellPhaseStore.clear();

    uint32 oldMSTime = getMSTime();

    //                                               0       1            2
    QueryResult result = WorldDatabase.Query("SELECT id, phasemask, terrainswapmap FROM `spell_phase`");

    if (!result)
    {
        sLog->outInfo(LOG_FILTER_SERVER_LOADING, ">> Loaded 0 spell dbc infos. DB table `spell_phase` is empty.");
        return;
    }

    uint32 count = 0;
    do
    {
        Field *fields = result->Fetch();

        SpellPhaseInfo spellPhaseInfo;
        spellPhaseInfo.spellId                = fields[0].GetUInt32();

        SpellInfo const* spell = sSpellMgr->GetSpellInfo(spellPhaseInfo.spellId);
        if (!spell)
        {
            sLog->outError(LOG_FILTER_SQL, "Spell %u defined in `spell_phase` does not exists, skipped.", spellPhaseInfo.spellId);
            continue;
        }

        if (!spell->HasAura(SPELL_AURA_PHASE))
        {
            sLog->outError(LOG_FILTER_SQL, "Spell %u defined in `spell_phase` does not have aura effect type SPELL_AURA_PHASE, useless value.", spellPhaseInfo.spellId);
            continue;
        }

        spellPhaseInfo.phasemask              = fields[1].GetUInt32();
        spellPhaseInfo.terrainswapmap         = fields[2].GetUInt32();

        _SpellPhaseStore[spellPhaseInfo.spellId] = spellPhaseInfo;

        ++count;
    }
    while (result->NextRow());
    sLog->outInfo(LOG_FILTER_SERVER_LOADING, ">> Loaded %u spell dbc infos in %u ms.", count, GetMSTimeDiffToNow(oldMSTime));
}

GameObjectTemplate const* ObjectMgr::GetGameObjectTemplate(uint32 entry)
{
    GameObjectTemplateContainer::const_iterator itr = _gameObjectTemplateStore.find(entry);
    if (itr != _gameObjectTemplateStore.end())
        return &(itr->second);

    return NULL;
}

CreatureTemplate const* ObjectMgr::GetCreatureTemplate(uint32 entry)
{
    CreatureTemplateContainer::const_iterator itr = _creatureTemplateStore.find(entry);
    if (itr != _creatureTemplateStore.end())
        return &(itr->second);

    return NULL;
}

VehicleAccessoryList const* ObjectMgr::GetVehicleAccessoryList(Vehicle* veh) const
{
    if (Creature* cre = veh->GetBase()->ToCreature())
    {
        // Give preference to GUID-based accessories
        VehicleAccessoryContainer::const_iterator itr = _vehicleAccessoryStore.find(cre->GetDBTableGUIDLow());
        if (itr != _vehicleAccessoryStore.end())
            return &itr->second;
    }

    // Otherwise return entry-based
    VehicleAccessoryContainer::const_iterator itr = _vehicleTemplateAccessoryStore.find(veh->GetCreatureEntry());
    if (itr != _vehicleTemplateAccessoryStore.end())
        return &itr->second;
    return NULL;
}

PlayerInfo const* ObjectMgr::GetPlayerInfo(uint32 race, uint32 class_) const
{
    if (race >= MAX_RACES)
        return NULL;
    if (class_ >= MAX_CLASSES)
        return NULL;
    PlayerInfo const* info = _playerInfo[race][class_];
    if (!info)
        return NULL;
    return info;
}<|MERGE_RESOLUTION|>--- conflicted
+++ resolved
@@ -3467,13 +3467,8 @@
         "DetailsEmote1, DetailsEmote2, DetailsEmote3, DetailsEmote4, DetailsEmoteDelay1, DetailsEmoteDelay2, DetailsEmoteDelay3, DetailsEmoteDelay4, EmoteOnIncomplete, EmoteOnComplete, "
         //      164                 165               166                167                   168                       169                     170                  171
         "OfferRewardEmote1, OfferRewardEmote2, OfferRewardEmote3, OfferRewardEmote4, OfferRewardEmoteDelay1, OfferRewardEmoteDelay2, OfferRewardEmoteDelay3, OfferRewardEmoteDelay4, "
-<<<<<<< HEAD
-        //    172           173           174
-        "StartScript, CompleteScript, WDBVerified"
-=======
-        //    144           145
+        //    173           174
         "CompleteScript, WDBVerified"
->>>>>>> 6ed36342
         " FROM quest_template");
     if (!result)
     {
@@ -3540,12 +3535,12 @@
             }
         }
 
-        if (qinfo->Flags & QUEST_TRINITY_FLAGS_MONTHLY)
-        {
-            if (!(qinfo->Flags & QUEST_TRINITY_FLAGS_REPEATABLE))
+        if (qinfo->Flags & QUEST_SPECIAL_FLAGS_MONTHLY)
+        {
+            if (!(qinfo->Flags & QUEST_SPECIAL_FLAGS_REPEATABLE))
             {
                 sLog->outError(LOG_FILTER_SQL, "Monthly quest %u not marked as repeatable in `SpecialFlags`, added.", qinfo->GetQuestId());
-                qinfo->Flags |= QUEST_TRINITY_FLAGS_REPEATABLE;
+                qinfo->Flags |= QUEST_SPECIAL_FLAGS_REPEATABLE;
             }
         }
 
