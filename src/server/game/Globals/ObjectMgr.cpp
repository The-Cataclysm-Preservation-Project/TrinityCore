/*
 * Copyright (C) 2008-2013 TrinityCore <http://www.trinitycore.org/>
 * Copyright (C) 2005-2009 MaNGOS <http://getmangos.com/>
 *
 * This program is free software; you can redistribute it and/or modify it
 * under the terms of the GNU General Public License as published by the
 * Free Software Foundation; either version 2 of the License, or (at your
 * option) any later version.
 *
 * This program is distributed in the hope that it will be useful, but WITHOUT
 * ANY WARRANTY; without even the implied warranty of MERCHANTABILITY or
 * FITNESS FOR A PARTICULAR PURPOSE. See the GNU General Public License for
 * more details.
 *
 * You should have received a copy of the GNU General Public License along
 * with this program. If not, see <http://www.gnu.org/licenses/>.
 */

#include "AccountMgr.h"
#include "AchievementMgr.h"
#include "ArenaTeam.h"
#include "ArenaTeamMgr.h"
#include "Chat.h"
#include "Common.h"
#include "DatabaseEnv.h"
#include "DB2Structure.h"
#include "DB2Stores.h"
#include "DisableMgr.h"
#include "GameEventMgr.h"
#include "GossipDef.h"
#include "GroupMgr.h"
#include "GuildMgr.h"
#include "InstanceSaveMgr.h"
#include "Language.h"
#include "LFGMgr.h"
#include "Log.h"
#include "MapManager.h"
#include "ObjectMgr.h"
#include "Pet.h"
#include "PoolMgr.h"
#include "ReputationMgr.h"
#include "ScriptMgr.h"
#include "SpellAuras.h"
#include "Spell.h"
#include "SpellMgr.h"
#include "SpellScript.h"
#include "Transport.h"
#include "UpdateMask.h"
#include "Util.h"
#include "Vehicle.h"
#include "WaypointManager.h"
#include "World.h"

ScriptMapMap sSpellScripts;
ScriptMapMap sEventScripts;
ScriptMapMap sWaypointScripts;

std::string GetScriptsTableNameByType(ScriptsType type)
{
    std::string res = "";
    switch (type)
    {
        case SCRIPTS_SPELL:         res = "spell_scripts";      break;
        case SCRIPTS_EVENT:         res = "event_scripts";      break;
        case SCRIPTS_WAYPOINT:      res = "waypoint_scripts";   break;
        default: break;
    }
    return res;
}

ScriptMapMap* GetScriptsMapByType(ScriptsType type)
{
    ScriptMapMap* res = NULL;
    switch (type)
    {
        case SCRIPTS_SPELL:         res = &sSpellScripts;       break;
        case SCRIPTS_EVENT:         res = &sEventScripts;       break;
        case SCRIPTS_WAYPOINT:      res = &sWaypointScripts;    break;
        default: break;
    }
    return res;
}

std::string GetScriptCommandName(ScriptCommands command)
{
    std::string res = "";
    switch (command)
    {
        case SCRIPT_COMMAND_TALK: res = "SCRIPT_COMMAND_TALK"; break;
        case SCRIPT_COMMAND_EMOTE: res = "SCRIPT_COMMAND_EMOTE"; break;
        case SCRIPT_COMMAND_FIELD_SET: res = "SCRIPT_COMMAND_FIELD_SET"; break;
        case SCRIPT_COMMAND_MOVE_TO: res = "SCRIPT_COMMAND_MOVE_TO"; break;
        case SCRIPT_COMMAND_FLAG_SET: res = "SCRIPT_COMMAND_FLAG_SET"; break;
        case SCRIPT_COMMAND_FLAG_REMOVE: res = "SCRIPT_COMMAND_FLAG_REMOVE"; break;
        case SCRIPT_COMMAND_TELEPORT_TO: res = "SCRIPT_COMMAND_TELEPORT_TO"; break;
        case SCRIPT_COMMAND_QUEST_EXPLORED: res = "SCRIPT_COMMAND_QUEST_EXPLORED"; break;
        case SCRIPT_COMMAND_KILL_CREDIT: res = "SCRIPT_COMMAND_KILL_CREDIT"; break;
        case SCRIPT_COMMAND_RESPAWN_GAMEOBJECT: res = "SCRIPT_COMMAND_RESPAWN_GAMEOBJECT"; break;
        case SCRIPT_COMMAND_TEMP_SUMMON_CREATURE: res = "SCRIPT_COMMAND_TEMP_SUMMON_CREATURE"; break;
        case SCRIPT_COMMAND_OPEN_DOOR: res = "SCRIPT_COMMAND_OPEN_DOOR"; break;
        case SCRIPT_COMMAND_CLOSE_DOOR: res = "SCRIPT_COMMAND_CLOSE_DOOR"; break;
        case SCRIPT_COMMAND_ACTIVATE_OBJECT: res = "SCRIPT_COMMAND_ACTIVATE_OBJECT"; break;
        case SCRIPT_COMMAND_REMOVE_AURA: res = "SCRIPT_COMMAND_REMOVE_AURA"; break;
        case SCRIPT_COMMAND_CAST_SPELL: res = "SCRIPT_COMMAND_CAST_SPELL"; break;
        case SCRIPT_COMMAND_PLAY_SOUND: res = "SCRIPT_COMMAND_PLAY_SOUND"; break;
        case SCRIPT_COMMAND_CREATE_ITEM: res = "SCRIPT_COMMAND_CREATE_ITEM"; break;
        case SCRIPT_COMMAND_DESPAWN_SELF: res = "SCRIPT_COMMAND_DESPAWN_SELF"; break;
        case SCRIPT_COMMAND_LOAD_PATH: res = "SCRIPT_COMMAND_LOAD_PATH"; break;
        case SCRIPT_COMMAND_CALLSCRIPT_TO_UNIT: res = "SCRIPT_COMMAND_CALLSCRIPT_TO_UNIT"; break;
        case SCRIPT_COMMAND_KILL: res = "SCRIPT_COMMAND_KILL"; break;
        // TrinityCore only
        case SCRIPT_COMMAND_ORIENTATION: res = "SCRIPT_COMMAND_ORIENTATION"; break;
        case SCRIPT_COMMAND_EQUIP: res = "SCRIPT_COMMAND_EQUIP"; break;
        case SCRIPT_COMMAND_MODEL: res = "SCRIPT_COMMAND_MODEL"; break;
        case SCRIPT_COMMAND_CLOSE_GOSSIP: res = "SCRIPT_COMMAND_CLOSE_GOSSIP"; break;
        case SCRIPT_COMMAND_PLAYMOVIE: res = "SCRIPT_COMMAND_PLAYMOVIE"; break;
        default:
        {
            char sz[32];
            sprintf(sz, "Unknown command: %d", command);
            res = sz;
            break;
        }
    }
    return res;
}

std::string ScriptInfo::GetDebugInfo() const
{
    char sz[256];
    sprintf(sz, "%s ('%s' script id: %u)", GetScriptCommandName(command).c_str(), GetScriptsTableNameByType(type).c_str(), id);
    return std::string(sz);
}

bool normalizePlayerName(std::string& name)
{
    if (name.empty())
        return false;

    wchar_t wstr_buf[MAX_INTERNAL_PLAYER_NAME+1];
    size_t wstr_len = MAX_INTERNAL_PLAYER_NAME;

    if (!Utf8toWStr(name, &wstr_buf[0], wstr_len))
        return false;

    wstr_buf[0] = wcharToUpper(wstr_buf[0]);
    for (size_t i = 1; i < wstr_len; ++i)
        wstr_buf[i] = wcharToLower(wstr_buf[i]);

    if (!WStrToUtf8(wstr_buf, wstr_len, name))
        return false;

    return true;
}

LanguageDesc lang_description[LANGUAGES_COUNT] =
{
    { LANG_ADDON,           0, 0                       },
    { LANG_UNIVERSAL,       0, 0                       },
    { LANG_ORCISH,        669, SKILL_LANG_ORCISH       },
    { LANG_DARNASSIAN,    671, SKILL_LANG_DARNASSIAN   },
    { LANG_TAURAHE,       670, SKILL_LANG_TAURAHE      },
    { LANG_DWARVISH,      672, SKILL_LANG_DWARVEN      },
    { LANG_COMMON,        668, SKILL_LANG_COMMON       },
    { LANG_DEMONIC,       815, SKILL_LANG_DEMON_TONGUE },
    { LANG_TITAN,         816, SKILL_LANG_TITAN        },
    { LANG_THALASSIAN,    813, SKILL_LANG_THALASSIAN   },
    { LANG_DRACONIC,      814, SKILL_LANG_DRACONIC     },
    { LANG_KALIMAG,       817, SKILL_LANG_OLD_TONGUE   },
    { LANG_GNOMISH,      7340, SKILL_LANG_GNOMISH      },
    { LANG_TROLL,        7341, SKILL_LANG_TROLL        },
    { LANG_GUTTERSPEAK, 17737, SKILL_LANG_GUTTERSPEAK  },
    { LANG_DRAENEI,     29932, SKILL_LANG_DRAENEI      },
    { LANG_ZOMBIE,          0, 0                       },
    { LANG_GNOMISH_BINARY,  0, 0                       },
    { LANG_GOBLIN_BINARY,   0, 0                       },
    { LANG_WORGEN,      69270, SKILL_LANG_WORGEN       },
    { LANG_GOBLIN,      69269, SKILL_LANG_GOBLIN       }
};

LanguageDesc const* GetLanguageDescByID(uint32 lang)
{
    for (uint8 i = 0; i < LANGUAGES_COUNT; ++i)
    {
        if (uint32(lang_description[i].lang_id) == lang)
            return &lang_description[i];
    }

    return NULL;
}

bool SpellClickInfo::IsFitToRequirements(Unit const* clicker, Unit const* clickee) const
{
    Player const* playerClicker = clicker->ToPlayer();
    if (!playerClicker)
        return true;

    Unit const* summoner = NULL;
    // Check summoners for party
    if (clickee->IsSummon())
        summoner = clickee->ToTempSummon()->GetSummoner();
    if (!summoner)
        summoner = clickee;

    // This only applies to players
    switch (userType)
    {
        case SPELL_CLICK_USER_FRIEND:
            if (!playerClicker->IsFriendlyTo(summoner))
                return false;
            break;
        case SPELL_CLICK_USER_RAID:
            if (!playerClicker->IsInRaidWith(summoner))
                return false;
            break;
        case SPELL_CLICK_USER_PARTY:
            if (!playerClicker->IsInPartyWith(summoner))
                return false;
            break;
        default:
            break;
    }

    return true;
}

ObjectMgr::ObjectMgr():
    _auctionId(1),
    _equipmentSetGuid(1),
    _itemTextId(1),
    _mailId(1),
    _hiPetNumber(1),
    _voidItemId(1),
    _hiCharGuid(1),
    _hiCreatureGuid(1),
    _hiPetGuid(1),
    _hiVehicleGuid(1),
    _hiItemGuid(1),
    _hiGoGuid(1),
    _hiDoGuid(1),
    _hiCorpseGuid(1),
    _hiAreaTriggerGuid(1),
    _hiMoTransGuid(1),
    DBCLocaleIndex(LOCALE_enUS)
{
    for (uint8 i = 0; i < MAX_CLASSES; ++i)
        for (uint8 j = 0; j < MAX_RACES; ++j)
            _playerInfo[j][i] = NULL;
}

ObjectMgr::~ObjectMgr()
{
    for (QuestMap::iterator i = _questTemplates.begin(); i != _questTemplates.end(); ++i)
        delete i->second;

    for (PetLevelInfoContainer::iterator i = _petInfoStore.begin(); i != _petInfoStore.end(); ++i)
        delete[] i->second;

    for (int race = 0; race < MAX_RACES; ++race)
    {
        for (int class_ = 0; class_ < MAX_CLASSES; ++class_)
        {
            if (_playerInfo[race][class_])
                delete[] _playerInfo[race][class_]->levelInfo;
            delete _playerInfo[race][class_];
        }
    }

    for (CacheVendorItemContainer::iterator itr = _cacheVendorItemStore.begin(); itr != _cacheVendorItemStore.end(); ++itr)
        itr->second.Clear();

    _cacheTrainerSpellStore.clear();
    _graveyardOrientations.clear();

    for (DungeonEncounterContainer::iterator itr =_dungeonEncounterStore.begin(); itr != _dungeonEncounterStore.end(); ++itr)
        for (DungeonEncounterList::iterator encounterItr = itr->second.begin(); encounterItr != itr->second.end(); ++encounterItr)
            delete *encounterItr;

    for (AccessRequirementContainer::iterator itr = _accessRequirementStore.begin(); itr != _accessRequirementStore.end(); ++itr)
        delete itr->second;
}

void ObjectMgr::AddLocaleString(std::string const& s, LocaleConstant locale, StringVector& data)
{
    if (!s.empty())
    {
        if (data.size() <= size_t(locale))
            data.resize(locale + 1);

        data[locale] = s;
    }
}

void ObjectMgr::LoadGraveyardOrientations()
{
    uint32 oldMSTime = getMSTime();

    _graveyardOrientations.clear();

    QueryResult result = WorldDatabase.Query("SELECT id, orientation FROM graveyard_orientation");

    if (!result)
        return;

    do
    {
        Field* fields = result->Fetch();

        uint32 id = fields[0].GetUInt32();
        if (!sWorldSafeLocsStore.LookupEntry(id))
        {
            TC_LOG_ERROR("server.loading", "Graveyard %u referenced in graveyard_orientation doesn't exist.", id);
            continue;
        }
        _graveyardOrientations[id] = fields[1].GetFloat();

    } while (result->NextRow());

    TC_LOG_INFO("server.loading", ">> Loaded %lu graveyard orientations in %u ms", (unsigned long)_graveyardOrientations.size(), GetMSTimeDiffToNow(oldMSTime));
}

void ObjectMgr::LoadCreatureLocales()
{
    uint32 oldMSTime = getMSTime();

    _creatureLocaleStore.clear();                              // need for reload case

    QueryResult result = WorldDatabase.Query("SELECT entry, name_loc1, subname_loc1, name_loc2, subname_loc2, name_loc3, subname_loc3, name_loc4, subname_loc4, name_loc5, subname_loc5, name_loc6, subname_loc6, name_loc7, subname_loc7, name_loc8, subname_loc8 FROM locales_creature");

    if (!result)
        return;

    do
    {
        Field* fields = result->Fetch();

        uint32 entry = fields[0].GetUInt32();

        CreatureLocale& data = _creatureLocaleStore[entry];

        for (uint8 i = 1; i < TOTAL_LOCALES; ++i)
        {
            LocaleConstant locale = (LocaleConstant) i;
            AddLocaleString(fields[1 + 2 * (i - 1)].GetString(), locale, data.Name);
            AddLocaleString(fields[1 + 2 * (i - 1) + 1].GetString(), locale, data.SubName);
        }
    } while (result->NextRow());

    TC_LOG_INFO("server.loading", ">> Loaded %lu creature locale strings in %u ms", (unsigned long)_creatureLocaleStore.size(), GetMSTimeDiffToNow(oldMSTime));
}

void ObjectMgr::LoadGossipMenuItemsLocales()
{
    uint32 oldMSTime = getMSTime();

    _gossipMenuItemsLocaleStore.clear();                              // need for reload case

    QueryResult result = WorldDatabase.Query("SELECT menu_id, id, "
        "option_text_loc1, box_text_loc1, option_text_loc2, box_text_loc2, "
        "option_text_loc3, box_text_loc3, option_text_loc4, box_text_loc4, "
        "option_text_loc5, box_text_loc5, option_text_loc6, box_text_loc6, "
        "option_text_loc7, box_text_loc7, option_text_loc8, box_text_loc8 "
        "FROM locales_gossip_menu_option");

    if (!result)
        return;

    do
    {
        Field* fields = result->Fetch();

        uint16 menuId   = fields[0].GetUInt16();
        uint16 id       = fields[1].GetUInt16();

        GossipMenuItemsLocale& data = _gossipMenuItemsLocaleStore[MAKE_PAIR32(menuId, id)];

        for (uint8 i = 1; i < TOTAL_LOCALES; ++i)
        {
            LocaleConstant locale = (LocaleConstant) i;
            AddLocaleString(fields[2 + 2 * (i - 1)].GetString(), locale, data.OptionText);
            AddLocaleString(fields[2 + 2 * (i - 1) + 1].GetString(), locale, data.BoxText);
        }
    } while (result->NextRow());

    TC_LOG_INFO("server.loading", ">> Loaded %lu gossip_menu_option locale strings in %u ms", (unsigned long)_gossipMenuItemsLocaleStore.size(), GetMSTimeDiffToNow(oldMSTime));
}

void ObjectMgr::LoadPointOfInterestLocales()
{
    uint32 oldMSTime = getMSTime();

    _pointOfInterestLocaleStore.clear();                              // need for reload case

    QueryResult result = WorldDatabase.Query("SELECT entry, icon_name_loc1, icon_name_loc2, icon_name_loc3, icon_name_loc4, icon_name_loc5, icon_name_loc6, icon_name_loc7, icon_name_loc8 FROM locales_points_of_interest");

    if (!result)
        return;

    do
    {
        Field* fields = result->Fetch();

        uint32 entry = fields[0].GetUInt32();

        PointOfInterestLocale& data = _pointOfInterestLocaleStore[entry];

        for (uint8 i = 1; i < TOTAL_LOCALES; ++i)
            AddLocaleString(fields[i].GetString(), LocaleConstant(i), data.IconName);
    } while (result->NextRow());

    TC_LOG_INFO("server.loading", ">> Loaded %lu points_of_interest locale strings in %u ms", (unsigned long)_pointOfInterestLocaleStore.size(), GetMSTimeDiffToNow(oldMSTime));
}

void ObjectMgr::LoadCreatureTemplates()
{
    uint32 oldMSTime = getMSTime();

    //                                                 0              1                 2                  3                 4            5           6        7         8
    QueryResult result = WorldDatabase.Query("SELECT entry, difficulty_entry_1, difficulty_entry_2, difficulty_entry_3, KillCredit1, KillCredit2, modelid1, modelid2, modelid3, "
    //                                           9       10      11       12           13           14        15     16      17        18        19         20         21
                                             "modelid4, name, subname, IconName, gossip_menu_id, minlevel, maxlevel, exp, exp_unk, faction_A, faction_H, npcflag, speed_walk, "
    //                                             22     23     24     25     26       27           28             29              30               31            32          33          34
                                             "speed_run, scale, rank, mindmg, maxdmg, dmgschool, attackpower, dmg_multiplier, baseattacktime, rangeattacktime, unit_class, unit_flags, unit_flags2, "
    //                                             35         36         37             38             39          40           41              42          43
                                             "dynamicflags, family, trainer_type, trainer_class, trainer_race, minrangedmg, maxrangedmg, rangedattackpower, type, "
    //                                            44           45        46         47            48          49          50           51           52           53         54
                                             "type_flags, type_flags2, lootid, pickpocketloot, skinloot, resistance1, resistance2, resistance3, resistance4, resistance5, resistance6, "
    //                                          55      56      57      58      59      60      61      62          63           64        65       66       67         68
                                             "spell1, spell2, spell3, spell4, spell5, spell6, spell7, spell8, PetSpellDataId, VehicleId, mingold, maxgold, AIName, MovementType, "
    //                                             69          70         71         72            73            74          75           76          77          78           79          80
                                             "InhabitType, HoverHeight, Health_mod, Mana_mod, Mana_mod_extra, Armor_mod, RacialLeader, questItem1, questItem2, questItem3, questItem4, questItem5, "
    //                                            81           82          83               84                85           86
                                             " questItem6, movementId, RegenHealth, mechanic_immune_mask, flags_extra, ScriptName "
                                             "FROM creature_template;");

    if (!result)
    {
        TC_LOG_INFO("server.loading", ">> Loaded 0 creature template definitions. DB table `creature_template` is empty.");
        return;
    }

    _creatureTemplateStore.rehash(result->GetRowCount());
    uint32 count = 0;
    do
    {
        Field* fields = result->Fetch();

        uint32 entry = fields[0].GetUInt32();


        CreatureTemplate& creatureTemplate = _creatureTemplateStore[entry];

        creatureTemplate.Entry = entry;

        for (uint8 i = 0; i < MAX_DIFFICULTY - 1; ++i)
            creatureTemplate.DifficultyEntry[i] = fields[1 + i].GetUInt32();

        for (uint8 i = 0; i < MAX_KILL_CREDIT; ++i)
            creatureTemplate.KillCredit[i] = fields[4 + i].GetUInt32();

        creatureTemplate.Modelid1          = fields[6].GetUInt32();
        creatureTemplate.Modelid2          = fields[7].GetUInt32();
        creatureTemplate.Modelid3          = fields[8].GetUInt32();
        creatureTemplate.Modelid4          = fields[9].GetUInt32();
        creatureTemplate.Name              = fields[10].GetString();
        creatureTemplate.SubName           = fields[11].GetString();
        creatureTemplate.IconName          = fields[12].GetString();
        creatureTemplate.GossipMenuId      = fields[13].GetUInt32();
        creatureTemplate.minlevel          = fields[14].GetUInt8();
        creatureTemplate.maxlevel          = fields[15].GetUInt8();
        creatureTemplate.expansion         = uint32(fields[16].GetInt16());
        creatureTemplate.expansionUnknown  = uint32(fields[17].GetUInt16());
        creatureTemplate.faction_A         = uint32(fields[18].GetUInt16());
        creatureTemplate.faction_H         = uint32(fields[19].GetUInt16());
        creatureTemplate.npcflag           = fields[20].GetUInt32();
        creatureTemplate.speed_walk        = fields[21].GetFloat();
        creatureTemplate.speed_run         = fields[22].GetFloat();
        creatureTemplate.scale             = fields[23].GetFloat();
        creatureTemplate.rank              = uint32(fields[24].GetUInt8());
        creatureTemplate.mindmg            = fields[25].GetFloat();
        creatureTemplate.maxdmg            = fields[26].GetFloat();
        creatureTemplate.dmgschool         = uint32(fields[27].GetInt8());
        creatureTemplate.attackpower       = fields[28].GetUInt32();
        creatureTemplate.dmg_multiplier    = fields[29].GetFloat();
        creatureTemplate.baseattacktime    = fields[30].GetUInt32();
        creatureTemplate.rangeattacktime   = fields[31].GetUInt32();
        creatureTemplate.unit_class        = uint32(fields[32].GetUInt8());
        creatureTemplate.unit_flags        = fields[33].GetUInt32();
        creatureTemplate.unit_flags2       = fields[34].GetUInt32();
        creatureTemplate.dynamicflags      = fields[35].GetUInt32();
        creatureTemplate.family            = uint32(fields[36].GetUInt8());
        creatureTemplate.trainer_type      = uint32(fields[37].GetUInt8());
        creatureTemplate.trainer_class     = uint32(fields[38].GetUInt8());
        creatureTemplate.trainer_race      = uint32(fields[39].GetUInt8());
        creatureTemplate.minrangedmg       = fields[40].GetFloat();
        creatureTemplate.maxrangedmg       = fields[41].GetFloat();
        creatureTemplate.rangedattackpower = uint32(fields[42].GetUInt16());
        creatureTemplate.type              = uint32(fields[43].GetUInt8());
        creatureTemplate.type_flags        = fields[44].GetUInt32();
        creatureTemplate.type_flags2       = fields[45].GetUInt32();
        creatureTemplate.lootid            = fields[46].GetUInt32();
        creatureTemplate.pickpocketLootId  = fields[47].GetUInt32();
        creatureTemplate.SkinLootId        = fields[48].GetUInt32();

        for (uint8 i = SPELL_SCHOOL_HOLY; i < MAX_SPELL_SCHOOL; ++i)
            creatureTemplate.resistance[i] = fields[49 + i - 1].GetInt16();

        for (uint8 i = 0; i < CREATURE_MAX_SPELLS; ++i)
            creatureTemplate.spells[i] = fields[55 + i].GetUInt32();

        creatureTemplate.PetSpellDataId = fields[63].GetUInt32();
        creatureTemplate.VehicleId      = fields[64].GetUInt32();
        creatureTemplate.mingold        = fields[65].GetUInt32();
        creatureTemplate.maxgold        = fields[66].GetUInt32();
        creatureTemplate.AIName         = fields[67].GetString();
        creatureTemplate.MovementType   = uint32(fields[68].GetUInt8());
        creatureTemplate.InhabitType    = uint32(fields[69].GetUInt8());
        creatureTemplate.HoverHeight    = fields[70].GetFloat();
        creatureTemplate.ModHealth      = fields[71].GetFloat();
        creatureTemplate.ModMana        = fields[72].GetFloat();
        creatureTemplate.ModManaExtra   = fields[73].GetFloat();
        creatureTemplate.ModArmor       = fields[74].GetFloat();
        creatureTemplate.RacialLeader   = fields[75].GetBool();

        for (uint8 i = 0; i < MAX_CREATURE_QUEST_ITEMS; ++i)
            creatureTemplate.questItems[i] = fields[76 + i].GetUInt32();

        creatureTemplate.movementId         = fields[82].GetUInt32();
        creatureTemplate.RegenHealth        = fields[83].GetBool();
        creatureTemplate.MechanicImmuneMask = fields[84].GetUInt32();
        creatureTemplate.flags_extra        = fields[85].GetUInt32();
        creatureTemplate.ScriptID           = GetScriptId(fields[86].GetCString());

        ++count;
    }
    while (result->NextRow());

    // Checking needs to be done after loading because of the difficulty self referencing
    for (CreatureTemplateContainer::const_iterator itr = _creatureTemplateStore.begin(); itr != _creatureTemplateStore.end(); ++itr)
        CheckCreatureTemplate(&itr->second);

    TC_LOG_INFO("server.loading", ">> Loaded %u creature definitions in %u ms", count, GetMSTimeDiffToNow(oldMSTime));
}

void ObjectMgr::LoadCreatureTemplateAddons()
{
    uint32 oldMSTime = getMSTime();

    //                                                0       1       2      3       4       5      6
    QueryResult result = WorldDatabase.Query("SELECT entry, path_id, mount, bytes1, bytes2, emote, auras FROM creature_template_addon");

    if (!result)
    {
        TC_LOG_INFO("server.loading", ">> Loaded 0 creature template addon definitions. DB table `creature_template_addon` is empty.");
        return;
    }

    uint32 count = 0;
    do
    {
        Field* fields = result->Fetch();

        uint32 entry = fields[0].GetUInt32();

        if (!sObjectMgr->GetCreatureTemplate(entry))
        {
            TC_LOG_ERROR("sql.sql", "Creature template (Entry: %u) does not exist but has a record in `creature_template_addon`", entry);
            continue;
        }

        CreatureAddon& creatureAddon = _creatureTemplateAddonStore[entry];

        creatureAddon.path_id = fields[1].GetUInt32();
        creatureAddon.mount   = fields[2].GetUInt32();
        creatureAddon.bytes1  = fields[3].GetUInt32();
        creatureAddon.bytes2  = fields[4].GetUInt32();
        creatureAddon.emote   = fields[5].GetUInt32();

        Tokenizer tokens(fields[6].GetString(), ' ');
        uint8 i = 0;
        creatureAddon.auras.resize(tokens.size());
        for (Tokenizer::const_iterator itr = tokens.begin(); itr != tokens.end(); ++itr)
        {
            SpellInfo const* AdditionalSpellInfo = sSpellMgr->GetSpellInfo(uint32(atol(*itr)));
            if (!AdditionalSpellInfo)
            {
                TC_LOG_ERROR("sql.sql", "Creature (Entry: %u) has wrong spell %u defined in `auras` field in `creature_template_addon`.", entry, uint32(atol(*itr)));
                continue;
            }

            if (AdditionalSpellInfo->HasAura(SPELL_AURA_CONTROL_VEHICLE))
                TC_LOG_ERROR("sql.sql", "Creature (Entry: %u) has SPELL_AURA_CONTROL_VEHICLE aura %u defined in `auras` field in `creature_template_addon`.", entry, uint32(atol(*itr)));

            creatureAddon.auras[i++] = uint32(atol(*itr));
        }

        if (creatureAddon.mount)
        {
            if (!sCreatureDisplayInfoStore.LookupEntry(creatureAddon.mount))
            {
                TC_LOG_ERROR("sql.sql", "Creature (Entry: %u) has invalid displayInfoId (%u) for mount defined in `creature_template_addon`", entry, creatureAddon.mount);
                creatureAddon.mount = 0;
            }
        }

        if (!sEmotesStore.LookupEntry(creatureAddon.emote))
        {
            TC_LOG_ERROR("sql.sql", "Creature (Entry: %u) has invalid emote (%u) defined in `creature_template_addon`.", entry, creatureAddon.emote);
            creatureAddon.emote = 0;
        }

        ++count;
    }
    while (result->NextRow());

    TC_LOG_INFO("server.loading", ">> Loaded %u creature template addons in %u ms", count, GetMSTimeDiffToNow(oldMSTime));
}

void ObjectMgr::CheckCreatureTemplate(CreatureTemplate const* cInfo)
{
    if (!cInfo)
        return;

    bool ok = true;                                     // bool to allow continue outside this loop
    for (uint32 diff = 0; diff < MAX_DIFFICULTY - 1 && ok; ++diff)
    {
        if (!cInfo->DifficultyEntry[diff])
            continue;
        ok = false;                                     // will be set to true at the end of this loop again

        CreatureTemplate const* difficultyInfo = GetCreatureTemplate(cInfo->DifficultyEntry[diff]);
        if (!difficultyInfo)
        {
            TC_LOG_ERROR("sql.sql", "Creature (Entry: %u) has `difficulty_entry_%u`=%u but creature entry %u does not exist.",
                cInfo->Entry, diff + 1, cInfo->DifficultyEntry[diff], cInfo->DifficultyEntry[diff]);
            continue;
        }

        bool ok2 = true;
        for (uint32 diff2 = 0; diff2 < MAX_DIFFICULTY - 1 && ok2; ++diff2)
        {
            ok2 = false;
            if (_difficultyEntries[diff2].find(cInfo->Entry) != _difficultyEntries[diff2].end())
            {
                TC_LOG_ERROR("sql.sql", "Creature (Entry: %u) is listed as `difficulty_entry_%u` of another creature, but itself lists %u in `difficulty_entry_%u`.",
                    cInfo->Entry, diff2 + 1, cInfo->DifficultyEntry[diff], diff + 1);
                continue;
            }

            if (_difficultyEntries[diff2].find(cInfo->DifficultyEntry[diff]) != _difficultyEntries[diff2].end())
            {
                TC_LOG_ERROR("sql.sql", "Creature (Entry: %u) already listed as `difficulty_entry_%u` for another entry.", cInfo->DifficultyEntry[diff], diff2 + 1);
                continue;
            }

            if (_hasDifficultyEntries[diff2].find(cInfo->DifficultyEntry[diff]) != _hasDifficultyEntries[diff2].end())
            {
                TC_LOG_ERROR("sql.sql", "Creature (Entry: %u) has `difficulty_entry_%u`=%u but creature entry %u has itself a value in `difficulty_entry_%u`.",
                    cInfo->Entry, diff + 1, cInfo->DifficultyEntry[diff], cInfo->DifficultyEntry[diff], diff2 + 1);
                continue;
            }
            ok2 = true;
        }
        if (!ok2)
            continue;

        if (cInfo->unit_class != difficultyInfo->unit_class)
        {
            TC_LOG_ERROR("sql.sql", "Creature (Entry: %u, class %u) has different `unit_class` in difficulty %u mode (Entry: %u, class %u).",
                cInfo->Entry, cInfo->unit_class, diff + 1, cInfo->DifficultyEntry[diff], difficultyInfo->unit_class);
            continue;
        }

        if (cInfo->npcflag != difficultyInfo->npcflag)
        {
            TC_LOG_ERROR("sql.sql", "Creature (Entry: %u) has different `npcflag` in difficulty %u mode (Entry: %u).", cInfo->Entry, diff + 1, cInfo->DifficultyEntry[diff]);
            continue;
        }

        if (cInfo->trainer_class != difficultyInfo->trainer_class)
        {
            TC_LOG_ERROR("sql.sql", "Creature (Entry: %u) has different `trainer_class` in difficulty %u mode (Entry: %u).", cInfo->Entry, diff + 1, cInfo->DifficultyEntry[diff]);
            continue;
        }

        if (cInfo->trainer_race != difficultyInfo->trainer_race)
        {
            TC_LOG_ERROR("sql.sql", "Creature (Entry: %u) has different `trainer_race` in difficulty %u mode (Entry: %u).", cInfo->Entry, diff + 1, cInfo->DifficultyEntry[diff]);
            continue;
        }

        if (cInfo->trainer_type != difficultyInfo->trainer_type)
        {
            TC_LOG_ERROR("sql.sql", "Creature (Entry: %u) has different `trainer_type` in difficulty %u mode (Entry: %u).", cInfo->Entry, diff + 1, cInfo->DifficultyEntry[diff]);
            continue;
        }

        if (!difficultyInfo->AIName.empty())
        {
            TC_LOG_ERROR("sql.sql", "Creature (Entry: %u) lists difficulty %u mode entry %u with `AIName` filled in. `AIName` of difficulty 0 mode creature is always used instead.",
                cInfo->Entry, diff + 1, cInfo->DifficultyEntry[diff]);
            continue;
        }

        if (difficultyInfo->ScriptID)
        {
            TC_LOG_ERROR("sql.sql", "Creature (Entry: %u) lists difficulty %u mode entry %u with `ScriptName` filled in. `ScriptName` of difficulty 0 mode creature is always used instead.",
                cInfo->Entry, diff + 1, cInfo->DifficultyEntry[diff]);
            continue;
        }

        _hasDifficultyEntries[diff].insert(cInfo->Entry);
        _difficultyEntries[diff].insert(cInfo->DifficultyEntry[diff]);
        ok = true;
    }

    FactionTemplateEntry const* factionTemplate = sFactionTemplateStore.LookupEntry(cInfo->faction_A);
    if (!factionTemplate)
        TC_LOG_ERROR("sql.sql", "Creature (Entry: %u) has non-existing faction_A template (%u).", cInfo->Entry, cInfo->faction_A);

    factionTemplate = sFactionTemplateStore.LookupEntry(cInfo->faction_H);
    if (!factionTemplate)
        TC_LOG_ERROR("sql.sql", "Creature (Entry: %u) has non-existing faction_H template (%u).", cInfo->Entry, cInfo->faction_H);

    // used later for scale
    CreatureDisplayInfoEntry const* displayScaleEntry = NULL;

    if (cInfo->Modelid1)
    {
        CreatureDisplayInfoEntry const* displayEntry = sCreatureDisplayInfoStore.LookupEntry(cInfo->Modelid1);
        if (!displayEntry)
        {
            TC_LOG_ERROR("sql.sql", "Creature (Entry: %u) lists non-existing Modelid1 id (%u), this can crash the client.", cInfo->Entry, cInfo->Modelid1);
            const_cast<CreatureTemplate*>(cInfo)->Modelid1 = 0;
        }
        else if (!displayScaleEntry)
            displayScaleEntry = displayEntry;

        CreatureModelInfo const* modelInfo = GetCreatureModelInfo(cInfo->Modelid1);
        if (!modelInfo)
            TC_LOG_ERROR("sql.sql", "No model data exist for `Modelid1` = %u listed by creature (Entry: %u).", cInfo->Modelid1, cInfo->Entry);
    }

    if (cInfo->Modelid2)
    {
        CreatureDisplayInfoEntry const* displayEntry = sCreatureDisplayInfoStore.LookupEntry(cInfo->Modelid2);
        if (!displayEntry)
        {
            TC_LOG_ERROR("sql.sql", "Creature (Entry: %u) lists non-existing Modelid2 id (%u), this can crash the client.", cInfo->Entry, cInfo->Modelid2);
            const_cast<CreatureTemplate*>(cInfo)->Modelid2 = 0;
        }
        else if (!displayScaleEntry)
            displayScaleEntry = displayEntry;

        CreatureModelInfo const* modelInfo = GetCreatureModelInfo(cInfo->Modelid2);
        if (!modelInfo)
            TC_LOG_ERROR("sql.sql", "No model data exist for `Modelid2` = %u listed by creature (Entry: %u).", cInfo->Modelid2, cInfo->Entry);
    }

    if (cInfo->Modelid3)
    {
        CreatureDisplayInfoEntry const* displayEntry = sCreatureDisplayInfoStore.LookupEntry(cInfo->Modelid3);
        if (!displayEntry)
        {
            TC_LOG_ERROR("sql.sql", "Creature (Entry: %u) lists non-existing Modelid3 id (%u), this can crash the client.", cInfo->Entry, cInfo->Modelid3);
            const_cast<CreatureTemplate*>(cInfo)->Modelid3 = 0;
        }
        else if (!displayScaleEntry)
            displayScaleEntry = displayEntry;

        CreatureModelInfo const* modelInfo = GetCreatureModelInfo(cInfo->Modelid3);
        if (!modelInfo)
            TC_LOG_ERROR("sql.sql", "No model data exist for `Modelid3` = %u listed by creature (Entry: %u).", cInfo->Modelid3, cInfo->Entry);
    }

    if (cInfo->Modelid4)
    {
        CreatureDisplayInfoEntry const* displayEntry = sCreatureDisplayInfoStore.LookupEntry(cInfo->Modelid4);
        if (!displayEntry)
        {
            TC_LOG_ERROR("sql.sql", "Creature (Entry: %u) lists non-existing Modelid4 id (%u), this can crash the client.", cInfo->Entry, cInfo->Modelid4);
            const_cast<CreatureTemplate*>(cInfo)->Modelid4 = 0;
        }
        else if (!displayScaleEntry)
            displayScaleEntry = displayEntry;

        CreatureModelInfo const* modelInfo = GetCreatureModelInfo(cInfo->Modelid4);
        if (!modelInfo)
            TC_LOG_ERROR("sql.sql", "No model data exist for `Modelid4` = %u listed by creature (Entry: %u).", cInfo->Modelid4, cInfo->Entry);
    }

    if (!displayScaleEntry)
        TC_LOG_ERROR("sql.sql", "Creature (Entry: %u) does not have any existing display id in Modelid1/Modelid2/Modelid3/Modelid4.", cInfo->Entry);

    for (int k = 0; k < MAX_KILL_CREDIT; ++k)
    {
        if (cInfo->KillCredit[k])
        {
            if (!GetCreatureTemplate(cInfo->KillCredit[k]))
            {
                TC_LOG_ERROR("sql.sql", "Creature (Entry: %u) lists non-existing creature entry %u in `KillCredit%d`.", cInfo->Entry, cInfo->KillCredit[k], k + 1);
                const_cast<CreatureTemplate*>(cInfo)->KillCredit[k] = 0;
            }
        }
    }

    if (!cInfo->unit_class || ((1 << (cInfo->unit_class-1)) & CLASSMASK_ALL_CREATURES) == 0)
    {
        TC_LOG_ERROR("sql.sql", "Creature (Entry: %u) has invalid unit_class (%u) in creature_template. Set to 1 (UNIT_CLASS_WARRIOR).", cInfo->Entry, cInfo->unit_class);
        const_cast<CreatureTemplate*>(cInfo)->unit_class = UNIT_CLASS_WARRIOR;
    }

    if (cInfo->dmgschool >= MAX_SPELL_SCHOOL)
    {
        TC_LOG_ERROR("sql.sql", "Creature (Entry: %u) has invalid spell school value (%u) in `dmgschool`.", cInfo->Entry, cInfo->dmgschool);
        const_cast<CreatureTemplate*>(cInfo)->dmgschool = SPELL_SCHOOL_NORMAL;
    }

    if (cInfo->baseattacktime == 0)
        const_cast<CreatureTemplate*>(cInfo)->baseattacktime  = BASE_ATTACK_TIME;

    if (cInfo->rangeattacktime == 0)
        const_cast<CreatureTemplate*>(cInfo)->rangeattacktime = BASE_ATTACK_TIME;

    if ((cInfo->npcflag & UNIT_NPC_FLAG_TRAINER) && cInfo->trainer_type >= MAX_TRAINER_TYPE)
        TC_LOG_ERROR("sql.sql", "Creature (Entry: %u) has wrong trainer type %u.", cInfo->Entry, cInfo->trainer_type);

    if (cInfo->speed_walk == 0.0f)
    {
        TC_LOG_ERROR("sql.sql", "Creature (Entry: %u) has wrong value (%f) in speed_walk, set to 1.", cInfo->Entry, cInfo->speed_walk);
        const_cast<CreatureTemplate*>(cInfo)->speed_walk = 1.0f;
    }

    if (cInfo->speed_run == 0.0f)
    {
        TC_LOG_ERROR("sql.sql", "Creature (Entry: %u) has wrong value (%f) in speed_run, set to 1.14286.", cInfo->Entry, cInfo->speed_run);
        const_cast<CreatureTemplate*>(cInfo)->speed_run = 1.14286f;
    }

    if (cInfo->type && !sCreatureTypeStore.LookupEntry(cInfo->type))
    {
        TC_LOG_ERROR("sql.sql", "Creature (Entry: %u) has invalid creature type (%u) in `type`.", cInfo->Entry, cInfo->type);
        const_cast<CreatureTemplate*>(cInfo)->type = CREATURE_TYPE_HUMANOID;
    }

    // must exist or used hidden but used in data horse case
    if (cInfo->family && !sCreatureFamilyStore.LookupEntry(cInfo->family) && cInfo->family != CREATURE_FAMILY_HORSE_CUSTOM)
    {
        TC_LOG_ERROR("sql.sql", "Creature (Entry: %u) has invalid creature family (%u) in `family`.", cInfo->Entry, cInfo->family);
        const_cast<CreatureTemplate*>(cInfo)->family = 0;
    }

    if (cInfo->InhabitType <= 0 || cInfo->InhabitType > INHABIT_ANYWHERE)
    {
        TC_LOG_ERROR("sql.sql", "Creature (Entry: %u) has wrong value (%u) in `InhabitType`, creature will not correctly walk/swim/fly.", cInfo->Entry, cInfo->InhabitType);
        const_cast<CreatureTemplate*>(cInfo)->InhabitType = INHABIT_ANYWHERE;
    }

    if (cInfo->HoverHeight < 0.0f)
    {
        TC_LOG_ERROR("sql.sql", "Creature (Entry: %u) has wrong value (%f) in `HoverHeight`", cInfo->Entry, cInfo->HoverHeight);
        const_cast<CreatureTemplate*>(cInfo)->HoverHeight = 1.0f;
    }

    if (cInfo->VehicleId)
    {
        VehicleEntry const* vehId = sVehicleStore.LookupEntry(cInfo->VehicleId);
        if (!vehId)
        {
             TC_LOG_ERROR("sql.sql", "Creature (Entry: %u) has a non-existing VehicleId (%u). This *WILL* cause the client to freeze!", cInfo->Entry, cInfo->VehicleId);
             const_cast<CreatureTemplate*>(cInfo)->VehicleId = 0;
        }
    }

    if (cInfo->PetSpellDataId)
    {
        CreatureSpellDataEntry const* spellDataId = sCreatureSpellDataStore.LookupEntry(cInfo->PetSpellDataId);
        if (!spellDataId)
            TC_LOG_ERROR("sql.sql", "Creature (Entry: %u) has non-existing PetSpellDataId (%u).", cInfo->Entry, cInfo->PetSpellDataId);
    }

    for (uint8 j = 0; j < CREATURE_MAX_SPELLS; ++j)
    {
        if (cInfo->spells[j] && !sSpellMgr->GetSpellInfo(cInfo->spells[j]))
        {
            TC_LOG_ERROR("sql.sql", "Creature (Entry: %u) has non-existing Spell%d (%u), set to 0.", cInfo->Entry, j+1, cInfo->spells[j]);
            const_cast<CreatureTemplate*>(cInfo)->spells[j] = 0;
        }
    }

    if (cInfo->MovementType >= MAX_DB_MOTION_TYPE)
    {
        TC_LOG_ERROR("sql.sql", "Creature (Entry: %u) has wrong movement generator type (%u), ignored and set to IDLE.", cInfo->Entry, cInfo->MovementType);
        const_cast<CreatureTemplate*>(cInfo)->MovementType = IDLE_MOTION_TYPE;
    }

    /// if not set custom creature scale then load scale from CreatureDisplayInfo.dbc
    if (cInfo->scale <= 0.0f)
    {
        if (displayScaleEntry)
            const_cast<CreatureTemplate*>(cInfo)->scale = displayScaleEntry->scale;
        else
            const_cast<CreatureTemplate*>(cInfo)->scale = 1.0f;
    }

    if (cInfo->expansion > MAX_CREATURE_BASE_HP)
    {
        TC_LOG_ERROR("sql.sql", "Table `creature_template` lists creature (Entry: %u) with `exp` %u. Ignored and set to 0.", cInfo->Entry, cInfo->expansion);
        const_cast<CreatureTemplate*>(cInfo)->expansion = 0;
    }

    if (cInfo->expansionUnknown > MAX_CREATURE_BASE_HP)
    {
        TC_LOG_ERROR("sql.sql", "Table `creature_template` lists creature (Entry: %u) with `exp_unk` %u. Ignored and set to 0.", cInfo->Entry, cInfo->expansionUnknown);
        const_cast<CreatureTemplate*>(cInfo)->expansionUnknown = 0;
    }

    if (uint32 badFlags = (cInfo->flags_extra & ~CREATURE_FLAG_EXTRA_DB_ALLOWED))
    {
        TC_LOG_ERROR("sql.sql", "Table `creature_template` lists creature (Entry: %u) with disallowed `flags_extra` %u, removing incorrect flag.", cInfo->Entry, badFlags);
        const_cast<CreatureTemplate*>(cInfo)->flags_extra &= CREATURE_FLAG_EXTRA_DB_ALLOWED;
    }

    const_cast<CreatureTemplate*>(cInfo)->dmg_multiplier *= Creature::_GetDamageMod(cInfo->rank);
}

void ObjectMgr::LoadCreatureAddons()
{
    uint32 oldMSTime = getMSTime();

    //                                                0       1       2      3       4       5      6
    QueryResult result = WorldDatabase.Query("SELECT guid, path_id, mount, bytes1, bytes2, emote, auras FROM creature_addon");

    if (!result)
    {
        TC_LOG_INFO("server.loading", ">> Loaded 0 creature addon definitions. DB table `creature_addon` is empty.");
        return;
    }

    uint32 count = 0;
    do
    {
        Field* fields = result->Fetch();

        uint32 guid = fields[0].GetUInt32();

        CreatureData const* creData = GetCreatureData(guid);
        if (!creData)
        {
            TC_LOG_ERROR("sql.sql", "Creature (GUID: %u) does not exist but has a record in `creature_addon`", guid);
            continue;
        }

        CreatureAddon& creatureAddon = _creatureAddonStore[guid];

        creatureAddon.path_id = fields[1].GetUInt32();
        if (creData->movementType == WAYPOINT_MOTION_TYPE && !creatureAddon.path_id)
        {
            const_cast<CreatureData*>(creData)->movementType = IDLE_MOTION_TYPE;
            TC_LOG_ERROR("sql.sql", "Creature (GUID %u) has movement type set to WAYPOINT_MOTION_TYPE but no path assigned", guid);
        }

        creatureAddon.mount   = fields[2].GetUInt32();
        creatureAddon.bytes1  = fields[3].GetUInt32();
        creatureAddon.bytes2  = fields[4].GetUInt32();
        creatureAddon.emote   = fields[5].GetUInt32();

        Tokenizer tokens(fields[6].GetString(), ' ');
        uint8 i = 0;
        creatureAddon.auras.resize(tokens.size());
        for (Tokenizer::const_iterator itr = tokens.begin(); itr != tokens.end(); ++itr)
        {
            SpellInfo const* AdditionalSpellInfo = sSpellMgr->GetSpellInfo(uint32(atol(*itr)));
            if (!AdditionalSpellInfo)
            {
                TC_LOG_ERROR("sql.sql", "Creature (GUID: %u) has wrong spell %u defined in `auras` field in `creature_addon`.", guid, uint32(atol(*itr)));
                continue;
            }

            if (AdditionalSpellInfo->HasAura(SPELL_AURA_CONTROL_VEHICLE))
                TC_LOG_ERROR("sql.sql", "Creature (GUID: %u) has SPELL_AURA_CONTROL_VEHICLE aura %u defined in `auras` field in `creature_addon`.", guid, uint32(atol(*itr)));

            creatureAddon.auras[i++] = uint32(atol(*itr));
        }

        if (creatureAddon.mount)
        {
            if (!sCreatureDisplayInfoStore.LookupEntry(creatureAddon.mount))
            {
                TC_LOG_ERROR("sql.sql", "Creature (GUID: %u) has invalid displayInfoId (%u) for mount defined in `creature_addon`", guid, creatureAddon.mount);
                creatureAddon.mount = 0;
            }
        }

        if (!sEmotesStore.LookupEntry(creatureAddon.emote))
        {
            TC_LOG_ERROR("sql.sql", "Creature (GUID: %u) has invalid emote (%u) defined in `creature_addon`.", guid, creatureAddon.emote);
            creatureAddon.emote = 0;
        }

        ++count;
    }
    while (result->NextRow());

    TC_LOG_INFO("server.loading", ">> Loaded %u creature addons in %u ms", count, GetMSTimeDiffToNow(oldMSTime));
}

CreatureAddon const* ObjectMgr::GetCreatureAddon(uint32 lowguid)
{
    CreatureAddonContainer::const_iterator itr = _creatureAddonStore.find(lowguid);
    if (itr != _creatureAddonStore.end())
        return &(itr->second);

    return NULL;
}

CreatureAddon const* ObjectMgr::GetCreatureTemplateAddon(uint32 entry)
{
    CreatureAddonContainer::const_iterator itr = _creatureTemplateAddonStore.find(entry);
    if (itr != _creatureTemplateAddonStore.end())
        return &(itr->second);

    return NULL;
}

EquipmentInfo const* ObjectMgr::GetEquipmentInfo(uint32 entry, int8& id)
{
    EquipmentInfoContainer::const_iterator itr = _equipmentInfoStore.find(entry);
    if (itr == _equipmentInfoStore.end())
        return NULL;

    if (itr->second.empty())
        return NULL;

    if (id == -1) // select a random element
    {
        EquipmentInfoContainerInternal::const_iterator ritr = itr->second.begin();
        std::advance(ritr, urand(0u, itr->second.size() - 1));
        id = std::distance(itr->second.begin(), ritr) + 1;
        return &ritr->second;
    }
    else
    {
        EquipmentInfoContainerInternal::const_iterator itr2 = itr->second.find(id);
        if (itr2 != itr->second.end())
            return &itr2->second;
    }

    return NULL;
}

void ObjectMgr::LoadEquipmentTemplates()
{
    uint32 oldMSTime = getMSTime();

    //                                                 0     1       2           3           4
    QueryResult result = WorldDatabase.Query("SELECT entry, id, itemEntry1, itemEntry2, itemEntry3 FROM creature_equip_template");

    if (!result)
    {
        TC_LOG_INFO("server.loading", ">> Loaded 0 creature equipment templates. DB table `creature_equip_template` is empty!");
        return;
    }

    uint32 count = 0;
    do
    {
        Field* fields = result->Fetch();

        uint32 entry = fields[0].GetUInt32();

        if (!sObjectMgr->GetCreatureTemplate(entry))
        {
            TC_LOG_ERROR("sql.sql", "Creature template (Entry: %u) does not exist but has a record in `creature_equip_template`", entry);
            continue;
        }

        uint8 id = fields[1].GetUInt8();

        EquipmentInfo& equipmentInfo = _equipmentInfoStore[entry][id];

        equipmentInfo.ItemEntry[0] = fields[2].GetUInt32();
        equipmentInfo.ItemEntry[1] = fields[3].GetUInt32();
        equipmentInfo.ItemEntry[2] = fields[4].GetUInt32();

        for (uint8 i = 0; i < MAX_EQUIPMENT_ITEMS; ++i)
        {
            if (!equipmentInfo.ItemEntry[i])
                continue;

            ItemEntry const* dbcItem = sItemStore.LookupEntry(equipmentInfo.ItemEntry[i]);

            if (!dbcItem)
            {
                TC_LOG_ERROR("sql.sql", "Unknown item (entry=%u) in creature_equip_template.itemEntry%u for entry = %u and id=%u, forced to 0.",
                    equipmentInfo.ItemEntry[i], i+1, entry, id);
                equipmentInfo.ItemEntry[i] = 0;
                continue;
            }

            if (dbcItem->InventoryType != INVTYPE_WEAPON &&
                dbcItem->InventoryType != INVTYPE_SHIELD &&
                dbcItem->InventoryType != INVTYPE_RANGED &&
                dbcItem->InventoryType != INVTYPE_2HWEAPON &&
                dbcItem->InventoryType != INVTYPE_WEAPONMAINHAND &&
                dbcItem->InventoryType != INVTYPE_WEAPONOFFHAND &&
                dbcItem->InventoryType != INVTYPE_HOLDABLE &&
                dbcItem->InventoryType != INVTYPE_THROWN &&
                dbcItem->InventoryType != INVTYPE_RANGEDRIGHT)
            {
                TC_LOG_ERROR("sql.sql", "Item (entry=%u) in creature_equip_template.itemEntry%u for entry = %u and id = %u is not equipable in a hand, forced to 0.",
                    equipmentInfo.ItemEntry[i], i+1, entry, id);
                equipmentInfo.ItemEntry[i] = 0;
            }
        }

        ++count;
    }
    while (result->NextRow());

    TC_LOG_INFO("server.loading", ">> Loaded %u equipment templates in %u ms", count, GetMSTimeDiffToNow(oldMSTime));
}

CreatureModelInfo const* ObjectMgr::GetCreatureModelInfo(uint32 modelId)
{
    CreatureModelContainer::const_iterator itr = _creatureModelStore.find(modelId);
    if (itr != _creatureModelStore.end())
        return &(itr->second);

    return NULL;
}

uint32 ObjectMgr::ChooseDisplayId(CreatureTemplate const* cinfo, CreatureData const* data /*= NULL*/)
{
    // Load creature model (display id)
    if (data && data->displayid)
        return data->displayid;

    return cinfo->GetRandomValidModelId();
}

void ObjectMgr::ChooseCreatureFlags(const CreatureTemplate* cinfo, uint32& npcflag, uint32& unit_flags, uint32& dynamicflags, const CreatureData* data /*= NULL*/)
{
    npcflag = cinfo->npcflag;
    unit_flags = cinfo->unit_flags;
    dynamicflags = cinfo->dynamicflags;

    if (data)
    {
        if (data->npcflag)
            npcflag = data->npcflag;

        if (data->unit_flags)
            unit_flags = data->unit_flags;

        if (data->dynamicflags)
            dynamicflags = data->dynamicflags;
    }
}

CreatureModelInfo const* ObjectMgr::GetCreatureModelRandomGender(uint32* displayID)
{
    CreatureModelInfo const* modelInfo = GetCreatureModelInfo(*displayID);
    if (!modelInfo)
        return NULL;

    // If a model for another gender exists, 50% chance to use it
    if (modelInfo->modelid_other_gender != 0 && urand(0, 1) == 0)
    {
        CreatureModelInfo const* minfo_tmp = GetCreatureModelInfo(modelInfo->modelid_other_gender);
        if (!minfo_tmp)
            TC_LOG_ERROR("sql.sql", "Model (Entry: %u) has modelid_other_gender %u not found in table `creature_model_info`. ", *displayID, modelInfo->modelid_other_gender);
        else
        {
            // Model ID changed
            *displayID = modelInfo->modelid_other_gender;
            return minfo_tmp;
        }
    }

    return modelInfo;
}

void ObjectMgr::LoadCreatureModelInfo()
{
    uint32 oldMSTime = getMSTime();

    QueryResult result = WorldDatabase.Query("SELECT modelid, bounding_radius, combat_reach, gender, modelid_other_gender FROM creature_model_info");

    if (!result)
    {
        TC_LOG_INFO("server.loading", ">> Loaded 0 creature model definitions. DB table `creature_model_info` is empty.");
        return;
    }

    _creatureModelStore.rehash(result->GetRowCount());
    uint32 count = 0;

    do
    {
        Field* fields = result->Fetch();

        uint32 modelId = fields[0].GetUInt32();

        CreatureModelInfo& modelInfo = _creatureModelStore[modelId];

        modelInfo.bounding_radius      = fields[1].GetFloat();
        modelInfo.combat_reach         = fields[2].GetFloat();
        modelInfo.gender               = fields[3].GetUInt8();
        modelInfo.modelid_other_gender = fields[4].GetUInt32();

        // Checks

        if (!sCreatureDisplayInfoStore.LookupEntry(modelId))
            TC_LOG_ERROR("sql.sql", "Table `creature_model_info` has model for not existed display id (%u).", modelId);

        if (modelInfo.gender > GENDER_NONE)
        {
            TC_LOG_ERROR("sql.sql", "Table `creature_model_info` has wrong gender (%u) for display id (%u).", uint32(modelInfo.gender), modelId);
            modelInfo.gender = GENDER_MALE;
        }

        if (modelInfo.modelid_other_gender && !sCreatureDisplayInfoStore.LookupEntry(modelInfo.modelid_other_gender))
        {
            TC_LOG_ERROR("sql.sql", "Table `creature_model_info` has not existed alt.gender model (%u) for existed display id (%u).", modelInfo.modelid_other_gender, modelId);
            modelInfo.modelid_other_gender = 0;
        }

        if (modelInfo.combat_reach < 0.1f)
            modelInfo.combat_reach = DEFAULT_COMBAT_REACH;

        ++count;
    }
    while (result->NextRow());

    TC_LOG_INFO("server.loading", ">> Loaded %u creature model based info in %u ms", count, GetMSTimeDiffToNow(oldMSTime));
}

void ObjectMgr::LoadLinkedRespawn()
{
    uint32 oldMSTime = getMSTime();

    _linkedRespawnStore.clear();
    //                                                 0        1          2
    QueryResult result = WorldDatabase.Query("SELECT guid, linkedGuid, linkType FROM linked_respawn ORDER BY guid ASC");

    if (!result)
    {
        TC_LOG_ERROR("server.loading", ">> Loaded 0 linked respawns. DB table `linked_respawn` is empty.");
        return;
    }

    do
    {
        Field* fields = result->Fetch();

        uint32 guidLow = fields[0].GetUInt32();
        uint32 linkedGuidLow = fields[1].GetUInt32();
        uint8  linkType = fields[2].GetUInt8();

        uint64 guid = 0, linkedGuid = 0;
        bool error = false;
        switch (linkType)
        {
            case CREATURE_TO_CREATURE:
            {
                const CreatureData* slave = GetCreatureData(guidLow);
                if (!slave)
                {
                    TC_LOG_ERROR("sql.sql", "LinkedRespawn: Creature (guid) '%u' not found in creature table", guidLow);
                    error = true;
                    break;
                }

                const CreatureData* master = GetCreatureData(linkedGuidLow);
                if (!master)
                {
                    TC_LOG_ERROR("sql.sql", "LinkedRespawn: Creature (linkedGuid) '%u' not found in creature table", linkedGuidLow);
                    error = true;
                    break;
                }

                const MapEntry* const map = sMapStore.LookupEntry(master->mapid);
                if (!map || !map->Instanceable() || (master->mapid != slave->mapid))
                {
                    TC_LOG_ERROR("sql.sql", "LinkedRespawn: Creature '%u' linking to Creature '%u' on an unpermitted map.", guidLow, linkedGuidLow);
                    error = true;
                    break;
                }

                if (!(master->spawnMask & slave->spawnMask))  // they must have a possibility to meet (normal/heroic difficulty)
                {
                    TC_LOG_ERROR("sql.sql", "LinkedRespawn: Creature '%u' linking to Creature '%u' with not corresponding spawnMask", guidLow, linkedGuidLow);
                    error = true;
                    break;
                }

                guid = MAKE_NEW_GUID(guidLow, slave->id, HIGHGUID_UNIT);
                linkedGuid = MAKE_NEW_GUID(linkedGuidLow, master->id, HIGHGUID_UNIT);
                break;
            }
            case CREATURE_TO_GO:
            {
                const CreatureData* slave = GetCreatureData(guidLow);
                if (!slave)
                {
                    TC_LOG_ERROR("sql.sql", "LinkedRespawn: Creature (guid) '%u' not found in creature table", guidLow);
                    error = true;
                    break;
                }

                const GameObjectData* master = GetGOData(linkedGuidLow);
                if (!master)
                {
                    TC_LOG_ERROR("sql.sql", "LinkedRespawn: Gameobject (linkedGuid) '%u' not found in gameobject table", linkedGuidLow);
                    error = true;
                    break;
                }

                const MapEntry* const map = sMapStore.LookupEntry(master->mapid);
                if (!map || !map->Instanceable() || (master->mapid != slave->mapid))
                {
                    TC_LOG_ERROR("sql.sql", "LinkedRespawn: Creature '%u' linking to Gameobject '%u' on an unpermitted map.", guidLow, linkedGuidLow);
                    error = true;
                    break;
                }

                if (!(master->spawnMask & slave->spawnMask))  // they must have a possibility to meet (normal/heroic difficulty)
                {
                    TC_LOG_ERROR("sql.sql", "LinkedRespawn: Creature '%u' linking to Gameobject '%u' with not corresponding spawnMask", guidLow, linkedGuidLow);
                    error = true;
                    break;
                }

                guid = MAKE_NEW_GUID(guidLow, slave->id, HIGHGUID_UNIT);
                linkedGuid = MAKE_NEW_GUID(linkedGuidLow, master->id, HIGHGUID_GAMEOBJECT);
                break;
            }
            case GO_TO_GO:
            {
                const GameObjectData* slave = GetGOData(guidLow);
                if (!slave)
                {
                    TC_LOG_ERROR("sql.sql", "LinkedRespawn: Gameobject (guid) '%u' not found in gameobject table", guidLow);
                    error = true;
                    break;
                }

                const GameObjectData* master = GetGOData(linkedGuidLow);
                if (!master)
                {
                    TC_LOG_ERROR("sql.sql", "LinkedRespawn: Gameobject (linkedGuid) '%u' not found in gameobject table", linkedGuidLow);
                    error = true;
                    break;
                }

                const MapEntry* const map = sMapStore.LookupEntry(master->mapid);
                if (!map || !map->Instanceable() || (master->mapid != slave->mapid))
                {
                    TC_LOG_ERROR("sql.sql", "LinkedRespawn: Gameobject '%u' linking to Gameobject '%u' on an unpermitted map.", guidLow, linkedGuidLow);
                    error = true;
                    break;
                }

                if (!(master->spawnMask & slave->spawnMask))  // they must have a possibility to meet (normal/heroic difficulty)
                {
                    TC_LOG_ERROR("sql.sql", "LinkedRespawn: Gameobject '%u' linking to Gameobject '%u' with not corresponding spawnMask", guidLow, linkedGuidLow);
                    error = true;
                    break;
                }

                guid = MAKE_NEW_GUID(guidLow, slave->id, HIGHGUID_GAMEOBJECT);
                linkedGuid = MAKE_NEW_GUID(linkedGuidLow, master->id, HIGHGUID_GAMEOBJECT);
                break;
            }
            case GO_TO_CREATURE:
            {
                const GameObjectData* slave = GetGOData(guidLow);
                if (!slave)
                {
                    TC_LOG_ERROR("sql.sql", "LinkedRespawn: Gameobject (guid) '%u' not found in gameobject table", guidLow);
                    error = true;
                    break;
                }

                const CreatureData* master = GetCreatureData(linkedGuidLow);
                if (!master)
                {
                    TC_LOG_ERROR("sql.sql", "LinkedRespawn: Creature (linkedGuid) '%u' not found in creature table", linkedGuidLow);
                    error = true;
                    break;
                }

                const MapEntry* const map = sMapStore.LookupEntry(master->mapid);
                if (!map || !map->Instanceable() || (master->mapid != slave->mapid))
                {
                    TC_LOG_ERROR("sql.sql", "LinkedRespawn: Gameobject '%u' linking to Creature '%u' on an unpermitted map.", guidLow, linkedGuidLow);
                    error = true;
                    break;
                }

                if (!(master->spawnMask & slave->spawnMask))  // they must have a possibility to meet (normal/heroic difficulty)
                {
                    TC_LOG_ERROR("sql.sql", "LinkedRespawn: Gameobject '%u' linking to Creature '%u' with not corresponding spawnMask", guidLow, linkedGuidLow);
                    error = true;
                    break;
                }

                guid = MAKE_NEW_GUID(guidLow, slave->id, HIGHGUID_GAMEOBJECT);
                linkedGuid = MAKE_NEW_GUID(linkedGuidLow, master->id, HIGHGUID_UNIT);
                break;
            }
        }

        if (!error)
            _linkedRespawnStore[guid] = linkedGuid;
    }
    while (result->NextRow());

    TC_LOG_INFO("server.loading", ">> Loaded " UI64FMTD " linked respawns in %u ms", uint64(_linkedRespawnStore.size()), GetMSTimeDiffToNow(oldMSTime));
}

bool ObjectMgr::SetCreatureLinkedRespawn(uint32 guidLow, uint32 linkedGuidLow)
{
    if (!guidLow)
        return false;

    const CreatureData* master = GetCreatureData(guidLow);
    uint64 guid = MAKE_NEW_GUID(guidLow, master->id, HIGHGUID_UNIT);

    if (!linkedGuidLow) // we're removing the linking
    {
        _linkedRespawnStore.erase(guid);
        PreparedStatement *stmt = WorldDatabase.GetPreparedStatement(WORLD_DEL_CRELINKED_RESPAWN);
        stmt->setUInt32(0, guidLow);
        WorldDatabase.Execute(stmt);
        return true;
    }

    const CreatureData* slave = GetCreatureData(linkedGuidLow);
    if (!slave)
    {
        TC_LOG_ERROR("sql.sql", "Creature '%u' linking to non-existent creature '%u'.", guidLow, linkedGuidLow);
        return false;
    }

    const MapEntry* const map = sMapStore.LookupEntry(master->mapid);
    if (!map || !map->Instanceable() || (master->mapid != slave->mapid))
    {
        TC_LOG_ERROR("sql.sql", "Creature '%u' linking to '%u' on an unpermitted map.", guidLow, linkedGuidLow);
        return false;
    }

    if (!(master->spawnMask & slave->spawnMask))  // they must have a possibility to meet (normal/heroic difficulty)
    {
        TC_LOG_ERROR("sql.sql", "LinkedRespawn: Creature '%u' linking to '%u' with not corresponding spawnMask", guidLow, linkedGuidLow);
        return false;
    }

    uint64 linkedGuid = MAKE_NEW_GUID(linkedGuidLow, slave->id, HIGHGUID_UNIT);

    _linkedRespawnStore[guid] = linkedGuid;
    PreparedStatement *stmt = WorldDatabase.GetPreparedStatement(WORLD_REP_CREATURE_LINKED_RESPAWN);
    stmt->setUInt32(0, guidLow);
    stmt->setUInt32(1, linkedGuidLow);
    WorldDatabase.Execute(stmt);
    return true;
}

void ObjectMgr::LoadTempSummons()
{
    uint32 oldMSTime = getMSTime();

    _tempSummonDataStore.clear();   // needed for reload case

    //                                               0           1             2        3      4           5           6           7            8           9
    QueryResult result = WorldDatabase.Query("SELECT summonerId, summonerType, groupId, entry, position_x, position_y, position_z, orientation, summonType, summonTime FROM creature_summon_groups");

    if (!result)
    {
        TC_LOG_INFO("server.loading", ">> Loaded 0 temp summons. DB table `creature_summon_groups` is empty.");
        return;
    }

    uint32 count = 0;
    do
    {
        Field* fields = result->Fetch();

        uint32 summonerId               = fields[0].GetUInt32();
        SummonerType summonerType       = SummonerType(fields[1].GetUInt8());
        uint8 group                     = fields[2].GetUInt8();

        switch (summonerType)
        {
            case SUMMONER_TYPE_CREATURE:
                if (!GetCreatureTemplate(summonerId))
                {
                    TC_LOG_ERROR("sql.sql", "Table `creature_summon_groups` has summoner with non existing entry %u for creature summoner type, skipped.", summonerId);
                    continue;
                }
                break;
            case SUMMONER_TYPE_GAMEOBJECT:
                if (!GetGameObjectTemplate(summonerId))
                {
                    TC_LOG_ERROR("sql.sql", "Table `creature_summon_groups` has summoner with non existing entry %u for gameobject summoner type, skipped.", summonerId);
                    continue;
                }
                break;
            case SUMMONER_TYPE_MAP:
                if (!sMapStore.LookupEntry(summonerId))
                {
                    TC_LOG_ERROR("sql.sql", "Table `creature_summon_groups` has summoner with non existing entry %u for map summoner type, skipped.", summonerId);
                    continue;
                }
                break;
            default:
                TC_LOG_ERROR("sql.sql", "Table `creature_summon_groups` has unhandled summoner type %u for summoner %u, skipped.", summonerType, summonerId);
                continue;
        }

        TempSummonData data;
        data.entry                      = fields[3].GetUInt32();

        if (!GetCreatureTemplate(data.entry))
        {
            TC_LOG_ERROR("sql.sql", "Table `creature_summon_groups` has creature in group [Summoner ID: %u, Summoner Type: %u, Group ID: %u] with non existing creature entry %u, skipped.", summonerId, summonerType, group, data.entry);
            continue;
        }

        float posX                      = fields[4].GetFloat();
        float posY                      = fields[5].GetFloat();
        float posZ                      = fields[6].GetFloat();
        float orientation               = fields[7].GetFloat();

        data.pos.Relocate(posX, posY, posZ, orientation);

        data.type                       = TempSummonType(fields[8].GetUInt8());

        if (data.type > TEMPSUMMON_MANUAL_DESPAWN)
        {
            TC_LOG_ERROR("sql.sql", "Table `creature_summon_groups` has unhandled temp summon type %u in group [Summoner ID: %u, Summoner Type: %u, Group ID: %u] for creature entry %u, skipped.", data.type, summonerId, summonerType, group, data.entry);
            continue;
        }

        data.time                       = fields[9].GetUInt32();

        TempSummonGroupKey key(summonerId, summonerType, group);
        _tempSummonDataStore[key].push_back(data);

        ++count;

    } while (result->NextRow());

    TC_LOG_INFO("server.loading", ">> Loaded %u temp summons in %u ms", count, GetMSTimeDiffToNow(oldMSTime));
}

void ObjectMgr::LoadCreatures()
{
    uint32 oldMSTime = getMSTime();

    //                                               0              1   2    3        4             5           6           7           8            9              10
    QueryResult result = WorldDatabase.Query("SELECT creature.guid, id, map, modelid, equipment_id, position_x, position_y, position_z, orientation, spawntimesecs, spawndist, "
    //   11               12         13       14            15         16         17          18          19                20                   21
        "currentwaypoint, curhealth, curmana, MovementType, spawnMask, phaseMask, eventEntry, pool_entry, creature.npcflag, creature.unit_flags, creature.dynamicflags "
        "FROM creature "
        "LEFT OUTER JOIN game_event_creature ON creature.guid = game_event_creature.guid "
        "LEFT OUTER JOIN pool_creature ON creature.guid = pool_creature.guid");

    if (!result)
    {
        TC_LOG_ERROR("server.loading", ">> Loaded 0 creatures. DB table `creature` is empty.");
        return;
    }

    // Build single time for check spawnmask
    std::map<uint32, uint32> spawnMasks;
    for (uint32 i = 0; i < sMapStore.GetNumRows(); ++i)
        if (sMapStore.LookupEntry(i))
            for (int k = 0; k < MAX_DIFFICULTY; ++k)
                if (GetMapDifficultyData(i, Difficulty(k)))
                    spawnMasks[i] |= (1 << k);

    _creatureDataStore.rehash(result->GetRowCount());
    uint32 count = 0;
    do
    {
        Field* fields = result->Fetch();

        uint32 guid         = fields[0].GetUInt32();
        uint32 entry        = fields[1].GetUInt32();

        CreatureTemplate const* cInfo = GetCreatureTemplate(entry);
        if (!cInfo)
        {
            TC_LOG_ERROR("sql.sql", "Table `creature` has creature (GUID: %u) with non existing creature entry %u, skipped.", guid, entry);
            continue;
        }

        CreatureData& data = _creatureDataStore[guid];
        data.id             = entry;
        data.mapid          = fields[2].GetUInt16();
        data.displayid      = fields[3].GetUInt32();
        data.equipmentId    = fields[4].GetInt8();
        data.posX           = fields[5].GetFloat();
        data.posY           = fields[6].GetFloat();
        data.posZ           = fields[7].GetFloat();
        data.orientation    = fields[8].GetFloat();
        data.spawntimesecs  = fields[9].GetUInt32();
        data.spawndist      = fields[10].GetFloat();
        data.currentwaypoint= fields[11].GetUInt32();
        data.curhealth      = fields[12].GetUInt32();
        data.curmana        = fields[13].GetUInt32();
        data.movementType   = fields[14].GetUInt8();
        data.spawnMask      = fields[15].GetUInt8();
        data.phaseMask      = fields[16].GetUInt32();
        int16 gameEvent     = fields[17].GetInt8();
        uint32 PoolId       = fields[18].GetUInt32();
        data.npcflag        = fields[19].GetUInt32();
        data.unit_flags     = fields[20].GetUInt32();
        data.dynamicflags   = fields[21].GetUInt32();

        MapEntry const* mapEntry = sMapStore.LookupEntry(data.mapid);
        if (!mapEntry)
        {
            TC_LOG_ERROR("sql.sql", "Table `creature` have creature (GUID: %u) that spawned at not existed map (Id: %u), skipped.", guid, data.mapid);
            continue;
        }

<<<<<<< HEAD
        if (data.spawnMask & ~spawnMasks[data.mapid])
            TC_LOG_ERROR("sql.sql", "Table `creature` have creature (GUID: %u) that have wrong spawn mask %u including not supported difficulty modes for map (Id: %u) spawnMasks[data.mapid]: %u.", guid, data.spawnMask, data.mapid, spawnMasks[data.mapid]);
=======
        // Skip spawnMask check for transport maps
        if (!_transportMaps.count(data.mapid) && data.spawnMask & ~spawnMasks[data.mapid])
            TC_LOG_ERROR("sql.sql", "Table `creature` have creature (GUID: %u) that have wrong spawn mask %u including not supported difficulty modes for map (Id: %u).", guid, data.spawnMask, data.mapid);
>>>>>>> a63780fd

        bool ok = true;
        for (uint32 diff = 0; diff < MAX_DIFFICULTY - 1 && ok; ++diff)
        {
            if (_difficultyEntries[diff].find(data.id) != _difficultyEntries[diff].end())
            {
                TC_LOG_ERROR("sql.sql", "Table `creature` have creature (GUID: %u) that listed as difficulty %u template (entry: %u) in `creature_template`, skipped.",
                    guid, diff + 1, data.id);
                ok = false;
            }
        }
        if (!ok)
            continue;

        // -1 random, 0 no equipment,
        if (data.equipmentId != 0)
        {
            if (!GetEquipmentInfo(data.id, data.equipmentId))
            {
                TC_LOG_ERROR("sql.sql", "Table `creature` have creature (Entry: %u) with equipment_id %u not found in table `creature_equip_template`, set to no equipment.", data.id, data.equipmentId);
                data.equipmentId = 0;
            }
        }

        if (cInfo->flags_extra & CREATURE_FLAG_EXTRA_INSTANCE_BIND)
        {
            if (!mapEntry || !mapEntry->IsDungeon())
                TC_LOG_ERROR("sql.sql", "Table `creature` have creature (GUID: %u Entry: %u) with `creature_template`.`flags_extra` including CREATURE_FLAG_EXTRA_INSTANCE_BIND but creature are not in instance.", guid, data.id);
        }

        if (data.spawndist < 0.0f)
        {
            TC_LOG_ERROR("sql.sql", "Table `creature` have creature (GUID: %u Entry: %u) with `spawndist`< 0, set to 0.", guid, data.id);
            data.spawndist = 0.0f;
        }
        else if (data.movementType == RANDOM_MOTION_TYPE)
        {
            if (data.spawndist == 0.0f)
            {
                TC_LOG_ERROR("sql.sql", "Table `creature` have creature (GUID: %u Entry: %u) with `MovementType`=1 (random movement) but with `spawndist`=0, replace by idle movement type (0).", guid, data.id);
                data.movementType = IDLE_MOTION_TYPE;
            }
        }
        else if (data.movementType == IDLE_MOTION_TYPE)
        {
            if (data.spawndist != 0.0f)
            {
                TC_LOG_ERROR("sql.sql", "Table `creature` have creature (GUID: %u Entry: %u) with `MovementType`=0 (idle) have `spawndist`<>0, set to 0.", guid, data.id);
                data.spawndist = 0.0f;
            }
        }

        if (data.phaseMask == 0)
        {
            TC_LOG_ERROR("sql.sql", "Table `creature` have creature (GUID: %u Entry: %u) with `phaseMask`=0 (not visible for anyone), set to 1.", guid, data.id);
            data.phaseMask = 1;
        }

        // Add to grid if not managed by the game event or pool system
        if (gameEvent == 0 && PoolId == 0)
            AddCreatureToGrid(guid, &data);

        ++count;

    } while (result->NextRow());

    TC_LOG_INFO("server.loading", ">> Loaded %u creatures in %u ms", count, GetMSTimeDiffToNow(oldMSTime));
}

void ObjectMgr::AddCreatureToGrid(uint32 guid, CreatureData const* data)
{
    uint8 mask = data->spawnMask;
    for (uint8 i = 0; mask != 0; i++, mask >>= 1)
    {
        if (mask & 1)
        {
            CellCoord cellCoord = Trinity::ComputeCellCoord(data->posX, data->posY);
            CellObjectGuids& cell_guids = _mapObjectGuidsStore[MAKE_PAIR32(data->mapid, i)][cellCoord.GetId()];
            cell_guids.creatures.insert(guid);
        }
    }
}

void ObjectMgr::RemoveCreatureFromGrid(uint32 guid, CreatureData const* data)
{
    uint8 mask = data->spawnMask;
    for (uint8 i = 0; mask != 0; i++, mask >>= 1)
    {
        if (mask & 1)
        {
            CellCoord cellCoord = Trinity::ComputeCellCoord(data->posX, data->posY);
            CellObjectGuids& cell_guids = _mapObjectGuidsStore[MAKE_PAIR32(data->mapid, i)][cellCoord.GetId()];
            cell_guids.creatures.erase(guid);
        }
    }
}

uint32 ObjectMgr::AddGOData(uint32 entry, uint32 mapId, float x, float y, float z, float o, uint32 spawntimedelay, float rotation0, float rotation1, float rotation2, float rotation3)
{
    GameObjectTemplate const* goinfo = GetGameObjectTemplate(entry);
    if (!goinfo)
        return 0;

    Map* map = sMapMgr->CreateBaseMap(mapId);
    if (!map)
        return 0;

    uint32 guid = GenerateLowGuid(HIGHGUID_GAMEOBJECT);
    GameObjectData& data = NewGOData(guid);
    data.id             = entry;
    data.mapid          = mapId;
    data.posX           = x;
    data.posY           = y;
    data.posZ           = z;
    data.orientation    = o;
    data.rotation0      = rotation0;
    data.rotation1      = rotation1;
    data.rotation2      = rotation2;
    data.rotation3      = rotation3;
    data.spawntimesecs  = spawntimedelay;
    data.animprogress   = 100;
    data.spawnMask      = 1;
    data.go_state       = GO_STATE_READY;
    data.phaseMask      = PHASEMASK_NORMAL;
    data.artKit         = goinfo->type == GAMEOBJECT_TYPE_CAPTURE_POINT ? 21 : 0;
    data.dbData = false;

    AddGameobjectToGrid(guid, &data);

    // Spawn if necessary (loaded grids only)
    // We use spawn coords to spawn
    if (!map->Instanceable() && map->IsGridLoaded(x, y))
    {
        GameObject* go = new GameObject;
        if (!go->LoadGameObjectFromDB(guid, map))
        {
            TC_LOG_ERROR("misc", "AddGOData: cannot add gameobject entry %u to map", entry);
            delete go;
            return 0;
        }
    }

    TC_LOG_DEBUG("maps", "AddGOData: dbguid %u entry %u map %u x %f y %f z %f o %f", guid, entry, mapId, x, y, z, o);

    return guid;
}

bool ObjectMgr::MoveCreData(uint32 guid, uint32 mapId, const Position& pos)
{
    CreatureData& data = NewOrExistCreatureData(guid);
    if (!data.id)
        return false;

    RemoveCreatureFromGrid(guid, &data);
    if (data.posX == pos.GetPositionX() && data.posY == pos.GetPositionY() && data.posZ == pos.GetPositionZ())
        return true;
    data.posX = pos.GetPositionX();
    data.posY = pos.GetPositionY();
    data.posZ = pos.GetPositionZ();
    data.orientation = pos.GetOrientation();
    AddCreatureToGrid(guid, &data);

    // Spawn if necessary (loaded grids only)
    if (Map* map = sMapMgr->CreateBaseMap(mapId))
    {
        // We use spawn coords to spawn
        if (!map->Instanceable() && map->IsGridLoaded(data.posX, data.posY))
        {
            Creature* creature = new Creature;
            if (!creature->LoadCreatureFromDB(guid, map))
            {
                TC_LOG_ERROR("misc", "MoveCreData: Cannot add creature guid %u to map", guid);
                delete creature;
                return false;
            }
        }
    }
    return true;
}

uint32 ObjectMgr::AddCreData(uint32 entry, uint32 /*team*/, uint32 mapId, float x, float y, float z, float o, uint32 spawntimedelay)
{
    CreatureTemplate const* cInfo = GetCreatureTemplate(entry);
    if (!cInfo)
        return 0;

    uint32 level = cInfo->minlevel == cInfo->maxlevel ? cInfo->minlevel : urand(cInfo->minlevel, cInfo->maxlevel); // Only used for extracting creature base stats
    CreatureBaseStats const* stats = GetCreatureBaseStats(level, cInfo->unit_class);

    uint32 guid = GenerateLowGuid(HIGHGUID_UNIT);
    CreatureData& data = NewOrExistCreatureData(guid);
    data.id = entry;
    data.mapid = mapId;
    data.displayid = 0;
    data.equipmentId = 0;
    data.posX = x;
    data.posY = y;
    data.posZ = z;
    data.orientation = o;
    data.spawntimesecs = spawntimedelay;
    data.spawndist = 0;
    data.currentwaypoint = 0;
    data.curhealth = stats->GenerateHealth(cInfo);
    data.curmana = stats->GenerateMana(cInfo);
    data.movementType = cInfo->MovementType;
    data.spawnMask = 1;
    data.phaseMask = PHASEMASK_NORMAL;
    data.dbData = false;
    data.npcflag = cInfo->npcflag;
    data.unit_flags = cInfo->unit_flags;
    data.dynamicflags = cInfo->dynamicflags;

    AddCreatureToGrid(guid, &data);

    // Spawn if necessary (loaded grids only)
    if (Map* map = sMapMgr->CreateBaseMap(mapId))
    {
        // We use spawn coords to spawn
        if (!map->Instanceable() && !map->IsRemovalGrid(x, y))
        {
            Creature* creature = new Creature;
            if (!creature->LoadCreatureFromDB(guid, map))
            {
                TC_LOG_ERROR("misc", "AddCreature: Cannot add creature entry %u to map", entry);
                delete creature;
                return 0;
            }
        }
    }

    return guid;
}

void ObjectMgr::LoadGameobjects()
{
    uint32 oldMSTime = getMSTime();

    uint32 count = 0;

    //                                                0                1   2    3           4           5           6
    QueryResult result = WorldDatabase.Query("SELECT gameobject.guid, id, map, position_x, position_y, position_z, orientation, "
    //   7          8          9          10         11             12            13     14         15         16          17
        "rotation0, rotation1, rotation2, rotation3, spawntimesecs, animprogress, state, spawnMask, phaseMask, eventEntry, pool_entry "
        "FROM gameobject LEFT OUTER JOIN game_event_gameobject ON gameobject.guid = game_event_gameobject.guid "
        "LEFT OUTER JOIN pool_gameobject ON gameobject.guid = pool_gameobject.guid");

    if (!result)
    {
        TC_LOG_ERROR("server.loading", ">> Loaded 0 gameobjects. DB table `gameobject` is empty.");
        return;
    }

    // build single time for check spawnmask
    std::map<uint32, uint32> spawnMasks;
    for (uint32 i = 0; i < sMapStore.GetNumRows(); ++i)
        if (sMapStore.LookupEntry(i))
            for (int k = 0; k < MAX_DIFFICULTY; ++k)
                if (GetMapDifficultyData(i, Difficulty(k)))
                    spawnMasks[i] |= (1 << k);

    _gameObjectDataStore.rehash(result->GetRowCount());
    do
    {
        Field* fields = result->Fetch();

        uint32 guid         = fields[0].GetUInt32();
        uint32 entry        = fields[1].GetUInt32();

        GameObjectTemplate const* gInfo = GetGameObjectTemplate(entry);
        if (!gInfo)
        {
            TC_LOG_ERROR("sql.sql", "Table `gameobject` has gameobject (GUID: %u) with non existing gameobject entry %u, skipped.", guid, entry);
            continue;
        }

        if (!gInfo->displayId)
        {
            switch (gInfo->type)
            {
                case GAMEOBJECT_TYPE_TRAP:
                case GAMEOBJECT_TYPE_SPELL_FOCUS:
                    break;
                default:
                    TC_LOG_ERROR("sql.sql", "Gameobject (GUID: %u Entry %u GoType: %u) doesn't have a displayId (%u), not loaded.", guid, entry, gInfo->type, gInfo->displayId);
                    break;
            }
        }

        if (gInfo->displayId && !sGameObjectDisplayInfoStore.LookupEntry(gInfo->displayId))
        {
            TC_LOG_ERROR("sql.sql", "Gameobject (GUID: %u Entry %u GoType: %u) has an invalid displayId (%u), not loaded.", guid, entry, gInfo->type, gInfo->displayId);
            continue;
        }

        GameObjectData& data = _gameObjectDataStore[guid];

        data.id             = entry;
        data.mapid          = fields[2].GetUInt16();
        data.posX           = fields[3].GetFloat();
        data.posY           = fields[4].GetFloat();
        data.posZ           = fields[5].GetFloat();
        data.orientation    = fields[6].GetFloat();
        data.rotation0      = fields[7].GetFloat();
        data.rotation1      = fields[8].GetFloat();
        data.rotation2      = fields[9].GetFloat();
        data.rotation3      = fields[10].GetFloat();
        data.spawntimesecs  = fields[11].GetInt32();

        MapEntry const* mapEntry = sMapStore.LookupEntry(data.mapid);
        if (!mapEntry)
        {
            TC_LOG_ERROR("sql.sql", "Table `gameobject` has gameobject (GUID: %u Entry: %u) spawned on a non-existed map (Id: %u), skip", guid, data.id, data.mapid);
            continue;
        }

        if (data.spawntimesecs == 0 && gInfo->IsDespawnAtAction())
        {
            TC_LOG_ERROR("sql.sql", "Table `gameobject` has gameobject (GUID: %u Entry: %u) with `spawntimesecs` (0) value, but the gameobejct is marked as despawnable at action.", guid, data.id);
        }

        data.animprogress   = fields[12].GetUInt8();
        data.artKit         = 0;

        uint32 go_state     = fields[13].GetUInt8();
        if (go_state >= MAX_GO_STATE)
        {
            TC_LOG_ERROR("sql.sql", "Table `gameobject` has gameobject (GUID: %u Entry: %u) with invalid `state` (%u) value, skip", guid, data.id, go_state);
            continue;
        }
        data.go_state       = GOState(go_state);

        data.spawnMask      = fields[14].GetUInt8();

        if (!_transportMaps.count(data.mapid) && data.spawnMask & ~spawnMasks[data.mapid])
            TC_LOG_ERROR("sql.sql", "Table `gameobject` has gameobject (GUID: %u Entry: %u) that has wrong spawn mask %u including not supported difficulty modes for map (Id: %u), skip", guid, data.id, data.spawnMask, data.mapid);

        data.phaseMask      = fields[15].GetUInt32();
        int16 gameEvent     = fields[16].GetInt8();
        uint32 PoolId       = fields[17].GetUInt32();

        if (data.rotation2 < -1.0f || data.rotation2 > 1.0f)
        {
            TC_LOG_ERROR("sql.sql", "Table `gameobject` has gameobject (GUID: %u Entry: %u) with invalid rotation2 (%f) value, skip", guid, data.id, data.rotation2);
            continue;
        }

        if (data.rotation3 < -1.0f || data.rotation3 > 1.0f)
        {
            TC_LOG_ERROR("sql.sql", "Table `gameobject` has gameobject (GUID: %u Entry: %u) with invalid rotation3 (%f) value, skip", guid, data.id, data.rotation3);
            continue;
        }

        if (!MapManager::IsValidMapCoord(data.mapid, data.posX, data.posY, data.posZ, data.orientation))
        {
            TC_LOG_ERROR("sql.sql", "Table `gameobject` has gameobject (GUID: %u Entry: %u) with invalid coordinates, skip", guid, data.id);
            continue;
        }

        if (data.phaseMask == 0)
        {
            TC_LOG_ERROR("sql.sql", "Table `gameobject` has gameobject (GUID: %u Entry: %u) with `phaseMask`=0 (not visible for anyone), set to 1.", guid, data.id);
            data.phaseMask = 1;
        }

        if (gameEvent == 0 && PoolId == 0)                      // if not this is to be managed by GameEvent System or Pool system
            AddGameobjectToGrid(guid, &data);
        ++count;
    } while (result->NextRow());

    TC_LOG_INFO("server.loading", ">> Loaded %lu gameobjects in %u ms", (unsigned long)_gameObjectDataStore.size(), GetMSTimeDiffToNow(oldMSTime));
}

void ObjectMgr::AddGameobjectToGrid(uint32 guid, GameObjectData const* data)
{
    uint8 mask = data->spawnMask;
    for (uint8 i = 0; mask != 0; i++, mask >>= 1)
    {
        if (mask & 1)
        {
            CellCoord cellCoord = Trinity::ComputeCellCoord(data->posX, data->posY);
            CellObjectGuids& cell_guids = _mapObjectGuidsStore[MAKE_PAIR32(data->mapid, i)][cellCoord.GetId()];
            cell_guids.gameobjects.insert(guid);
        }
    }
}

void ObjectMgr::RemoveGameobjectFromGrid(uint32 guid, GameObjectData const* data)
{
    uint8 mask = data->spawnMask;
    for (uint8 i = 0; mask != 0; i++, mask >>= 1)
    {
        if (mask & 1)
        {
            CellCoord cellCoord = Trinity::ComputeCellCoord(data->posX, data->posY);
            CellObjectGuids& cell_guids = _mapObjectGuidsStore[MAKE_PAIR32(data->mapid, i)][cellCoord.GetId()];
            cell_guids.gameobjects.erase(guid);
        }
    }
}

Player* ObjectMgr::GetPlayerByLowGUID(uint32 lowguid) const
{
    uint64 guid = MAKE_NEW_GUID(lowguid, 0, HIGHGUID_PLAYER);
    return ObjectAccessor::FindPlayer(guid);
}

// name must be checked to correctness (if received) before call this function
uint64 ObjectMgr::GetPlayerGUIDByName(std::string const& name) const
{
    uint64 guid = 0;

    PreparedStatement* stmt = CharacterDatabase.GetPreparedStatement(CHAR_SEL_GUID_BY_NAME);

    stmt->setString(0, name);

    PreparedQueryResult result = CharacterDatabase.Query(stmt);

    if (result)
        guid = MAKE_NEW_GUID((*result)[0].GetUInt32(), 0, HIGHGUID_PLAYER);

    return guid;
}

bool ObjectMgr::GetPlayerNameByGUID(uint64 guid, std::string& name) const
{
    // prevent DB access for online player
    if (Player* player = ObjectAccessor::FindPlayer(guid))
    {
        name = player->GetName();
        return true;
    }

    PreparedStatement* stmt = CharacterDatabase.GetPreparedStatement(CHAR_SEL_CHARACTER_NAME);

    stmt->setUInt32(0, GUID_LOPART(guid));

    PreparedQueryResult result = CharacterDatabase.Query(stmt);

    if (result)
    {
        name = (*result)[0].GetString();
        return true;
    }

    return false;
}

uint32 ObjectMgr::GetPlayerTeamByGUID(uint64 guid) const
{
    // prevent DB access for online player
    if (Player* player = ObjectAccessor::FindPlayer(guid))
    {
        return Player::TeamForRace(player->getRace());
    }

    PreparedStatement* stmt = CharacterDatabase.GetPreparedStatement(CHAR_SEL_CHAR_RACE);

    stmt->setUInt32(0, GUID_LOPART(guid));

    PreparedQueryResult result = CharacterDatabase.Query(stmt);

    if (result)
    {
        uint8 race = (*result)[0].GetUInt8();
        return Player::TeamForRace(race);
    }

    return 0;
}

uint32 ObjectMgr::GetPlayerAccountIdByGUID(uint64 guid) const
{
    // prevent DB access for online player
    if (Player* player = ObjectAccessor::FindPlayer(guid))
    {
        return player->GetSession()->GetAccountId();
    }

    PreparedStatement* stmt = CharacterDatabase.GetPreparedStatement(CHAR_SEL_ACCOUNT_BY_GUID);

    stmt->setUInt32(0, GUID_LOPART(guid));

    PreparedQueryResult result = CharacterDatabase.Query(stmt);

    if (result)
    {
        uint32 acc = (*result)[0].GetUInt32();
        return acc;
    }

    return 0;
}

uint32 ObjectMgr::GetPlayerAccountIdByPlayerName(const std::string& name) const
{
    PreparedStatement* stmt = CharacterDatabase.GetPreparedStatement(CHAR_SEL_ACCOUNT_BY_NAME);

    stmt->setString(0, name);

    PreparedQueryResult result = CharacterDatabase.Query(stmt);

    if (result)
    {
        uint32 acc = (*result)[0].GetUInt32();
        return acc;
    }

    return 0;
}

void ObjectMgr::LoadItemLocales()
{
    uint32 oldMSTime = getMSTime();

    _itemLocaleStore.clear();                                 // need for reload case

    QueryResult result = WorldDatabase.Query("SELECT entry, name_loc1, description_loc1, name_loc2, description_loc2, name_loc3, description_loc3, name_loc4, description_loc4, name_loc5, description_loc5, name_loc6, description_loc6, name_loc7, description_loc7, name_loc8, description_loc8 FROM locales_item");

    if (!result)
        return;

    do
    {
        Field* fields = result->Fetch();

        uint32 entry = fields[0].GetUInt32();

        ItemLocale& data = _itemLocaleStore[entry];

        for (uint8 i = 1; i < TOTAL_LOCALES; ++i)
        {
            LocaleConstant locale = (LocaleConstant) i;
            AddLocaleString(fields[1 + 2 * (i - 1)].GetString(), locale, data.Name);
            AddLocaleString(fields[1 + 2 * (i - 1) + 1].GetString(), locale, data.Description);
        }
    } while (result->NextRow());

    TC_LOG_INFO("server.loading", ">> Loaded %lu Item locale strings in %u ms", (unsigned long)_itemLocaleStore.size(), GetMSTimeDiffToNow(oldMSTime));
}

void FillItemDamageFields(float* minDamage, float* maxDamage, float* dps, uint32 itemLevel, uint32 itemClass, uint32 itemSubClass, uint32 quality, uint32 delay, float statScalingFactor, uint32 inventoryType, uint32 flags2)
{
    *minDamage = *maxDamage = *dps = 0.0f;
    if (itemClass != ITEM_CLASS_WEAPON || quality > ITEM_QUALITY_ARTIFACT)
        return;

    DBCStorage<ItemDamageEntry>* store = NULL;
    // get the right store here
    if (inventoryType > 0xD + 13)
        return;

    switch (inventoryType)
    {
        case INVTYPE_AMMO:
            store = &sItemDamageAmmoStore;
            break;
        case INVTYPE_2HWEAPON:
            if (flags2 & ITEM_FLAGS_EXTRA_CASTER_WEAPON)
                store = &sItemDamageTwoHandCasterStore;
            else
                store = &sItemDamageTwoHandStore;
            break;
        case INVTYPE_RANGED:
        case INVTYPE_THROWN:
        case INVTYPE_RANGEDRIGHT:
            switch (itemSubClass)
            {
                case ITEM_SUBCLASS_WEAPON_WAND:
                    store = &sItemDamageWandStore;
                    break;
                case ITEM_SUBCLASS_WEAPON_THROWN:
                    store = &sItemDamageThrownStore;
                    break;
                case ITEM_SUBCLASS_WEAPON_BOW:
                case ITEM_SUBCLASS_WEAPON_GUN:
                case ITEM_SUBCLASS_WEAPON_CROSSBOW:
                    store = &sItemDamageRangedStore;
                    break;
                default:
                    return;
            }
            break;
        case INVTYPE_WEAPON:
        case INVTYPE_WEAPONMAINHAND:
        case INVTYPE_WEAPONOFFHAND:
            if (flags2 & ITEM_FLAGS_EXTRA_CASTER_WEAPON)
                store = &sItemDamageOneHandCasterStore;
            else
                store = &sItemDamageOneHandStore;
            break;
        default:
            return;
    }

    if (!store)
        return;

    ItemDamageEntry const* damageInfo = store->LookupEntry(itemLevel);
    if (!damageInfo)
        return;

    *dps = damageInfo->DPS[quality];
    float avgDamage = *dps * delay * 0.001f;
    *minDamage = (statScalingFactor * -0.5f + 1.0f) * avgDamage;
    *maxDamage = floor(float(avgDamage* (statScalingFactor * 0.5f + 1.0f) + 0.5f));
}

uint32 FillItemArmor(uint32 itemlevel, uint32 itemClass, uint32 itemSubclass, uint32 quality, uint32 inventoryType)
{
    if (quality > ITEM_QUALITY_ARTIFACT)
        return 0;

    // all items but shields
    if (itemClass != ITEM_CLASS_ARMOR || itemSubclass != ITEM_SUBCLASS_ARMOR_SHIELD)
    {
        ItemArmorQualityEntry const* armorQuality = sItemArmorQualityStore.LookupEntry(itemlevel);
        ItemArmorTotalEntry const* armorTotal = sItemArmorTotalStore.LookupEntry(itemlevel);
        if (!armorQuality || !armorTotal)
            return 0;

        if (inventoryType == INVTYPE_ROBE)
            inventoryType = INVTYPE_CHEST;

        ArmorLocationEntry const* location = sArmorLocationStore.LookupEntry(inventoryType);
        if (!location)
            return 0;

        if (itemSubclass < ITEM_SUBCLASS_ARMOR_CLOTH || itemSubclass > ITEM_SUBCLASS_ARMOR_PLATE)
            return 0;

        return uint32(armorQuality->Value[quality] * armorTotal->Value[itemSubclass - 1] * location->Value[itemSubclass - 1] + 0.5f);
    }

    // shields
    ItemArmorShieldEntry const* shield = sItemArmorShieldStore.LookupEntry(itemlevel);
    if (!shield)
        return 0;

    return uint32(shield->Value[quality] + 0.5f);
}

uint32 FillMaxDurability(uint32 itemClass, uint32 itemSubClass, uint32 inventoryType, uint32 quality, uint32 itemLevel)
{
    if (itemClass != ITEM_CLASS_ARMOR && itemClass != ITEM_CLASS_WEAPON)
        return 0;

    static float const qualityMultipliers[MAX_ITEM_QUALITY] =
    {
        1.0f, 1.0f, 1.0f, 1.17f, 1.37f, 1.68f, 0.0f, 0.0f
    };

    static float const armorMultipliers[MAX_INVTYPE] =
    {
        0.00f, // INVTYPE_NON_EQUIP
        0.59f, // INVTYPE_HEAD
        0.00f, // INVTYPE_NECK
        0.59f, // INVTYPE_SHOULDERS
        0.00f, // INVTYPE_BODY
        1.00f, // INVTYPE_CHEST
        0.35f, // INVTYPE_WAIST
        0.75f, // INVTYPE_LEGS
        0.49f, // INVTYPE_FEET
        0.35f, // INVTYPE_WRISTS
        0.35f, // INVTYPE_HANDS
        0.00f, // INVTYPE_FINGER
        0.00f, // INVTYPE_TRINKET
        0.00f, // INVTYPE_WEAPON
        1.00f, // INVTYPE_SHIELD
        0.00f, // INVTYPE_RANGED
        0.00f, // INVTYPE_CLOAK
        0.00f, // INVTYPE_2HWEAPON
        0.00f, // INVTYPE_BAG
        0.00f, // INVTYPE_TABARD
        1.00f, // INVTYPE_ROBE
        0.00f, // INVTYPE_WEAPONMAINHAND
        0.00f, // INVTYPE_WEAPONOFFHAND
        0.00f, // INVTYPE_HOLDABLE
        0.00f, // INVTYPE_AMMO
        0.00f, // INVTYPE_THROWN
        0.00f, // INVTYPE_RANGEDRIGHT
        0.00f, // INVTYPE_QUIVER
        0.00f, // INVTYPE_RELIC
    };

    static float const weaponMultipliers[MAX_ITEM_SUBCLASS_WEAPON] =
    {
        0.89f, // ITEM_SUBCLASS_WEAPON_AXE
        1.03f, // ITEM_SUBCLASS_WEAPON_AXE2
        0.77f, // ITEM_SUBCLASS_WEAPON_BOW
        0.77f, // ITEM_SUBCLASS_WEAPON_GUN
        0.89f, // ITEM_SUBCLASS_WEAPON_MACE
        1.03f, // ITEM_SUBCLASS_WEAPON_MACE2
        1.03f, // ITEM_SUBCLASS_WEAPON_POLEARM
        0.89f, // ITEM_SUBCLASS_WEAPON_SWORD
        1.03f, // ITEM_SUBCLASS_WEAPON_SWORD2
        0.00f, // ITEM_SUBCLASS_WEAPON_Obsolete
        1.03f, // ITEM_SUBCLASS_WEAPON_STAFF
        0.00f, // ITEM_SUBCLASS_WEAPON_EXOTIC
        0.00f, // ITEM_SUBCLASS_WEAPON_EXOTIC2
        0.64f, // ITEM_SUBCLASS_WEAPON_FIST_WEAPON
        0.00f, // ITEM_SUBCLASS_WEAPON_MISCELLANEOUS
        0.64f, // ITEM_SUBCLASS_WEAPON_DAGGER
        0.64f, // ITEM_SUBCLASS_WEAPON_THROWN
        0.00f, // ITEM_SUBCLASS_WEAPON_SPEAR
        0.77f, // ITEM_SUBCLASS_WEAPON_CROSSBOW
        0.64f, // ITEM_SUBCLASS_WEAPON_WAND
        0.64f, // ITEM_SUBCLASS_WEAPON_FISHING_POLE
    };

    float levelPenalty = 1.0f;
    if (itemLevel <= 28)
        levelPenalty = 0.966f - float(28u - itemLevel) / 54.0f;

    if (itemClass == ITEM_CLASS_ARMOR)
    {
        if (inventoryType > INVTYPE_ROBE)
            return 0;

        return 5 * uint32(23.0f * qualityMultipliers[quality] * armorMultipliers[inventoryType] * levelPenalty + 0.5f);
    }

    return 5 * uint32(17.0f * qualityMultipliers[quality] * weaponMultipliers[itemSubClass] * levelPenalty + 0.5f);
};

void FillDisenchantFields(uint32* disenchantID, uint32* requiredDisenchantSkill, ItemTemplate const& itemTemplate)
{
    *disenchantID = 0;
    *(int32*)requiredDisenchantSkill = -1;
    if ((itemTemplate.Flags & (ITEM_PROTO_FLAG_CONJURED | ITEM_PROTO_FLAG_UNK6)) ||
        itemTemplate.Bonding == BIND_QUEST_ITEM || itemTemplate.Area || itemTemplate.Map ||
        itemTemplate.Stackable > 1 ||
        itemTemplate.Quality < ITEM_QUALITY_UNCOMMON || itemTemplate.Quality > ITEM_QUALITY_EPIC ||
        !(itemTemplate.Class == ITEM_CLASS_ARMOR || itemTemplate.Class == ITEM_CLASS_WEAPON) ||
        !(Item::GetSpecialPrice(&itemTemplate) || sItemCurrencyCostStore.LookupEntry(itemTemplate.ItemId)))
        return;

    for (uint32 i = 0; i < sItemDisenchantLootStore.GetNumRows(); ++i)
    {
        ItemDisenchantLootEntry const* disenchant = sItemDisenchantLootStore.LookupEntry(i);
        if (!disenchant)
            continue;

        if (disenchant->ItemClass == itemTemplate.Class &&
            disenchant->ItemQuality == itemTemplate.Quality &&
            disenchant->MinItemLevel <= itemTemplate.ItemLevel &&
            disenchant->MaxItemLevel >= itemTemplate.ItemLevel)
        {
            if (disenchant->Id == 60 || disenchant->Id == 61)   // epic item disenchant ilvl range 66-99 (classic)
            {
                if (itemTemplate.RequiredLevel > 60 || itemTemplate.RequiredSkillRank > 300)
                    continue;                                   // skip to epic item disenchant ilvl range 90-199 (TBC)
            }
            else if (disenchant->Id == 66 || disenchant->Id == 67)  // epic item disenchant ilvl range 90-199 (TBC)
            {
                if (itemTemplate.RequiredLevel <= 60 || (itemTemplate.RequiredSkill && itemTemplate.RequiredSkillRank <= 300))
                    continue;
            }

            *disenchantID = disenchant->Id;
            *requiredDisenchantSkill = disenchant->RequiredDisenchantSkill;
            return;
        }
    }
}

void ObjectMgr::LoadItemTemplates()
{
    uint32 oldMSTime = getMSTime();
    uint32 sparseCount = 0;
    uint32 dbCount = 0;

    for (uint32 itemId = 0; itemId < sItemSparseStore.GetNumRows(); ++itemId)
    {
        ItemSparseEntry const* sparse = sItemSparseStore.LookupEntry(itemId);
        ItemEntry const* db2Data = sItemStore.LookupEntry(itemId);
        if (!sparse || !db2Data)
            continue;

        ItemTemplate& itemTemplate = _itemTemplateStore[itemId];

        itemTemplate.ItemId = itemId;
        itemTemplate.Class = db2Data->Class;
        itemTemplate.SubClass = db2Data->SubClass;
        itemTemplate.SoundOverrideSubclass = db2Data->SoundOverrideSubclass;
        itemTemplate.Name1 = sparse->Name->Str[sWorld->GetDefaultDbcLocale()];
        itemTemplate.DisplayInfoID = db2Data->DisplayId;
        itemTemplate.Quality = sparse->Quality;
        itemTemplate.Flags = sparse->Flags;
        itemTemplate.Flags2 = sparse->Flags2;
        itemTemplate.Unk430_1 = sparse->Unk430_1;
        itemTemplate.Unk430_2 = sparse->Unk430_2;
        itemTemplate.BuyCount = std::max(sparse->BuyCount, 1u);
        itemTemplate.BuyPrice = sparse->BuyPrice;
        itemTemplate.SellPrice = sparse->SellPrice;
        itemTemplate.InventoryType = db2Data->InventoryType;
        itemTemplate.AllowableClass = sparse->AllowableClass;
        itemTemplate.AllowableRace = sparse->AllowableRace;
        itemTemplate.ItemLevel = sparse->ItemLevel;
        itemTemplate.RequiredLevel = sparse->RequiredLevel;
        itemTemplate.RequiredSkill = sparse->RequiredSkill;
        itemTemplate.RequiredSkillRank = sparse->RequiredSkillRank;
        itemTemplate.RequiredSpell = sparse->RequiredSpell;
        itemTemplate.RequiredHonorRank = sparse->RequiredHonorRank;
        itemTemplate.RequiredCityRank = sparse->RequiredCityRank;
        itemTemplate.RequiredReputationFaction = sparse->RequiredReputationFaction;
        itemTemplate.RequiredReputationRank = sparse->RequiredReputationRank;
        itemTemplate.MaxCount = sparse->MaxCount;
        itemTemplate.Stackable = sparse->Stackable;
        itemTemplate.ContainerSlots = sparse->ContainerSlots;
        for (uint32 i = 0; i < MAX_ITEM_PROTO_STATS; ++i)
        {
            itemTemplate.ItemStat[i].ItemStatType = sparse->ItemStatType[i];
            itemTemplate.ItemStat[i].ItemStatValue = sparse->ItemStatValue[i];
            itemTemplate.ItemStat[i].ItemStatUnk1 = sparse->ItemStatUnk1[i];
            itemTemplate.ItemStat[i].ItemStatUnk2 = sparse->ItemStatUnk2[i];
        }

        itemTemplate.ScalingStatDistribution = sparse->ScalingStatDistribution;

        // cache item damage
        FillItemDamageFields(&itemTemplate.DamageMin, &itemTemplate.DamageMax, &itemTemplate.DPS, sparse->ItemLevel,
                             db2Data->Class, db2Data->SubClass, sparse->Quality, sparse->Delay, sparse->StatScalingFactor,
                             sparse->InventoryType, sparse->Flags2);

        itemTemplate.DamageType = sparse->DamageType;
        itemTemplate.Armor = FillItemArmor(sparse->ItemLevel, db2Data->Class, db2Data->SubClass, sparse->Quality, sparse->InventoryType);
        itemTemplate.Delay = sparse->Delay;
        itemTemplate.RangedModRange = sparse->RangedModRange;
        for (uint32 i = 0; i < MAX_ITEM_PROTO_SPELLS; ++i)
        {
            itemTemplate.Spells[i].SpellId = sparse->SpellId[i];
            itemTemplate.Spells[i].SpellTrigger = sparse->SpellTrigger[i];
            itemTemplate.Spells[i].SpellCharges = sparse->SpellCharges[i];
            itemTemplate.Spells[i].SpellCooldown = sparse->SpellCooldown[i];
            itemTemplate.Spells[i].SpellCategory = sparse->SpellCategory[i];
            itemTemplate.Spells[i].SpellCategoryCooldown = sparse->SpellCategoryCooldown[i];
        }

        itemTemplate.SpellPPMRate = 0.0f;
        itemTemplate.Bonding = sparse->Bonding;
        itemTemplate.Description = sparse->Description->Str[sWorld->GetDefaultDbcLocale()];
        itemTemplate.PageText = sparse->PageText;
        itemTemplate.LanguageID = sparse->LanguageID;
        itemTemplate.PageMaterial = sparse->PageMaterial;
        itemTemplate.StartQuest = sparse->StartQuest;
        itemTemplate.LockID = sparse->LockID;
        itemTemplate.Material = sparse->Material;
        itemTemplate.Sheath = sparse->Sheath;
        itemTemplate.RandomProperty = sparse->RandomProperty;
        itemTemplate.RandomSuffix = sparse->RandomSuffix;
        itemTemplate.ItemSet = sparse->ItemSet;
        itemTemplate.MaxDurability = FillMaxDurability(db2Data->Class, db2Data->SubClass, sparse->InventoryType, sparse->Quality, sparse->ItemLevel);
        itemTemplate.Area = sparse->Area;
        itemTemplate.Map = sparse->Map;
        itemTemplate.BagFamily = sparse->BagFamily;
        itemTemplate.TotemCategory = sparse->TotemCategory;
        for (uint32 i = 0; i < MAX_ITEM_PROTO_SOCKETS; ++i)
        {
            itemTemplate.Socket[i].Color = sparse->Color[i];
            itemTemplate.Socket[i].Content = sparse->Content[i];
        }

        itemTemplate.socketBonus = sparse->SocketBonus;
        itemTemplate.GemProperties = sparse->GemProperties;
        FillDisenchantFields(&itemTemplate.DisenchantID, &itemTemplate.RequiredDisenchantSkill, itemTemplate);

        itemTemplate.ArmorDamageModifier = sparse->ArmorDamageModifier;
        itemTemplate.Duration = sparse->Duration;
        itemTemplate.ItemLimitCategory = sparse->ItemLimitCategory;
        itemTemplate.HolidayId = sparse->HolidayId;
        itemTemplate.StatScalingFactor = sparse->StatScalingFactor;
        itemTemplate.CurrencySubstitutionId = sparse->CurrencySubstitutionId;
        itemTemplate.CurrencySubstitutionCount = sparse->CurrencySubstitutionCount;
        itemTemplate.ScriptId = 0;
        itemTemplate.FoodType = 0;
        itemTemplate.MinMoneyLoot = 0;
        itemTemplate.MaxMoneyLoot = 0;
        ++sparseCount;
    }

    // Load missing items from item_template AND overwrite data from Item-sparse.db2 (item_template is supposed to contain Item-sparse.adb data)
    //                                               0      1      2         3     4     5          6        7      8           9         10        11        12        13
    QueryResult result = WorldDatabase.Query("SELECT entry, Class, SubClass, SoundOverrideSubclass, Name, DisplayId, Quality, Flags, FlagsExtra, Unk430_1, Unk430_2, BuyCount, BuyPrice, SellPrice, "
    //                                        14             15              16             17         18             19             20                 21
                                             "InventoryType, AllowableClass, AllowableRace, ItemLevel, RequiredLevel, RequiredSkill, RequiredSkillRank, RequiredSpell, "
    //                                        22                 23                24                         25                      26        27         28
                                             "RequiredHonorRank, RequiredCityRank, RequiredReputationFaction, RequiredReputationRank, MaxCount, Stackable, ContainerSlots, "
    //                                        29          30           31           32           33          34           35           36
                                             "stat_type1, stat_value1, stat_unk1_1, stat_unk2_1, stat_type2, stat_value2, stat_unk1_2, stat_unk2_2, "
    //                                        37          38           39           40           41          42           43           44
                                             "stat_type3, stat_value3, stat_unk1_3, stat_unk2_3, stat_type4, stat_value4, stat_unk1_4, stat_unk2_4, "
    //                                        45          46           47           48           49          50           51           52
                                             "stat_type5, stat_value5, stat_unk1_5, stat_unk2_5, stat_type6, stat_value6, stat_unk1_6, stat_unk2_6, "
    //                                        53          54           55           56           57          58           59           60
                                             "stat_type7, stat_value7, stat_unk1_7, stat_unk2_7, stat_type8, stat_value8, stat_unk1_8, stat_unk2_8, "
    //                                        61          62           63           64           65           66            67            68
                                             "stat_type9, stat_value9, stat_unk1_9, stat_unk2_9, stat_type10, stat_value10, stat_unk1_10, stat_unk2_10, "
    //                                        69                       70          71     72
                                             "ScalingStatDistribution, DamageType, Delay, RangedModRange, "
    //                                        73         74              75              76               77               78
                                             "spellid_1, spelltrigger_1, spellcharges_1, spellcooldown_1, spellcategory_1, spellcategorycooldown_1, "
    //                                        79         80              81              82               83               84
                                             "spellid_2, spelltrigger_2, spellcharges_2, spellcooldown_2, spellcategory_2, spellcategorycooldown_2, "
    //                                        85         86              87              88               89               90
                                             "spellid_3, spelltrigger_3, spellcharges_3, spellcooldown_3, spellcategory_3, spellcategorycooldown_3, "
    //                                        91         92              93              94               95               96
                                             "spellid_4, spelltrigger_4, spellcharges_4, spellcooldown_4, spellcategory_4, spellcategorycooldown_4, "
    //                                        97         98              99              100              101              102
                                             "spellid_5, spelltrigger_5, spellcharges_5, spellcooldown_5, spellcategory_5, spellcategorycooldown_5, "
    //                                        103      104          105       106         107           108         109     110
                                             "Bonding, Description, PageText, LanguageID, PageMaterial, StartQuest, LockID, Material, "
    //                                        111     112             113           114      115   116  117        118
                                             "Sheath, RandomProperty, RandomSuffix, ItemSet, Area, Map, BagFamily, TotemCategory, "
    //                                        119            120              121            122              123            124              125
                                             "SocketColor_1, SocketContent_1, SocketColor_2, SocketContent_2, SocketColor_3, SocketContent_3, SocketBonus, "
    //                                        126            127                  128       129                130        131
                                             "GemProperties, ArmorDamageModifier, Duration, ItemLimitCategory, HolidayId, StatScalingFactor, "
    //                                        132                     133
                                             "CurrencySubstitutionId, CurrencySubstitutionCount "
                                             "FROM item_template");

    if (result)
    {
        do
        {
            Field* fields = result->Fetch();
            uint32 itemId = fields[0].GetUInt32();
            if (_itemTemplateStore.find(itemId) != _itemTemplateStore.end())
                --sparseCount;

            ItemTemplate& itemTemplate = _itemTemplateStore[itemId];

            itemTemplate.ItemId                    = itemId;
            itemTemplate.Class                     = uint32(fields[1].GetUInt8());
            itemTemplate.SubClass                  = uint32(fields[2].GetUInt8());
            itemTemplate.SoundOverrideSubclass     = fields[3].GetInt32();
            itemTemplate.Name1                     = fields[4].GetString();
            itemTemplate.DisplayInfoID             = fields[5].GetUInt32();
            itemTemplate.Quality                   = uint32(fields[6].GetUInt8());
            itemTemplate.Flags                     = fields[7].GetUInt32();
            itemTemplate.Flags2                    = fields[8].GetUInt32();
            itemTemplate.Unk430_1                  = fields[9].GetFloat();
            itemTemplate.Unk430_2                  = fields[10].GetFloat();
            itemTemplate.BuyCount                  = uint32(fields[11].GetUInt8());
            itemTemplate.BuyPrice                  = int32(fields[12].GetInt64());
            itemTemplate.SellPrice                 = fields[13].GetUInt32();

            itemTemplate.InventoryType             = uint32(fields[14].GetUInt8());
            itemTemplate.AllowableClass            = fields[15].GetInt32();
            itemTemplate.AllowableRace             = fields[16].GetInt32();
            itemTemplate.ItemLevel                 = uint32(fields[17].GetUInt16());
            itemTemplate.RequiredLevel             = uint32(fields[18].GetUInt8());
            itemTemplate.RequiredSkill             = uint32(fields[19].GetUInt16());
            itemTemplate.RequiredSkillRank         = uint32(fields[20].GetUInt16());
            itemTemplate.RequiredSpell             = fields[21].GetUInt32();
            itemTemplate.RequiredHonorRank         = fields[22].GetUInt32();
            itemTemplate.RequiredCityRank          = fields[23].GetUInt32();
            itemTemplate.RequiredReputationFaction = uint32(fields[24].GetUInt16());
            itemTemplate.RequiredReputationRank    = uint32(fields[25].GetUInt16());
            itemTemplate.MaxCount                  = fields[26].GetInt32();
            itemTemplate.Stackable                 = fields[27].GetInt32();
            itemTemplate.ContainerSlots            = uint32(fields[28].GetUInt8());
            for (uint32 i = 0; i < MAX_ITEM_PROTO_STATS; ++i)
            {
                itemTemplate.ItemStat[i].ItemStatType  = uint32(fields[29 + i * 4 + 0].GetUInt8());
                itemTemplate.ItemStat[i].ItemStatValue = int32(fields[29 + i * 4 + 1].GetInt16());
                itemTemplate.ItemStat[i].ItemStatUnk1  = fields[29 + i * 4 + 2].GetInt32();
                itemTemplate.ItemStat[i].ItemStatUnk2  = fields[29 + i * 4 + 3].GetInt32();
            }

            itemTemplate.ScalingStatDistribution = uint32(fields[69].GetUInt16());

            // cache item damage
            FillItemDamageFields(&itemTemplate.DamageMin, &itemTemplate.DamageMax, &itemTemplate.DPS, itemTemplate.ItemLevel,
                                 itemTemplate.Class, itemTemplate.SubClass, itemTemplate.Quality, fields[71].GetUInt16(),
                                 fields[131].GetFloat(), itemTemplate.InventoryType, itemTemplate.Flags2);

            itemTemplate.DamageType                = fields[70].GetUInt8();
            itemTemplate.Armor                     = FillItemArmor(itemTemplate.ItemLevel, itemTemplate.Class,
                                                                   itemTemplate.SubClass, itemTemplate.Quality,
                                                                   itemTemplate.InventoryType);

            itemTemplate.Delay                     = fields[71].GetUInt16();
            itemTemplate.RangedModRange            = fields[72].GetFloat();
            for (uint32 i = 0; i < MAX_ITEM_PROTO_SPELLS; ++i)
            {
                itemTemplate.Spells[i].SpellId               = fields[73 + 6 * i + 0].GetInt32();
                itemTemplate.Spells[i].SpellTrigger          = uint32(fields[73 + 6 * i + 1].GetUInt8());
                itemTemplate.Spells[i].SpellCharges          = int32(fields[73 + 6 * i + 2].GetInt16());
                itemTemplate.Spells[i].SpellCooldown         = fields[73 + 6 * i + 3].GetInt32();
                itemTemplate.Spells[i].SpellCategory         = uint32(fields[73 + 6 * i + 4].GetUInt16());
                itemTemplate.Spells[i].SpellCategoryCooldown = fields[73 + 6 * i + 5].GetInt32();
            }

            itemTemplate.SpellPPMRate   = 0.0f;
            itemTemplate.Bonding        = uint32(fields[103].GetUInt8());
            itemTemplate.Description    = fields[104].GetString();
            itemTemplate.PageText       = fields[105].GetUInt32();
            itemTemplate.LanguageID     = uint32(fields[106].GetUInt8());
            itemTemplate.PageMaterial   = uint32(fields[107].GetUInt8());
            itemTemplate.StartQuest     = fields[108].GetUInt32();
            itemTemplate.LockID         = fields[109].GetUInt32();
            itemTemplate.Material       = int32(fields[110].GetInt8());
            itemTemplate.Sheath         = uint32(fields[111].GetUInt8());
            itemTemplate.RandomProperty = fields[112].GetUInt32();
            itemTemplate.RandomSuffix   = fields[113].GetInt32();
            itemTemplate.ItemSet        = fields[114].GetUInt32();
            itemTemplate.MaxDurability  = FillMaxDurability(itemTemplate.Class, itemTemplate.SubClass,
                itemTemplate.InventoryType, itemTemplate.Quality, itemTemplate.ItemLevel);

            itemTemplate.Area           = fields[115].GetUInt32();
            itemTemplate.Map            = uint32(fields[116].GetUInt16());
            itemTemplate.BagFamily      = fields[117].GetUInt32();
            itemTemplate.TotemCategory  = fields[118].GetUInt32();
            for (uint32 i = 0; i < MAX_ITEM_PROTO_SOCKETS; ++i)
            {
                itemTemplate.Socket[i].Color   = uint32(fields[119 + i*2].GetUInt8());
                itemTemplate.Socket[i].Content = fields[119 + i * 2 + 1].GetUInt32();
            }

            itemTemplate.socketBonus         = fields[125].GetUInt32();
            itemTemplate.GemProperties       = fields[126].GetUInt32();
            FillDisenchantFields(&itemTemplate.DisenchantID, &itemTemplate.RequiredDisenchantSkill, itemTemplate);

            itemTemplate.ArmorDamageModifier       = fields[127].GetFloat();
            itemTemplate.Duration                  = fields[128].GetUInt32();
            itemTemplate.ItemLimitCategory         = uint32(fields[129].GetInt16());
            itemTemplate.HolidayId                 = fields[130].GetUInt32();
            itemTemplate.StatScalingFactor         = fields[131].GetFloat();
            itemTemplate.CurrencySubstitutionId    = fields[132].GetInt32();
            itemTemplate.CurrencySubstitutionCount = fields[133].GetInt32();
            itemTemplate.ScriptId                  = 0;
            itemTemplate.FoodType                  = 0;
            itemTemplate.MinMoneyLoot              = 0;
            itemTemplate.MaxMoneyLoot              = 0;
            ++dbCount;
        } while (result->NextRow());
    }

    // Check if item templates for DBC referenced character start outfit are present
    std::set<uint32> notFoundOutfit;
    for (uint32 i = 1; i < sCharStartOutfitStore.GetNumRows(); ++i)
    {
        CharStartOutfitEntry const* entry = sCharStartOutfitStore.LookupEntry(i);
        if (!entry)
            continue;

        for (int j = 0; j < MAX_OUTFIT_ITEMS; ++j)
        {
            if (entry->ItemId[j] <= 0)
                continue;

            uint32 item_id = entry->ItemId[j];

            if (!GetItemTemplate(item_id))
                notFoundOutfit.insert(item_id);
        }
    }

    for (std::set<uint32>::const_iterator itr = notFoundOutfit.begin(); itr != notFoundOutfit.end(); ++itr)
        TC_LOG_ERROR("sql.sql", "Item (Entry: %u) does not exist in `item_template` but is referenced in `CharStartOutfit.dbc`", *itr);

    TC_LOG_INFO("server.loading", ">> Loaded %u item templates from Item-sparse.db2 and %u from database in %u ms", sparseCount, dbCount, GetMSTimeDiffToNow(oldMSTime));
}

void ObjectMgr::LoadItemTemplateAddon()
{
    uint32 oldMSTime = getMSTime();
    uint32 count = 0;

    QueryResult result = WorldDatabase.Query("SELECT Id, FlagsCu, FoodType, MinMoneyLoot, MaxMoneyLoot, SpellPPMChance FROM item_template_addon");
    if (result)
    {
        do
        {
            Field* fields = result->Fetch();
            uint32 itemId = fields[0].GetUInt32();
            if (!GetItemTemplate(itemId))
            {
                TC_LOG_ERROR("sql.sql", "Item %u specified in `item_template_addon` does not exist, skipped.", itemId);
                continue;
            }

            uint32 minMoneyLoot = fields[3].GetUInt32();
            uint32 maxMoneyLoot = fields[4].GetUInt32();
            if (minMoneyLoot > maxMoneyLoot)
            {
                TC_LOG_ERROR("sql.sql", "Minimum money loot specified in `item_template_addon` for item %u was greater than maximum amount, swapping.", itemId);
                std::swap(minMoneyLoot, maxMoneyLoot);
            }
            ItemTemplate& itemTemplate = _itemTemplateStore[itemId];
            itemTemplate.FlagsCu = fields[1].GetUInt32();
            itemTemplate.FoodType = fields[2].GetUInt8();
            itemTemplate.MinMoneyLoot = minMoneyLoot;
            itemTemplate.MaxMoneyLoot = maxMoneyLoot;
            itemTemplate.SpellPPMRate = fields[5].GetFloat();
            ++count;
        } while (result->NextRow());
    }
    TC_LOG_INFO("server.loading", ">> Loaded %u item addon templates in %u ms", count, GetMSTimeDiffToNow(oldMSTime));
}

void ObjectMgr::LoadItemScriptNames()
{
    uint32 oldMSTime = getMSTime();
    uint32 count = 0;

    QueryResult result = WorldDatabase.Query("SELECT Id, ScriptName FROM item_script_names");
    if (result)
    {
        do
        {
            Field* fields = result->Fetch();
            uint32 itemId = fields[0].GetUInt32();
            if (!GetItemTemplate(itemId))
            {
                TC_LOG_ERROR("sql.sql", "Item %u specified in `item_script_names` does not exist, skipped.", itemId);
                continue;
            }

            _itemTemplateStore[itemId].ScriptId = GetScriptId(fields[1].GetCString());
            ++count;
        } while (result->NextRow());
    }

    TC_LOG_INFO("server.loading", ">> Loaded %u item script names in %u ms", count, GetMSTimeDiffToNow(oldMSTime));
}
ItemTemplate const* ObjectMgr::GetItemTemplate(uint32 entry)
{
    ItemTemplateContainer::const_iterator itr = _itemTemplateStore.find(entry);
    if (itr != _itemTemplateStore.end())
        return &(itr->second);
    return NULL;
}

void ObjectMgr::LoadVehicleTemplateAccessories()
{
    uint32 oldMSTime = getMSTime();

    _vehicleTemplateAccessoryStore.clear();                           // needed for reload case

    uint32 count = 0;

    //                                                  0             1              2          3           4             5
    QueryResult result = WorldDatabase.Query("SELECT `entry`, `accessory_entry`, `seat_id`, `minion`, `summontype`, `summontimer` FROM `vehicle_template_accessory`");

    if (!result)
    {
        TC_LOG_ERROR("server.loading", ">> Loaded 0 vehicle template accessories. DB table `vehicle_template_accessory` is empty.");
        return;
    }

    do
    {
        Field* fields = result->Fetch();

        uint32 uiEntry      = fields[0].GetUInt32();
        uint32 uiAccessory  = fields[1].GetUInt32();
        int8   uiSeat       = int8(fields[2].GetInt8());
        bool   bMinion      = fields[3].GetBool();
        uint8  uiSummonType = fields[4].GetUInt8();
        uint32 uiSummonTimer= fields[5].GetUInt32();

        if (!sObjectMgr->GetCreatureTemplate(uiEntry))
        {
            TC_LOG_ERROR("sql.sql", "Table `vehicle_template_accessory`: creature template entry %u does not exist.", uiEntry);
            continue;
        }

        if (!sObjectMgr->GetCreatureTemplate(uiAccessory))
        {
            TC_LOG_ERROR("sql.sql", "Table `vehicle_template_accessory`: Accessory %u does not exist.", uiAccessory);
            continue;
        }

        if (_spellClickInfoStore.find(uiEntry) == _spellClickInfoStore.end())
        {
            TC_LOG_ERROR("sql.sql", "Table `vehicle_template_accessory`: creature template entry %u has no data in npc_spellclick_spells", uiEntry);
            continue;
        }

        _vehicleTemplateAccessoryStore[uiEntry].push_back(VehicleAccessory(uiAccessory, uiSeat, bMinion, uiSummonType, uiSummonTimer));

        ++count;
    }
    while (result->NextRow());

    TC_LOG_INFO("server.loading", ">> Loaded %u Vehicle Template Accessories in %u ms", count, GetMSTimeDiffToNow(oldMSTime));
}

void ObjectMgr::LoadVehicleAccessories()
{
    uint32 oldMSTime = getMSTime();

    _vehicleAccessoryStore.clear();                           // needed for reload case

    uint32 count = 0;

    //                                                  0             1             2          3           4             5
    QueryResult result = WorldDatabase.Query("SELECT `guid`, `accessory_entry`, `seat_id`, `minion`, `summontype`, `summontimer` FROM `vehicle_accessory`");

    if (!result)
    {
        TC_LOG_INFO("server.loading", ">> Loaded 0 Vehicle Accessories in %u ms", GetMSTimeDiffToNow(oldMSTime));
        return;
    }

    do
    {
        Field* fields = result->Fetch();

        uint32 uiGUID       = fields[0].GetUInt32();
        uint32 uiAccessory  = fields[1].GetUInt32();
        int8   uiSeat       = int8(fields[2].GetInt16());
        bool   bMinion      = fields[3].GetBool();
        uint8  uiSummonType = fields[4].GetUInt8();
        uint32 uiSummonTimer= fields[5].GetUInt32();

        if (!sObjectMgr->GetCreatureTemplate(uiAccessory))
        {
            TC_LOG_ERROR("sql.sql", "Table `vehicle_accessory`: Accessory %u does not exist.", uiAccessory);
            continue;
        }

        _vehicleAccessoryStore[uiGUID].push_back(VehicleAccessory(uiAccessory, uiSeat, bMinion, uiSummonType, uiSummonTimer));

        ++count;
    }
    while (result->NextRow());

    TC_LOG_INFO("server.loading", ">> Loaded %u Vehicle Accessories in %u ms", count, GetMSTimeDiffToNow(oldMSTime));
}

void ObjectMgr::LoadPetLevelInfo()
{
    uint32 oldMSTime = getMSTime();

    //                                                 0               1      2   3     4    5    6    7     8    9
    QueryResult result = WorldDatabase.Query("SELECT creature_entry, level, hp, mana, str, agi, sta, inte, spi, armor FROM pet_levelstats");

    if (!result)
    {
        TC_LOG_ERROR("server.loading", ">> Loaded 0 level pet stats definitions. DB table `pet_levelstats` is empty.");
        return;
    }

    uint32 count = 0;

    do
    {
        Field* fields = result->Fetch();

        uint32 creature_id = fields[0].GetUInt32();
        if (!sObjectMgr->GetCreatureTemplate(creature_id))
        {
            TC_LOG_ERROR("sql.sql", "Wrong creature id %u in `pet_levelstats` table, ignoring.", creature_id);
            continue;
        }

        uint32 current_level = fields[1].GetUInt8();
        if (current_level > sWorld->getIntConfig(CONFIG_MAX_PLAYER_LEVEL))
        {
            if (current_level > STRONG_MAX_LEVEL)        // hardcoded level maximum
                TC_LOG_ERROR("sql.sql", "Wrong (> %u) level %u in `pet_levelstats` table, ignoring.", STRONG_MAX_LEVEL, current_level);
            else
            {
                TC_LOG_INFO("misc", "Unused (> MaxPlayerLevel in worldserver.conf) level %u in `pet_levelstats` table, ignoring.", current_level);
                ++count;                                // make result loading percent "expected" correct in case disabled detail mode for example.
            }
            continue;
        }
        else if (current_level < 1)
        {
            TC_LOG_ERROR("sql.sql", "Wrong (<1) level %u in `pet_levelstats` table, ignoring.", current_level);
            continue;
        }

        PetLevelInfo*& pInfoMapEntry = _petInfoStore[creature_id];

        if (pInfoMapEntry == NULL)
            pInfoMapEntry = new PetLevelInfo[sWorld->getIntConfig(CONFIG_MAX_PLAYER_LEVEL)];

        // data for level 1 stored in [0] array element, ...
        PetLevelInfo* pLevelInfo = &pInfoMapEntry[current_level-1];

        pLevelInfo->health = fields[2].GetUInt16();
        pLevelInfo->mana   = fields[3].GetUInt16();
        pLevelInfo->armor  = fields[9].GetUInt32();

        for (int i = 0; i < MAX_STATS; i++)
        {
            pLevelInfo->stats[i] = fields[i+4].GetUInt16();
        }

        ++count;
    }
    while (result->NextRow());

    // Fill gaps and check integrity
    for (PetLevelInfoContainer::iterator itr = _petInfoStore.begin(); itr != _petInfoStore.end(); ++itr)
    {
        PetLevelInfo* pInfo = itr->second;

        // fatal error if no level 1 data
        if (!pInfo || pInfo[0].health == 0)
        {
            TC_LOG_ERROR("sql.sql", "Creature %u does not have pet stats data for Level 1!", itr->first);
            exit(1);
        }

        // fill level gaps
        for (uint8 level = 1; level < sWorld->getIntConfig(CONFIG_MAX_PLAYER_LEVEL); ++level)
        {
            if (pInfo[level].health == 0)
            {
                TC_LOG_ERROR("sql.sql", "Creature %u has no data for Level %i pet stats data, using data of Level %i.", itr->first, level+1, level);
                pInfo[level] = pInfo[level-1];
            }
        }
    }

    TC_LOG_INFO("server.loading", ">> Loaded %u level pet stats definitions in %u ms", count, GetMSTimeDiffToNow(oldMSTime));
}

PetLevelInfo const* ObjectMgr::GetPetLevelInfo(uint32 creature_id, uint8 level) const
{
    if (level > sWorld->getIntConfig(CONFIG_MAX_PLAYER_LEVEL))
        level = sWorld->getIntConfig(CONFIG_MAX_PLAYER_LEVEL);

    PetLevelInfoContainer::const_iterator itr = _petInfoStore.find(creature_id);
    if (itr == _petInfoStore.end())
        return NULL;

    return &itr->second[level-1];                           // data for level 1 stored in [0] array element, ...
}

void ObjectMgr::PlayerCreateInfoAddItemHelper(uint32 race_, uint32 class_, uint32 itemId, int32 count)
{
    if (!_playerInfo[race_][class_])
        return;

    if (count > 0)
        _playerInfo[race_][class_]->item.push_back(PlayerCreateInfoItem(itemId, count));
    else
    {
        if (count < -1)
            TC_LOG_ERROR("sql.sql", "Invalid count %i specified on item %u be removed from original player create info (use -1)!", count, itemId);

        for (uint32 gender = 0; gender < GENDER_NONE; ++gender)
        {
            if (CharStartOutfitEntry const* entry = GetCharStartOutfitEntry(race_, class_, gender))
            {
                bool found = false;
                for (uint8 x = 0; x < MAX_OUTFIT_ITEMS; ++x)
                {
                    if (entry->ItemId[x] > 0 && uint32(entry->ItemId[x]) == itemId)
                    {
                        found = true;
                        const_cast<CharStartOutfitEntry*>(entry)->ItemId[x] = 0;
                        break;
                    }
                }

                if (!found)
                    TC_LOG_ERROR("sql.sql", "Item %u specified to be removed from original create info not found in dbc!", itemId);
            }
        }
    }
}

void ObjectMgr::LoadPlayerInfo()
{
    // Load playercreate
    {
        uint32 oldMSTime = getMSTime();
        //                                                0     1      2    3        4          5           6
        QueryResult result = WorldDatabase.Query("SELECT race, class, map, zone, position_x, position_y, position_z, orientation FROM playercreateinfo");

        if (!result)
        {
            TC_LOG_ERROR("server.loading", ">> Loaded 0 player create definitions. DB table `playercreateinfo` is empty.");
            exit(1);
        }
        else
        {
            uint32 count = 0;

            do
            {
                Field* fields = result->Fetch();

                uint32 current_race  = fields[0].GetUInt8();
                uint32 current_class = fields[1].GetUInt8();
                uint32 mapId         = fields[2].GetUInt16();
                uint32 areaId        = fields[3].GetUInt32(); // zone
                float  positionX     = fields[4].GetFloat();
                float  positionY     = fields[5].GetFloat();
                float  positionZ     = fields[6].GetFloat();
                float  orientation   = fields[7].GetFloat();

                if (current_race >= MAX_RACES)
                {
                    TC_LOG_ERROR("sql.sql", "Wrong race %u in `playercreateinfo` table, ignoring.", current_race);
                    continue;
                }

                ChrRacesEntry const* rEntry = sChrRacesStore.LookupEntry(current_race);
                if (!rEntry)
                {
                    TC_LOG_ERROR("sql.sql", "Wrong race %u in `playercreateinfo` table, ignoring.", current_race);
                    continue;
                }

                if (current_class >= MAX_CLASSES)
                {
                    TC_LOG_ERROR("sql.sql", "Wrong class %u in `playercreateinfo` table, ignoring.", current_class);
                    continue;
                }

                if (!sChrClassesStore.LookupEntry(current_class))
                {
                    TC_LOG_ERROR("sql.sql", "Wrong class %u in `playercreateinfo` table, ignoring.", current_class);
                    continue;
                }

                // accept DB data only for valid position (and non instanceable)
                if (!MapManager::IsValidMapCoord(mapId, positionX, positionY, positionZ, orientation))
                {
                    TC_LOG_ERROR("sql.sql", "Wrong home position for class %u race %u pair in `playercreateinfo` table, ignoring.", current_class, current_race);
                    continue;
                }

                if (sMapStore.LookupEntry(mapId)->Instanceable())
                {
                    TC_LOG_ERROR("sql.sql", "Home position in instanceable map for class %u race %u pair in `playercreateinfo` table, ignoring.", current_class, current_race);
                    continue;
                }

                PlayerInfo* info = new PlayerInfo();
                info->mapId = mapId;
                info->areaId = areaId;
                info->positionX = positionX;
                info->positionY = positionY;
                info->positionZ = positionZ;
                info->orientation = orientation;
                info->displayId_m = rEntry->model_m;
                info->displayId_f = rEntry->model_f;
                _playerInfo[current_race][current_class] = info;

                ++count;
            }
            while (result->NextRow());

            TC_LOG_INFO("server.loading", ">> Loaded %u player create definitions in %u ms", count, GetMSTimeDiffToNow(oldMSTime));
        }
    }

    // Load playercreate items
    TC_LOG_INFO("server.loading", "Loading Player Create Items Data...");
    {
        uint32 oldMSTime = getMSTime();
        //                                                0     1      2       3
        QueryResult result = WorldDatabase.Query("SELECT race, class, itemid, amount FROM playercreateinfo_item");

        if (!result)
        {
            TC_LOG_INFO("server.loading", ">> Loaded 0 custom player create items. DB table `playercreateinfo_item` is empty.");
        }
        else
        {
            uint32 count = 0;

            do
            {
                Field* fields = result->Fetch();

                uint32 current_race = fields[0].GetUInt8();
                if (current_race >= MAX_RACES)
                {
                    TC_LOG_ERROR("sql.sql", "Wrong race %u in `playercreateinfo_item` table, ignoring.", current_race);
                    continue;
                }

                uint32 current_class = fields[1].GetUInt8();
                if (current_class >= MAX_CLASSES)
                {
                    TC_LOG_ERROR("sql.sql", "Wrong class %u in `playercreateinfo_item` table, ignoring.", current_class);
                    continue;
                }

                uint32 item_id = fields[2].GetUInt32();

                if (!GetItemTemplate(item_id))
                {
                    TC_LOG_ERROR("sql.sql", "Item id %u (race %u class %u) in `playercreateinfo_item` table but not listed in `item_template`, ignoring.", item_id, current_race, current_class);
                    continue;
                }

                int32 amount   = fields[3].GetInt8();

                if (!amount)
                {
                    TC_LOG_ERROR("sql.sql", "Item id %u (class %u race %u) have amount == 0 in `playercreateinfo_item` table, ignoring.", item_id, current_race, current_class);
                    continue;
                }

                if (!current_race || !current_class)
                {
                    uint32 min_race = current_race ? current_race : 1;
                    uint32 max_race = current_race ? current_race + 1 : MAX_RACES;
                    uint32 min_class = current_class ? current_class : 1;
                    uint32 max_class = current_class ? current_class + 1 : MAX_CLASSES;
                    for (uint32 r = min_race; r < max_race; ++r)
                        for (uint32 c = min_class; c < max_class; ++c)
                            PlayerCreateInfoAddItemHelper(r, c, item_id, amount);
                }
                else
                    PlayerCreateInfoAddItemHelper(current_race, current_class, item_id, amount);

                ++count;
            }
            while (result->NextRow());

            TC_LOG_INFO("server.loading", ">> Loaded %u custom player create items in %u ms", count, GetMSTimeDiffToNow(oldMSTime));
        }
    }

    // Load playercreate spells
    TC_LOG_INFO("server.loading", "Loading Player Create Spell Data...");
    {
        uint32 oldMSTime = getMSTime();

        std::string tableName = sWorld->getBoolConfig(CONFIG_START_ALL_SPELLS) ? "playercreateinfo_spell_custom" : "playercreateinfo_spell";
        QueryResult result = WorldDatabase.PQuery("SELECT racemask, classmask, Spell FROM %s", tableName.c_str());

        if (!result)
        {
            TC_LOG_ERROR("server.loading", ">> Loaded 0 player create spells. DB table `%s` is empty.", sWorld->getBoolConfig(CONFIG_START_ALL_SPELLS) ? "playercreateinfo_spell_custom" : "playercreateinfo_spell");
        }
        else
        {
            uint32 count = 0;

            do
            {
                Field* fields = result->Fetch();
                uint32 raceMask = fields[0].GetUInt32();
                uint32 classMask = fields[1].GetUInt32();
                uint32 spellId = fields[2].GetUInt32();

                if (raceMask != 0 && !(raceMask & RACEMASK_ALL_PLAYABLE))
                {
                    TC_LOG_ERROR("sql.sql", "Wrong race mask %u in `playercreateinfo_spell` table, ignoring.", raceMask);
                    continue;
                }

                if (classMask != 0 && !(classMask & CLASSMASK_ALL_PLAYABLE))
                {
                    TC_LOG_ERROR("sql.sql", "Wrong class mask %u in `playercreateinfo_spell` table, ignoring.", classMask);
                    continue;
                }

                for (uint32 raceIndex = RACE_HUMAN; raceIndex < MAX_RACES; ++raceIndex)
                {
                    if (raceMask == 0 || ((1 << (raceIndex - 1)) & raceMask))
                    {
                        for (uint32 classIndex = CLASS_WARRIOR; classIndex < MAX_CLASSES; ++classIndex)
                        {
                            if (classMask == 0 || ((1 << (classIndex - 1)) & classMask))
                            {
                                if (PlayerInfo* info = _playerInfo[raceIndex][classIndex])
                                {
                                    info->spell.push_back(spellId);
                                    ++count;
                                }
                                // We need something better here, the check is not accounting for spells used by multiple races/classes but not all of them.
                                // Either split the masks per class, or per race, which kind of kills the point yet.
                                // else if (raceMask != 0 && classMask != 0)
                                //     TC_LOG_ERROR("sql.sql", "Racemask/classmask (%u/%u) combination was found containing an invalid race/class combination (%u/%u) in `playercreateinfo_spell` (Spell %u), ignoring.", raceMask, classMask, raceIndex, classIndex, spellId);
                            }
                        }
                    }
                }
            }
            while (result->NextRow());

            TC_LOG_INFO("server.loading", ">> Loaded %u player create spells in %u ms", count, GetMSTimeDiffToNow(oldMSTime));
        }
    }

    // Load playercreate actions
    TC_LOG_INFO("server.loading", "Loading Player Create Action Data...");
    {
        uint32 oldMSTime = getMSTime();

        //                                                0     1      2       3       4
        QueryResult result = WorldDatabase.Query("SELECT race, class, button, action, type FROM playercreateinfo_action");

        if (!result)
        {
            TC_LOG_ERROR("server.loading", ">> Loaded 0 player create actions. DB table `playercreateinfo_action` is empty.");
        }
        else
        {
            uint32 count = 0;

            do
            {
                Field* fields = result->Fetch();

                uint32 current_race = fields[0].GetUInt8();
                if (current_race >= MAX_RACES)
                {
                    TC_LOG_ERROR("sql.sql", "Wrong race %u in `playercreateinfo_action` table, ignoring.", current_race);
                    continue;
                }

                uint32 current_class = fields[1].GetUInt8();
                if (current_class >= MAX_CLASSES)
                {
                    TC_LOG_ERROR("sql.sql", "Wrong class %u in `playercreateinfo_action` table, ignoring.", current_class);
                    continue;
                }

                if (PlayerInfo* info = _playerInfo[current_race][current_class])
                    info->action.push_back(PlayerCreateInfoAction(fields[2].GetUInt16(), fields[3].GetUInt32(), fields[4].GetUInt16()));

                ++count;
            }
            while (result->NextRow());

            TC_LOG_INFO("server.loading", ">> Loaded %u player create actions in %u ms", count, GetMSTimeDiffToNow(oldMSTime));
        }
    }

    // Loading levels data (class/race dependent)
    TC_LOG_INFO("server.loading", "Loading Player Create Level Stats Data...");
    {
        uint32 oldMSTime = getMSTime();

        //                                                 0     1      2      3    4    5    6    7
        QueryResult result  = WorldDatabase.Query("SELECT race, class, level, str, agi, sta, inte, spi FROM player_levelstats");

        if (!result)
        {
            TC_LOG_ERROR("server.loading", ">> Loaded 0 level stats definitions. DB table `player_levelstats` is empty.");
            exit(1);
        }

        uint32 count = 0;

        do
        {
            Field* fields = result->Fetch();

            uint32 current_race = fields[0].GetUInt8();
            if (current_race >= MAX_RACES)
            {
                TC_LOG_ERROR("sql.sql", "Wrong race %u in `player_levelstats` table, ignoring.", current_race);
                continue;
            }

            uint32 current_class = fields[1].GetUInt8();
            if (current_class >= MAX_CLASSES)
            {
                TC_LOG_ERROR("sql.sql", "Wrong class %u in `player_levelstats` table, ignoring.", current_class);
                continue;
            }

            uint32 current_level = fields[2].GetUInt8();
            if (current_level > sWorld->getIntConfig(CONFIG_MAX_PLAYER_LEVEL))
            {
                if (current_level > STRONG_MAX_LEVEL)        // hardcoded level maximum
                    TC_LOG_ERROR("sql.sql", "Wrong (> %u) level %u in `player_levelstats` table, ignoring.", STRONG_MAX_LEVEL, current_level);
                else
                {
                    TC_LOG_INFO("misc", "Unused (> MaxPlayerLevel in worldserver.conf) level %u in `player_levelstats` table, ignoring.", current_level);
                    ++count;                                // make result loading percent "expected" correct in case disabled detail mode for example.
                }
                continue;
            }

            if (PlayerInfo* info = _playerInfo[current_race][current_class])
            {
                if (!info->levelInfo)
                    info->levelInfo = new PlayerLevelInfo[sWorld->getIntConfig(CONFIG_MAX_PLAYER_LEVEL)];

                PlayerLevelInfo& levelInfo = info->levelInfo[current_level-1];
                for (int i = 0; i < MAX_STATS; i++)
                    levelInfo.stats[i] = fields[i+3].GetUInt8();
            }

            ++count;
        }
        while (result->NextRow());

        // Fill gaps and check integrity
        for (int race = 0; race < MAX_RACES; ++race)
        {
            // skip non existed races
            if (!sChrRacesStore.LookupEntry(race))
                continue;

            for (int class_ = 0; class_ < MAX_CLASSES; ++class_)
            {
                // skip non existed classes
                if (!sChrClassesStore.LookupEntry(class_))
                    continue;

                PlayerInfo* info = _playerInfo[race][class_];
                if (!info)
                    continue;

                // skip expansion races if not playing with expansion
                if (sWorld->getIntConfig(CONFIG_EXPANSION) < 1 && (race == RACE_BLOODELF || race == RACE_DRAENEI))
                    continue;

                // skip expansion classes if not playing with expansion
                if (sWorld->getIntConfig(CONFIG_EXPANSION) < 2 && class_ == CLASS_DEATH_KNIGHT)
                    continue;

                // fatal error if no level 1 data
                if (!info->levelInfo || info->levelInfo[0].stats[0] == 0)
                {
                    TC_LOG_ERROR("sql.sql", "Race %i Class %i Level 1 does not have stats data!", race, class_);
                    exit(1);
                }

                // fill level gaps
                for (uint8 level = 1; level < sWorld->getIntConfig(CONFIG_MAX_PLAYER_LEVEL); ++level)
                {
                    if (info->levelInfo[level].stats[0] == 0)
                    {
                        TC_LOG_ERROR("sql.sql", "Race %i Class %i Level %i does not have stats data. Using stats data of level %i.", race, class_, level+1, level);
                        info->levelInfo[level] = info->levelInfo[level-1];
                    }
                }
            }
        }

        TC_LOG_INFO("server.loading", ">> Loaded %u level stats definitions in %u ms", count, GetMSTimeDiffToNow(oldMSTime));
    }

    // Loading xp per level data
    TC_LOG_INFO("server.loading", "Loading Player Create XP Data...");
    {
        uint32 oldMSTime = getMSTime();

        _playerXPperLevel.resize(sWorld->getIntConfig(CONFIG_MAX_PLAYER_LEVEL));
        for (uint8 level = 0; level < sWorld->getIntConfig(CONFIG_MAX_PLAYER_LEVEL); ++level)
            _playerXPperLevel[level] = 0;

        //                                                 0    1
        QueryResult result  = WorldDatabase.Query("SELECT lvl, xp_for_next_level FROM player_xp_for_level");

        if (!result)
        {
            TC_LOG_ERROR("server.loading", ">> Loaded 0 xp for level definitions. DB table `player_xp_for_level` is empty.");
            exit(1);
        }

        uint32 count = 0;

        do
        {
            Field* fields = result->Fetch();

            uint32 current_level = fields[0].GetUInt8();
            uint32 current_xp    = fields[1].GetUInt32();

            if (current_level >= sWorld->getIntConfig(CONFIG_MAX_PLAYER_LEVEL))
            {
                if (current_level > STRONG_MAX_LEVEL)        // hardcoded level maximum
                    TC_LOG_ERROR("sql.sql", "Wrong (> %u) level %u in `player_xp_for_level` table, ignoring.", STRONG_MAX_LEVEL, current_level);
                else
                {
                    TC_LOG_INFO("misc", "Unused (> MaxPlayerLevel in worldserver.conf) level %u in `player_xp_for_levels` table, ignoring.", current_level);
                    ++count;                                // make result loading percent "expected" correct in case disabled detail mode for example.
                }
                continue;
            }
            //PlayerXPperLevel
            _playerXPperLevel[current_level] = current_xp;
            ++count;
        }
        while (result->NextRow());

        // fill level gaps
        for (uint8 level = 1; level < sWorld->getIntConfig(CONFIG_MAX_PLAYER_LEVEL); ++level)
        {
            if (_playerXPperLevel[level] == 0)
            {
                TC_LOG_ERROR("sql.sql", "Level %i does not have XP for level data. Using data of level [%i] + 100.", level+1, level);
                _playerXPperLevel[level] = _playerXPperLevel[level-1]+100;
            }
        }

        TC_LOG_INFO("server.loading", ">> Loaded %u xp for level definitions in %u ms", count, GetMSTimeDiffToNow(oldMSTime));
    }
}

void ObjectMgr::GetPlayerClassLevelInfo(uint32 class_, uint8 level, uint32& baseHP, uint32& baseMana) const
{
    if (level < 1 || class_ >= MAX_CLASSES)
        return;

    if (level > sWorld->getIntConfig(CONFIG_MAX_PLAYER_LEVEL))
        level = sWorld->getIntConfig(CONFIG_MAX_PLAYER_LEVEL);

    GtOCTBaseHPByClassEntry const* hp = sGtOCTBaseHPByClassStore.LookupEntry((class_-1) * GT_MAX_LEVEL + level-1);
    GtOCTBaseMPByClassEntry const* mp = sGtOCTBaseMPByClassStore.LookupEntry((class_-1) * GT_MAX_LEVEL + level-1);

    if (!hp || !mp)
    {
        TC_LOG_ERROR("misc", "Tried to get non-existant Class-Level combination data for base hp/mp. Class %u Level %u", class_, level);
        return;
    }

    baseHP = uint32(hp->ratio);
    baseMana = uint32(mp->ratio);
}

void ObjectMgr::GetPlayerLevelInfo(uint32 race, uint32 class_, uint8 level, PlayerLevelInfo* info) const
{
    if (level < 1 || race >= MAX_RACES || class_ >= MAX_CLASSES)
        return;

    PlayerInfo const* pInfo = _playerInfo[race][class_];
    if (!pInfo)
        return;

    if (level <= sWorld->getIntConfig(CONFIG_MAX_PLAYER_LEVEL))
        *info = pInfo->levelInfo[level-1];
    else
        BuildPlayerLevelInfo(race, class_, level, info);
}

void ObjectMgr::BuildPlayerLevelInfo(uint8 race, uint8 _class, uint8 level, PlayerLevelInfo* info) const
{
    // base data (last known level)
    *info = _playerInfo[race][_class]->levelInfo[sWorld->getIntConfig(CONFIG_MAX_PLAYER_LEVEL)-1];

    // if conversion from uint32 to uint8 causes unexpected behaviour, change lvl to uint32
    for (uint8 lvl = sWorld->getIntConfig(CONFIG_MAX_PLAYER_LEVEL)-1; lvl < level; ++lvl)
    {
        switch (_class)
        {
            case CLASS_WARRIOR:
                info->stats[STAT_STRENGTH]  += (lvl > 23 ? 2: (lvl > 1  ? 1: 0));
                info->stats[STAT_STAMINA]   += (lvl > 23 ? 2: (lvl > 1  ? 1: 0));
                info->stats[STAT_AGILITY]   += (lvl > 36 ? 1: (lvl > 6 && (lvl%2) ? 1: 0));
                info->stats[STAT_INTELLECT] += (lvl > 9 && !(lvl%2) ? 1: 0);
                info->stats[STAT_SPIRIT]    += (lvl > 9 && !(lvl%2) ? 1: 0);
                break;
            case CLASS_PALADIN:
                info->stats[STAT_STRENGTH]  += (lvl > 3  ? 1: 0);
                info->stats[STAT_STAMINA]   += (lvl > 33 ? 2: (lvl > 1 ? 1: 0));
                info->stats[STAT_AGILITY]   += (lvl > 38 ? 1: (lvl > 7 && !(lvl%2) ? 1: 0));
                info->stats[STAT_INTELLECT] += (lvl > 6 && (lvl%2) ? 1: 0);
                info->stats[STAT_SPIRIT]    += (lvl > 7 ? 1: 0);
                break;
            case CLASS_HUNTER:
                info->stats[STAT_STRENGTH]  += (lvl > 4  ? 1: 0);
                info->stats[STAT_STAMINA]   += (lvl > 4  ? 1: 0);
                info->stats[STAT_AGILITY]   += (lvl > 33 ? 2: (lvl > 1 ? 1: 0));
                info->stats[STAT_INTELLECT] += (lvl > 8 && (lvl%2) ? 1: 0);
                info->stats[STAT_SPIRIT]    += (lvl > 38 ? 1: (lvl > 9 && !(lvl%2) ? 1: 0));
                break;
            case CLASS_ROGUE:
                info->stats[STAT_STRENGTH]  += (lvl > 5  ? 1: 0);
                info->stats[STAT_STAMINA]   += (lvl > 4  ? 1: 0);
                info->stats[STAT_AGILITY]   += (lvl > 16 ? 2: (lvl > 1 ? 1: 0));
                info->stats[STAT_INTELLECT] += (lvl > 8 && !(lvl%2) ? 1: 0);
                info->stats[STAT_SPIRIT]    += (lvl > 38 ? 1: (lvl > 9 && !(lvl%2) ? 1: 0));
                break;
            case CLASS_PRIEST:
                info->stats[STAT_STRENGTH]  += (lvl > 9 && !(lvl%2) ? 1: 0);
                info->stats[STAT_STAMINA]   += (lvl > 5  ? 1: 0);
                info->stats[STAT_AGILITY]   += (lvl > 38 ? 1: (lvl > 8 && (lvl%2) ? 1: 0));
                info->stats[STAT_INTELLECT] += (lvl > 22 ? 2: (lvl > 1 ? 1: 0));
                info->stats[STAT_SPIRIT]    += (lvl > 3  ? 1: 0);
                break;
            case CLASS_SHAMAN:
                info->stats[STAT_STRENGTH]  += (lvl > 34 ? 1: (lvl > 6 && (lvl%2) ? 1: 0));
                info->stats[STAT_STAMINA]   += (lvl > 4 ? 1: 0);
                info->stats[STAT_AGILITY]   += (lvl > 7 && !(lvl%2) ? 1: 0);
                info->stats[STAT_INTELLECT] += (lvl > 5 ? 1: 0);
                info->stats[STAT_SPIRIT]    += (lvl > 4 ? 1: 0);
                break;
            case CLASS_MAGE:
                info->stats[STAT_STRENGTH]  += (lvl > 9 && !(lvl%2) ? 1: 0);
                info->stats[STAT_STAMINA]   += (lvl > 5  ? 1: 0);
                info->stats[STAT_AGILITY]   += (lvl > 9 && !(lvl%2) ? 1: 0);
                info->stats[STAT_INTELLECT] += (lvl > 24 ? 2: (lvl > 1 ? 1: 0));
                info->stats[STAT_SPIRIT]    += (lvl > 33 ? 2: (lvl > 2 ? 1: 0));
                break;
            case CLASS_WARLOCK:
                info->stats[STAT_STRENGTH]  += (lvl > 9 && !(lvl%2) ? 1: 0);
                info->stats[STAT_STAMINA]   += (lvl > 38 ? 2: (lvl > 3 ? 1: 0));
                info->stats[STAT_AGILITY]   += (lvl > 9 && !(lvl%2) ? 1: 0);
                info->stats[STAT_INTELLECT] += (lvl > 33 ? 2: (lvl > 2 ? 1: 0));
                info->stats[STAT_SPIRIT]    += (lvl > 38 ? 2: (lvl > 3 ? 1: 0));
                break;
            case CLASS_DRUID:
                info->stats[STAT_STRENGTH]  += (lvl > 38 ? 2: (lvl > 6 && (lvl%2) ? 1: 0));
                info->stats[STAT_STAMINA]   += (lvl > 32 ? 2: (lvl > 4 ? 1: 0));
                info->stats[STAT_AGILITY]   += (lvl > 38 ? 2: (lvl > 8 && (lvl%2) ? 1: 0));
                info->stats[STAT_INTELLECT] += (lvl > 38 ? 3: (lvl > 4 ? 1: 0));
                info->stats[STAT_SPIRIT]    += (lvl > 38 ? 3: (lvl > 5 ? 1: 0));
        }
    }
}

void ObjectMgr::LoadQuests()
{
    uint32 oldMSTime = getMSTime();

    // For reload case
    for (QuestMap::const_iterator itr=_questTemplates.begin(); itr != _questTemplates.end(); ++itr)
        delete itr->second;
    _questTemplates.clear();

    mExclusiveQuestGroups.clear();

    QueryResult result = WorldDatabase.Query("SELECT "
        //0     1      2        3        4           5       6            7             8              9               10             11                 12
        "Id, Method, Level, MinLevel, MaxLevel, ZoneOrSort, Type, SuggestedPlayers, LimitTime, RequiredClasses, RequiredRaces, RequiredSkillId, RequiredSkillPoints, "
        //         13                 14                    15                   16                      17                  18                         19                  20
        "RequiredFactionId1, RequiredFactionId2, RequiredFactionValue1, RequiredFactionValue2, RequiredMinRepFaction, RequiredMaxRepFaction, RequiredMinRepValue, RequiredMaxRepValue, "
        //     21         22             23                24             25              26                    27                28            29              30              31
        "PrevQuestId, NextQuestId, ExclusiveGroup, NextQuestIdChain, RewardXPId, RewardOrRequiredMoney, RewardMoneyMaxLevel, RewardSpell, RewardSpellCast, RewardHonor, RewardHonorMultiplier, "
        //         32                  33            34             35               36         37         38            39                40                41               42                 43
        "RewardMailTemplateId, RewardMailDelay, SourceItemId, SourceItemCount, SourceSpellId, Flags, SpecialFlags, MinimapTargetMark, RewardTitleId, RequiredPlayerKills, RewardTalents, RewardArenaPoints, "
        //      44            45                    46                    47                  48               49             50              51             52                53                54                55               56
        "RewardSkillId, RewardSkillPoints, RewardReputationMask, QuestGiverPortrait, QuestTurnInPortrait, RewardItemId1, RewardItemId2, RewardItemId3, RewardItemId4, RewardItemCount1, RewardItemCount2, RewardItemCount3, RewardItemCount4, "
        //         57                  58                  59                    60                    61                   62                      63                  64                        65                       66                      67                      68
        "RewardChoiceItemId1, RewardChoiceItemId2, RewardChoiceItemId3, RewardChoiceItemId4, RewardChoiceItemId5, RewardChoiceItemId6, RewardChoiceItemCount1, RewardChoiceItemCount2, RewardChoiceItemCount3, RewardChoiceItemCount4, RewardChoiceItemCount5, RewardChoiceItemCount6, "
        //        69                70                71                72             73                   74                      75                     76                    77                      78
        "RewardFactionId1, RewardFactionId2, RewardFactionId3, RewardFactionId4, RewardFactionId5, RewardFactionValueId1, RewardFactionValueId2, RewardFactionValueId3, RewardFactionValueId4, RewardFactionValueId5, "
        //                79                          80                           81                              82                           83
        "RewardFactionValueIdOverride1, RewardFactionValueIdOverride2, RewardFactionValueIdOverride3, RewardFactionValueIdOverride4, RewardFactionValueIdOverride5, "
        //    84        85      86      87          88       89        90      91          92             93              94
        "PointMapId, PointX, PointY, PointOption, Title, Objectives, Details, EndText, CompletedText, OfferRewardText, RequestItemsText, "
        //        95              96               97               98                  99                     100                      101                  102
        "RequiredNpcOrGo1, RequiredNpcOrGo2, RequiredNpcOrGo3, RequiredNpcOrGo4, RequiredNpcOrGoCount1, RequiredNpcOrGoCount2, RequiredNpcOrGoCount3, RequiredNpcOrGoCount4, "
        //         103                     104                    105                   106                     107                       108                     109                       110
        "RequiredSourceItemId1, RequiredSourceItemId2, RequiredSourceItemId3, RequiredSourceItemId4, RequiredSourceItemCount1, RequiredSourceItemCount2, RequiredSourceItemCount3, RequiredSourceItemCount4, "
        //       111               112             113             114              115             116                 117                   118               119               120                 121                 122
        "RequiredItemId1, RequiredItemId2, RequiredItemId3, RequiredItemId4, RequiredItemId5, RequiredItemId6, RequiredItemCount1, RequiredItemCount2, RequiredItemCount3, RequiredItemCount4, RequiredItemCount5, RequiredItemCount6, "
        //      123         124             125             126             127             128                 129                 130                 131             132                     133                 134                 135
        "RequiredSpell, ObjectiveText1, ObjectiveText2, ObjectiveText3, ObjectiveText4,  RewardCurrencyId1, RewardCurrencyId2, RewardCurrencyId3, RewardCurrencyId4, RewardCurrencyCount1, RewardCurrencyCount2, RewardCurrencyCount3, RewardCurrencyCount4, "
        //      136                  137                 138                   139                    140                    141                     142                   143
        "RequiredCurrencyId1, RequiredCurrencyId2, RequiredCurrencyId3, RequiredCurrencyId4, RequiredCurrencyCount1, RequiredCurrencyCount2, RequiredCurrencyCount3, RequiredCurrencyCount4, "
        //      144                  145                 146                   147               148          149
        "QuestGiverTextWindow, QuestGiverTargetName, QuestTurnTextWindow, QuestTurnTargetName, SoundAccept, SoundTurnIn, "
        //      150          151            152            153               154                155                  156                  157                158             159
        "DetailsEmote1, DetailsEmote2, DetailsEmote3, DetailsEmote4, DetailsEmoteDelay1, DetailsEmoteDelay2, DetailsEmoteDelay3, DetailsEmoteDelay4, EmoteOnIncomplete, EmoteOnComplete, "
        //      160                 161               162                163                   164                       165                     166                  167               168
        "OfferRewardEmote1, OfferRewardEmote2, OfferRewardEmote3, OfferRewardEmote4, OfferRewardEmoteDelay1, OfferRewardEmoteDelay2, OfferRewardEmoteDelay3, OfferRewardEmoteDelay4, WDBVerified"
        " FROM quest_template");
    if (!result)
    {
        TC_LOG_ERROR("server.loading", ">> Loaded 0 quests definitions. DB table `quest_template` is empty.");
        return;
    }

    // create multimap previous quest for each existed quest
    // some quests can have many previous maps set by NextQuestId in previous quest
    // for example set of race quests can lead to single not race specific quest
    do
    {
        Field* fields = result->Fetch();

        Quest* newQuest = new Quest(fields);
        _questTemplates[newQuest->GetQuestId()] = newQuest;
    } while (result->NextRow());

    std::map<uint32, uint32> usedMailTemplates;

    // Post processing
    for (QuestMap::iterator iter = _questTemplates.begin(); iter != _questTemplates.end(); ++iter)
    {
        // skip post-loading checks for disabled quests
        if (DisableMgr::IsDisabledFor(DISABLE_TYPE_QUEST, iter->first, NULL))
            continue;

        Quest* qinfo = iter->second;

        // additional quest integrity checks (GO, creature_template and item_template must be loaded already)

        if (qinfo->GetQuestMethod() >= 3)
            TC_LOG_ERROR("sql.sql", "Quest %u has `Method` = %u, expected values are 0, 1 or 2.", qinfo->GetQuestId(), qinfo->GetQuestMethod());

        if (qinfo->SpecialFlags & ~QUEST_SPECIAL_FLAGS_DB_ALLOWED)
        {
            TC_LOG_ERROR("sql.sql", "Quest %u has `SpecialFlags` = %u > max allowed value. Correct `SpecialFlags` to value <= %u",
                qinfo->GetQuestId(), qinfo->SpecialFlags, QUEST_SPECIAL_FLAGS_DB_ALLOWED);
            qinfo->SpecialFlags &= QUEST_SPECIAL_FLAGS_DB_ALLOWED;
        }

        if (qinfo->Flags & QUEST_FLAGS_DAILY && qinfo->Flags & QUEST_FLAGS_WEEKLY)
        {
            TC_LOG_ERROR("sql.sql", "Weekly Quest %u is marked as daily quest in `Flags`, removed daily flag.", qinfo->GetQuestId());
            qinfo->Flags &= ~QUEST_FLAGS_DAILY;
        }

        if (qinfo->Flags & QUEST_FLAGS_DAILY)
        {
            if (!(qinfo->SpecialFlags & QUEST_SPECIAL_FLAGS_REPEATABLE))
            {
                TC_LOG_ERROR("sql.sql", "Daily Quest %u not marked as repeatable in `SpecialFlags`, added.", qinfo->GetQuestId());
                qinfo->SpecialFlags |= QUEST_SPECIAL_FLAGS_REPEATABLE;
            }
        }

        if (qinfo->Flags & QUEST_FLAGS_WEEKLY)
        {
            if (!(qinfo->SpecialFlags & QUEST_SPECIAL_FLAGS_REPEATABLE))
            {
                TC_LOG_ERROR("sql.sql", "Weekly Quest %u not marked as repeatable in `SpecialFlags`, added.", qinfo->GetQuestId());
                qinfo->SpecialFlags |= QUEST_SPECIAL_FLAGS_REPEATABLE;
            }
        }

        if (qinfo->SpecialFlags & QUEST_SPECIAL_FLAGS_MONTHLY)
        {
            if (!(qinfo->SpecialFlags & QUEST_SPECIAL_FLAGS_REPEATABLE))
            {
                TC_LOG_ERROR("sql.sql", "Monthly quest %u not marked as repeatable in `SpecialFlags`, added.", qinfo->GetQuestId());
                qinfo->SpecialFlags |= QUEST_SPECIAL_FLAGS_REPEATABLE;
            }
        }

        if (qinfo->Flags & QUEST_FLAGS_TRACKING)
        {
            // at auto-reward can be rewarded only RewardChoiceItemId[0]
            for (int j = 1; j < QUEST_REWARD_CHOICES_COUNT; ++j )
            {
                if (uint32 id = qinfo->RewardChoiceItemId[j])
                {
                    TC_LOG_ERROR("sql.sql", "Quest %u has `RewardChoiceItemId%d` = %u but item from `RewardChoiceItemId%d` can't be rewarded with quest flag QUEST_FLAGS_TRACKING.",
                        qinfo->GetQuestId(), j+1, id, j+1);
                    // no changes, quest ignore this data
                }
            }
        }

        if (qinfo->MinLevel == uint32(-1) || qinfo->MinLevel > DEFAULT_MAX_LEVEL)
        {
            TC_LOG_ERROR("sql.sql", "Quest %u should be disabled because `MinLevel` = %i", qinfo->GetQuestId(), int32(qinfo->MinLevel));
            // no changes needed, sending -1 in SMSG_QUEST_QUERY_RESPONSE is valid
        }

        // client quest log visual (area case)
        if (qinfo->ZoneOrSort > 0)
        {
            if (!GetAreaEntryByAreaID(qinfo->ZoneOrSort))
            {
                TC_LOG_ERROR("sql.sql", "Quest %u has `ZoneOrSort` = %u (zone case) but zone with this id does not exist.",
                    qinfo->GetQuestId(), qinfo->ZoneOrSort);
                // no changes, quest not dependent from this value but can have problems at client
            }
        }
        // client quest log visual (sort case)
        if (qinfo->ZoneOrSort < 0)
        {
            QuestSortEntry const* qSort = sQuestSortStore.LookupEntry(-int32(qinfo->ZoneOrSort));
            if (!qSort)
            {
                TC_LOG_ERROR("sql.sql", "Quest %u has `ZoneOrSort` = %i (sort case) but quest sort with this id does not exist.",
                    qinfo->GetQuestId(), qinfo->ZoneOrSort);
                // no changes, quest not dependent from this value but can have problems at client (note some may be 0, we must allow this so no check)
            }
            //check for proper RequiredSkillId value (skill case)
            if (uint32 skill_id = SkillByQuestSort(-int32(qinfo->ZoneOrSort)))
            {
                if (qinfo->RequiredSkillId != skill_id)
                {
                    TC_LOG_ERROR("sql.sql", "Quest %u has `ZoneOrSort` = %i but `RequiredSkillId` does not have a corresponding value (%d).",
                        qinfo->GetQuestId(), qinfo->ZoneOrSort, skill_id);
                    //override, and force proper value here?
                }
            }
        }

        // RequiredClasses, can be 0/CLASSMASK_ALL_PLAYABLE to allow any class
        if (qinfo->RequiredClasses)
        {
            if (!(qinfo->RequiredClasses & CLASSMASK_ALL_PLAYABLE))
            {
                TC_LOG_ERROR("sql.sql", "Quest %u does not contain any playable classes in `RequiredClasses` (%u), value set to 0 (all classes).", qinfo->GetQuestId(), qinfo->RequiredClasses);
                    qinfo->RequiredClasses = 0;
            }
        }
        // RequiredRaces, can be 0/RACEMASK_ALL_PLAYABLE to allow any race
        if (qinfo->RequiredRaces)
        {
            if (!(qinfo->RequiredRaces & RACEMASK_ALL_PLAYABLE))
                {
                    TC_LOG_ERROR("sql.sql", "Quest %u does not contain any playable races in `RequiredRaces` (%u), value set to 0 (all races).", qinfo->GetQuestId(), qinfo->RequiredRaces);
                    qinfo->RequiredRaces = 0;
                }
        }
        // RequiredSkillId, can be 0
        if (qinfo->RequiredSkillId)
        {
            if (!sSkillLineStore.LookupEntry(qinfo->RequiredSkillId))
            {
                TC_LOG_ERROR("sql.sql", "Quest %u has `RequiredSkillId` = %u but this skill does not exist",
                    qinfo->GetQuestId(), qinfo->RequiredSkillId);
            }
        }

        if (qinfo->RequiredSkillPoints)
        {
            if (qinfo->RequiredSkillPoints > sWorld->GetConfigMaxSkillValue())
            {
                TC_LOG_ERROR("sql.sql", "Quest %u has `RequiredSkillPoints` = %u but max possible skill is %u, quest can't be done.",
                    qinfo->GetQuestId(), qinfo->RequiredSkillPoints, sWorld->GetConfigMaxSkillValue());
                // no changes, quest can't be done for this requirement
            }
        }
        // else Skill quests can have 0 skill level, this is ok

        if (qinfo->RequiredFactionId2 && !sFactionStore.LookupEntry(qinfo->RequiredFactionId2))
        {
            TC_LOG_ERROR("sql.sql", "Quest %u has `RequiredFactionId2` = %u but faction template %u does not exist, quest can't be done.",
                qinfo->GetQuestId(), qinfo->RequiredFactionId2, qinfo->RequiredFactionId2);
            // no changes, quest can't be done for this requirement
        }

        if (qinfo->RequiredFactionId1 && !sFactionStore.LookupEntry(qinfo->RequiredFactionId1))
        {
            TC_LOG_ERROR("sql.sql", "Quest %u has `RequiredFactionId1` = %u but faction template %u does not exist, quest can't be done.",
                qinfo->GetQuestId(), qinfo->RequiredFactionId1, qinfo->RequiredFactionId1);
            // no changes, quest can't be done for this requirement
        }

        if (qinfo->RequiredMinRepFaction && !sFactionStore.LookupEntry(qinfo->RequiredMinRepFaction))
        {
            TC_LOG_ERROR("sql.sql", "Quest %u has `RequiredMinRepFaction` = %u but faction template %u does not exist, quest can't be done.",
                qinfo->GetQuestId(), qinfo->RequiredMinRepFaction, qinfo->RequiredMinRepFaction);
            // no changes, quest can't be done for this requirement
        }

        if (qinfo->RequiredMaxRepFaction && !sFactionStore.LookupEntry(qinfo->RequiredMaxRepFaction))
        {
            TC_LOG_ERROR("sql.sql", "Quest %u has `RequiredMaxRepFaction` = %u but faction template %u does not exist, quest can't be done.",
                qinfo->GetQuestId(), qinfo->RequiredMaxRepFaction, qinfo->RequiredMaxRepFaction);
            // no changes, quest can't be done for this requirement
        }

        if (qinfo->RequiredMinRepValue && qinfo->RequiredMinRepValue > ReputationMgr::Reputation_Cap)
        {
            TC_LOG_ERROR("sql.sql", "Quest %u has `RequiredMinRepValue` = %d but max reputation is %u, quest can't be done.",
                qinfo->GetQuestId(), qinfo->RequiredMinRepValue, ReputationMgr::Reputation_Cap);
            // no changes, quest can't be done for this requirement
        }

        if (qinfo->RequiredMinRepValue && qinfo->RequiredMaxRepValue && qinfo->RequiredMaxRepValue <= qinfo->RequiredMinRepValue)
        {
            TC_LOG_ERROR("sql.sql", "Quest %u has `RequiredMaxRepValue` = %d and `RequiredMinRepValue` = %d, quest can't be done.",
                qinfo->GetQuestId(), qinfo->RequiredMaxRepValue, qinfo->RequiredMinRepValue);
            // no changes, quest can't be done for this requirement
        }

        if (!qinfo->RequiredFactionId1 && qinfo->RequiredFactionValue1 != 0)
        {
            TC_LOG_ERROR("sql.sql", "Quest %u has `RequiredFactionValue1` = %d but `RequiredFactionId1` is 0, value has no effect",
                qinfo->GetQuestId(), qinfo->RequiredFactionValue1);
            // warning
        }

        if (!qinfo->RequiredFactionId2 && qinfo->RequiredFactionValue2 != 0)
        {
            TC_LOG_ERROR("sql.sql", "Quest %u has `RequiredFactionValue2` = %d but `RequiredFactionId2` is 0, value has no effect",
                qinfo->GetQuestId(), qinfo->RequiredFactionValue2);
            // warning
        }

        if (!qinfo->RequiredMinRepFaction && qinfo->RequiredMinRepValue != 0)
        {
            TC_LOG_ERROR("sql.sql", "Quest %u has `RequiredMinRepValue` = %d but `RequiredMinRepFaction` is 0, value has no effect",
                qinfo->GetQuestId(), qinfo->RequiredMinRepValue);
            // warning
        }

        if (!qinfo->RequiredMaxRepFaction && qinfo->RequiredMaxRepValue != 0)
        {
            TC_LOG_ERROR("sql.sql", "Quest %u has `RequiredMaxRepValue` = %d but `RequiredMaxRepFaction` is 0, value has no effect",
                qinfo->GetQuestId(), qinfo->RequiredMaxRepValue);
            // warning
        }

        if (qinfo->RewardTitleId && !sCharTitlesStore.LookupEntry(qinfo->RewardTitleId))
        {
            TC_LOG_ERROR("sql.sql", "Quest %u has `RewardTitleId` = %u but CharTitle Id %u does not exist, quest can't be rewarded with title.",
                qinfo->GetQuestId(), qinfo->GetCharTitleId(), qinfo->GetCharTitleId());
            qinfo->RewardTitleId = 0;
            // quest can't reward this title
        }

        if (qinfo->SourceItemId)
        {
            if (!sObjectMgr->GetItemTemplate(qinfo->SourceItemId))
            {
                TC_LOG_ERROR("sql.sql", "Quest %u has `SourceItemId` = %u but item with entry %u does not exist, quest can't be done.",
                    qinfo->GetQuestId(), qinfo->SourceItemId, qinfo->SourceItemId);
                qinfo->SourceItemId = 0;                       // quest can't be done for this requirement
            }
            else if (qinfo->SourceItemIdCount == 0)
            {
                TC_LOG_ERROR("sql.sql", "Quest %u has `SourceItemId` = %u but `SourceItemIdCount` = 0, set to 1 but need fix in DB.",
                    qinfo->GetQuestId(), qinfo->SourceItemId);
                qinfo->SourceItemIdCount = 1;                    // update to 1 for allow quest work for backward compatibility with DB
            }
        }
        else if (qinfo->SourceItemIdCount>0)
        {
            TC_LOG_ERROR("sql.sql", "Quest %u has `SourceItemId` = 0 but `SourceItemIdCount` = %u, useless value.",
                qinfo->GetQuestId(), qinfo->SourceItemIdCount);
            qinfo->SourceItemIdCount=0;                          // no quest work changes in fact
        }

        if (qinfo->SourceSpellid)
        {
            SpellInfo const* spellInfo = sSpellMgr->GetSpellInfo(qinfo->SourceSpellid);
            if (!spellInfo)
            {
                TC_LOG_ERROR("sql.sql", "Quest %u has `SourceSpellid` = %u but spell %u doesn't exist, quest can't be done.",
                    qinfo->GetQuestId(), qinfo->SourceSpellid, qinfo->SourceSpellid);
                qinfo->SourceSpellid = 0;                        // quest can't be done for this requirement
            }
            else if (!SpellMgr::IsSpellValid(spellInfo))
            {
                TC_LOG_ERROR("sql.sql", "Quest %u has `SourceSpellid` = %u but spell %u is broken, quest can't be done.",
                    qinfo->GetQuestId(), qinfo->SourceSpellid, qinfo->SourceSpellid);
                qinfo->SourceSpellid = 0;                        // quest can't be done for this requirement
            }
        }

        for (uint8 j = 0; j < QUEST_ITEM_OBJECTIVES_COUNT; ++j)
        {
            uint32 id = qinfo->RequiredItemId[j];
            if (id)
            {
                if (qinfo->RequiredItemCount[j] == 0)
                {
                    TC_LOG_ERROR("sql.sql", "Quest %u has `RequiredItemId%d` = %u but `RequiredItemCount%d` = 0, quest can't be done.",
                        qinfo->GetQuestId(), j+1, id, j+1);
                    // no changes, quest can't be done for this requirement
                }

                qinfo->SetSpecialFlag(QUEST_SPECIAL_FLAGS_DELIVER);

                if (!sObjectMgr->GetItemTemplate(id))
                {
                    TC_LOG_ERROR("sql.sql", "Quest %u has `RequiredItemId%d` = %u but item with entry %u does not exist, quest can't be done.",
                        qinfo->GetQuestId(), j+1, id, id);
                    qinfo->RequiredItemCount[j] = 0;             // prevent incorrect work of quest
                }
            }
            else if (qinfo->RequiredItemCount[j] > 0)
            {
                TC_LOG_ERROR("sql.sql", "Quest %u has `RequiredItemId%d` = 0 but `RequiredItemCount%d` = %u, quest can't be done.",
                    qinfo->GetQuestId(), j+1, j+1, qinfo->RequiredItemCount[j]);
                qinfo->RequiredItemCount[j] = 0;                 // prevent incorrect work of quest
            }
        }

        for (uint8 j = 0; j < QUEST_SOURCE_ITEM_IDS_COUNT; ++j)
        {
            uint32 id = qinfo->RequiredSourceItemId[j];
            if (id)
            {
                if (!sObjectMgr->GetItemTemplate(id))
                {
                    TC_LOG_ERROR("sql.sql", "Quest %u has `RequiredSourceItemId%d` = %u but item with entry %u does not exist, quest can't be done.",
                        qinfo->GetQuestId(), j+1, id, id);
                    // no changes, quest can't be done for this requirement
                }
            }
            else
            {
                if (qinfo->RequiredSourceItemCount[j]>0)
                {
                    TC_LOG_ERROR("sql.sql", "Quest %u has `RequiredSourceItemId%d` = 0 but `RequiredSourceItemCount%d` = %u.",
                        qinfo->GetQuestId(), j+1, j+1, qinfo->RequiredSourceItemCount[j]);
                    // no changes, quest ignore this data
                }
            }
        }

        for (uint8 j = 0; j < QUEST_OBJECTIVES_COUNT; ++j)
        {
            int32 id = qinfo->RequiredNpcOrGo[j];
            if (id < 0 && !sObjectMgr->GetGameObjectTemplate(-id))
            {
                TC_LOG_ERROR("sql.sql", "Quest %u has `RequiredNpcOrGo%d` = %i but gameobject %u does not exist, quest can't be done.",
                    qinfo->GetQuestId(), j+1, id, uint32(-id));
                qinfo->RequiredNpcOrGo[j] = 0;            // quest can't be done for this requirement
            }

            if (id > 0 && !sObjectMgr->GetCreatureTemplate(id))
            {
                TC_LOG_ERROR("sql.sql", "Quest %u has `RequiredNpcOrGo%d` = %i but creature with entry %u does not exist, quest can't be done.",
                    qinfo->GetQuestId(), j+1, id, uint32(id));
                qinfo->RequiredNpcOrGo[j] = 0;            // quest can't be done for this requirement
            }

            if (id)
            {
                // In fact SpeakTo and Kill are quite same: either you can speak to mob:SpeakTo or you can't:Kill/Cast

                qinfo->SetSpecialFlag(QUEST_SPECIAL_FLAGS_KILL | QUEST_SPECIAL_FLAGS_CAST | QUEST_SPECIAL_FLAGS_SPEAKTO);

                if (!qinfo->RequiredNpcOrGoCount[j])
                {
                    TC_LOG_ERROR("sql.sql", "Quest %u has `RequiredNpcOrGo%d` = %u but `RequiredNpcOrGoCount%d` = 0, quest can't be done.",
                        qinfo->GetQuestId(), j+1, id, j+1);
                    // no changes, quest can be incorrectly done, but we already report this
                }
            }
            else if (qinfo->RequiredNpcOrGoCount[j]>0)
            {
                TC_LOG_ERROR("sql.sql", "Quest %u has `RequiredNpcOrGo%d` = 0 but `RequiredNpcOrGoCount%d` = %u.",
                    qinfo->GetQuestId(), j+1, j+1, qinfo->RequiredNpcOrGoCount[j]);
                // no changes, quest ignore this data
            }
        }

        for (uint8 j = 0; j < QUEST_REWARD_CHOICES_COUNT; ++j)
        {
            uint32 id = qinfo->RewardChoiceItemId[j];
            if (id)
            {
                if (!sObjectMgr->GetItemTemplate(id))
                {
                    TC_LOG_ERROR("sql.sql", "Quest %u has `RewardChoiceItemId%d` = %u but item with entry %u does not exist, quest will not reward this item.",
                        qinfo->GetQuestId(), j+1, id, id);
                    qinfo->RewardChoiceItemId[j] = 0;          // no changes, quest will not reward this
                }

                if (!qinfo->RewardChoiceItemCount[j])
                {
                    TC_LOG_ERROR("sql.sql", "Quest %u has `RewardChoiceItemId%d` = %u but `RewardChoiceItemCount%d` = 0, quest can't be done.",
                        qinfo->GetQuestId(), j+1, id, j+1);
                    // no changes, quest can't be done
                }
            }
            else if (qinfo->RewardChoiceItemCount[j]>0)
            {
                TC_LOG_ERROR("sql.sql", "Quest %u has `RewardChoiceItemId%d` = 0 but `RewardChoiceItemCount%d` = %u.",
                    qinfo->GetQuestId(), j+1, j+1, qinfo->RewardChoiceItemCount[j]);
                // no changes, quest ignore this data
            }
        }

        for (uint8 j = 0; j < QUEST_REWARDS_COUNT; ++j)
        {
            uint32 id = qinfo->RewardItemId[j];
            if (id)
            {
                if (!sObjectMgr->GetItemTemplate(id))
                {
                    TC_LOG_ERROR("sql.sql", "Quest %u has `RewardItemId%d` = %u but item with entry %u does not exist, quest will not reward this item.",
                        qinfo->GetQuestId(), j+1, id, id);
                    qinfo->RewardItemId[j] = 0;                // no changes, quest will not reward this item
                }

                if (!qinfo->RewardItemIdCount[j])
                {
                    TC_LOG_ERROR("sql.sql", "Quest %u has `RewardItemId%d` = %u but `RewardItemIdCount%d` = 0, quest will not reward this item.",
                        qinfo->GetQuestId(), j+1, id, j+1);
                    // no changes
                }
            }
            else if (qinfo->RewardItemIdCount[j]>0)
            {
                TC_LOG_ERROR("sql.sql", "Quest %u has `RewardItemId%d` = 0 but `RewardItemIdCount%d` = %u.",
                    qinfo->GetQuestId(), j+1, j+1, qinfo->RewardItemIdCount[j]);
                // no changes, quest ignore this data
            }
        }

        for (uint8 j = 0; j < QUEST_REPUTATIONS_COUNT; ++j)
        {
            if (qinfo->RewardFactionId[j])
            {
                if (abs(qinfo->RewardFactionValueId[j]) > 9)
                {
               TC_LOG_ERROR("sql.sql", "Quest %u has RewardFactionValueId%d = %i. That is outside the range of valid values (-9 to 9).", qinfo->GetQuestId(), j+1, qinfo->RewardFactionValueId[j]);
                }
                if (!sFactionStore.LookupEntry(qinfo->RewardFactionId[j]))
                {
                    TC_LOG_ERROR("sql.sql", "Quest %u has `RewardFactionId%d` = %u but raw faction (faction.dbc) %u does not exist, quest will not reward reputation for this faction.", qinfo->GetQuestId(), j+1, qinfo->RewardFactionId[j], qinfo->RewardFactionId[j]);
                    qinfo->RewardFactionId[j] = 0;            // quest will not reward this
                }
            }

            else if (qinfo->RewardFactionValueIdOverride[j] != 0)
            {
                TC_LOG_ERROR("sql.sql", "Quest %u has `RewardFactionId%d` = 0 but `RewardFactionValueIdOverride%d` = %i.",
                    qinfo->GetQuestId(), j+1, j+1, qinfo->RewardFactionValueIdOverride[j]);
                // no changes, quest ignore this data
            }
        }

        if (qinfo->RewardSpell)
        {
            SpellInfo const* spellInfo = sSpellMgr->GetSpellInfo(qinfo->RewardSpell);

            if (!spellInfo)
            {
                TC_LOG_ERROR("sql.sql", "Quest %u has `RewardSpell` = %u but spell %u does not exist, spell removed as display reward.",
                    qinfo->GetQuestId(), qinfo->RewardSpell, qinfo->RewardSpell);
                qinfo->RewardSpell = 0;                        // no spell reward will display for this quest
            }

            else if (!SpellMgr::IsSpellValid(spellInfo))
            {
                TC_LOG_ERROR("sql.sql", "Quest %u has `RewardSpell` = %u but spell %u is broken, quest will not have a spell reward.",
                    qinfo->GetQuestId(), qinfo->RewardSpell, qinfo->RewardSpell);
                qinfo->RewardSpell = 0;                        // no spell reward will display for this quest
            }

            else if (GetTalentSpellCost(qinfo->RewardSpell))
            {
                TC_LOG_ERROR("sql.sql", "Quest %u has `RewardSpell` = %u but spell %u is talent, quest will not have a spell reward.",
                    qinfo->GetQuestId(), qinfo->RewardSpell, qinfo->RewardSpell);
                qinfo->RewardSpell = 0;                        // no spell reward will display for this quest
            }
        }

        if (qinfo->RewardSpellCast > 0)
        {
            SpellInfo const* spellInfo = sSpellMgr->GetSpellInfo(qinfo->RewardSpellCast);

            if (!spellInfo)
            {
                TC_LOG_ERROR("sql.sql", "Quest %u has `RewardSpellCast` = %u but spell %u does not exist, quest will not have a spell reward.",
                    qinfo->GetQuestId(), qinfo->RewardSpellCast, qinfo->RewardSpellCast);
                qinfo->RewardSpellCast = 0;                    // no spell will be cast on player
            }

            else if (!SpellMgr::IsSpellValid(spellInfo))
            {
                TC_LOG_ERROR("sql.sql", "Quest %u has `RewardSpellCast` = %u but spell %u is broken, quest will not have a spell reward.",
                    qinfo->GetQuestId(), qinfo->RewardSpellCast, qinfo->RewardSpellCast);
                qinfo->RewardSpellCast = 0;                    // no spell will be cast on player
            }

            else if (GetTalentSpellCost(qinfo->RewardSpellCast))
            {
                TC_LOG_ERROR("sql.sql", "Quest %u has `RewardSpell` = %u but spell %u is talent, quest will not have a spell reward.",
                    qinfo->GetQuestId(), qinfo->RewardSpellCast, qinfo->RewardSpellCast);
                qinfo->RewardSpellCast = 0;                    // no spell will be cast on player
            }
        }

        if (qinfo->RewardMailTemplateId)
        {
            if (!sMailTemplateStore.LookupEntry(qinfo->RewardMailTemplateId))
            {
                TC_LOG_ERROR("sql.sql", "Quest %u has `RewardMailTemplateId` = %u but mail template  %u does not exist, quest will not have a mail reward.",
                    qinfo->GetQuestId(), qinfo->RewardMailTemplateId, qinfo->RewardMailTemplateId);
                qinfo->RewardMailTemplateId = 0;               // no mail will send to player
                qinfo->RewardMailDelay = 0;                // no mail will send to player
            }
            else if (usedMailTemplates.find(qinfo->RewardMailTemplateId) != usedMailTemplates.end())
            {
                std::map<uint32, uint32>::const_iterator used_mt_itr = usedMailTemplates.find(qinfo->RewardMailTemplateId);
                TC_LOG_ERROR("sql.sql", "Quest %u has `RewardMailTemplateId` = %u but mail template  %u already used for quest %u, quest will not have a mail reward.",
                    qinfo->GetQuestId(), qinfo->RewardMailTemplateId, qinfo->RewardMailTemplateId, used_mt_itr->second);
                qinfo->RewardMailTemplateId = 0;               // no mail will send to player
                qinfo->RewardMailDelay = 0;                // no mail will send to player
            }
            else
                usedMailTemplates[qinfo->RewardMailTemplateId] = qinfo->GetQuestId();
        }

        if (qinfo->NextQuestIdChain)
        {
            QuestMap::iterator qNextItr = _questTemplates.find(qinfo->NextQuestIdChain);
            if (qNextItr == _questTemplates.end())
            {
                TC_LOG_ERROR("sql.sql", "Quest %u has `NextQuestIdChain` = %u but quest %u does not exist, quest chain will not work.",
                    qinfo->GetQuestId(), qinfo->NextQuestIdChain, qinfo->NextQuestIdChain);
                qinfo->NextQuestIdChain = 0;
            }
            else
                qNextItr->second->prevChainQuests.push_back(qinfo->GetQuestId());
        }

        for (uint8 j = 0; j < QUEST_REWARD_CURRENCY_COUNT; ++j)
        {
            if (qinfo->RewardCurrencyId[j])
            {
                if (qinfo->RewardCurrencyCount[j] == 0)
                {
                    TC_LOG_ERROR("sql.sql", "Quest %u has `RewardCurrencyId%d` = %u but `RewardCurrencyCount%d` = 0, quest can't be done.",
                        qinfo->GetQuestId(), j+1, qinfo->RewardCurrencyId[j], j+1);
                    // no changes, quest can't be done for this requirement
                }

                if (!sCurrencyTypesStore.LookupEntry(qinfo->RewardCurrencyId[j]))
                {
                    TC_LOG_ERROR("sql.sql", "Quest %u has `RewardCurrencyId%d` = %u but currency with entry %u does not exist, quest can't be done.",
                        qinfo->GetQuestId(), j+1, qinfo->RewardCurrencyId[j], qinfo->RewardCurrencyId[j]);
                    qinfo->RewardCurrencyCount[j] = 0;             // prevent incorrect work of quest
                }
            }
            else if (qinfo->RewardCurrencyCount[j] > 0)
            {
                TC_LOG_ERROR("sql.sql", "Quest %u has `RewardCurrencyId%d` = 0 but `RewardCurrencyCount%d` = %u, quest can't be done.",
                    qinfo->GetQuestId(), j+1, j+1, qinfo->RewardCurrencyCount[j]);
                qinfo->RewardCurrencyCount[j] = 0;                 // prevent incorrect work of quest
            }
        }

        for (uint8 j = 0; j < QUEST_REQUIRED_CURRENCY_COUNT; ++j)
        {
            if (qinfo->RequiredCurrencyId[j])
            {
                if (qinfo->RequiredCurrencyCount[j] == 0)
                {
                    TC_LOG_ERROR("sql.sql", "Quest %u has `RequiredCurrencyId%d` = %u but `RequiredCurrencyCount%d` = 0, quest can't be done.",
                        qinfo->GetQuestId(), j+1, qinfo->RequiredCurrencyId[j], j+1);
                    // no changes, quest can't be done for this requirement
                }

                if (!sCurrencyTypesStore.LookupEntry(qinfo->RequiredCurrencyId[j]))
                {
                    TC_LOG_ERROR("sql.sql", "Quest %u has `RequiredCurrencyId%d` = %u but currency with entry %u does not exist, quest can't be done.",
                        qinfo->GetQuestId(), j+1, qinfo->RequiredCurrencyId[j], qinfo->RequiredCurrencyId[j]);
                    qinfo->RequiredCurrencyCount[j] = 0;             // prevent incorrect work of quest
                }
            }
            else if (qinfo->RequiredCurrencyCount[j] > 0)
            {
                TC_LOG_ERROR("sql.sql", "Quest %u has `RequiredCurrencyId%d` = 0 but `RequiredCurrencyCount%d` = %u, quest can't be done.",
                    qinfo->GetQuestId(), j+1, j+1, qinfo->RequiredCurrencyCount[j]);
                qinfo->RequiredCurrencyCount[j] = 0;                 // prevent incorrect work of quest
            }
        }

        if (qinfo->SoundAccept)
        {
            if (!sSoundEntriesStore.LookupEntry(qinfo->SoundAccept))
            {
                TC_LOG_ERROR("sql.sql", "Quest %u has `SoundAccept` = %u but sound %u does not exist, set to 0.",
                    qinfo->GetQuestId(), qinfo->SoundAccept, qinfo->SoundAccept);
                qinfo->SoundAccept = 0;                        // no sound will be played
            }
        }

        if (qinfo->SoundTurnIn)
        {
            if (!sSoundEntriesStore.LookupEntry(qinfo->SoundTurnIn))
            {
                TC_LOG_ERROR("sql.sql", "Quest %u has `SoundTurnIn` = %u but sound %u does not exist, set to 0.",
                    qinfo->GetQuestId(), qinfo->SoundTurnIn, qinfo->SoundTurnIn);
                qinfo->SoundTurnIn = 0;                        // no sound will be played
            }
        }

        if (qinfo->RequiredSpell > 0)
        {
            SpellInfo const* spellInfo = sSpellMgr->GetSpellInfo(qinfo->RequiredSpell);

            if (!spellInfo)
            {
                TC_LOG_ERROR("sql.sql", "Quest %u has `RequiredSpell` = %u but spell %u does not exist, quest will not require a spell.",
                    qinfo->GetQuestId(), qinfo->RequiredSpell, qinfo->RequiredSpell);
                qinfo->RequiredSpell = 0;                    // no spell will be required
            }

            else if (!SpellMgr::IsSpellValid(spellInfo))
            {
                TC_LOG_ERROR("sql.sql", "Quest %u has `RequiredSpell` = %u but spell %u is broken, quest will not require a spell.",
                    qinfo->GetQuestId(), qinfo->RequiredSpell, qinfo->RequiredSpell);
                qinfo->RequiredSpell = 0;                    // no spell will be required
            }

            /* Can we require talents?
            else if (GetTalentSpellCost(qinfo->RewardSpellCast))
            {
                TC_LOG_ERROR("sql.sql", "Quest %u has `RewardSpell` = %u but spell %u is talent, quest will not have a spell reward.",
                    qinfo->GetQuestId(), qinfo->RewardSpellCast, qinfo->RewardSpellCast);
                qinfo->RewardSpellCast = 0;                    // no spell will be casted on player
            }
            }*/
        }

        if (qinfo->RewardSkillId)
        {
            if (!sSkillLineStore.LookupEntry(qinfo->RewardSkillId))
            {
                TC_LOG_ERROR("sql.sql", "Quest %u has `RewardSkillId` = %u but this skill does not exist",
                    qinfo->GetQuestId(), qinfo->RewardSkillId);
            }
            if (!qinfo->RewardSkillPoints)
            {
                TC_LOG_ERROR("sql.sql", "Quest %u has `RewardSkillId` = %u but `RewardSkillPoints` is 0",
                    qinfo->GetQuestId(), qinfo->RewardSkillId);
            }
        }

        if (qinfo->RewardSkillPoints)
        {
            if (qinfo->RewardSkillPoints > sWorld->GetConfigMaxSkillValue())
            {
                TC_LOG_ERROR("sql.sql", "Quest %u has `RewardSkillPoints` = %u but max possible skill is %u, quest can't be done.",
                    qinfo->GetQuestId(), qinfo->RewardSkillPoints, sWorld->GetConfigMaxSkillValue());
                // no changes, quest can't be done for this requirement
            }
            if (!qinfo->RewardSkillId)
            {
                TC_LOG_ERROR("sql.sql", "Quest %u has `RewardSkillPoints` = %u but `RewardSkillId` is 0",
                    qinfo->GetQuestId(), qinfo->RewardSkillPoints);
            }
        }

        // fill additional data stores
        if (qinfo->PrevQuestId)
        {
            if (_questTemplates.find(abs(qinfo->GetPrevQuestId())) == _questTemplates.end())
                TC_LOG_ERROR("sql.sql", "Quest %d has PrevQuestId %i, but no such quest", qinfo->GetQuestId(), qinfo->GetPrevQuestId());
            else
                qinfo->prevQuests.push_back(qinfo->PrevQuestId);
        }

        if (qinfo->NextQuestId)
        {
            QuestMap::iterator qNextItr = _questTemplates.find(abs(qinfo->GetNextQuestId()));
            if (qNextItr == _questTemplates.end())
                TC_LOG_ERROR("sql.sql", "Quest %d has NextQuestId %i, but no such quest", qinfo->GetQuestId(), qinfo->GetNextQuestId());
            else
            {
                int32 signedQuestId = qinfo->NextQuestId < 0 ? -int32(qinfo->GetQuestId()) : int32(qinfo->GetQuestId());
                qNextItr->second->prevQuests.push_back(signedQuestId);
            }
        }

        if (qinfo->ExclusiveGroup)
            mExclusiveQuestGroups.insert(std::pair<int32, uint32>(qinfo->ExclusiveGroup, qinfo->GetQuestId()));
        if (qinfo->LimitTime)
            qinfo->SetSpecialFlag(QUEST_SPECIAL_FLAGS_TIMED);
        if (qinfo->RequiredPlayerKills)
            qinfo->SetSpecialFlag(QUEST_SPECIAL_FLAGS_PLAYER_KILL);
    }

    // check QUEST_SPECIAL_FLAGS_EXPLORATION_OR_EVENT for spell with SPELL_EFFECT_QUEST_COMPLETE
    for (uint32 i = 0; i < sSpellMgr->GetSpellInfoStoreSize(); ++i)
    {
        SpellInfo const* spellInfo = sSpellMgr->GetSpellInfo(i);
        if (!spellInfo)
            continue;

        for (uint8 j = 0; j < MAX_SPELL_EFFECTS; ++j)
        {
            if (spellInfo->Effects[j].Effect != SPELL_EFFECT_QUEST_COMPLETE)
                continue;

            uint32 quest_id = spellInfo->Effects[j].MiscValue;

            Quest const* quest = GetQuestTemplate(quest_id);

            // some quest referenced in spells not exist (outdated spells)
            if (!quest)
                continue;

            if (!quest->HasSpecialFlag(QUEST_SPECIAL_FLAGS_EXPLORATION_OR_EVENT))
            {
                TC_LOG_ERROR("sql.sql", "Spell (id: %u) have SPELL_EFFECT_QUEST_COMPLETE for quest %u, but quest not have flag QUEST_SPECIAL_FLAGS_EXPLORATION_OR_EVENT. Quest flags must be fixed, quest modified to enable objective.", spellInfo->Id, quest_id);

                // this will prevent quest completing without objective
                const_cast<Quest*>(quest)->SetSpecialFlag(QUEST_SPECIAL_FLAGS_EXPLORATION_OR_EVENT);
            }
        }
    }

    TC_LOG_INFO("server.loading", ">> Loaded %lu quests definitions in %u ms", (unsigned long)_questTemplates.size(), GetMSTimeDiffToNow(oldMSTime));
}

void ObjectMgr::LoadQuestLocales()
{
    uint32 oldMSTime = getMSTime();

    _questLocaleStore.clear();                                // need for reload case

    QueryResult result = WorldDatabase.Query("SELECT Id, "
        "Title_loc1, Details_loc1, Objectives_loc1, OfferRewardText_loc1, RequestItemsText_loc1, EndText_loc1, CompletedText_loc1, ObjectiveText1_loc1, ObjectiveText2_loc1, ObjectiveText3_loc1, ObjectiveText4_loc1, QuestGiverTextWindow_loc1, QuestGiverTargetName_loc1, QuestTurnTextWindow_loc1, QuestTurnTargetName_loc1,"
        "Title_loc2, Details_loc2, Objectives_loc2, OfferRewardText_loc2, RequestItemsText_loc2, EndText_loc2, CompletedText_loc2, ObjectiveText1_loc2, ObjectiveText2_loc2, ObjectiveText3_loc2, ObjectiveText4_loc2, QuestGiverTextWindow_loc2, QuestGiverTargetName_loc2, QuestTurnTextWindow_loc2, QuestTurnTargetName_loc2,"
        "Title_loc3, Details_loc3, Objectives_loc3, OfferRewardText_loc3, RequestItemsText_loc3, EndText_loc3, CompletedText_loc3, ObjectiveText1_loc3, ObjectiveText2_loc3, ObjectiveText3_loc3, ObjectiveText4_loc3, QuestGiverTextWindow_loc3, QuestGiverTargetName_loc3, QuestTurnTextWindow_loc3, QuestTurnTargetName_loc3,"
        "Title_loc4, Details_loc4, Objectives_loc4, OfferRewardText_loc4, RequestItemsText_loc4, EndText_loc4, CompletedText_loc4, ObjectiveText1_loc4, ObjectiveText2_loc4, ObjectiveText3_loc4, ObjectiveText4_loc4, QuestGiverTextWindow_loc4, QuestGiverTargetName_loc4, QuestTurnTextWindow_loc4, QuestTurnTargetName_loc4,"
        "Title_loc5, Details_loc5, Objectives_loc5, OfferRewardText_loc5, RequestItemsText_loc5, EndText_loc5, CompletedText_loc5, ObjectiveText1_loc5, ObjectiveText2_loc5, ObjectiveText3_loc5, ObjectiveText4_loc5, QuestGiverTextWindow_loc5, QuestGiverTargetName_loc5, QuestTurnTextWindow_loc5, QuestTurnTargetName_loc5,"
        "Title_loc6, Details_loc6, Objectives_loc6, OfferRewardText_loc6, RequestItemsText_loc6, EndText_loc6, CompletedText_loc6, ObjectiveText1_loc6, ObjectiveText2_loc6, ObjectiveText3_loc6, ObjectiveText4_loc6, QuestGiverTextWindow_loc6, QuestGiverTargetName_loc6, QuestTurnTextWindow_loc6, QuestTurnTargetName_loc6,"
        "Title_loc7, Details_loc7, Objectives_loc7, OfferRewardText_loc7, RequestItemsText_loc7, EndText_loc7, CompletedText_loc7, ObjectiveText1_loc7, ObjectiveText2_loc7, ObjectiveText3_loc7, ObjectiveText4_loc7, QuestGiverTextWindow_loc7, QuestGiverTargetName_loc7, QuestTurnTextWindow_loc7, QuestTurnTargetName_loc7,"
        "Title_loc8, Details_loc8, Objectives_loc8, OfferRewardText_loc8, RequestItemsText_loc8, EndText_loc8, CompletedText_loc8, ObjectiveText1_loc8, ObjectiveText2_loc8, ObjectiveText3_loc8, ObjectiveText4_loc8, QuestGiverTextWindow_loc8, QuestGiverTargetName_loc8, QuestTurnTextWindow_loc8, QuestTurnTargetName_loc8"
        " FROM locales_quest");

    if (!result)
        return;

    do
    {
        Field* fields = result->Fetch();

        uint32 entry = fields[0].GetUInt32();

        QuestLocale& data = _questLocaleStore[entry];

        for (uint8 i = 1; i < TOTAL_LOCALES; ++i)
        {
            LocaleConstant locale = (LocaleConstant) i;

            AddLocaleString(fields[1 + 15 * (i - 1)].GetString(), locale, data.Title);
            AddLocaleString(fields[1 + 15 * (i - 1) + 1].GetString(), locale, data.Details);
            AddLocaleString(fields[1 + 15 * (i - 1) + 2].GetString(), locale, data.Objectives);
            AddLocaleString(fields[1 + 15 * (i - 1) + 3].GetString(), locale, data.OfferRewardText);
            AddLocaleString(fields[1 + 15 * (i - 1) + 4].GetString(), locale, data.RequestItemsText);
            AddLocaleString(fields[1 + 15 * (i - 1) + 5].GetString(), locale, data.EndText);
            AddLocaleString(fields[1 + 15 * (i - 1) + 6].GetString(), locale, data.CompletedText);

            for (uint8 k = 0; k < 4; ++k)
                AddLocaleString(fields[1 + 15 * (i - 1) + 7 + k].GetString(), locale, data.ObjectiveText[k]);

            AddLocaleString(fields[1 + 15 * (i - 1) + 11].GetString(), locale, data.QuestGiverTextWindow);
            AddLocaleString(fields[1 + 15 * (i - 1) + 12].GetString(), locale, data.QuestGiverTargetName);
            AddLocaleString(fields[1 + 15 * (i - 1) + 13].GetString(), locale, data.QuestTurnTextWindow);
            AddLocaleString(fields[1 + 15 * (i - 1) + 14].GetString(), locale, data.QuestTurnTargetName);
        }
    } while (result->NextRow());

    TC_LOG_INFO("server.loading", ">> Loaded %lu Quest locale strings in %u ms", (unsigned long)_questLocaleStore.size(), GetMSTimeDiffToNow(oldMSTime));
}

void ObjectMgr::LoadScripts(ScriptsType type)
{
    uint32 oldMSTime = getMSTime();

    ScriptMapMap* scripts = GetScriptsMapByType(type);
    if (!scripts)
        return;

    std::string tableName = GetScriptsTableNameByType(type);
    if (tableName.empty())
        return;

    if (sScriptMgr->IsScriptScheduled())                    // function cannot be called when scripts are in use.
        return;

    TC_LOG_INFO("server.loading", "Loading %s...", tableName.c_str());

    scripts->clear();                                       // need for reload support

    bool isSpellScriptTable = (type == SCRIPTS_SPELL);
    //                                                 0    1       2         3         4          5    6  7  8  9
    QueryResult result = WorldDatabase.PQuery("SELECT id, delay, command, datalong, datalong2, dataint, x, y, z, o%s FROM %s", isSpellScriptTable ? ", effIndex" : "", tableName.c_str());

    if (!result)
    {
        TC_LOG_INFO("server.loading", ">> Loaded 0 script definitions. DB table `%s` is empty!", tableName.c_str());
        return;
    }

    uint32 count = 0;

    do
    {
        Field* fields = result->Fetch();
        ScriptInfo tmp;
        tmp.type      = type;
        tmp.id           = fields[0].GetUInt32();
        if (isSpellScriptTable)
            tmp.id      |= fields[10].GetUInt8() << 24;
        tmp.delay        = fields[1].GetUInt32();
        tmp.command      = ScriptCommands(fields[2].GetUInt32());
        tmp.Raw.nData[0] = fields[3].GetUInt32();
        tmp.Raw.nData[1] = fields[4].GetUInt32();
        tmp.Raw.nData[2] = fields[5].GetInt32();
        tmp.Raw.fData[0] = fields[6].GetFloat();
        tmp.Raw.fData[1] = fields[7].GetFloat();
        tmp.Raw.fData[2] = fields[8].GetFloat();
        tmp.Raw.fData[3] = fields[9].GetFloat();

        // generic command args check
        switch (tmp.command)
        {
            case SCRIPT_COMMAND_TALK:
            {
                if (tmp.Talk.ChatType > CHAT_TYPE_WHISPER && tmp.Talk.ChatType != CHAT_MSG_RAID_BOSS_WHISPER)
                {
                    TC_LOG_ERROR("sql.sql", "Table `%s` has invalid talk type (datalong = %u) in SCRIPT_COMMAND_TALK for script id %u",
                        tableName.c_str(), tmp.Talk.ChatType, tmp.id);
                    continue;
                }
                if (!tmp.Talk.TextID)
                {
                    TC_LOG_ERROR("sql.sql", "Table `%s` has invalid talk text id (dataint = %i) in SCRIPT_COMMAND_TALK for script id %u",
                        tableName.c_str(), tmp.Talk.TextID, tmp.id);
                    continue;
                }
                if (tmp.Talk.TextID < MIN_DB_SCRIPT_STRING_ID || tmp.Talk.TextID >= MAX_DB_SCRIPT_STRING_ID)
                {
                    TC_LOG_ERROR("sql.sql", "Table `%s` has out of range text id (dataint = %i expected %u-%u) in SCRIPT_COMMAND_TALK for script id %u",
                        tableName.c_str(), tmp.Talk.TextID, MIN_DB_SCRIPT_STRING_ID, MAX_DB_SCRIPT_STRING_ID, tmp.id);
                    continue;
                }

                break;
            }

            case SCRIPT_COMMAND_EMOTE:
            {
                if (!sEmotesStore.LookupEntry(tmp.Emote.EmoteID))
                {
                    TC_LOG_ERROR("sql.sql", "Table `%s` has invalid emote id (datalong = %u) in SCRIPT_COMMAND_EMOTE for script id %u",
                        tableName.c_str(), tmp.Emote.EmoteID, tmp.id);
                    continue;
                }
                break;
            }

            case SCRIPT_COMMAND_TELEPORT_TO:
            {
                if (!sMapStore.LookupEntry(tmp.TeleportTo.MapID))
                {
                    TC_LOG_ERROR("sql.sql", "Table `%s` has invalid map (Id: %u) in SCRIPT_COMMAND_TELEPORT_TO for script id %u",
                        tableName.c_str(), tmp.TeleportTo.MapID, tmp.id);
                    continue;
                }

                if (!Trinity::IsValidMapCoord(tmp.TeleportTo.DestX, tmp.TeleportTo.DestY, tmp.TeleportTo.DestZ, tmp.TeleportTo.Orientation))
                {
                    TC_LOG_ERROR("sql.sql", "Table `%s` has invalid coordinates (X: %f Y: %f Z: %f O: %f) in SCRIPT_COMMAND_TELEPORT_TO for script id %u",
                        tableName.c_str(), tmp.TeleportTo.DestX, tmp.TeleportTo.DestY, tmp.TeleportTo.DestZ, tmp.TeleportTo.Orientation, tmp.id);
                    continue;
                }
                break;
            }

            case SCRIPT_COMMAND_QUEST_EXPLORED:
            {
                Quest const* quest = GetQuestTemplate(tmp.QuestExplored.QuestID);
                if (!quest)
                {
                    TC_LOG_ERROR("sql.sql", "Table `%s` has invalid quest (ID: %u) in SCRIPT_COMMAND_QUEST_EXPLORED in `datalong` for script id %u",
                        tableName.c_str(), tmp.QuestExplored.QuestID, tmp.id);
                    continue;
                }

                if (!quest->HasSpecialFlag(QUEST_SPECIAL_FLAGS_EXPLORATION_OR_EVENT))
                {
                    TC_LOG_ERROR("sql.sql", "Table `%s` has quest (ID: %u) in SCRIPT_COMMAND_QUEST_EXPLORED in `datalong` for script id %u, but quest not have flag QUEST_SPECIAL_FLAGS_EXPLORATION_OR_EVENT in quest flags. Script command or quest flags wrong. Quest modified to require objective.",
                        tableName.c_str(), tmp.QuestExplored.QuestID, tmp.id);

                    // this will prevent quest completing without objective
                    const_cast<Quest*>(quest)->SetSpecialFlag(QUEST_SPECIAL_FLAGS_EXPLORATION_OR_EVENT);

                    // continue; - quest objective requirement set and command can be allowed
                }

                if (float(tmp.QuestExplored.Distance) > DEFAULT_VISIBILITY_DISTANCE)
                {
                    TC_LOG_ERROR("sql.sql", "Table `%s` has too large distance (%u) for exploring objective complete in `datalong2` in SCRIPT_COMMAND_QUEST_EXPLORED in `datalong` for script id %u",
                        tableName.c_str(), tmp.QuestExplored.Distance, tmp.id);
                    continue;
                }

                if (tmp.QuestExplored.Distance && float(tmp.QuestExplored.Distance) > DEFAULT_VISIBILITY_DISTANCE)
                {
                    TC_LOG_ERROR("sql.sql", "Table `%s` has too large distance (%u) for exploring objective complete in `datalong2` in SCRIPT_COMMAND_QUEST_EXPLORED in `datalong` for script id %u, max distance is %f or 0 for disable distance check",
                        tableName.c_str(), tmp.QuestExplored.Distance, tmp.id, DEFAULT_VISIBILITY_DISTANCE);
                    continue;
                }

                if (tmp.QuestExplored.Distance && float(tmp.QuestExplored.Distance) < INTERACTION_DISTANCE)
                {
                    TC_LOG_ERROR("sql.sql", "Table `%s` has too small distance (%u) for exploring objective complete in `datalong2` in SCRIPT_COMMAND_QUEST_EXPLORED in `datalong` for script id %u, min distance is %f or 0 for disable distance check",
                        tableName.c_str(), tmp.QuestExplored.Distance, tmp.id, INTERACTION_DISTANCE);
                    continue;
                }

                break;
            }

            case SCRIPT_COMMAND_KILL_CREDIT:
            {
                if (!GetCreatureTemplate(tmp.KillCredit.CreatureEntry))
                {
                    TC_LOG_ERROR("sql.sql", "Table `%s` has invalid creature (Entry: %u) in SCRIPT_COMMAND_KILL_CREDIT for script id %u",
                        tableName.c_str(), tmp.KillCredit.CreatureEntry, tmp.id);
                    continue;
                }
                break;
            }

            case SCRIPT_COMMAND_RESPAWN_GAMEOBJECT:
            {
                GameObjectData const* data = GetGOData(tmp.RespawnGameobject.GOGuid);
                if (!data)
                {
                    TC_LOG_ERROR("sql.sql", "Table `%s` has invalid gameobject (GUID: %u) in SCRIPT_COMMAND_RESPAWN_GAMEOBJECT for script id %u",
                        tableName.c_str(), tmp.RespawnGameobject.GOGuid, tmp.id);
                    continue;
                }

                GameObjectTemplate const* info = GetGameObjectTemplate(data->id);
                if (!info)
                {
                    TC_LOG_ERROR("sql.sql", "Table `%s` has gameobject with invalid entry (GUID: %u Entry: %u) in SCRIPT_COMMAND_RESPAWN_GAMEOBJECT for script id %u",
                        tableName.c_str(), tmp.RespawnGameobject.GOGuid, data->id, tmp.id);
                    continue;
                }

                if (info->type == GAMEOBJECT_TYPE_FISHINGNODE ||
                    info->type == GAMEOBJECT_TYPE_FISHINGHOLE ||
                    info->type == GAMEOBJECT_TYPE_DOOR        ||
                    info->type == GAMEOBJECT_TYPE_BUTTON      ||
                    info->type == GAMEOBJECT_TYPE_TRAP)
                {
                    TC_LOG_ERROR("sql.sql", "Table `%s` have gameobject type (%u) unsupported by command SCRIPT_COMMAND_RESPAWN_GAMEOBJECT for script id %u",
                        tableName.c_str(), info->entry, tmp.id);
                    continue;
                }
                break;
            }

            case SCRIPT_COMMAND_TEMP_SUMMON_CREATURE:
            {
                if (!Trinity::IsValidMapCoord(tmp.TempSummonCreature.PosX, tmp.TempSummonCreature.PosY, tmp.TempSummonCreature.PosZ, tmp.TempSummonCreature.Orientation))
                {
                    TC_LOG_ERROR("sql.sql", "Table `%s` has invalid coordinates (X: %f Y: %f Z: %f O: %f) in SCRIPT_COMMAND_TEMP_SUMMON_CREATURE for script id %u",
                        tableName.c_str(), tmp.TempSummonCreature.PosX, tmp.TempSummonCreature.PosY, tmp.TempSummonCreature.PosZ, tmp.TempSummonCreature.Orientation, tmp.id);
                    continue;
                }

                if (!GetCreatureTemplate(tmp.TempSummonCreature.CreatureEntry))
                {
                    TC_LOG_ERROR("sql.sql", "Table `%s` has invalid creature (Entry: %u) in SCRIPT_COMMAND_TEMP_SUMMON_CREATURE for script id %u",
                        tableName.c_str(), tmp.TempSummonCreature.CreatureEntry, tmp.id);
                    continue;
                }
                break;
            }

            case SCRIPT_COMMAND_OPEN_DOOR:
            case SCRIPT_COMMAND_CLOSE_DOOR:
            {
                GameObjectData const* data = GetGOData(tmp.ToggleDoor.GOGuid);
                if (!data)
                {
                    TC_LOG_ERROR("sql.sql", "Table `%s` has invalid gameobject (GUID: %u) in %s for script id %u",
                        tableName.c_str(), tmp.ToggleDoor.GOGuid, GetScriptCommandName(tmp.command).c_str(), tmp.id);
                    continue;
                }

                GameObjectTemplate const* info = GetGameObjectTemplate(data->id);
                if (!info)
                {
                    TC_LOG_ERROR("sql.sql", "Table `%s` has gameobject with invalid entry (GUID: %u Entry: %u) in %s for script id %u",
                        tableName.c_str(), tmp.ToggleDoor.GOGuid, data->id, GetScriptCommandName(tmp.command).c_str(), tmp.id);
                    continue;
                }

                if (info->type != GAMEOBJECT_TYPE_DOOR)
                {
                    TC_LOG_ERROR("sql.sql", "Table `%s` has gameobject type (%u) non supported by command %s for script id %u",
                        tableName.c_str(), info->entry, GetScriptCommandName(tmp.command).c_str(), tmp.id);
                    continue;
                }

                break;
            }

            case SCRIPT_COMMAND_REMOVE_AURA:
            {
                if (!sSpellMgr->GetSpellInfo(tmp.RemoveAura.SpellID))
                {
                    TC_LOG_ERROR("sql.sql", "Table `%s` using non-existent spell (id: %u) in SCRIPT_COMMAND_REMOVE_AURA for script id %u",
                        tableName.c_str(), tmp.RemoveAura.SpellID, tmp.id);
                    continue;
                }
                if (tmp.RemoveAura.Flags & ~0x1)                    // 1 bits (0, 1)
                {
                    TC_LOG_ERROR("sql.sql", "Table `%s` using unknown flags in datalong2 (%u) in SCRIPT_COMMAND_REMOVE_AURA for script id %u",
                        tableName.c_str(), tmp.RemoveAura.Flags, tmp.id);
                    continue;
                }
                break;
            }

            case SCRIPT_COMMAND_CAST_SPELL:
            {
                if (!sSpellMgr->GetSpellInfo(tmp.CastSpell.SpellID))
                {
                    TC_LOG_ERROR("sql.sql", "Table `%s` using non-existent spell (id: %u) in SCRIPT_COMMAND_CAST_SPELL for script id %u",
                        tableName.c_str(), tmp.CastSpell.SpellID, tmp.id);
                    continue;
                }
                if (tmp.CastSpell.Flags > 4)                      // targeting type
                {
                    TC_LOG_ERROR("sql.sql", "Table `%s` using unknown target in datalong2 (%u) in SCRIPT_COMMAND_CAST_SPELL for script id %u",
                        tableName.c_str(), tmp.CastSpell.Flags, tmp.id);
                    continue;
                }
                if (tmp.CastSpell.Flags != 4 && tmp.CastSpell.CreatureEntry & ~0x1)                      // 1 bit (0, 1)
                {
                    TC_LOG_ERROR("sql.sql", "Table `%s` using unknown flags in dataint (%u) in SCRIPT_COMMAND_CAST_SPELL for script id %u",
                        tableName.c_str(), tmp.CastSpell.CreatureEntry, tmp.id);
                    continue;
                }
                else if (tmp.CastSpell.Flags == 4 && !GetCreatureTemplate(tmp.CastSpell.CreatureEntry))
                {
                    TC_LOG_ERROR("sql.sql", "Table `%s` using invalid creature entry in dataint (%u) in SCRIPT_COMMAND_CAST_SPELL for script id %u",
                        tableName.c_str(), tmp.CastSpell.CreatureEntry, tmp.id);
                    continue;
                }
                break;
            }

            case SCRIPT_COMMAND_CREATE_ITEM:
            {
                if (!GetItemTemplate(tmp.CreateItem.ItemEntry))
                {
                    TC_LOG_ERROR("sql.sql", "Table `%s` has nonexistent item (entry: %u) in SCRIPT_COMMAND_CREATE_ITEM for script id %u",
                        tableName.c_str(), tmp.CreateItem.ItemEntry, tmp.id);
                    continue;
                }
                if (!tmp.CreateItem.Amount)
                {
                    TC_LOG_ERROR("sql.sql", "Table `%s` SCRIPT_COMMAND_CREATE_ITEM but amount is %u for script id %u",
                        tableName.c_str(), tmp.CreateItem.Amount, tmp.id);
                    continue;
                }
                break;
            }
            default:
                break;
        }

        if (scripts->find(tmp.id) == scripts->end())
        {
            ScriptMap emptyMap;
            (*scripts)[tmp.id] = emptyMap;
        }
        (*scripts)[tmp.id].insert(std::pair<uint32, ScriptInfo>(tmp.delay, tmp));

        ++count;
    }
    while (result->NextRow());

    TC_LOG_INFO("server.loading", ">> Loaded %u script definitions in %u ms", count, GetMSTimeDiffToNow(oldMSTime));
}

void ObjectMgr::LoadSpellScripts()
{
    LoadScripts(SCRIPTS_SPELL);

    // check ids
    for (ScriptMapMap::const_iterator itr = sSpellScripts.begin(); itr != sSpellScripts.end(); ++itr)
    {
        uint32 spellId = uint32(itr->first) & 0x00FFFFFF;
        SpellInfo const* spellInfo = sSpellMgr->GetSpellInfo(spellId);

        if (!spellInfo)
        {
            TC_LOG_ERROR("sql.sql", "Table `spell_scripts` has not existing spell (Id: %u) as script id", spellId);
            continue;
        }

        uint8 i = (uint8)((uint32(itr->first) >> 24) & 0x000000FF);
        //check for correct spellEffect
        if (!spellInfo->Effects[i].Effect || (spellInfo->Effects[i].Effect != SPELL_EFFECT_SCRIPT_EFFECT && spellInfo->Effects[i].Effect != SPELL_EFFECT_DUMMY))
            TC_LOG_ERROR("sql.sql", "Table `spell_scripts` - spell %u effect %u is not SPELL_EFFECT_SCRIPT_EFFECT or SPELL_EFFECT_DUMMY", spellId, i);
    }
}

void ObjectMgr::LoadEventScripts()
{
    LoadScripts(SCRIPTS_EVENT);

    std::set<uint32> evt_scripts;
    // Load all possible script entries from gameobjects
    GameObjectTemplateContainer const* gotc = sObjectMgr->GetGameObjectTemplates();
    for (GameObjectTemplateContainer::const_iterator itr = gotc->begin(); itr != gotc->end(); ++itr)
        if (uint32 eventId = itr->second.GetEventScriptId())
            evt_scripts.insert(eventId);

    // Load all possible script entries from spells
    for (uint32 i = 1; i < sSpellMgr->GetSpellInfoStoreSize(); ++i)
        if (SpellInfo const* spell = sSpellMgr->GetSpellInfo(i))
            for (uint8 j = 0; j < MAX_SPELL_EFFECTS; ++j)
                if (spell->Effects[j].Effect == SPELL_EFFECT_SEND_EVENT)
                    if (spell->Effects[j].MiscValue)
                        evt_scripts.insert(spell->Effects[j].MiscValue);

    for (size_t path_idx = 0; path_idx < sTaxiPathNodesByPath.size(); ++path_idx)
    {
        for (size_t node_idx = 0; node_idx < sTaxiPathNodesByPath[path_idx].size(); ++node_idx)
        {
            TaxiPathNodeEntry const& node = sTaxiPathNodesByPath[path_idx][node_idx];

            if (node.arrivalEventID)
                evt_scripts.insert(node.arrivalEventID);

            if (node.departureEventID)
                evt_scripts.insert(node.departureEventID);
        }
    }

    // Then check if all scripts are in above list of possible script entries
    for (ScriptMapMap::const_iterator itr = sEventScripts.begin(); itr != sEventScripts.end(); ++itr)
    {
        std::set<uint32>::const_iterator itr2 = evt_scripts.find(itr->first);
        if (itr2 == evt_scripts.end())
            TC_LOG_ERROR("sql.sql", "Table `event_scripts` has script (Id: %u) not referring to any gameobject_template type 10 data2 field, type 3 data6 field, type 13 data 2 field or any spell effect %u",
                itr->first, SPELL_EFFECT_SEND_EVENT);
    }
}

//Load WP Scripts
void ObjectMgr::LoadWaypointScripts()
{
    LoadScripts(SCRIPTS_WAYPOINT);

    std::set<uint32> actionSet;

    for (ScriptMapMap::const_iterator itr = sWaypointScripts.begin(); itr != sWaypointScripts.end(); ++itr)
        actionSet.insert(itr->first);

    PreparedStatement* stmt = WorldDatabase.GetPreparedStatement(WORLD_SEL_WAYPOINT_DATA_ACTION);
    PreparedQueryResult result = WorldDatabase.Query(stmt);

    if (result)
    {
        do
        {
            Field* fields = result->Fetch();
            uint32 action = fields[0].GetUInt32();

            actionSet.erase(action);
        }
        while (result->NextRow());
    }

    for (std::set<uint32>::iterator itr = actionSet.begin(); itr != actionSet.end(); ++itr)
        TC_LOG_ERROR("sql.sql", "There is no waypoint which links to the waypoint script %u", *itr);
}

void ObjectMgr::LoadSpellScriptNames()
{
    uint32 oldMSTime = getMSTime();

    _spellScriptsStore.clear();                            // need for reload case

    QueryResult result = WorldDatabase.Query("SELECT spell_id, ScriptName FROM spell_script_names");

    if (!result)
    {
        TC_LOG_INFO("server.loading", ">> Loaded 0 spell script names. DB table `spell_script_names` is empty!");
        return;
    }

    uint32 count = 0;

    do
    {

        Field* fields = result->Fetch();

        int32 spellId          = fields[0].GetInt32();
        char const* scriptName = fields[1].GetCString();

        bool allRanks = false;
        if (spellId < 0)
        {
            allRanks = true;
            spellId = -spellId;
        }

        SpellInfo const* spellInfo = sSpellMgr->GetSpellInfo(spellId);
        if (!spellInfo)
        {
            TC_LOG_ERROR("sql.sql", "Scriptname: `%s` spell (Id: %d) does not exist.", scriptName, fields[0].GetInt32());
            continue;
        }

        if (allRanks)
        {
            if (!spellInfo->IsRanked())
                TC_LOG_ERROR("sql.sql", "Scriptname: `%s` spell (Id: %d) has no ranks of spell.", scriptName, fields[0].GetInt32());

            if (spellInfo->GetFirstRankSpell()->Id != uint32(spellId))
            {
                TC_LOG_ERROR("sql.sql", "Scriptname: `%s` spell (Id: %d) is not first rank of spell.", scriptName, fields[0].GetInt32());
                continue;
            }
            while (spellInfo)
            {
                _spellScriptsStore.insert(SpellScriptsContainer::value_type(spellInfo->Id, GetScriptId(scriptName)));
                spellInfo = spellInfo->GetNextRankSpell();
            }
        }
        else
        {
            if (spellInfo->IsRanked())
                TC_LOG_ERROR("sql.sql", "Scriptname: `%s` spell (Id: %d) is ranked spell. Perhaps not all ranks are assigned to this script.", scriptName, spellId);

            _spellScriptsStore.insert(SpellScriptsContainer::value_type(spellInfo->Id, GetScriptId(scriptName)));
        }

        ++count;
    }
    while (result->NextRow());

    TC_LOG_INFO("server.loading", ">> Loaded %u spell script names in %u ms", count, GetMSTimeDiffToNow(oldMSTime));
}

void ObjectMgr::ValidateSpellScripts()
{
    uint32 oldMSTime = getMSTime();

    if (_spellScriptsStore.empty())
    {
        TC_LOG_INFO("server.loading", ">> Validated 0 scripts.");
        return;
    }

    uint32 count = 0;

    for (SpellScriptsContainer::iterator itr = _spellScriptsStore.begin(); itr != _spellScriptsStore.end();)
    {
        SpellInfo const* spellEntry = sSpellMgr->GetSpellInfo(itr->first);
        std::vector<std::pair<SpellScriptLoader *, SpellScriptsContainer::iterator> > SpellScriptLoaders;
        sScriptMgr->CreateSpellScriptLoaders(itr->first, SpellScriptLoaders);
        itr = _spellScriptsStore.upper_bound(itr->first);

        for (std::vector<std::pair<SpellScriptLoader *, SpellScriptsContainer::iterator> >::iterator sitr = SpellScriptLoaders.begin(); sitr != SpellScriptLoaders.end(); ++sitr)
        {
            SpellScript* spellScript = sitr->first->GetSpellScript();
            AuraScript* auraScript = sitr->first->GetAuraScript();
            bool valid = true;
            if (!spellScript && !auraScript)
            {
                TC_LOG_ERROR("scripts", "Functions GetSpellScript() and GetAuraScript() of script `%s` do not return objects - script skipped",  GetScriptName(sitr->second->second));
                valid = false;
            }
            if (spellScript)
            {
                spellScript->_Init(&sitr->first->GetName(), spellEntry->Id);
                spellScript->_Register();
                if (!spellScript->_Validate(spellEntry))
                    valid = false;
                delete spellScript;
            }
            if (auraScript)
            {
                auraScript->_Init(&sitr->first->GetName(), spellEntry->Id);
                auraScript->_Register();
                if (!auraScript->_Validate(spellEntry))
                    valid = false;
                delete auraScript;
            }
            if (!valid)
            {
                _spellScriptsStore.erase(sitr->second);
            }
        }
        ++count;
    }

    TC_LOG_INFO("server.loading", ">> Validated %u scripts in %u ms", count, GetMSTimeDiffToNow(oldMSTime));
}

void ObjectMgr::LoadPageTexts()
{
    uint32 oldMSTime = getMSTime();

    //                                                 0      1       2
    QueryResult result = WorldDatabase.Query("SELECT entry, text, next_page FROM page_text");

    if (!result)
    {
        TC_LOG_INFO("server.loading", ">> Loaded 0 page texts. DB table `page_text` is empty!");
        return;
    }

    uint32 count = 0;
    do
    {
        Field* fields = result->Fetch();

        PageText& pageText = _pageTextStore[fields[0].GetUInt32()];

        pageText.Text     = fields[1].GetString();
        pageText.NextPage = fields[2].GetUInt32();

        ++count;
    }
    while (result->NextRow());

    for (PageTextContainer::const_iterator itr = _pageTextStore.begin(); itr != _pageTextStore.end(); ++itr)
    {
        if (itr->second.NextPage)
        {
            PageTextContainer::const_iterator itr2 = _pageTextStore.find(itr->second.NextPage);
            if (itr2 == _pageTextStore.end())
                TC_LOG_ERROR("sql.sql", "Page text (Id: %u) has not existing next page (Id: %u)", itr->first, itr->second.NextPage);

        }
    }

    TC_LOG_INFO("server.loading", ">> Loaded %u page texts in %u ms", count, GetMSTimeDiffToNow(oldMSTime));
}

PageText const* ObjectMgr::GetPageText(uint32 pageEntry)
{
    PageTextContainer::const_iterator itr = _pageTextStore.find(pageEntry);
    if (itr != _pageTextStore.end())
        return &(itr->second);

    return NULL;
}

void ObjectMgr::LoadPageTextLocales()
{
    uint32 oldMSTime = getMSTime();

    _pageTextLocaleStore.clear();                             // need for reload case

    QueryResult result = WorldDatabase.Query("SELECT entry, text_loc1, text_loc2, text_loc3, text_loc4, text_loc5, text_loc6, text_loc7, text_loc8 FROM locales_page_text");

    if (!result)
        return;

    do
    {
        Field* fields = result->Fetch();

        uint32 entry = fields[0].GetUInt32();

        PageTextLocale& data = _pageTextLocaleStore[entry];

        for (uint8 i = 1; i < TOTAL_LOCALES; ++i)
            AddLocaleString(fields[i].GetString(), LocaleConstant(i), data.Text);
    } while (result->NextRow());

    TC_LOG_INFO("server.loading", ">> Loaded %lu PageText locale strings in %u ms", (unsigned long)_pageTextLocaleStore.size(), GetMSTimeDiffToNow(oldMSTime));
}

void ObjectMgr::LoadInstanceTemplate()
{
    uint32 oldMSTime = getMSTime();

    //                                                0     1       2        4
    QueryResult result = WorldDatabase.Query("SELECT map, parent, script, allowMount FROM instance_template");

    if (!result)
    {
        TC_LOG_INFO("server.loading", ">> Loaded 0 instance templates. DB table `page_text` is empty!");
        return;
    }

    uint32 count = 0;
    do
    {
        Field* fields = result->Fetch();

        uint16 mapID = fields[0].GetUInt16();

        if (!MapManager::IsValidMAP(mapID, true))
        {
            TC_LOG_ERROR("sql.sql", "ObjectMgr::LoadInstanceTemplate: bad mapid %d for template!", mapID);
            continue;
        }

        InstanceTemplate instanceTemplate;

        instanceTemplate.AllowMount = fields[3].GetBool();
        instanceTemplate.Parent     = uint32(fields[1].GetUInt16());
        instanceTemplate.ScriptId   = sObjectMgr->GetScriptId(fields[2].GetCString());

        _instanceTemplateStore[mapID] = instanceTemplate;

        ++count;
    }
    while (result->NextRow());

    TC_LOG_INFO("server.loading", ">> Loaded %u instance templates in %u ms", count, GetMSTimeDiffToNow(oldMSTime));
}

InstanceTemplate const* ObjectMgr::GetInstanceTemplate(uint32 mapID)
{
    InstanceTemplateContainer::const_iterator itr = _instanceTemplateStore.find(uint16(mapID));
    if (itr != _instanceTemplateStore.end())
        return &(itr->second);

    return NULL;
}

void ObjectMgr::LoadInstanceEncounters()
{
    uint32 oldMSTime = getMSTime();

    //                                                 0         1            2                3
    QueryResult result = WorldDatabase.Query("SELECT entry, creditType, creditEntry, lastEncounterDungeon FROM instance_encounters");
    if (!result)
    {
        TC_LOG_ERROR("server.loading", ">> Loaded 0 instance encounters, table is empty!");
        return;
    }

    uint32 count = 0;
    std::map<uint32, DungeonEncounterEntry const*> dungeonLastBosses;
    do
    {
        Field* fields = result->Fetch();
        uint32 entry = fields[0].GetUInt32();
        uint8 creditType = fields[1].GetUInt8();
        uint32 creditEntry = fields[2].GetUInt32();
        uint32 lastEncounterDungeon = fields[3].GetUInt16();
        DungeonEncounterEntry const* dungeonEncounter = sDungeonEncounterStore.LookupEntry(entry);
        if (!dungeonEncounter)
        {
            TC_LOG_ERROR("sql.sql", "Table `instance_encounters` has an invalid encounter id %u, skipped!", entry);
            continue;
        }

        if (lastEncounterDungeon && !sLFGMgr->GetLFGDungeonEntry(lastEncounterDungeon))
        {
            TC_LOG_ERROR("sql.sql", "Table `instance_encounters` has an encounter %u (%s) marked as final for invalid dungeon id %u, skipped!", entry, dungeonEncounter->encounterName, lastEncounterDungeon);
            continue;
        }

        std::map<uint32, DungeonEncounterEntry const*>::const_iterator itr = dungeonLastBosses.find(lastEncounterDungeon);
        if (lastEncounterDungeon)
        {
            if (itr != dungeonLastBosses.end())
            {
                TC_LOG_ERROR("sql.sql", "Table `instance_encounters` specified encounter %u (%s) as last encounter but %u (%s) is already marked as one, skipped!", entry, dungeonEncounter->encounterName, itr->second->id, itr->second->encounterName);
                continue;
            }

            dungeonLastBosses[lastEncounterDungeon] = dungeonEncounter;
        }

        switch (creditType)
        {
            case ENCOUNTER_CREDIT_KILL_CREATURE:
            {
                CreatureTemplate const* creatureInfo = GetCreatureTemplate(creditEntry);
                if (!creatureInfo)
                {
                    TC_LOG_ERROR("sql.sql", "Table `instance_encounters` has an invalid creature (entry %u) linked to the encounter %u (%s), skipped!", creditEntry, entry, dungeonEncounter->encounterName);
                    continue;
                }
                const_cast<CreatureTemplate*>(creatureInfo)->flags_extra |= CREATURE_FLAG_EXTRA_DUNGEON_BOSS;
                break;
            }
            case ENCOUNTER_CREDIT_CAST_SPELL:
                if (!sSpellMgr->GetSpellInfo(creditEntry))
                {
                    TC_LOG_ERROR("sql.sql", "Table `instance_encounters` has an invalid spell (entry %u) linked to the encounter %u (%s), skipped!", creditEntry, entry, dungeonEncounter->encounterName);
                    continue;
                }
                break;
            default:
                TC_LOG_ERROR("sql.sql", "Table `instance_encounters` has an invalid credit type (%u) for encounter %u (%s), skipped!", creditType, entry, dungeonEncounter->encounterName);
                continue;
        }

        if (dungeonEncounter->difficulty == -1)
        {
            for (uint32 i = 0; i < MAX_DIFFICULTY; ++i)
            {
                if (GetMapDifficultyData(dungeonEncounter->mapId, Difficulty(i)))
                {
                    DungeonEncounterList& encounters = _dungeonEncounterStore[MAKE_PAIR32(dungeonEncounter->mapId, i)];
                    encounters.push_back(new DungeonEncounter(dungeonEncounter, EncounterCreditType(creditType), creditEntry, lastEncounterDungeon));
                }
            }
        }
        else
        {
            DungeonEncounterList& encounters = _dungeonEncounterStore[MAKE_PAIR32(dungeonEncounter->mapId, dungeonEncounter->difficulty)];
            encounters.push_back(new DungeonEncounter(dungeonEncounter, EncounterCreditType(creditType), creditEntry, lastEncounterDungeon));
        }

        ++count;
    } while (result->NextRow());

    TC_LOG_INFO("server.loading", ">> Loaded %u instance encounters in %u ms", count, GetMSTimeDiffToNow(oldMSTime));
}

GossipText const* ObjectMgr::GetGossipText(uint32 Text_ID) const
{
    GossipTextContainer::const_iterator itr = _gossipTextStore.find(Text_ID);
    if (itr != _gossipTextStore.end())
        return &itr->second;
    return NULL;
}

void ObjectMgr::LoadGossipText()
{
    uint32 oldMSTime = getMSTime();

    QueryResult result = WorldDatabase.Query("SELECT * FROM npc_text");

    int count = 0;
    if (!result)
    {
        TC_LOG_INFO("server.loading", ">> Loaded %u npc texts", count);
        return;
    }
    _gossipTextStore.rehash(result->GetRowCount());

    int cic;

    do
    {
        ++count;
        cic = 0;

        Field* fields = result->Fetch();

        uint32 Text_ID    = fields[cic++].GetUInt32();
        if (!Text_ID)
        {
            TC_LOG_ERROR("sql.sql", "Table `npc_text` has record wit reserved id 0, ignore.");
            continue;
        }

        GossipText& gText = _gossipTextStore[Text_ID];

        for (int i = 0; i < MAX_GOSSIP_TEXT_OPTIONS; i++)
        {
            gText.Options[i].Text_0           = fields[cic++].GetString();
            gText.Options[i].Text_1           = fields[cic++].GetString();

            gText.Options[i].Language         = fields[cic++].GetUInt8();
            gText.Options[i].Probability      = fields[cic++].GetFloat();

            for (uint8 j=0; j < MAX_GOSSIP_TEXT_EMOTES; ++j)
            {
                gText.Options[i].Emotes[j]._Delay  = fields[cic++].GetUInt16();
                gText.Options[i].Emotes[j]._Emote  = fields[cic++].GetUInt16();
            }
        }
    } while (result->NextRow());

    TC_LOG_INFO("server.loading", ">> Loaded %u npc texts in %u ms", count, GetMSTimeDiffToNow(oldMSTime));
}

void ObjectMgr::LoadNpcTextLocales()
{
    uint32 oldMSTime = getMSTime();

    _npcTextLocaleStore.clear();                              // need for reload case

    QueryResult result = WorldDatabase.Query("SELECT ID, "
        "Text0_0_loc1, Text0_1_loc1, Text1_0_loc1, Text1_1_loc1, Text2_0_loc1, Text2_1_loc1, Text3_0_loc1, Text3_1_loc1, Text4_0_loc1, Text4_1_loc1, Text5_0_loc1, Text5_1_loc1, Text6_0_loc1, Text6_1_loc1, Text7_0_loc1, Text7_1_loc1, "
        "Text0_0_loc2, Text0_1_loc2, Text1_0_loc2, Text1_1_loc2, Text2_0_loc2, Text2_1_loc2, Text3_0_loc2, Text3_1_loc1, Text4_0_loc2, Text4_1_loc2, Text5_0_loc2, Text5_1_loc2, Text6_0_loc2, Text6_1_loc2, Text7_0_loc2, Text7_1_loc2, "
        "Text0_0_loc3, Text0_1_loc3, Text1_0_loc3, Text1_1_loc3, Text2_0_loc3, Text2_1_loc3, Text3_0_loc3, Text3_1_loc1, Text4_0_loc3, Text4_1_loc3, Text5_0_loc3, Text5_1_loc3, Text6_0_loc3, Text6_1_loc3, Text7_0_loc3, Text7_1_loc3, "
        "Text0_0_loc4, Text0_1_loc4, Text1_0_loc4, Text1_1_loc4, Text2_0_loc4, Text2_1_loc4, Text3_0_loc4, Text3_1_loc1, Text4_0_loc4, Text4_1_loc4, Text5_0_loc4, Text5_1_loc4, Text6_0_loc4, Text6_1_loc4, Text7_0_loc4, Text7_1_loc4, "
        "Text0_0_loc5, Text0_1_loc5, Text1_0_loc5, Text1_1_loc5, Text2_0_loc5, Text2_1_loc5, Text3_0_loc5, Text3_1_loc1, Text4_0_loc5, Text4_1_loc5, Text5_0_loc5, Text5_1_loc5, Text6_0_loc5, Text6_1_loc5, Text7_0_loc5, Text7_1_loc5, "
        "Text0_0_loc6, Text0_1_loc6, Text1_0_loc6, Text1_1_loc6, Text2_0_loc6, Text2_1_loc6, Text3_0_loc6, Text3_1_loc1, Text4_0_loc6, Text4_1_loc6, Text5_0_loc6, Text5_1_loc6, Text6_0_loc6, Text6_1_loc6, Text7_0_loc6, Text7_1_loc6, "
        "Text0_0_loc7, Text0_1_loc7, Text1_0_loc7, Text1_1_loc7, Text2_0_loc7, Text2_1_loc7, Text3_0_loc7, Text3_1_loc1, Text4_0_loc7, Text4_1_loc7, Text5_0_loc7, Text5_1_loc7, Text6_0_loc7, Text6_1_loc7, Text7_0_loc7, Text7_1_loc7, "
        "Text0_0_loc8, Text0_1_loc8, Text1_0_loc8, Text1_1_loc8, Text2_0_loc8, Text2_1_loc8, Text3_0_loc8, Text3_1_loc1, Text4_0_loc8, Text4_1_loc8, Text5_0_loc8, Text5_1_loc8, Text6_0_loc8, Text6_1_loc8, Text7_0_loc8, Text7_1_loc8 "
        " FROM locales_npc_text");

    if (!result)
        return;

    do
    {
        Field* fields = result->Fetch();

        uint32 entry = fields[0].GetUInt32();

        NpcTextLocale& data = _npcTextLocaleStore[entry];

        for (uint8 i = 1; i < TOTAL_LOCALES; ++i)
        {
            LocaleConstant locale = (LocaleConstant) i;
            for (uint8 j = 0; j < MAX_LOCALES; ++j)
            {
                AddLocaleString(fields[1 + 8 * 2 * (i - 1) + 2 * j].GetString(), locale, data.Text_0[j]);
                AddLocaleString(fields[1 + 8 * 2 * (i - 1) + 2 * j + 1].GetString(), locale, data.Text_1[j]);
            }
        }
    } while (result->NextRow());

    TC_LOG_INFO("server.loading", ">> Loaded %lu NpcText locale strings in %u ms", (unsigned long)_npcTextLocaleStore.size(), GetMSTimeDiffToNow(oldMSTime));
}

//not very fast function but it is called only once a day, or on starting-up
void ObjectMgr::ReturnOrDeleteOldMails(bool serverUp)
{
    uint32 oldMSTime = getMSTime();

    time_t curTime = time(NULL);
    tm lt;
    ACE_OS::localtime_r(&curTime, &lt);
    uint64 basetime(curTime);
    TC_LOG_INFO("misc", "Returning mails current time: hour: %d, minute: %d, second: %d ", lt.tm_hour, lt.tm_min, lt.tm_sec);

    // Delete all old mails without item and without body immediately, if starting server
    if (!serverUp)
    {
        PreparedStatement* stmt = CharacterDatabase.GetPreparedStatement(CHAR_DEL_EMPTY_EXPIRED_MAIL);
        stmt->setUInt64(0, basetime);
        CharacterDatabase.Execute(stmt);
    }
    PreparedStatement* stmt = CharacterDatabase.GetPreparedStatement(CHAR_SEL_EXPIRED_MAIL);
    stmt->setUInt64(0, basetime);
    PreparedQueryResult result = CharacterDatabase.Query(stmt);
    if (!result)
    {
        TC_LOG_INFO("server.loading", ">> No expired mails found.");
        return;                                             // any mails need to be returned or deleted
    }

    std::map<uint32 /*messageId*/, MailItemInfoVec> itemsCache;
    stmt = CharacterDatabase.GetPreparedStatement(CHAR_SEL_EXPIRED_MAIL_ITEMS);
    stmt->setUInt32(0, (uint32)basetime);
    if (PreparedQueryResult items = CharacterDatabase.Query(stmt))
    {
        MailItemInfo item;
        do
        {
            Field* fields = items->Fetch();
            item.item_guid = fields[0].GetUInt32();
            item.item_template = fields[1].GetUInt32();
            uint32 mailId = fields[2].GetUInt32();
            itemsCache[mailId].push_back(item);
        } while (items->NextRow());
    }

    uint32 deletedCount = 0;
    uint32 returnedCount = 0;
    do
    {
        Field* fields = result->Fetch();
        Mail* m = new Mail;
        m->messageID      = fields[0].GetUInt32();
        m->messageType    = fields[1].GetUInt8();
        m->sender         = fields[2].GetUInt32();
        m->receiver       = fields[3].GetUInt32();
        bool has_items    = fields[4].GetBool();
        m->expire_time    = time_t(fields[5].GetUInt32());
        m->deliver_time   = 0;
        m->COD            = fields[6].GetUInt64();
        m->checked        = fields[7].GetUInt8();
        m->mailTemplateId = fields[8].GetInt16();

        Player* player = NULL;
        if (serverUp)
            player = ObjectAccessor::FindPlayer((uint64)m->receiver);

        if (player && player->m_mailsLoaded)
        {                                                   // this code will run very improbably (the time is between 4 and 5 am, in game is online a player, who has old mail
            // his in mailbox and he has already listed his mails)
            delete m;
            continue;
        }

        // Delete or return mail
        if (has_items)
        {
            // read items from cache
            m->items.swap(itemsCache[m->messageID]);

            // if it is mail from non-player, or if it's already return mail, it shouldn't be returned, but deleted
            if (m->messageType != MAIL_NORMAL || (m->checked & (MAIL_CHECK_MASK_COD_PAYMENT | MAIL_CHECK_MASK_RETURNED)))
            {
                // mail open and then not returned
                for (MailItemInfoVec::iterator itr2 = m->items.begin(); itr2 != m->items.end(); ++itr2)
                {
                    stmt = CharacterDatabase.GetPreparedStatement(CHAR_DEL_ITEM_INSTANCE);
                    stmt->setUInt32(0, itr2->item_guid);
                    CharacterDatabase.Execute(stmt);
                }
            }
            else
            {
                // Mail will be returned
                stmt = CharacterDatabase.GetPreparedStatement(CHAR_UPD_MAIL_RETURNED);
                stmt->setUInt32(0, m->receiver);
                stmt->setUInt32(1, m->sender);
                stmt->setUInt32(2, basetime + 30 * DAY);
                stmt->setUInt32(3, basetime);
                stmt->setUInt8 (4, uint8(MAIL_CHECK_MASK_RETURNED));
                stmt->setUInt32(5, m->messageID);
                CharacterDatabase.Execute(stmt);
                for (MailItemInfoVec::iterator itr2 = m->items.begin(); itr2 != m->items.end(); ++itr2)
                {
                    // Update receiver in mail items for its proper delivery, and in instance_item for avoid lost item at sender delete
                    stmt = CharacterDatabase.GetPreparedStatement(CHAR_UPD_MAIL_ITEM_RECEIVER);
                    stmt->setUInt32(0, m->sender);
                    stmt->setUInt32(1, itr2->item_guid);
                    CharacterDatabase.Execute(stmt);

                    stmt = CharacterDatabase.GetPreparedStatement(CHAR_UPD_ITEM_OWNER);
                    stmt->setUInt32(0, m->sender);
                    stmt->setUInt32(1, itr2->item_guid);
                    CharacterDatabase.Execute(stmt);
                }
                delete m;
                ++returnedCount;
                continue;
            }
        }

        stmt = CharacterDatabase.GetPreparedStatement(CHAR_DEL_MAIL_BY_ID);
        stmt->setUInt32(0, m->messageID);
        CharacterDatabase.Execute(stmt);
        delete m;
        ++deletedCount;
    }
    while (result->NextRow());

    TC_LOG_INFO("server.loading", ">> Processed %u expired mails: %u deleted and %u returned in %u ms", deletedCount + returnedCount, deletedCount, returnedCount, GetMSTimeDiffToNow(oldMSTime));
}

void ObjectMgr::LoadQuestAreaTriggers()
{
    uint32 oldMSTime = getMSTime();

    _questAreaTriggerStore.clear();                           // need for reload case

    QueryResult result = WorldDatabase.Query("SELECT id, quest FROM areatrigger_involvedrelation");

    if (!result)
    {
        TC_LOG_INFO("server.loading", ">> Loaded 0 quest trigger points. DB table `areatrigger_involvedrelation` is empty.");
        return;
    }

    uint32 count = 0;

    do
    {
        ++count;

        Field* fields = result->Fetch();

        uint32 trigger_ID = fields[0].GetUInt32();
        uint32 quest_ID   = fields[1].GetUInt32();

        AreaTriggerEntry const* atEntry = sAreaTriggerStore.LookupEntry(trigger_ID);
        if (!atEntry)
        {
            TC_LOG_ERROR("sql.sql", "Area trigger (ID:%u) does not exist in `AreaTrigger.dbc`.", trigger_ID);
            continue;
        }

        Quest const* quest = GetQuestTemplate(quest_ID);

        if (!quest)
        {
            TC_LOG_ERROR("sql.sql", "Table `areatrigger_involvedrelation` has record (id: %u) for not existing quest %u", trigger_ID, quest_ID);
            continue;
        }

        if (!quest->HasSpecialFlag(QUEST_SPECIAL_FLAGS_EXPLORATION_OR_EVENT))
        {
            TC_LOG_ERROR("sql.sql", "Table `areatrigger_involvedrelation` has record (id: %u) for not quest %u, but quest not have flag QUEST_SPECIAL_FLAGS_EXPLORATION_OR_EVENT. Trigger or quest flags must be fixed, quest modified to require objective.", trigger_ID, quest_ID);

            // this will prevent quest completing without objective
            const_cast<Quest*>(quest)->SetSpecialFlag(QUEST_SPECIAL_FLAGS_EXPLORATION_OR_EVENT);

            // continue; - quest modified to required objective and trigger can be allowed.
        }

        _questAreaTriggerStore[trigger_ID] = quest_ID;

    } while (result->NextRow());

    TC_LOG_INFO("server.loading", ">> Loaded %u quest trigger points in %u ms", count, GetMSTimeDiffToNow(oldMSTime));
}

void ObjectMgr::LoadTavernAreaTriggers()
{
    uint32 oldMSTime = getMSTime();

    _tavernAreaTriggerStore.clear();                          // need for reload case

    QueryResult result = WorldDatabase.Query("SELECT id FROM areatrigger_tavern");

    if (!result)
    {
        TC_LOG_INFO("server.loading", ">> Loaded 0 tavern triggers. DB table `areatrigger_tavern` is empty.");
        return;
    }

    uint32 count = 0;

    do
    {
        ++count;

        Field* fields = result->Fetch();

        uint32 Trigger_ID      = fields[0].GetUInt32();

        AreaTriggerEntry const* atEntry = sAreaTriggerStore.LookupEntry(Trigger_ID);
        if (!atEntry)
        {
            TC_LOG_ERROR("sql.sql", "Area trigger (ID:%u) does not exist in `AreaTrigger.dbc`.", Trigger_ID);
            continue;
        }

        _tavernAreaTriggerStore.insert(Trigger_ID);
    } while (result->NextRow());

    TC_LOG_INFO("server.loading", ">> Loaded %u tavern triggers in %u ms", count, GetMSTimeDiffToNow(oldMSTime));
}

void ObjectMgr::LoadAreaTriggerScripts()
{
    uint32 oldMSTime = getMSTime();

    _areaTriggerScriptStore.clear();                            // need for reload case
    QueryResult result = WorldDatabase.Query("SELECT entry, ScriptName FROM areatrigger_scripts");

    if (!result)
    {
        TC_LOG_INFO("server.loading", ">> Loaded 0 areatrigger scripts. DB table `areatrigger_scripts` is empty.");
        return;
    }

    uint32 count = 0;

    do
    {
        ++count;

        Field* fields = result->Fetch();

        uint32 Trigger_ID      = fields[0].GetUInt32();
        const char *scriptName = fields[1].GetCString();

        AreaTriggerEntry const* atEntry = sAreaTriggerStore.LookupEntry(Trigger_ID);
        if (!atEntry)
        {
            TC_LOG_ERROR("sql.sql", "Area trigger (ID:%u) does not exist in `AreaTrigger.dbc`.", Trigger_ID);
            continue;
        }
        _areaTriggerScriptStore[Trigger_ID] = GetScriptId(scriptName);
    } while (result->NextRow());

    TC_LOG_INFO("server.loading", ">> Loaded %u areatrigger scripts in %u ms", count, GetMSTimeDiffToNow(oldMSTime));
}

uint32 ObjectMgr::GetNearestTaxiNode(float x, float y, float z, uint32 mapid, uint32 team)
{
    bool found = false;
    float dist = 10000;
    uint32 id = 0;

    for (uint32 i = 1; i < sTaxiNodesStore.GetNumRows(); ++i)
    {
        TaxiNodesEntry const* node = sTaxiNodesStore.LookupEntry(i);

        if (!node || node->map_id != mapid || (!node->MountCreatureID[team == ALLIANCE ? 1 : 0] && node->MountCreatureID[0] != 32981)) // dk flight
            continue;

        uint8  field   = (uint8)((i - 1) / 8);
        uint32 submask = 1 << ((i-1) % 8);

        // skip not taxi network nodes
        if ((sTaxiNodesMask[field] & submask) == 0)
            continue;

        float dist2 = (node->x - x)*(node->x - x)+(node->y - y)*(node->y - y)+(node->z - z)*(node->z - z);
        if (found)
        {
            if (dist2 < dist)
            {
                dist = dist2;
                id = i;
            }
        }
        else
        {
            found = true;
            dist = dist2;
            id = i;
        }
    }

    return id;
}

void ObjectMgr::GetTaxiPath(uint32 source, uint32 destination, uint32 &path, uint32 &cost)
{
    TaxiPathSetBySource::iterator src_i = sTaxiPathSetBySource.find(source);
    if (src_i == sTaxiPathSetBySource.end())
    {
        path = 0;
        cost = 0;
        return;
    }

    TaxiPathSetForSource& pathSet = src_i->second;

    TaxiPathSetForSource::iterator dest_i = pathSet.find(destination);
    if (dest_i == pathSet.end())
    {
        path = 0;
        cost = 0;
        return;
    }

    cost = dest_i->second.price;
    path = dest_i->second.ID;
}

uint32 ObjectMgr::GetTaxiMountDisplayId(uint32 id, uint32 team, bool allowed_alt_team /* = false */)
{
    uint32 mount_id = 0;

    // select mount creature id
    TaxiNodesEntry const* node = sTaxiNodesStore.LookupEntry(id);
    if (node)
    {
        uint32 mount_entry = 0;
        if (team == ALLIANCE)
            mount_entry = node->MountCreatureID[1];
        else
            mount_entry = node->MountCreatureID[0];

        // Fix for Alliance not being able to use Acherus taxi
        // only one mount type for both sides
        if (mount_entry == 0 && allowed_alt_team)
        {
            // Simply reverse the selection. At least one team in theory should have a valid mount ID to choose.
            mount_entry = team == ALLIANCE ? node->MountCreatureID[0] : node->MountCreatureID[1];
        }

        CreatureTemplate const* mount_info = GetCreatureTemplate(mount_entry);
        if (mount_info)
        {
            mount_id = mount_info->GetRandomValidModelId();
            if (!mount_id)
            {
                TC_LOG_ERROR("sql.sql", "No displayid found for the taxi mount with the entry %u! Can't load it!", mount_entry);
                return 0;
            }
        }
    }

    // minfo is not actually used but the mount_id was updated
    GetCreatureModelRandomGender(&mount_id);

    return mount_id;
}

void ObjectMgr::LoadGraveyardZones()
{
    uint32 oldMSTime = getMSTime();

    GraveYardStore.clear();                                  // need for reload case

    //                                                0       1         2
    QueryResult result = WorldDatabase.Query("SELECT id, ghost_zone, faction FROM game_graveyard_zone");

    if (!result)
    {
        TC_LOG_INFO("server.loading", ">> Loaded 0 graveyard-zone links. DB table `game_graveyard_zone` is empty.");
        return;
    }

    uint32 count = 0;

    do
    {
        ++count;

        Field* fields = result->Fetch();

        uint32 safeLocId = fields[0].GetUInt32();
        uint32 zoneId = fields[1].GetUInt32();
        uint32 team   = fields[2].GetUInt16();

        WorldSafeLocsEntry const* entry = sWorldSafeLocsStore.LookupEntry(safeLocId);
        if (!entry)
        {
            TC_LOG_ERROR("sql.sql", "Table `game_graveyard_zone` has a record for not existing graveyard (WorldSafeLocs.dbc id) %u, skipped.", safeLocId);
            continue;
        }

        AreaTableEntry const* areaEntry = GetAreaEntryByAreaID(zoneId);
        if (!areaEntry)
        {
            TC_LOG_ERROR("sql.sql", "Table `game_graveyard_zone` has a record for not existing zone id (%u), skipped.", zoneId);
            continue;
        }

        if (areaEntry->zone != 0)
        {
            TC_LOG_ERROR("sql.sql", "Table `game_graveyard_zone` has a record for subzone id (%u) instead of zone, skipped.", zoneId);
            continue;
        }

        if (team != 0 && team != HORDE && team != ALLIANCE)
        {
            TC_LOG_ERROR("sql.sql", "Table `game_graveyard_zone` has a record for non player faction (%u), skipped.", team);
            continue;
        }

        if (!AddGraveYardLink(safeLocId, zoneId, team, false))
            TC_LOG_ERROR("sql.sql", "Table `game_graveyard_zone` has a duplicate record for Graveyard (ID: %u) and Zone (ID: %u), skipped.", safeLocId, zoneId);
    } while (result->NextRow());

    TC_LOG_INFO("server.loading", ">> Loaded %u graveyard-zone links in %u ms", count, GetMSTimeDiffToNow(oldMSTime));
}

WorldSafeLocsEntry const* ObjectMgr::GetDefaultGraveYard(uint32 team)
{
    enum DefaultGraveyard
    {
        HORDE_GRAVEYARD    = 10, // Crossroads
        ALLIANCE_GRAVEYARD = 4   // Westfall
    };

    if (team == HORDE)
        return sWorldSafeLocsStore.LookupEntry(HORDE_GRAVEYARD);
    else if (team == ALLIANCE)
        return sWorldSafeLocsStore.LookupEntry(ALLIANCE_GRAVEYARD);
    else return NULL;
}

WorldSafeLocsEntry const* ObjectMgr::GetClosestGraveYard(float x, float y, float z, uint32 MapId, uint32 team)
{
    // search for zone associated closest graveyard
    uint32 zoneId = sMapMgr->GetZoneId(MapId, x, y, z);

    if (!zoneId)
    {
        if (z > -500)
        {
            TC_LOG_ERROR("misc", "ZoneId not found for map %u coords (%f, %f, %f)", MapId, x, y, z);
            return GetDefaultGraveYard(team);
        }
    }

    // Simulate std. algorithm:
    //   found some graveyard associated to (ghost_zone, ghost_map)
    //
    //   if mapId == graveyard.mapId (ghost in plain zone or city or battleground) and search graveyard at same map
    //     then check faction
    //   if mapId != graveyard.mapId (ghost in instance) and search any graveyard associated
    //     then check faction
    GraveYardMapBounds range = GraveYardStore.equal_range(zoneId);
    MapEntry const* map = sMapStore.LookupEntry(MapId);

    // not need to check validity of map object; MapId _MUST_ be valid here
    if (range.first == range.second && !map->IsBattlegroundOrArena())
    {
        TC_LOG_ERROR("sql.sql", "Table `game_graveyard_zone` incomplete: Zone %u Team %u does not have a linked graveyard.", zoneId, team);
        return GetDefaultGraveYard(team);
    }

    // at corpse map
    bool foundNear = false;
    float distNear = 10000;
    WorldSafeLocsEntry const* entryNear = NULL;

    // at entrance map for corpse map
    bool foundEntr = false;
    float distEntr = 10000;
    WorldSafeLocsEntry const* entryEntr = NULL;

    // some where other
    WorldSafeLocsEntry const* entryFar = NULL;

    MapEntry const* mapEntry = sMapStore.LookupEntry(MapId);

    for (; range.first != range.second; ++range.first)
    {
        GraveYardData const& data = range.first->second;

        WorldSafeLocsEntry const* entry = sWorldSafeLocsStore.LookupEntry(data.safeLocId);
        if (!entry)
        {
            TC_LOG_ERROR("sql.sql", "Table `game_graveyard_zone` has record for not existing graveyard (WorldSafeLocs.dbc id) %u, skipped.", data.safeLocId);
            continue;
        }

        // skip enemy faction graveyard
        // team == 0 case can be at call from .neargrave
        if (data.team != 0 && team != 0 && data.team != team)
            continue;

        // find now nearest graveyard at other map
        if (MapId != entry->map_id)
        {
            // if find graveyard at different map from where entrance placed (or no entrance data), use any first
            if (!mapEntry
                || mapEntry->entrance_map < 0
                || uint32(mapEntry->entrance_map) != entry->map_id
                || (mapEntry->entrance_x == 0 && mapEntry->entrance_y == 0))
            {
                // not have any corrdinates for check distance anyway
                entryFar = entry;
                continue;
            }

            // at entrance map calculate distance (2D);
            float dist2 = (entry->x - mapEntry->entrance_x)*(entry->x - mapEntry->entrance_x)
                +(entry->y - mapEntry->entrance_y)*(entry->y - mapEntry->entrance_y);
            if (foundEntr)
            {
                if (dist2 < distEntr)
                {
                    distEntr = dist2;
                    entryEntr = entry;
                }
            }
            else
            {
                foundEntr = true;
                distEntr = dist2;
                entryEntr = entry;
            }
        }
        // find now nearest graveyard at same map
        else
        {
            float dist2 = (entry->x - x)*(entry->x - x)+(entry->y - y)*(entry->y - y)+(entry->z - z)*(entry->z - z);
            if (foundNear)
            {
                if (dist2 < distNear)
                {
                    distNear = dist2;
                    entryNear = entry;
                }
            }
            else
            {
                foundNear = true;
                distNear = dist2;
                entryNear = entry;
            }
        }
    }

    if (entryNear)
        return entryNear;

    if (entryEntr)
        return entryEntr;

    return entryFar;
}

GraveYardData const* ObjectMgr::FindGraveYardData(uint32 id, uint32 zoneId)
{
    GraveYardMapBounds range = GraveYardStore.equal_range(zoneId);
    for (; range.first != range.second; ++range.first)
    {
        GraveYardData const& data = range.first->second;
        if (data.safeLocId == id)
            return &data;
    }
    return NULL;
}

bool ObjectMgr::AddGraveYardLink(uint32 id, uint32 zoneId, uint32 team, bool persist /*= true*/)
{
    if (FindGraveYardData(id, zoneId))
        return false;

    // add link to loaded data
    GraveYardData data;
    data.safeLocId = id;
    data.team = team;

    GraveYardStore.insert(GraveYardContainer::value_type(zoneId, data));

    // add link to DB
    if (persist)
    {
        PreparedStatement* stmt = WorldDatabase.GetPreparedStatement(WORLD_INS_GRAVEYARD_ZONE);

        stmt->setUInt32(0, id);
        stmt->setUInt32(1, zoneId);
        stmt->setUInt16(2, uint16(team));

        WorldDatabase.Execute(stmt);
    }

    return true;
}

void ObjectMgr::RemoveGraveYardLink(uint32 id, uint32 zoneId, uint32 team, bool persist /*= false*/)
{
    GraveYardMapBoundsNonConst range = GraveYardStore.equal_range(zoneId);
    if (range.first == range.second)
    {
        //TC_LOG_ERROR("sql.sql", "Table `game_graveyard_zone` incomplete: Zone %u Team %u does not have a linked graveyard.", zoneId, team);
        return;
    }

    bool found = false;


    for (; range.first != range.second; ++range.first)
    {
        GraveYardData & data = range.first->second;

        // skip not matching safezone id
        if (data.safeLocId != id)
            continue;

        // skip enemy faction graveyard at same map (normal area, city, or battleground)
        // team == 0 case can be at call from .neargrave
        if (data.team != 0 && team != 0 && data.team != team)
            continue;

        found = true;
        break;
    }

    // no match, return
    if (!found)
        return;

    // remove from links
    GraveYardStore.erase(range.first);

    // remove link from DB
    if (persist)
    {
        PreparedStatement* stmt = WorldDatabase.GetPreparedStatement(WORLD_DEL_GRAVEYARD_ZONE);

        stmt->setUInt32(0, id);
        stmt->setUInt32(1, zoneId);
        stmt->setUInt16(2, uint16(team));

        WorldDatabase.Execute(stmt);
    }
}

void ObjectMgr::LoadAreaTriggerTeleports()
{
    uint32 oldMSTime = getMSTime();

    _areaTriggerStore.clear();                                  // need for reload case

    //                                                        0            1                  2                  3                  4                   5
    QueryResult result = WorldDatabase.Query("SELECT id,  target_map, target_position_x, target_position_y, target_position_z, target_orientation FROM areatrigger_teleport");
    if (!result)
    {
        TC_LOG_INFO("server.loading", ">> Loaded 0 area trigger teleport definitions. DB table `areatrigger_teleport` is empty.");
        return;
    }

    uint32 count = 0;

    do
    {
        Field* fields = result->Fetch();

        ++count;

        uint32 Trigger_ID = fields[0].GetUInt32();

        AreaTriggerStruct at;

        at.target_mapId             = fields[1].GetUInt16();
        at.target_X                 = fields[2].GetFloat();
        at.target_Y                 = fields[3].GetFloat();
        at.target_Z                 = fields[4].GetFloat();
        at.target_Orientation       = fields[5].GetFloat();

        AreaTriggerEntry const* atEntry = sAreaTriggerStore.LookupEntry(Trigger_ID);
        if (!atEntry)
        {
            TC_LOG_ERROR("sql.sql", "Area trigger (ID:%u) does not exist in `AreaTrigger.dbc`.", Trigger_ID);
            continue;
        }

        MapEntry const* mapEntry = sMapStore.LookupEntry(at.target_mapId);
        if (!mapEntry)
        {
            TC_LOG_ERROR("sql.sql", "Area trigger (ID:%u) target map (ID: %u) does not exist in `Map.dbc`.", Trigger_ID, at.target_mapId);
            continue;
        }

        if (at.target_X == 0 && at.target_Y == 0 && at.target_Z == 0)
        {
            TC_LOG_ERROR("sql.sql", "Area trigger (ID:%u) target coordinates not provided.", Trigger_ID);
            continue;
        }

        _areaTriggerStore[Trigger_ID] = at;

    } while (result->NextRow());

    TC_LOG_INFO("server.loading", ">> Loaded %u area trigger teleport definitions in %u ms", count, GetMSTimeDiffToNow(oldMSTime));
}

void ObjectMgr::LoadAccessRequirements()
{
    uint32 oldMSTime = getMSTime();

    if (!_accessRequirementStore.empty())
    {
        for (AccessRequirementContainer::iterator itr = _accessRequirementStore.begin(); itr != _accessRequirementStore.end(); ++itr)
            delete itr->second;

        _accessRequirementStore.clear();                                  // need for reload case
    }

    //                                               0      1           2          3          4     5      6             7             8                      9
    QueryResult result = WorldDatabase.Query("SELECT mapid, difficulty, level_min, level_max, item, item2, quest_done_A, quest_done_H, completed_achievement, quest_failed_text FROM access_requirement");
    if (!result)
    {
        TC_LOG_INFO("server.loading", ">> Loaded 0 access requirement definitions. DB table `access_requirement` is empty.");
        return;
    }

    uint32 count = 0;

    do
    {
        Field* fields = result->Fetch();

        ++count;

        uint32 mapid = fields[0].GetUInt32();
        uint8 difficulty = fields[1].GetUInt8();
        uint32 requirement_ID = MAKE_PAIR32(mapid, difficulty);

        AccessRequirement* ar = new AccessRequirement();

        ar->levelMin = fields[2].GetUInt8();
        ar->levelMax = fields[3].GetUInt8();
        ar->item = fields[4].GetUInt32();
        ar->item2 = fields[5].GetUInt32();
        ar->quest_A = fields[6].GetUInt32();
        ar->quest_H = fields[7].GetUInt32();
        ar->achievement = fields[8].GetUInt32();
        ar->questFailedText = fields[9].GetString();

        if (ar->item)
        {
            ItemTemplate const* pProto = GetItemTemplate(ar->item);
            if (!pProto)
            {
                TC_LOG_ERROR("misc", "Key item %u does not exist for map %u difficulty %u, removing key requirement.", ar->item, mapid, difficulty);
                ar->item = 0;
            }
        }

        if (ar->item2)
        {
            ItemTemplate const* pProto = GetItemTemplate(ar->item2);
            if (!pProto)
            {
                TC_LOG_ERROR("misc", "Second item %u does not exist for map %u difficulty %u, removing key requirement.", ar->item2, mapid, difficulty);
                ar->item2 = 0;
            }
        }

        if (ar->quest_A)
        {
            if (!GetQuestTemplate(ar->quest_A))
            {
                TC_LOG_ERROR("sql.sql", "Required Alliance Quest %u not exist for map %u difficulty %u, remove quest done requirement.", ar->quest_A, mapid, difficulty);
                ar->quest_A = 0;
            }
        }

        if (ar->quest_H)
        {
            if (!GetQuestTemplate(ar->quest_H))
            {
                TC_LOG_ERROR("sql.sql", "Required Horde Quest %u not exist for map %u difficulty %u, remove quest done requirement.", ar->quest_H, mapid, difficulty);
                ar->quest_H = 0;
            }
        }

        if (ar->achievement)
        {
            if (!sAchievementMgr->GetAchievement(ar->achievement))
            {
                TC_LOG_ERROR("sql.sql", "Required Achievement %u not exist for map %u difficulty %u, remove quest done requirement.", ar->achievement, mapid, difficulty);
                ar->achievement = 0;
            }
        }

        _accessRequirementStore[requirement_ID] = ar;
    } while (result->NextRow());

    TC_LOG_INFO("server.loading", ">> Loaded %u access requirement definitions in %u ms", count, GetMSTimeDiffToNow(oldMSTime));
}

/*
 * Searches for the areatrigger which teleports players out of the given map with instance_template.parent field support
 */
AreaTriggerStruct const* ObjectMgr::GetGoBackTrigger(uint32 Map) const
{
    bool useParentDbValue = false;
    uint32 parentId = 0;
    const MapEntry* mapEntry = sMapStore.LookupEntry(Map);
    if (!mapEntry || mapEntry->entrance_map < 0)
        return NULL;

    if (mapEntry->IsDungeon())
    {
        const InstanceTemplate* iTemplate = sObjectMgr->GetInstanceTemplate(Map);

        if (!iTemplate)
            return NULL;

        parentId = iTemplate->Parent;
        useParentDbValue = true;
    }

    uint32 entrance_map = uint32(mapEntry->entrance_map);
    for (AreaTriggerContainer::const_iterator itr = _areaTriggerStore.begin(); itr != _areaTriggerStore.end(); ++itr)
        if ((!useParentDbValue && itr->second.target_mapId == entrance_map) || (useParentDbValue && itr->second.target_mapId == parentId))
        {
            AreaTriggerEntry const* atEntry = sAreaTriggerStore.LookupEntry(itr->first);
            if (atEntry && atEntry->mapid == Map)
                return &itr->second;
        }
    return NULL;
}

/**
 * Searches for the areatrigger which teleports players to the given map
 */
AreaTriggerStruct const* ObjectMgr::GetMapEntranceTrigger(uint32 Map) const
{
    for (AreaTriggerContainer::const_iterator itr = _areaTriggerStore.begin(); itr != _areaTriggerStore.end(); ++itr)
    {
        if (itr->second.target_mapId == Map)
        {
            AreaTriggerEntry const* atEntry = sAreaTriggerStore.LookupEntry(itr->first);
            if (atEntry)
                return &itr->second;
        }
    }
    return NULL;
}

void ObjectMgr::SetHighestGuids()
{
    QueryResult result = CharacterDatabase.Query("SELECT MAX(guid) FROM characters");
    if (result)
        _hiCharGuid = (*result)[0].GetUInt32()+1;

    result = WorldDatabase.Query("SELECT MAX(guid) FROM creature");
    if (result)
        _hiCreatureGuid = (*result)[0].GetUInt32()+1;

    result = CharacterDatabase.Query("SELECT MAX(guid) FROM item_instance");
    if (result)
        _hiItemGuid = (*result)[0].GetUInt32()+1;

    // Cleanup other tables from not existed guids ( >= _hiItemGuid)
    CharacterDatabase.PExecute("DELETE FROM character_inventory WHERE item >= '%u'", _hiItemGuid);      // One-time query
    CharacterDatabase.PExecute("DELETE FROM mail_items WHERE item_guid >= '%u'", _hiItemGuid);          // One-time query
    CharacterDatabase.PExecute("DELETE FROM auctionhouse WHERE itemguid >= '%u'", _hiItemGuid);         // One-time query
    CharacterDatabase.PExecute("DELETE FROM guild_bank_item WHERE item_guid >= '%u'", _hiItemGuid);     // One-time query

    result = WorldDatabase.Query("SELECT MAX(guid) FROM gameobject");
    if (result)
        _hiGoGuid = (*result)[0].GetUInt32()+1;

    result = WorldDatabase.Query("SELECT MAX(guid) FROM transports");
    if (result)
        _hiMoTransGuid = (*result)[0].GetUInt32()+1;

    result = CharacterDatabase.Query("SELECT MAX(id) FROM auctionhouse");
    if (result)
        _auctionId = (*result)[0].GetUInt32()+1;

    result = CharacterDatabase.Query("SELECT MAX(id) FROM mail");
    if (result)
        _mailId = (*result)[0].GetUInt32()+1;

    result = CharacterDatabase.Query("SELECT MAX(corpseGuid) FROM corpse");
    if (result)
        _hiCorpseGuid = (*result)[0].GetUInt32()+1;

    result = CharacterDatabase.Query("SELECT MAX(arenateamid) FROM arena_team");
    if (result)
        sArenaTeamMgr->SetNextArenaTeamId((*result)[0].GetUInt32()+1);

    result = CharacterDatabase.Query("SELECT MAX(setguid) FROM character_equipmentsets");
    if (result)
        _equipmentSetGuid = (*result)[0].GetUInt64()+1;

    result = CharacterDatabase.Query("SELECT MAX(guildId) FROM guild");
    if (result)
        sGuildMgr->SetNextGuildId((*result)[0].GetUInt32()+1);

    result = CharacterDatabase.Query("SELECT MAX(guid) FROM groups");
    if (result)
        sGroupMgr->SetGroupDbStoreSize((*result)[0].GetUInt32()+1);

    result = CharacterDatabase.Query("SELECT MAX(itemId) from character_void_storage");
    if (result)
        _voidItemId = (*result)[0].GetUInt64()+1;
}

uint32 ObjectMgr::GenerateAuctionID()
{
    if (_auctionId >= 0xFFFFFFFE)
    {
        TC_LOG_ERROR("misc", "Auctions ids overflow!! Can't continue, shutting down server. ");
        World::StopNow(ERROR_EXIT_CODE);
    }
    return _auctionId++;
}

uint64 ObjectMgr::GenerateEquipmentSetGuid()
{
    if (_equipmentSetGuid >= uint64(0xFFFFFFFFFFFFFFFELL))
    {
        TC_LOG_ERROR("misc", "EquipmentSet guid overflow!! Can't continue, shutting down server. ");
        World::StopNow(ERROR_EXIT_CODE);
    }
    return _equipmentSetGuid++;
}

uint32 ObjectMgr::GenerateMailID()
{
    if (_mailId >= 0xFFFFFFFE)
    {
        TC_LOG_ERROR("misc", "Mail ids overflow!! Can't continue, shutting down server. ");
        World::StopNow(ERROR_EXIT_CODE);
    }
    return _mailId++;
}

uint32 ObjectMgr::GenerateLowGuid(HighGuid guidhigh)
{
    switch (guidhigh)
    {
        case HIGHGUID_ITEM:
        {
            ASSERT(_hiItemGuid < 0xFFFFFFFE && "Item guid overflow!");
            return _hiItemGuid++;
        }
        case HIGHGUID_UNIT:
        {
            ASSERT(_hiCreatureGuid < 0x00FFFFFE && "Creature guid overflow!");
            return _hiCreatureGuid++;
        }
        case HIGHGUID_PET:
        {
            ASSERT(_hiPetGuid < 0x00FFFFFE && "Pet guid overflow!");
            return _hiPetGuid++;
        }
        case HIGHGUID_VEHICLE:
        {
            ASSERT(_hiVehicleGuid < 0x00FFFFFF && "Vehicle guid overflow!");
            return _hiVehicleGuid++;
        }
        case HIGHGUID_PLAYER:
        {
            ASSERT(_hiCharGuid < 0xFFFFFFFE && "Player guid overflow!");
            return _hiCharGuid++;
        }
        case HIGHGUID_GAMEOBJECT:
        {
            ASSERT(_hiGoGuid < 0x00FFFFFE && "Gameobject guid overflow!");
            return _hiGoGuid++;
        }
        case HIGHGUID_CORPSE:
        {
            ASSERT(_hiCorpseGuid < 0xFFFFFFFE && "Corpse guid overflow!");
            return _hiCorpseGuid++;
        }
        case HIGHGUID_AREATRIGGER:
        {
            ASSERT(_hiAreaTriggerGuid < 0xFFFFFFFE && "AreaTrigger guid overflow!");
            return _hiAreaTriggerGuid++;
        }
        case HIGHGUID_DYNAMICOBJECT:
        {
            ASSERT(_hiDoGuid < 0xFFFFFFFE && "DynamicObject guid overflow!");
            return _hiDoGuid++;
        }
        case HIGHGUID_MO_TRANSPORT:
        {
            ASSERT(_hiMoTransGuid < 0xFFFFFFFE && "MO Transport guid overflow!");
            return _hiMoTransGuid++;
        }
        default:
            ASSERT(false && "ObjectMgr::GenerateLowGuid - Unknown HIGHGUID type");
            return 0;
    }
}

void ObjectMgr::LoadGameObjectLocales()
{
    uint32 oldMSTime = getMSTime();

    _gameObjectLocaleStore.clear();                           // need for reload case

    QueryResult result = WorldDatabase.Query("SELECT entry, "
        "name_loc1, name_loc2, name_loc3, name_loc4, name_loc5, name_loc6, name_loc7, name_loc8, "
        "castbarcaption_loc1, castbarcaption_loc2, castbarcaption_loc3, castbarcaption_loc4, "
        "castbarcaption_loc5, castbarcaption_loc6, castbarcaption_loc7, castbarcaption_loc8 FROM locales_gameobject");

    if (!result)
        return;

    do
    {
        Field* fields = result->Fetch();

        uint32 entry = fields[0].GetUInt32();

        GameObjectLocale& data = _gameObjectLocaleStore[entry];

        for (uint8 i = 1; i < TOTAL_LOCALES; ++i)
            AddLocaleString(fields[i].GetString(), LocaleConstant(i), data.Name);

        for (uint8 i = 1; i < TOTAL_LOCALES; ++i)
            AddLocaleString(fields[i + (TOTAL_LOCALES - 1)].GetString(), LocaleConstant(i), data.CastBarCaption);
    } while (result->NextRow());

    TC_LOG_INFO("server.loading", ">> Loaded %lu gameobject locale strings in %u ms", (unsigned long)_gameObjectLocaleStore.size(), GetMSTimeDiffToNow(oldMSTime));
}

inline void CheckGOLockId(GameObjectTemplate const* goInfo, uint32 dataN, uint32 N)
{
    if (sLockStore.LookupEntry(dataN))
        return;

    TC_LOG_ERROR("sql.sql", "Gameobject (Entry: %u GoType: %u) have data%d=%u but lock (Id: %u) not found.",
        goInfo->entry, goInfo->type, N, goInfo->door.lockId, goInfo->door.lockId);
}

inline void CheckGOLinkedTrapId(GameObjectTemplate const* goInfo, uint32 dataN, uint32 N)
{
    if (GameObjectTemplate const* trapInfo = sObjectMgr->GetGameObjectTemplate(dataN))
    {
        if (trapInfo->type != GAMEOBJECT_TYPE_TRAP)
            TC_LOG_ERROR("sql.sql", "Gameobject (Entry: %u GoType: %u) have data%d=%u but GO (Entry %u) have not GAMEOBJECT_TYPE_TRAP (%u) type.",
            goInfo->entry, goInfo->type, N, dataN, dataN, GAMEOBJECT_TYPE_TRAP);
    }
}

inline void CheckGOSpellId(GameObjectTemplate const* goInfo, uint32 dataN, uint32 N)
{
    if (sSpellMgr->GetSpellInfo(dataN))
        return;

    TC_LOG_ERROR("sql.sql", "Gameobject (Entry: %u GoType: %u) have data%d=%u but Spell (Entry %u) not exist.",
        goInfo->entry, goInfo->type, N, dataN, dataN);
}

inline void CheckAndFixGOChairHeightId(GameObjectTemplate const* goInfo, uint32& dataN, uint32 N)
{
    if (dataN <= (UNIT_STAND_STATE_SIT_HIGH_CHAIR-UNIT_STAND_STATE_SIT_LOW_CHAIR))
        return;

    TC_LOG_ERROR("sql.sql", "Gameobject (Entry: %u GoType: %u) have data%d=%u but correct chair height in range 0..%i.",
        goInfo->entry, goInfo->type, N, dataN, UNIT_STAND_STATE_SIT_HIGH_CHAIR-UNIT_STAND_STATE_SIT_LOW_CHAIR);

    // prevent client and server unexpected work
    dataN = 0;
}

inline void CheckGONoDamageImmuneId(GameObjectTemplate* goTemplate, uint32 dataN, uint32 N)
{
    // 0/1 correct values
    if (dataN <= 1)
        return;

    TC_LOG_ERROR("sql.sql", "Gameobject (Entry: %u GoType: %u) have data%d=%u but expected boolean (0/1) noDamageImmune field value.", goTemplate->entry, goTemplate->type, N, dataN);
}

inline void CheckGOConsumable(GameObjectTemplate const* goInfo, uint32 dataN, uint32 N)
{
    // 0/1 correct values
    if (dataN <= 1)
        return;

    TC_LOG_ERROR("sql.sql", "Gameobject (Entry: %u GoType: %u) have data%d=%u but expected boolean (0/1) consumable field value.",
        goInfo->entry, goInfo->type, N, dataN);
}

void ObjectMgr::LoadGameObjectTemplate()
{
    uint32 oldMSTime = getMSTime();

    //                                                 0      1      2        3       4             5          6      7       8     9        10         11          12
    QueryResult result = WorldDatabase.Query("SELECT entry, type, displayId, name, IconName, castBarCaption, unk1, faction, flags, size, questItem1, questItem2, questItem3, "
    //                                            13          14          15       16     17     18     19     20     21     22     23     24     25      26      27      28
                                             "questItem4, questItem5, questItem6, data0, data1, data2, data3, data4, data5, data6, data7, data8, data9, data10, data11, data12, "
    //                                          29      30      31      32      33      34      35      36      37      38      39      40      41      42      43      44
                                             "data13, data14, data15, data16, data17, data18, data19, data20, data21, data22, data23, data24, data25, data26, data27, data28, "
    //                                          45      46      47       48       49        50
                                             "data29, data30, data31, unkInt32, AIName, ScriptName "
                                             "FROM gameobject_template");

    if (!result)
    {
        TC_LOG_INFO("server.loading", ">> Loaded 0 gameobject definitions. DB table `gameobject_template` is empty.");
        return;
    }

    _gameObjectTemplateStore.rehash(result->GetRowCount());
    uint32 count = 0;
    do
    {
        Field* fields = result->Fetch();

        uint32 entry = fields[0].GetUInt32();

        GameObjectTemplate& got = _gameObjectTemplateStore[entry];

        got.entry          = entry;
        got.type           = uint32(fields[1].GetUInt8());
        got.displayId      = fields[2].GetUInt32();
        got.name           = fields[3].GetString();
        got.IconName       = fields[4].GetString();
        got.castBarCaption = fields[5].GetString();
        got.unk1           = fields[6].GetString();
        got.faction        = uint32(fields[7].GetUInt16());
        got.flags          = fields[8].GetUInt32();
        got.size           = fields[9].GetFloat();

        for (uint8 i = 0; i < MAX_GAMEOBJECT_QUEST_ITEMS; ++i)
            got.questItems[i] = fields[10 + i].GetUInt32();

        for (uint8 i = 0; i < MAX_GAMEOBJECT_DATA; ++i)
            got.raw.data[i] = fields[16 + i].GetUInt32();

        got.unkInt32 = fields[48].GetInt32();
        got.AIName = fields[49].GetString();
        got.ScriptId = GetScriptId(fields[50].GetCString());

        // Checks

        switch (got.type)
        {
            case GAMEOBJECT_TYPE_DOOR:                      //0
            {
                if (got.door.lockId)
                    CheckGOLockId(&got, got.door.lockId, 1);
                CheckGONoDamageImmuneId(&got, got.door.noDamageImmune, 3);
                break;
            }
            case GAMEOBJECT_TYPE_BUTTON:                    //1
            {
                if (got.button.lockId)
                    CheckGOLockId(&got, got.button.lockId, 1);
                CheckGONoDamageImmuneId(&got, got.button.noDamageImmune, 4);
                break;
            }
            case GAMEOBJECT_TYPE_QUESTGIVER:                //2
            {
                if (got.questgiver.lockId)
                    CheckGOLockId(&got, got.questgiver.lockId, 0);
                CheckGONoDamageImmuneId(&got, got.questgiver.noDamageImmune, 5);
                break;
            }
            case GAMEOBJECT_TYPE_CHEST:                     //3
            {
                if (got.chest.lockId)
                    CheckGOLockId(&got, got.chest.lockId, 0);

                CheckGOConsumable(&got, got.chest.consumable, 3);

                if (got.chest.linkedTrapId)              // linked trap
                    CheckGOLinkedTrapId(&got, got.chest.linkedTrapId, 7);
                break;
            }
            case GAMEOBJECT_TYPE_TRAP:                      //6
            {
                if (got.trap.lockId)
                    CheckGOLockId(&got, got.trap.lockId, 0);
                break;
            }
            case GAMEOBJECT_TYPE_CHAIR:                     //7
                CheckAndFixGOChairHeightId(&got, got.chair.height, 1);
                break;
            case GAMEOBJECT_TYPE_SPELL_FOCUS:               //8
            {
                if (got.spellFocus.focusId)
                {
                    if (!sSpellFocusObjectStore.LookupEntry(got.spellFocus.focusId))
                        TC_LOG_ERROR("sql.sql", "GameObject (Entry: %u GoType: %u) have data0=%u but SpellFocus (Id: %u) not exist.",
                        entry, got.type, got.spellFocus.focusId, got.spellFocus.focusId);
                }

                if (got.spellFocus.linkedTrapId)        // linked trap
                    CheckGOLinkedTrapId(&got, got.spellFocus.linkedTrapId, 2);
                break;
            }
            case GAMEOBJECT_TYPE_GOOBER:                    //10
            {
                if (got.goober.lockId)
                    CheckGOLockId(&got, got.goober.lockId, 0);

                CheckGOConsumable(&got, got.goober.consumable, 3);

                if (got.goober.pageId)                  // pageId
                {
                    if (!GetPageText(got.goober.pageId))
                        TC_LOG_ERROR("sql.sql", "GameObject (Entry: %u GoType: %u) have data7=%u but PageText (Entry %u) not exist.",
                        entry, got.type, got.goober.pageId, got.goober.pageId);
                }
                CheckGONoDamageImmuneId(&got, got.goober.noDamageImmune, 11);
                if (got.goober.linkedTrapId)            // linked trap
                    CheckGOLinkedTrapId(&got, got.goober.linkedTrapId, 12);
                break;
            }
            case GAMEOBJECT_TYPE_AREADAMAGE:                //12
            {
                if (got.areadamage.lockId)
                    CheckGOLockId(&got, got.areadamage.lockId, 0);
                break;
            }
            case GAMEOBJECT_TYPE_CAMERA:                    //13
            {
                if (got.camera.lockId)
                    CheckGOLockId(&got, got.camera.lockId, 0);
                break;
            }
            case GAMEOBJECT_TYPE_MO_TRANSPORT:              //15
            {
                if (got.moTransport.taxiPathId)
                {
                    if (got.moTransport.taxiPathId >= sTaxiPathNodesByPath.size() || sTaxiPathNodesByPath[got.moTransport.taxiPathId].empty())
                        TC_LOG_ERROR("sql.sql", "GameObject (Entry: %u GoType: %u) have data0=%u but TaxiPath (Id: %u) not exist.",
                        entry, got.type, got.moTransport.taxiPathId, got.moTransport.taxiPathId);
                }
                if (uint32 transportMap = got.moTransport.mapID)
                    _transportMaps.insert(transportMap);
                break;
            }
            case GAMEOBJECT_TYPE_SUMMONING_RITUAL:          //18
                break;
            case GAMEOBJECT_TYPE_SPELLCASTER:               //22
            {
                // always must have spell
                CheckGOSpellId(&got, got.spellcaster.spellId, 0);
                break;
            }
            case GAMEOBJECT_TYPE_FLAGSTAND:                 //24
            {
                if (got.flagstand.lockId)
                    CheckGOLockId(&got, got.flagstand.lockId, 0);
                CheckGONoDamageImmuneId(&got, got.flagstand.noDamageImmune, 5);
                break;
            }
            case GAMEOBJECT_TYPE_FISHINGHOLE:               //25
            {
                if (got.fishinghole.lockId)
                    CheckGOLockId(&got, got.fishinghole.lockId, 4);
                break;
            }
            case GAMEOBJECT_TYPE_FLAGDROP:                  //26
            {
                if (got.flagdrop.lockId)
                    CheckGOLockId(&got, got.flagdrop.lockId, 0);
                CheckGONoDamageImmuneId(&got, got.flagdrop.noDamageImmune, 3);
                break;
            }
            case GAMEOBJECT_TYPE_BARBER_CHAIR:              //32
                CheckAndFixGOChairHeightId(&got, got.barberChair.chairheight, 0);
                break;
        }

       ++count;
    }
    while (result->NextRow());

    TC_LOG_INFO("server.loading", ">> Loaded %u game object templates in %u ms", count, GetMSTimeDiffToNow(oldMSTime));
}

void ObjectMgr::LoadExplorationBaseXP()
{
    uint32 oldMSTime = getMSTime();

    QueryResult result = WorldDatabase.Query("SELECT level, basexp FROM exploration_basexp");

    if (!result)
    {
        TC_LOG_ERROR("server.loading", ">> Loaded 0 BaseXP definitions. DB table `exploration_basexp` is empty.");
        return;
    }

    uint32 count = 0;

    do
    {
        Field* fields = result->Fetch();
        uint8 level  = fields[0].GetUInt8();
        uint32 basexp = fields[1].GetInt32();
        _baseXPTable[level] = basexp;
        ++count;
    }
    while (result->NextRow());

    TC_LOG_INFO("server.loading", ">> Loaded %u BaseXP definitions in %u ms", count, GetMSTimeDiffToNow(oldMSTime));
}

uint32 ObjectMgr::GetBaseXP(uint8 level)
{
    return _baseXPTable[level] ? _baseXPTable[level] : 0;
}

uint32 ObjectMgr::GetXPForLevel(uint8 level) const
{
    if (level < _playerXPperLevel.size())
        return _playerXPperLevel[level];
    return 0;
}

void ObjectMgr::LoadPetNames()
{
    uint32 oldMSTime = getMSTime();
    //                                                0     1      2
    QueryResult result = WorldDatabase.Query("SELECT word, entry, half FROM pet_name_generation");

    if (!result)
    {
        TC_LOG_INFO("server.loading", ">> Loaded 0 pet name parts. DB table `pet_name_generation` is empty!");
        return;
    }

    uint32 count = 0;

    do
    {
        Field* fields = result->Fetch();
        std::string word = fields[0].GetString();
        uint32 entry     = fields[1].GetUInt32();
        bool   half      = fields[2].GetBool();
        if (half)
            _petHalfName1[entry].push_back(word);
        else
            _petHalfName0[entry].push_back(word);
        ++count;
    }
    while (result->NextRow());

    TC_LOG_INFO("server.loading", ">> Loaded %u pet name parts in %u ms", count, GetMSTimeDiffToNow(oldMSTime));
}

void ObjectMgr::LoadPetNumber()
{
    uint32 oldMSTime = getMSTime();

    QueryResult result = CharacterDatabase.Query("SELECT MAX(id) FROM character_pet");
    if (result)
    {
        Field* fields = result->Fetch();
        _hiPetNumber = fields[0].GetUInt32()+1;
    }

    TC_LOG_INFO("server.loading", ">> Loaded the max pet number: %d in %u ms", _hiPetNumber-1, GetMSTimeDiffToNow(oldMSTime));
}

std::string ObjectMgr::GeneratePetName(uint32 entry)
{
    StringVector& list0 = _petHalfName0[entry];
    StringVector& list1 = _petHalfName1[entry];

    if (list0.empty() || list1.empty())
    {
        CreatureTemplate const* cinfo = GetCreatureTemplate(entry);
        if (!cinfo)
            return std::string();

        char const* petname = GetPetName(cinfo->family, sWorld->GetDefaultDbcLocale());
        if (petname)
            return std::string(petname);
        else
            return cinfo->Name;
    }

    return *(list0.begin()+urand(0, list0.size()-1)) + *(list1.begin()+urand(0, list1.size()-1));
}

uint32 ObjectMgr::GeneratePetNumber()
{
    return ++_hiPetNumber;
}

uint64 ObjectMgr::GenerateVoidStorageItemId()
{
    return ++_voidItemId;
}

void ObjectMgr::LoadCorpses()
{
    //        0     1     2     3            4      5          6          7       8       9      10        11    12          13          14          15         16
    // SELECT posX, posY, posZ, orientation, mapId, displayId, itemCache, bytes1, bytes2, flags, dynFlags, time, corpseType, instanceId, phaseMask, corpseGuid, guid FROM corpse WHERE corpseType <> 0

    uint32 oldMSTime = getMSTime();

    PreparedQueryResult result = CharacterDatabase.Query(CharacterDatabase.GetPreparedStatement(CHAR_SEL_CORPSES));
    if (!result)
    {
        TC_LOG_INFO("server.loading", ">> Loaded 0 corpses. DB table `corpse` is empty.");
        return;
    }

    uint32 count = 0;
    do
    {
        Field* fields = result->Fetch();
        uint32 guid = fields[16].GetUInt32();
        CorpseType type = CorpseType(fields[12].GetUInt8());
        if (type >= MAX_CORPSE_TYPE)
        {
            TC_LOG_ERROR("misc", "Corpse (guid: %u) have wrong corpse type (%u), not loading.", guid, type);
            continue;
        }

        Corpse* corpse = new Corpse(type);
        if (!corpse->LoadCorpseFromDB(guid, fields))
        {
            delete corpse;
            continue;
        }

        sObjectAccessor->AddCorpse(corpse);
        ++count;
    }
    while (result->NextRow());

    TC_LOG_INFO("server.loading", ">> Loaded %u corpses in %u ms", count, GetMSTimeDiffToNow(oldMSTime));
}

void ObjectMgr::LoadReputationRewardRate()
{
    uint32 oldMSTime = getMSTime();

    _repRewardRateStore.clear();                             // for reload case

    uint32 count = 0; //                                0          1             2                  3                  4                 5                      6             7
    QueryResult result = WorldDatabase.Query("SELECT faction, quest_rate, quest_daily_rate, quest_weekly_rate, quest_monthly_rate, quest_repeatable_rate, creature_rate, spell_rate FROM reputation_reward_rate");
    if (!result)
    {
        TC_LOG_ERROR("server.loading", ">> Loaded `reputation_reward_rate`, table is empty!");
        return;
    }

    do
    {
        Field* fields = result->Fetch();

        uint32 factionId            = fields[0].GetUInt32();

        RepRewardRate repRate;

        repRate.questRate           = fields[1].GetFloat();
        repRate.questDailyRate      = fields[2].GetFloat();
        repRate.questWeeklyRate     = fields[3].GetFloat();
        repRate.questMonthlyRate    = fields[4].GetFloat();
        repRate.questRepeatableRate = fields[5].GetFloat();
        repRate.creatureRate        = fields[6].GetFloat();
        repRate.spellRate           = fields[7].GetFloat();

        FactionEntry const* factionEntry = sFactionStore.LookupEntry(factionId);
        if (!factionEntry)
        {
            TC_LOG_ERROR("sql.sql", "Faction (faction.dbc) %u does not exist but is used in `reputation_reward_rate`", factionId);
            continue;
        }

        if (repRate.questRate < 0.0f)
        {
            TC_LOG_ERROR("sql.sql", "Table reputation_reward_rate has quest_rate with invalid rate %f, skipping data for faction %u", repRate.questRate, factionId);
            continue;
        }

        if (repRate.questDailyRate < 0.0f)
        {
            TC_LOG_ERROR("sql.sql", "Table reputation_reward_rate has quest_daily_rate with invalid rate %f, skipping data for faction %u", repRate.questDailyRate, factionId);
            continue;
        }

        if (repRate.questWeeklyRate < 0.0f)
        {
            TC_LOG_ERROR("sql.sql", "Table reputation_reward_rate has quest_weekly_rate with invalid rate %f, skipping data for faction %u", repRate.questWeeklyRate, factionId);
            continue;
        }

        if (repRate.questMonthlyRate < 0.0f)
        {
            TC_LOG_ERROR("sql.sql", "Table reputation_reward_rate has quest_monthly_rate with invalid rate %f, skipping data for faction %u", repRate.questMonthlyRate, factionId);
            continue;
        }

        if (repRate.questRepeatableRate < 0.0f)
        {
            TC_LOG_ERROR("sql.sql", "Table reputation_reward_rate has quest_repeatable_rate with invalid rate %f, skipping data for faction %u", repRate.questRepeatableRate, factionId);
            continue;
        }

        if (repRate.creatureRate < 0.0f)
        {
            TC_LOG_ERROR("sql.sql", "Table reputation_reward_rate has creature_rate with invalid rate %f, skipping data for faction %u", repRate.creatureRate, factionId);
            continue;
        }

        if (repRate.spellRate < 0.0f)
        {
            TC_LOG_ERROR("sql.sql", "Table reputation_reward_rate has spell_rate with invalid rate %f, skipping data for faction %u", repRate.spellRate, factionId);
            continue;
        }

        _repRewardRateStore[factionId] = repRate;

        ++count;
    }
    while (result->NextRow());

    TC_LOG_INFO("server.loading", ">> Loaded %u reputation_reward_rate in %u ms", count, GetMSTimeDiffToNow(oldMSTime));
}

void ObjectMgr::LoadReputationOnKill()
{
    uint32 oldMSTime = getMSTime();

    // For reload case
    _repOnKillStore.clear();

    uint32 count = 0;

    //                                                0            1                     2
    QueryResult result = WorldDatabase.Query("SELECT creature_id, RewOnKillRepFaction1, RewOnKillRepFaction2, "
    //   3             4             5                   6             7             8                   9
        "IsTeamAward1, MaxStanding1, RewOnKillRepValue1, IsTeamAward2, MaxStanding2, RewOnKillRepValue2, TeamDependent "
        "FROM creature_onkill_reputation");

    if (!result)
    {
        TC_LOG_ERROR("server.loading", ">> Loaded 0 creature award reputation definitions. DB table `creature_onkill_reputation` is empty.");
        return;
    }

    do
    {
        Field* fields = result->Fetch();

        uint32 creature_id = fields[0].GetUInt32();

        ReputationOnKillEntry repOnKill;
        repOnKill.RepFaction1          = fields[1].GetInt16();
        repOnKill.RepFaction2          = fields[2].GetInt16();
        repOnKill.IsTeamAward1        = fields[3].GetBool();
        repOnKill.ReputationMaxCap1  = fields[4].GetUInt8();
        repOnKill.RepValue1            = fields[5].GetInt32();
        repOnKill.IsTeamAward2        = fields[6].GetBool();
        repOnKill.ReputationMaxCap2  = fields[7].GetUInt8();
        repOnKill.RepValue2            = fields[8].GetInt32();
        repOnKill.TeamDependent       = fields[9].GetUInt8();

        if (!GetCreatureTemplate(creature_id))
        {
            TC_LOG_ERROR("sql.sql", "Table `creature_onkill_reputation` have data for not existed creature entry (%u), skipped", creature_id);
            continue;
        }

        if (repOnKill.RepFaction1)
        {
            FactionEntry const* factionEntry1 = sFactionStore.LookupEntry(repOnKill.RepFaction1);
            if (!factionEntry1)
            {
                TC_LOG_ERROR("sql.sql", "Faction (faction.dbc) %u does not exist but is used in `creature_onkill_reputation`", repOnKill.RepFaction1);
                continue;
            }
        }

        if (repOnKill.RepFaction2)
        {
            FactionEntry const* factionEntry2 = sFactionStore.LookupEntry(repOnKill.RepFaction2);
            if (!factionEntry2)
            {
                TC_LOG_ERROR("sql.sql", "Faction (faction.dbc) %u does not exist but is used in `creature_onkill_reputation`", repOnKill.RepFaction2);
                continue;
            }
        }

        _repOnKillStore[creature_id] = repOnKill;

        ++count;
    } while (result->NextRow());

    TC_LOG_INFO("server.loading", ">> Loaded %u creature award reputation definitions in %u ms", count, GetMSTimeDiffToNow(oldMSTime));
}

void ObjectMgr::LoadReputationSpilloverTemplate()
{
    uint32 oldMSTime = getMSTime();

    _repSpilloverTemplateStore.clear();                      // for reload case

    uint32 count = 0; //                                0         1        2       3        4       5       6         7        8      9        10       11     12        13       14     15
    QueryResult result = WorldDatabase.Query("SELECT faction, faction1, rate_1, rank_1, faction2, rate_2, rank_2, faction3, rate_3, rank_3, faction4, rate_4, rank_4, faction5, rate_5, rank_5 FROM reputation_spillover_template");

    if (!result)
    {
        TC_LOG_INFO("server.loading", ">> Loaded `reputation_spillover_template`, table is empty.");
        return;
    }

    do
    {
        Field* fields = result->Fetch();

        uint32 factionId                = fields[0].GetUInt16();

        RepSpilloverTemplate repTemplate;

        repTemplate.faction[0]          = fields[1].GetUInt16();
        repTemplate.faction_rate[0]     = fields[2].GetFloat();
        repTemplate.faction_rank[0]     = fields[3].GetUInt8();
        repTemplate.faction[1]          = fields[4].GetUInt16();
        repTemplate.faction_rate[1]     = fields[5].GetFloat();
        repTemplate.faction_rank[1]     = fields[6].GetUInt8();
        repTemplate.faction[2]          = fields[7].GetUInt16();
        repTemplate.faction_rate[2]     = fields[8].GetFloat();
        repTemplate.faction_rank[2]     = fields[9].GetUInt8();
        repTemplate.faction[3]          = fields[10].GetUInt16();
        repTemplate.faction_rate[3]     = fields[11].GetFloat();
        repTemplate.faction_rank[3]     = fields[12].GetUInt8();
        repTemplate.faction[4]          = fields[13].GetUInt16();
        repTemplate.faction_rate[4]     = fields[14].GetFloat();
        repTemplate.faction_rank[4]     = fields[15].GetUInt8();

        FactionEntry const* factionEntry = sFactionStore.LookupEntry(factionId);

        if (!factionEntry)
        {
            TC_LOG_ERROR("sql.sql", "Faction (faction.dbc) %u does not exist but is used in `reputation_spillover_template`", factionId);
            continue;
        }

        if (factionEntry->team == 0)
        {
            TC_LOG_ERROR("sql.sql", "Faction (faction.dbc) %u in `reputation_spillover_template` does not belong to any team, skipping", factionId);
            continue;
        }

        for (uint32 i = 0; i < MAX_SPILLOVER_FACTIONS; ++i)
        {
            if (repTemplate.faction[i])
            {
                FactionEntry const* factionSpillover = sFactionStore.LookupEntry(repTemplate.faction[i]);

                if (!factionSpillover)
                {
                    TC_LOG_ERROR("sql.sql", "Spillover faction (faction.dbc) %u does not exist but is used in `reputation_spillover_template` for faction %u, skipping", repTemplate.faction[i], factionId);
                    continue;
                }

                if (factionSpillover->reputationListID < 0)
                {
                    TC_LOG_ERROR("sql.sql", "Spillover faction (faction.dbc) %u for faction %u in `reputation_spillover_template` can not be listed for client, and then useless, skipping", repTemplate.faction[i], factionId);
                    continue;
                }

                if (repTemplate.faction_rank[i] >= MAX_REPUTATION_RANK)
                {
                    TC_LOG_ERROR("sql.sql", "Rank %u used in `reputation_spillover_template` for spillover faction %u is not valid, skipping", repTemplate.faction_rank[i], repTemplate.faction[i]);
                    continue;
                }
            }
        }

        FactionEntry const* factionEntry0 = sFactionStore.LookupEntry(repTemplate.faction[0]);
        if (repTemplate.faction[0] && !factionEntry0)
        {
            TC_LOG_ERROR("sql.sql", "Faction (faction.dbc) %u does not exist but is used in `reputation_spillover_template`", repTemplate.faction[0]);
            continue;
        }
        FactionEntry const* factionEntry1 = sFactionStore.LookupEntry(repTemplate.faction[1]);
        if (repTemplate.faction[1] && !factionEntry1)
        {
            TC_LOG_ERROR("sql.sql", "Faction (faction.dbc) %u does not exist but is used in `reputation_spillover_template`", repTemplate.faction[1]);
            continue;
        }
        FactionEntry const* factionEntry2 = sFactionStore.LookupEntry(repTemplate.faction[2]);
        if (repTemplate.faction[2] && !factionEntry2)
        {
            TC_LOG_ERROR("sql.sql", "Faction (faction.dbc) %u does not exist but is used in `reputation_spillover_template`", repTemplate.faction[2]);
            continue;
        }
        FactionEntry const* factionEntry3 = sFactionStore.LookupEntry(repTemplate.faction[3]);
        if (repTemplate.faction[3] && !factionEntry3)
        {
            TC_LOG_ERROR("sql.sql", "Faction (faction.dbc) %u does not exist but is used in `reputation_spillover_template`", repTemplate.faction[3]);
            continue;
        }
        FactionEntry const* factionEntry4 = sFactionStore.LookupEntry(repTemplate.faction[4]);
        if (repTemplate.faction[4] && !factionEntry4)
        {
            TC_LOG_ERROR("sql.sql", "Faction (faction.dbc) %u does not exist but is used in `reputation_spillover_template`", repTemplate.faction[4]);
            continue;
        }

        _repSpilloverTemplateStore[factionId] = repTemplate;

        ++count;
    }
    while (result->NextRow());

    TC_LOG_INFO("server.loading", ">> Loaded %u reputation_spillover_template in %u ms", count, GetMSTimeDiffToNow(oldMSTime));
}

void ObjectMgr::LoadPointsOfInterest()
{
    uint32 oldMSTime = getMSTime();

    _pointsOfInterestStore.clear();                              // need for reload case

    uint32 count = 0;

    //                                                  0   1  2   3      4     5       6
    QueryResult result = WorldDatabase.Query("SELECT entry, x, y, icon, flags, data, icon_name FROM points_of_interest");

    if (!result)
    {
        TC_LOG_ERROR("server.loading", ">> Loaded 0 Points of Interest definitions. DB table `points_of_interest` is empty.");
        return;
    }

    do
    {
        Field* fields = result->Fetch();

        uint32 point_id = fields[0].GetUInt32();

        PointOfInterest POI;
        POI.entry = point_id;
        POI.x = fields[1].GetFloat();
        POI.y = fields[2].GetFloat();
        POI.icon = fields[3].GetUInt32();
        POI.flags = fields[4].GetUInt32();
        POI.data = fields[5].GetUInt32();
        POI.icon_name = fields[6].GetString();

        if (!Trinity::IsValidMapCoord(POI.x, POI.y))
        {
            TC_LOG_ERROR("sql.sql", "Table `points_of_interest` (Entry: %u) have invalid coordinates (X: %f Y: %f), ignored.", point_id, POI.x, POI.y);
            continue;
        }

        _pointsOfInterestStore[point_id] = POI;

        ++count;
    } while (result->NextRow());

    TC_LOG_INFO("server.loading", ">> Loaded %u Points of Interest definitions in %u ms", count, GetMSTimeDiffToNow(oldMSTime));
}

void ObjectMgr::LoadQuestPOI()
{
    uint32 oldMSTime = getMSTime();

    _questPOIStore.clear();                              // need for reload case

    uint32 count = 0;

    //                                               0        1   2         3      4               5        6     7
    QueryResult result = WorldDatabase.Query("SELECT questId, id, objIndex, mapid, WorldMapAreaId, FloorId, unk3, unk4 FROM quest_poi order by questId");

    if (!result)
    {
        TC_LOG_ERROR("server.loading", ">> Loaded 0 quest POI definitions. DB table `quest_poi` is empty.");
        return;
    }

    //                                                0       1   2  3
    QueryResult points = WorldDatabase.Query("SELECT questId, id, x, y FROM quest_poi_points ORDER BY questId DESC, idx");

    std::vector<std::vector<std::vector<QuestPOIPoint> > > POIs;

    if (points)
    {
        // The first result should have the highest questId
        Field* fields = points->Fetch();
        uint32 questIdMax = fields[0].GetUInt32();
        POIs.resize(questIdMax + 1);

        do
        {
            fields = points->Fetch();

            uint32 questId            = fields[0].GetUInt32();
            uint32 id                 = fields[1].GetUInt32();
            int32  x                  = fields[2].GetInt32();
            int32  y                  = fields[3].GetInt32();

            if (POIs[questId].size() <= id + 1)
                POIs[questId].resize(id + 10);

            QuestPOIPoint point(x, y);
            POIs[questId][id].push_back(point);
        } while (points->NextRow());
    }

    do
    {
        Field* fields = result->Fetch();

        uint32 questId            = fields[0].GetUInt32();
        uint32 id                 = fields[1].GetUInt32();
        int32 objIndex            = fields[2].GetInt32();
        uint32 mapId              = fields[3].GetUInt32();
        uint32 WorldMapAreaId     = fields[4].GetUInt32();
        uint32 FloorId            = fields[5].GetUInt32();
        uint32 unk3               = fields[6].GetUInt32();
        uint32 unk4               = fields[7].GetUInt32();

        QuestPOI POI(id, objIndex, mapId, WorldMapAreaId, FloorId, unk3, unk4);
        POI.points = POIs[questId][id];

        _questPOIStore[questId].push_back(POI);

        ++count;
    } while (result->NextRow());

    TC_LOG_INFO("server.loading", ">> Loaded %u quest POI definitions in %u ms", count, GetMSTimeDiffToNow(oldMSTime));
}

void ObjectMgr::LoadNPCSpellClickSpells()
{
    uint32 oldMSTime = getMSTime();

    _spellClickInfoStore.clear();
    //                                                0          1         2            3
    QueryResult result = WorldDatabase.Query("SELECT npc_entry, spell_id, cast_flags, user_type FROM npc_spellclick_spells");

    if (!result)
    {
        TC_LOG_ERROR("server.loading", ">> Loaded 0 spellclick spells. DB table `npc_spellclick_spells` is empty.");
        return;
    }

    uint32 count = 0;

    do
    {
        Field* fields = result->Fetch();

        uint32 npc_entry = fields[0].GetUInt32();
        CreatureTemplate const* cInfo = GetCreatureTemplate(npc_entry);
        if (!cInfo)
        {
            TC_LOG_ERROR("sql.sql", "Table npc_spellclick_spells references unknown creature_template %u. Skipping entry.", npc_entry);
            continue;
        }

        uint32 spellid = fields[1].GetUInt32();
        SpellInfo const* spellinfo = sSpellMgr->GetSpellInfo(spellid);
        if (!spellinfo)
        {
            TC_LOG_ERROR("sql.sql", "Table npc_spellclick_spells references unknown spellid %u. Skipping entry.", spellid);
            continue;
        }

        uint8 userType = fields[3].GetUInt16();
        if (userType >= SPELL_CLICK_USER_MAX)
            TC_LOG_ERROR("sql.sql", "Table npc_spellclick_spells references unknown user type %u. Skipping entry.", uint32(userType));

        uint8 castFlags = fields[2].GetUInt8();
        SpellClickInfo info;
        info.spellId = spellid;
        info.castFlags = castFlags;
        info.userType = SpellClickUserTypes(userType);
        _spellClickInfoStore.insert(SpellClickInfoContainer::value_type(npc_entry, info));

        ++count;
    }
    while (result->NextRow());

    // all spellclick data loaded, now we check if there are creatures with NPC_FLAG_SPELLCLICK but with no data
    // NOTE: It *CAN* be the other way around: no spellclick flag but with spellclick data, in case of creature-only vehicle accessories
    CreatureTemplateContainer const* ctc = sObjectMgr->GetCreatureTemplates();
    for (CreatureTemplateContainer::const_iterator itr = ctc->begin(); itr != ctc->end(); ++itr)
    {
        if ((itr->second.npcflag & UNIT_NPC_FLAG_SPELLCLICK) && _spellClickInfoStore.find(itr->second.Entry) == _spellClickInfoStore.end())
        {
            TC_LOG_ERROR("sql.sql", "npc_spellclick_spells: Creature template %u has UNIT_NPC_FLAG_SPELLCLICK but no data in spellclick table! Removing flag", itr->second.Entry);
            const_cast<CreatureTemplate*>(&itr->second)->npcflag &= ~UNIT_NPC_FLAG_SPELLCLICK;
        }
    }

    TC_LOG_INFO("server.loading", ">> Loaded %u spellclick definitions in %u ms", count, GetMSTimeDiffToNow(oldMSTime));
}

void ObjectMgr::DeleteCreatureData(uint32 guid)
{
    // remove mapid*cellid -> guid_set map
    CreatureData const* data = GetCreatureData(guid);
    if (data)
        RemoveCreatureFromGrid(guid, data);

    _creatureDataStore.erase(guid);
}

void ObjectMgr::DeleteGOData(uint32 guid)
{
    // remove mapid*cellid -> guid_set map
    GameObjectData const* data = GetGOData(guid);
    if (data)
        RemoveGameobjectFromGrid(guid, data);

    _gameObjectDataStore.erase(guid);
}

void ObjectMgr::AddCorpseCellData(uint32 mapid, uint32 cellid, uint32 player_guid, uint32 instance)
{
    // corpses are always added to spawn mode 0 and they are spawned by their instance id
    CellObjectGuids& cell_guids = _mapObjectGuidsStore[MAKE_PAIR32(mapid, 0)][cellid];
    cell_guids.corpses[player_guid] = instance;
}

void ObjectMgr::DeleteCorpseCellData(uint32 mapid, uint32 cellid, uint32 player_guid)
{
    // corpses are always added to spawn mode 0 and they are spawned by their instance id
    CellObjectGuids& cell_guids = _mapObjectGuidsStore[MAKE_PAIR32(mapid, 0)][cellid];
    cell_guids.corpses.erase(player_guid);
}

void ObjectMgr::LoadQuestRelationsHelper(QuestRelations& map, std::string const& table, bool starter, bool go)
{
    uint32 oldMSTime = getMSTime();

    map.clear();                                            // need for reload case

    uint32 count = 0;

    QueryResult result = WorldDatabase.PQuery("SELECT id, quest, pool_entry FROM %s qr LEFT JOIN pool_quest pq ON qr.quest = pq.entry", table.c_str());

    if (!result)
    {
        TC_LOG_ERROR("server.loading", ">> Loaded 0 quest relations from `%s`, table is empty.", table.c_str());
        return;
    }

    PooledQuestRelation* poolRelationMap = go ? &sPoolMgr->mQuestGORelation : &sPoolMgr->mQuestCreatureRelation;
    if (starter)
        poolRelationMap->clear();

    do
    {
        uint32 id     = result->Fetch()[0].GetUInt32();
        uint32 quest  = result->Fetch()[1].GetUInt32();
        uint32 poolId = result->Fetch()[2].GetUInt32();

        if (_questTemplates.find(quest) == _questTemplates.end())
        {
            TC_LOG_ERROR("sql.sql", "Table `%s`: Quest %u listed for entry %u does not exist.", table.c_str(), quest, id);
            continue;
        }

        if (!poolId || !starter)
            map.insert(QuestRelations::value_type(id, quest));
        else if (starter)
            poolRelationMap->insert(PooledQuestRelation::value_type(quest, id));

        ++count;
    } while (result->NextRow());

    TC_LOG_INFO("server.loading", ">> Loaded %u quest relations from %s in %u ms", count, table.c_str(), GetMSTimeDiffToNow(oldMSTime));
}

void ObjectMgr::LoadGameobjectQuestStarters()
{
    LoadQuestRelationsHelper(_goQuestRelations, "gameobject_queststarter", true, true);

    for (QuestRelations::iterator itr = _goQuestRelations.begin(); itr != _goQuestRelations.end(); ++itr)
    {
        GameObjectTemplate const* goInfo = GetGameObjectTemplate(itr->first);
        if (!goInfo)
            TC_LOG_ERROR("sql.sql", "Table `gameobject_queststarter` have data for not existed gameobject entry (%u) and existed quest %u", itr->first, itr->second);
        else if (goInfo->type != GAMEOBJECT_TYPE_QUESTGIVER)
            TC_LOG_ERROR("sql.sql", "Table `gameobject_queststarter` have data gameobject entry (%u) for quest %u, but GO is not GAMEOBJECT_TYPE_QUESTGIVER", itr->first, itr->second);
    }
}

void ObjectMgr::LoadGameobjectQuestEnders()
{
    LoadQuestRelationsHelper(_goQuestInvolvedRelations, "gameobject_questender", false, true);

    for (QuestRelations::iterator itr = _goQuestInvolvedRelations.begin(); itr != _goQuestInvolvedRelations.end(); ++itr)
    {
        GameObjectTemplate const* goInfo = GetGameObjectTemplate(itr->first);
        if (!goInfo)
            TC_LOG_ERROR("sql.sql", "Table `gameobject_questender` have data for not existed gameobject entry (%u) and existed quest %u", itr->first, itr->second);
        else if (goInfo->type != GAMEOBJECT_TYPE_QUESTGIVER)
            TC_LOG_ERROR("sql.sql", "Table `gameobject_questender` have data gameobject entry (%u) for quest %u, but GO is not GAMEOBJECT_TYPE_QUESTGIVER", itr->first, itr->second);
    }
}

void ObjectMgr::LoadCreatureQuestStarters()
{
    LoadQuestRelationsHelper(_creatureQuestRelations, "creature_queststarter", true, false);

    for (QuestRelations::iterator itr = _creatureQuestRelations.begin(); itr != _creatureQuestRelations.end(); ++itr)
    {
        CreatureTemplate const* cInfo = GetCreatureTemplate(itr->first);
        if (!cInfo)
            TC_LOG_ERROR("sql.sql", "Table `creature_queststarter` have data for not existed creature entry (%u) and existed quest %u", itr->first, itr->second);
        else if (!(cInfo->npcflag & UNIT_NPC_FLAG_QUESTGIVER))
            TC_LOG_ERROR("sql.sql", "Table `creature_queststarter` has creature entry (%u) for quest %u, but npcflag does not include UNIT_NPC_FLAG_QUESTGIVER", itr->first, itr->second);
    }
}

void ObjectMgr::LoadCreatureQuestEnders()
{
    LoadQuestRelationsHelper(_creatureQuestInvolvedRelations, "creature_questender", false, false);

    for (QuestRelations::iterator itr = _creatureQuestInvolvedRelations.begin(); itr != _creatureQuestInvolvedRelations.end(); ++itr)
    {
        CreatureTemplate const* cInfo = GetCreatureTemplate(itr->first);
        if (!cInfo)
            TC_LOG_ERROR("sql.sql", "Table `creature_questender` have data for not existed creature entry (%u) and existed quest %u", itr->first, itr->second);
        else if (!(cInfo->npcflag & UNIT_NPC_FLAG_QUESTGIVER))
            TC_LOG_ERROR("sql.sql", "Table `creature_questender` has creature entry (%u) for quest %u, but npcflag does not include UNIT_NPC_FLAG_QUESTGIVER", itr->first, itr->second);
    }
}

void ObjectMgr::LoadReservedPlayersNames()
{
    uint32 oldMSTime = getMSTime();

    _reservedNamesStore.clear();                                // need for reload case

    QueryResult result = CharacterDatabase.Query("SELECT name FROM reserved_name");

    if (!result)
    {
        TC_LOG_INFO("server.loading", ">> Loaded 0 reserved player names. DB table `reserved_name` is empty!");
        return;
    }

    uint32 count = 0;

    Field* fields;
    do
    {
        fields = result->Fetch();
        std::string name= fields[0].GetString();

        std::wstring wstr;
        if (!Utf8toWStr (name, wstr))
        {
            TC_LOG_ERROR("misc", "Table `reserved_name` have invalid name: %s", name.c_str());
            continue;
        }

        wstrToLower(wstr);

        _reservedNamesStore.insert(wstr);
        ++count;
    }
    while (result->NextRow());

    TC_LOG_INFO("server.loading", ">> Loaded %u reserved player names in %u ms", count, GetMSTimeDiffToNow(oldMSTime));
}

bool ObjectMgr::IsReservedName(const std::string& name) const
{
    std::wstring wstr;
    if (!Utf8toWStr (name, wstr))
        return false;

    wstrToLower(wstr);

    return _reservedNamesStore.find(wstr) != _reservedNamesStore.end();
}

enum LanguageType
{
    LT_BASIC_LATIN    = 0x0000,
    LT_EXTENDEN_LATIN = 0x0001,
    LT_CYRILLIC       = 0x0002,
    LT_EAST_ASIA      = 0x0004,
    LT_ANY            = 0xFFFF
};

static LanguageType GetRealmLanguageType(bool create)
{
    switch (sWorld->getIntConfig(CONFIG_REALM_ZONE))
    {
        case REALM_ZONE_UNKNOWN:                            // any language
        case REALM_ZONE_DEVELOPMENT:
        case REALM_ZONE_TEST_SERVER:
        case REALM_ZONE_QA_SERVER:
            return LT_ANY;
        case REALM_ZONE_UNITED_STATES:                      // extended-Latin
        case REALM_ZONE_OCEANIC:
        case REALM_ZONE_LATIN_AMERICA:
        case REALM_ZONE_ENGLISH:
        case REALM_ZONE_GERMAN:
        case REALM_ZONE_FRENCH:
        case REALM_ZONE_SPANISH:
            return LT_EXTENDEN_LATIN;
        case REALM_ZONE_KOREA:                              // East-Asian
        case REALM_ZONE_TAIWAN:
        case REALM_ZONE_CHINA:
            return LT_EAST_ASIA;
        case REALM_ZONE_RUSSIAN:                            // Cyrillic
            return LT_CYRILLIC;
        default:
            return create ? LT_BASIC_LATIN : LT_ANY;        // basic-Latin at create, any at login
    }
}

bool isValidString(const std::wstring& wstr, uint32 strictMask, bool numericOrSpace, bool create = false)
{
    if (strictMask == 0)                                       // any language, ignore realm
    {
        if (isExtendedLatinString(wstr, numericOrSpace))
            return true;
        if (isCyrillicString(wstr, numericOrSpace))
            return true;
        if (isEastAsianString(wstr, numericOrSpace))
            return true;
        return false;
    }

    if (strictMask & 0x2)                                    // realm zone specific
    {
        LanguageType lt = GetRealmLanguageType(create);
        if (lt & LT_EXTENDEN_LATIN)
            if (isExtendedLatinString(wstr, numericOrSpace))
                return true;
        if (lt & LT_CYRILLIC)
            if (isCyrillicString(wstr, numericOrSpace))
                return true;
        if (lt & LT_EAST_ASIA)
            if (isEastAsianString(wstr, numericOrSpace))
                return true;
    }

    if (strictMask & 0x1)                                    // basic Latin
    {
        if (isBasicLatinString(wstr, numericOrSpace))
            return true;
    }

    return false;
}

uint8 ObjectMgr::CheckPlayerName(const std::string& name, bool create)
{
    std::wstring wname;
    if (!Utf8toWStr(name, wname))
        return CHAR_NAME_INVALID_CHARACTER;

    if (wname.size() > MAX_PLAYER_NAME)
        return CHAR_NAME_TOO_LONG;

    uint32 minName = sWorld->getIntConfig(CONFIG_MIN_PLAYER_NAME);
    if (wname.size() < minName)
        return CHAR_NAME_TOO_SHORT;

    uint32 strictMask = sWorld->getIntConfig(CONFIG_STRICT_PLAYER_NAMES);
    if (!isValidString(wname, strictMask, false, create))
        return CHAR_NAME_MIXED_LANGUAGES;

    wstrToLower(wname);
    for (size_t i = 2; i < wname.size(); ++i)
        if (wname[i] == wname[i-1] && wname[i] == wname[i-2])
            return CHAR_NAME_THREE_CONSECUTIVE;

    return CHAR_NAME_SUCCESS;
}

bool ObjectMgr::IsValidCharterName(const std::string& name)
{
    std::wstring wname;
    if (!Utf8toWStr(name, wname))
        return false;

    if (wname.size() > MAX_CHARTER_NAME)
        return false;

    uint32 minName = sWorld->getIntConfig(CONFIG_MIN_CHARTER_NAME);
    if (wname.size() < minName)
        return false;

    uint32 strictMask = sWorld->getIntConfig(CONFIG_STRICT_CHARTER_NAMES);

    return isValidString(wname, strictMask, true);
}

PetNameInvalidReason ObjectMgr::CheckPetName(const std::string& name)
{
    std::wstring wname;
    if (!Utf8toWStr(name, wname))
        return PET_NAME_INVALID;

    if (wname.size() > MAX_PET_NAME)
        return PET_NAME_TOO_LONG;

    uint32 minName = sWorld->getIntConfig(CONFIG_MIN_PET_NAME);
    if (wname.size() < minName)
        return PET_NAME_TOO_SHORT;

    uint32 strictMask = sWorld->getIntConfig(CONFIG_STRICT_PET_NAMES);
    if (!isValidString(wname, strictMask, false))
        return PET_NAME_MIXED_LANGUAGES;

    return PET_NAME_SUCCESS;
}

void ObjectMgr::LoadGameObjectForQuests()
{
    uint32 oldMSTime = getMSTime();

    _gameObjectForQuestStore.clear();                         // need for reload case

    if (sObjectMgr->GetGameObjectTemplates()->empty())
    {
        TC_LOG_INFO("server.loading", ">> Loaded 0 GameObjects for quests");
        return;
    }

    uint32 count = 0;

    // collect GO entries for GO that must activated
    GameObjectTemplateContainer const* gotc = sObjectMgr->GetGameObjectTemplates();
    for (GameObjectTemplateContainer::const_iterator itr = gotc->begin(); itr != gotc->end(); ++itr)
    {
        switch (itr->second.type)
        {
            // scan GO chest with loot including quest items
            case GAMEOBJECT_TYPE_CHEST:
            {
                uint32 loot_id = (itr->second.GetLootId());

                // find quest loot for GO
                if (itr->second.chest.questId || LootTemplates_Gameobject.HaveQuestLootFor(loot_id))
                {
                    _gameObjectForQuestStore.insert(itr->second.entry);
                    ++count;
                }
                break;
            }
            case GAMEOBJECT_TYPE_GENERIC:
            {
                if (itr->second._generic.questID > 0)            //quests objects
                {
                    _gameObjectForQuestStore.insert(itr->second.entry);
                    count++;
                }
                break;
            }
            case GAMEOBJECT_TYPE_GOOBER:
            {
                if (itr->second.goober.questId > 0)              //quests objects
                {
                    _gameObjectForQuestStore.insert(itr->second.entry);
                    count++;
                }
                break;
            }
            default:
                break;
        }
    }

    TC_LOG_INFO("server.loading", ">> Loaded %u GameObjects for quests in %u ms", count, GetMSTimeDiffToNow(oldMSTime));
}

bool ObjectMgr::LoadTrinityStrings(const char* table, int32 min_value, int32 max_value)
{
    uint32 oldMSTime = getMSTime();

    int32 start_value = min_value;
    int32 end_value   = max_value;
    // some string can have negative indexes range
    if (start_value < 0)
    {
        if (end_value >= start_value)
        {
            TC_LOG_ERROR("sql.sql", "Table '%s' attempt loaded with invalid range (%d - %d), strings not loaded.", table, min_value, max_value);
            return false;
        }

        // real range (max+1, min+1) exaple: (-10, -1000) -> -999...-10+1
        std::swap(start_value, end_value);
        ++start_value;
        ++end_value;
    }
    else
    {
        if (start_value >= end_value)
        {
            TC_LOG_ERROR("sql.sql", "Table '%s' attempt loaded with invalid range (%d - %d), strings not loaded.", table, min_value, max_value);
            return false;
        }
    }

    // cleanup affected map part for reloading case
    for (TrinityStringLocaleContainer::iterator itr = _trinityStringLocaleStore.begin(); itr != _trinityStringLocaleStore.end();)
    {
        if (itr->first >= start_value && itr->first < end_value)
            _trinityStringLocaleStore.erase(itr++);
        else
            ++itr;
    }

    QueryResult result = WorldDatabase.PQuery("SELECT entry, content_default, content_loc1, content_loc2, content_loc3, content_loc4, content_loc5, content_loc6, content_loc7, content_loc8 FROM %s", table);

    if (!result)
    {
        if (min_value == MIN_TRINITY_STRING_ID)              // error only in case internal strings
            TC_LOG_ERROR("server.loading", ">> Loaded 0 trinity strings. DB table `%s` is empty. Cannot continue.", table);
        else
            TC_LOG_INFO("server.loading", ">> Loaded 0 string templates. DB table `%s` is empty.", table);

        return false;
    }

    uint32 count = 0;

    do
    {
        Field* fields = result->Fetch();

        int32 entry = fields[0].GetInt32();

        if (entry == 0)
        {
            TC_LOG_ERROR("sql.sql", "Table `%s` contain reserved entry 0, ignored.", table);
            continue;
        }
        else if (entry < start_value || entry >= end_value)
        {
            TC_LOG_ERROR("sql.sql", "Table `%s` contain entry %i out of allowed range (%d - %d), ignored.", table, entry, min_value, max_value);
            continue;
        }

        TrinityStringLocale& data = _trinityStringLocaleStore[entry];

        if (!data.Content.empty())
        {
            TC_LOG_ERROR("sql.sql", "Table `%s` contain data for already loaded entry  %i (from another table?), ignored.", table, entry);
            continue;
        }

        data.Content.resize(1);
        ++count;

        for (uint8 i = 0; i < TOTAL_LOCALES; ++i)
            AddLocaleString(fields[i + 1].GetString(), LocaleConstant(i), data.Content);
    } while (result->NextRow());

    if (min_value == MIN_TRINITY_STRING_ID)
        TC_LOG_INFO("server.loading", ">> Loaded %u Trinity strings from table %s in %u ms", count, table, GetMSTimeDiffToNow(oldMSTime));
    else
        TC_LOG_INFO("server.loading", ">> Loaded %u string templates from %s in %u ms", count, table, GetMSTimeDiffToNow(oldMSTime));

    return true;
}

const char *ObjectMgr::GetTrinityString(int32 entry, LocaleConstant locale_idx) const
{
    if (TrinityStringLocale const* msl = GetTrinityStringLocale(entry))
    {
        if (msl->Content.size() > size_t(locale_idx) && !msl->Content[locale_idx].empty())
            return msl->Content[locale_idx].c_str();

        return msl->Content[DEFAULT_LOCALE].c_str();
    }

    if (entry > 0)
        TC_LOG_ERROR("sql.sql", "Entry %i not found in `trinity_string` table.", entry);
    else
        TC_LOG_ERROR("sql.sql", "Trinity string entry %i not found in DB.", entry);
    return "<error>";
}

void ObjectMgr::LoadFishingBaseSkillLevel()
{
    uint32 oldMSTime = getMSTime();

    _fishingBaseForAreaStore.clear();                            // for reload case

    QueryResult result = WorldDatabase.Query("SELECT entry, skill FROM skill_fishing_base_level");

    if (!result)
    {
        TC_LOG_ERROR("server.loading", ">> Loaded 0 areas for fishing base skill level. DB table `skill_fishing_base_level` is empty.");
        return;
    }

    uint32 count = 0;

    do
    {
        Field* fields = result->Fetch();
        uint32 entry  = fields[0].GetUInt32();
        int32 skill   = fields[1].GetInt16();

        AreaTableEntry const* fArea = GetAreaEntryByAreaID(entry);
        if (!fArea)
        {
            TC_LOG_ERROR("sql.sql", "AreaId %u defined in `skill_fishing_base_level` does not exist", entry);
            continue;
        }

        _fishingBaseForAreaStore[entry] = skill;
        ++count;
    }
    while (result->NextRow());

    TC_LOG_INFO("server.loading", ">> Loaded %u areas for fishing base skill level in %u ms", count, GetMSTimeDiffToNow(oldMSTime));
}

bool ObjectMgr::CheckDeclinedNames(const std::wstring& w_ownname, DeclinedName const& names)
{
    // get main part of the name
    std::wstring mainpart = GetMainPartOfName(w_ownname, 0);
    // prepare flags
    bool x = true;
    bool y = true;

    // check declined names
    for (uint8 i = 0; i < MAX_DECLINED_NAME_CASES; ++i)
    {
        std::wstring wname;
        if (!Utf8toWStr(names.name[i], wname))
            return false;

        if (mainpart != GetMainPartOfName(wname, i+1))
            x = false;

        if (w_ownname != wname)
            y = false;
    }
    return (x || y);
}

uint32 ObjectMgr::GetAreaTriggerScriptId(uint32 trigger_id)
{
    AreaTriggerScriptContainer::const_iterator i = _areaTriggerScriptStore.find(trigger_id);
    if (i!= _areaTriggerScriptStore.end())
        return i->second;
    return 0;
}

SpellScriptsBounds ObjectMgr::GetSpellScriptsBounds(uint32 spellId)
{
    return SpellScriptsBounds(_spellScriptsStore.equal_range(spellId));
}

// this allows calculating base reputations to offline players, just by race and class
int32 ObjectMgr::GetBaseReputationOf(FactionEntry const* factionEntry, uint8 race, uint8 playerClass)
{
    if (!factionEntry)
        return 0;

    uint32 raceMask = (1 << (race - 1));
    uint32 classMask = (1 << (playerClass-1));

    for (int i = 0; i < 4; i++)
    {
        if ((!factionEntry->BaseRepClassMask[i] ||
            factionEntry->BaseRepClassMask[i] & classMask) &&
            (!factionEntry->BaseRepRaceMask[i] ||
            factionEntry->BaseRepRaceMask[i] & raceMask))
            return factionEntry->BaseRepValue[i];
    }

    return 0;
}

SkillRangeType GetSkillRangeType(SkillLineEntry const* pSkill, bool racial)
{
    switch (pSkill->categoryId)
    {
        case SKILL_CATEGORY_LANGUAGES:
            return SKILL_RANGE_LANGUAGE;
        case SKILL_CATEGORY_WEAPON:
            return SKILL_RANGE_LEVEL;
        case SKILL_CATEGORY_ARMOR:
        case SKILL_CATEGORY_CLASS:
            if (pSkill->id != SKILL_LOCKPICKING)
                return SKILL_RANGE_MONO;
            else
                return SKILL_RANGE_LEVEL;
        case SKILL_CATEGORY_SECONDARY:
        case SKILL_CATEGORY_PROFESSION:
            // not set skills for professions and racial abilities
            if (IsProfessionSkill(pSkill->id))
                return SKILL_RANGE_RANK;
            else if (racial)
                return SKILL_RANGE_NONE;
            else
                return SKILL_RANGE_MONO;
        default:
        case SKILL_CATEGORY_ATTRIBUTES:                     //not found in dbc
        case SKILL_CATEGORY_GENERIC:                        //only GENERIC(DND)
            return SKILL_RANGE_NONE;
    }
}

void ObjectMgr::LoadGameTele()
{
    uint32 oldMSTime = getMSTime();

    _gameTeleStore.clear();                                  // for reload case

    //                                                0       1           2           3           4        5     6
    QueryResult result = WorldDatabase.Query("SELECT id, position_x, position_y, position_z, orientation, map, name FROM game_tele");

    if (!result)
    {
        TC_LOG_ERROR("server.loading", ">> Loaded 0 GameTeleports. DB table `game_tele` is empty!");
        return;
    }

    uint32 count = 0;

    do
    {
        Field* fields = result->Fetch();

        uint32 id         = fields[0].GetUInt32();

        GameTele gt;

        gt.position_x     = fields[1].GetFloat();
        gt.position_y     = fields[2].GetFloat();
        gt.position_z     = fields[3].GetFloat();
        gt.orientation    = fields[4].GetFloat();
        gt.mapId          = fields[5].GetUInt16();
        gt.name           = fields[6].GetString();

        if (!MapManager::IsValidMapCoord(gt.mapId, gt.position_x, gt.position_y, gt.position_z, gt.orientation))
        {
            TC_LOG_ERROR("sql.sql", "Wrong position for id %u (name: %s) in `game_tele` table, ignoring.", id, gt.name.c_str());
            continue;
        }

        if (!Utf8toWStr(gt.name, gt.wnameLow))
        {
            TC_LOG_ERROR("sql.sql", "Wrong UTF8 name for id %u in `game_tele` table, ignoring.", id);
            continue;
        }

        wstrToLower(gt.wnameLow);

        _gameTeleStore[id] = gt;

        ++count;
    }
    while (result->NextRow());

    TC_LOG_INFO("server.loading", ">> Loaded %u GameTeleports in %u ms", count, GetMSTimeDiffToNow(oldMSTime));
}

GameTele const* ObjectMgr::GetGameTele(const std::string& name) const
{
    // explicit name case
    std::wstring wname;
    if (!Utf8toWStr(name, wname))
        return NULL;

    // converting string that we try to find to lower case
    wstrToLower(wname);

    // Alternative first GameTele what contains wnameLow as substring in case no GameTele location found
    const GameTele* alt = NULL;
    for (GameTeleContainer::const_iterator itr = _gameTeleStore.begin(); itr != _gameTeleStore.end(); ++itr)
    {
        if (itr->second.wnameLow == wname)
            return &itr->second;
        else if (alt == NULL && itr->second.wnameLow.find(wname) != std::wstring::npos)
            alt = &itr->second;
    }

    return alt;
}

GameTele const* ObjectMgr::GetGameTeleExactName(const std::string& name) const
{
    // explicit name case
    std::wstring wname;
    if (!Utf8toWStr(name, wname))
        return NULL;

    // converting string that we try to find to lower case
    wstrToLower(wname);

    for (GameTeleContainer::const_iterator itr = _gameTeleStore.begin(); itr != _gameTeleStore.end(); ++itr)
    {
        if (itr->second.wnameLow == wname)
            return &itr->second;
    }

    return NULL;
}

bool ObjectMgr::AddGameTele(GameTele& tele)
{
    // find max id
    uint32 new_id = 0;
    for (GameTeleContainer::const_iterator itr = _gameTeleStore.begin(); itr != _gameTeleStore.end(); ++itr)
        if (itr->first > new_id)
            new_id = itr->first;

    // use next
    ++new_id;

    if (!Utf8toWStr(tele.name, tele.wnameLow))
        return false;

    wstrToLower(tele.wnameLow);

    _gameTeleStore[new_id] = tele;

    PreparedStatement* stmt = WorldDatabase.GetPreparedStatement(WORLD_INS_GAME_TELE);

    stmt->setUInt32(0, new_id);
    stmt->setFloat(1, tele.position_x);
    stmt->setFloat(2, tele.position_y);
    stmt->setFloat(3, tele.position_z);
    stmt->setFloat(4, tele.orientation);
    stmt->setUInt16(5, uint16(tele.mapId));
    stmt->setString(6, tele.name);

    WorldDatabase.Execute(stmt);

    return true;
}

bool ObjectMgr::DeleteGameTele(const std::string& name)
{
    // explicit name case
    std::wstring wname;
    if (!Utf8toWStr(name, wname))
        return false;

    // converting string that we try to find to lower case
    wstrToLower(wname);

    for (GameTeleContainer::iterator itr = _gameTeleStore.begin(); itr != _gameTeleStore.end(); ++itr)
    {
        if (itr->second.wnameLow == wname)
        {
            PreparedStatement* stmt = WorldDatabase.GetPreparedStatement(WORLD_DEL_GAME_TELE);

            stmt->setString(0, itr->second.name);

            WorldDatabase.Execute(stmt);

            _gameTeleStore.erase(itr);
            return true;
        }
    }

    return false;
}

void ObjectMgr::LoadMailLevelRewards()
{
    uint32 oldMSTime = getMSTime();

    _mailLevelRewardStore.clear();                           // for reload case

    //                                                 0        1             2            3
    QueryResult result = WorldDatabase.Query("SELECT level, raceMask, mailTemplateId, senderEntry FROM mail_level_reward");

    if (!result)
    {
        TC_LOG_ERROR("server.loading", ">> Loaded 0 level dependent mail rewards. DB table `mail_level_reward` is empty.");
        return;
    }

    uint32 count = 0;

    do
    {
        Field* fields = result->Fetch();

        uint8 level           = fields[0].GetUInt8();
        uint32 raceMask       = fields[1].GetUInt32();
        uint32 mailTemplateId = fields[2].GetUInt32();
        uint32 senderEntry    = fields[3].GetUInt32();

        if (level > MAX_LEVEL)
        {
            TC_LOG_ERROR("sql.sql", "Table `mail_level_reward` have data for level %u that more supported by client (%u), ignoring.", level, MAX_LEVEL);
            continue;
        }

        if (!(raceMask & RACEMASK_ALL_PLAYABLE))
        {
            TC_LOG_ERROR("sql.sql", "Table `mail_level_reward` have raceMask (%u) for level %u that not include any player races, ignoring.", raceMask, level);
            continue;
        }

        if (!sMailTemplateStore.LookupEntry(mailTemplateId))
        {
            TC_LOG_ERROR("sql.sql", "Table `mail_level_reward` have invalid mailTemplateId (%u) for level %u that invalid not include any player races, ignoring.", mailTemplateId, level);
            continue;
        }

        if (!GetCreatureTemplate(senderEntry))
        {
            TC_LOG_ERROR("sql.sql", "Table `mail_level_reward` have not existed sender creature entry (%u) for level %u that invalid not include any player races, ignoring.", senderEntry, level);
            continue;
        }

        _mailLevelRewardStore[level].push_back(MailLevelReward(raceMask, mailTemplateId, senderEntry));

        ++count;
    }
    while (result->NextRow());

    TC_LOG_INFO("server.loading", ">> Loaded %u level dependent mail rewards in %u ms", count, GetMSTimeDiffToNow(oldMSTime));
}

void ObjectMgr::AddSpellToTrainer(uint32 entry, uint32 spell, uint32 spellCost, uint32 reqSkill, uint32 reqSkillValue, uint32 reqLevel)
{
    if (entry >= TRINITY_TRAINER_START_REF)
        return;

    CreatureTemplate const* cInfo = GetCreatureTemplate(entry);
    if (!cInfo)
    {
        TC_LOG_ERROR("sql.sql", "Table `npc_trainer` contains entries for a non-existing creature template (Entry: %u), ignoring", entry);
        return;
    }

    if (!(cInfo->npcflag & UNIT_NPC_FLAG_TRAINER))
    {
        TC_LOG_ERROR("sql.sql", "Table `npc_trainer` contains entries for a creature template (Entry: %u) without trainer flag, ignoring", entry);
        return;
    }

    SpellInfo const* spellinfo = sSpellMgr->GetSpellInfo(spell);
    if (!spellinfo)
    {
        TC_LOG_ERROR("sql.sql", "Table `npc_trainer` contains an entry (Entry: %u) for a non-existing spell (Spell: %u), ignoring", entry, spell);
        return;
    }

    if (!SpellMgr::IsSpellValid(spellinfo))
    {
        TC_LOG_ERROR("sql.sql", "Table `npc_trainer` contains an entry (Entry: %u) for a broken spell (Spell: %u), ignoring", entry, spell);
        return;
    }

    if (GetTalentSpellCost(spell))
    {
        TC_LOG_ERROR("sql.sql", "Table `npc_trainer` contains an entry (Entry: %u) for a non-existing spell (Spell: %u) which is a talent, ignoring", entry, spell);
        return;
    }

    TrainerSpellData& data = _cacheTrainerSpellStore[entry];

    TrainerSpell& trainerSpell = data.spellList[spell];
    trainerSpell.spell         = spell;
    trainerSpell.spellCost     = spellCost;
    trainerSpell.reqSkill      = reqSkill;
    trainerSpell.reqSkillValue = reqSkillValue;
    trainerSpell.reqLevel      = reqLevel;

    if (!trainerSpell.reqLevel)
        trainerSpell.reqLevel = spellinfo->SpellLevel;

    // calculate learned spell for profession case when stored cast-spell
    trainerSpell.learnedSpell[0] = spell;
    for (uint8 i = 0; i < MAX_SPELL_EFFECTS; ++i)
    {
        if (spellinfo->Effects[i].Effect != SPELL_EFFECT_LEARN_SPELL)
            continue;
        if (trainerSpell.learnedSpell[0] == spell)
            trainerSpell.learnedSpell[0] = 0;
        // player must be able to cast spell on himself
        if (spellinfo->Effects[i].TargetA.GetTarget() != 0 && spellinfo->Effects[i].TargetA.GetTarget() != TARGET_UNIT_TARGET_ALLY
            && spellinfo->Effects[i].TargetA.GetTarget() != TARGET_UNIT_TARGET_ANY && spellinfo->Effects[i].TargetA.GetTarget() != TARGET_UNIT_CASTER)
        {
            TC_LOG_ERROR("sql.sql", "Table `npc_trainer` has spell %u for trainer entry %u with learn effect which has incorrect target type, ignoring learn effect!", spell, entry);
            continue;
        }

        trainerSpell.learnedSpell[i] = spellinfo->Effects[i].TriggerSpell;

        if (trainerSpell.learnedSpell[i])
        {
            SpellInfo const* learnedSpellInfo = sSpellMgr->GetSpellInfo(trainerSpell.learnedSpell[i]);
            if (learnedSpellInfo && learnedSpellInfo->IsProfession())
                data.trainerType = 2;
        }
    }

    return;
}

void ObjectMgr::LoadTrainerSpell()
{
    uint32 oldMSTime = getMSTime();

    // For reload case
    _cacheTrainerSpellStore.clear();

    QueryResult result = WorldDatabase.Query("SELECT b.entry, a.spell, a.spellcost, a.reqskill, a.reqskillvalue, a.reqlevel FROM npc_trainer AS a "
                                             "INNER JOIN npc_trainer AS b ON a.entry = -(b.spell) "
                                             "UNION SELECT * FROM npc_trainer WHERE spell > 0");

    if (!result)
    {
        TC_LOG_ERROR("server.loading", ">>  Loaded 0 Trainers. DB table `npc_trainer` is empty!");

        return;
    }

    uint32 count = 0;

    do
    {
        Field* fields = result->Fetch();

        uint32 entry         = fields[0].GetUInt32();
        uint32 spell         = fields[1].GetUInt32();
        uint32 spellCost     = fields[2].GetUInt32();
        uint32 reqSkill      = fields[3].GetUInt16();
        uint32 reqSkillValue = fields[4].GetUInt16();
        uint32 reqLevel      = fields[5].GetUInt8();

        AddSpellToTrainer(entry, spell, spellCost, reqSkill, reqSkillValue, reqLevel);

        ++count;
    }
    while (result->NextRow());

    TC_LOG_INFO("server.loading", ">> Loaded %d Trainers in %u ms", count, GetMSTimeDiffToNow(oldMSTime));
}

int ObjectMgr::LoadReferenceVendor(int32 vendor, int32 item, uint8 type, std::set<uint32> *skip_vendors)
{
    // find all items from the reference vendor
    PreparedStatement* stmt = WorldDatabase.GetPreparedStatement(WORLD_SEL_NPC_VENDOR_REF);
    stmt->setUInt32(0, uint32(item));
    stmt->setUInt8(1, type);
    PreparedQueryResult result = WorldDatabase.Query(stmt);

    if (!result)
        return 0;

    uint32 count = 0;
    do
    {
        Field* fields = result->Fetch();

        int32 item_id = fields[0].GetInt32();

        // if item is a negative, its a reference
        if (item_id < 0)
            count += LoadReferenceVendor(vendor, -item_id, type, skip_vendors);
        else
        {
            int32  maxcount     = fields[1].GetUInt32();
            uint32 incrtime     = fields[2].GetUInt32();
            uint32 ExtendedCost = fields[3].GetUInt32();
            uint8  type         = fields[4].GetUInt8();

            if (!IsVendorItemValid(vendor, item_id, maxcount, incrtime, ExtendedCost, type, NULL, skip_vendors))
                continue;

            VendorItemData& vList = _cacheVendorItemStore[vendor];

            vList.AddItem(item_id, maxcount, incrtime, ExtendedCost, type);
            ++count;
        }
    } while (result->NextRow());

    return count;
}

void ObjectMgr::LoadVendors()
{
    uint32 oldMSTime = getMSTime();

    // For reload case
    for (CacheVendorItemContainer::iterator itr = _cacheVendorItemStore.begin(); itr != _cacheVendorItemStore.end(); ++itr)
        itr->second.Clear();
    _cacheVendorItemStore.clear();

    std::set<uint32> skip_vendors;

    QueryResult result = WorldDatabase.Query("SELECT entry, item, maxcount, incrtime, ExtendedCost, type FROM npc_vendor ORDER BY entry, slot ASC");
    if (!result)
    {

        TC_LOG_ERROR("server.loading", ">>  Loaded 0 Vendors. DB table `npc_vendor` is empty!");
        return;
    }

    uint32 count = 0;

    do
    {
        Field* fields = result->Fetch();

        uint32 entry        = fields[0].GetUInt32();
        int32 item_id      = fields[1].GetInt32();

        // if item is a negative, its a reference
        if (item_id < 0)
            count += LoadReferenceVendor(entry, -item_id, 0, &skip_vendors);
        else
        {
            uint32 maxcount     = fields[2].GetUInt32();
            uint32 incrtime     = fields[3].GetUInt32();
            uint32 ExtendedCost = fields[4].GetUInt32();
            uint8  type         = fields[5].GetUInt8();

            if (!IsVendorItemValid(entry, item_id, maxcount, incrtime, ExtendedCost, type, NULL, &skip_vendors))
                continue;

            VendorItemData& vList = _cacheVendorItemStore[entry];

            vList.AddItem(item_id, maxcount, incrtime, ExtendedCost, type);
            ++count;
        }
    }
    while (result->NextRow());

    TC_LOG_INFO("server.loading", ">> Loaded %d Vendors in %u ms", count, GetMSTimeDiffToNow(oldMSTime));
}

void ObjectMgr::LoadGossipMenu()
{
    uint32 oldMSTime = getMSTime();

    _gossipMenusStore.clear();

    QueryResult result = WorldDatabase.Query("SELECT entry, text_id FROM gossip_menu");

    if (!result)
    {
        TC_LOG_ERROR("server.loading", ">> Loaded 0  gossip_menu entries. DB table `gossip_menu` is empty!");
        return;
    }

    uint32 count = 0;

    do
    {
        Field* fields = result->Fetch();

        GossipMenus gMenu;

        gMenu.entry             = fields[0].GetUInt16();
        gMenu.text_id           = fields[1].GetUInt32();

        if (!GetGossipText(gMenu.text_id))
        {
            TC_LOG_ERROR("sql.sql", "Table gossip_menu entry %u are using non-existing text_id %u", gMenu.entry, gMenu.text_id);
            continue;
        }

        _gossipMenusStore.insert(GossipMenusContainer::value_type(gMenu.entry, gMenu));

        ++count;
    }
    while (result->NextRow());

    TC_LOG_INFO("server.loading", ">> Loaded %u gossip_menu entries in %u ms", count, GetMSTimeDiffToNow(oldMSTime));
}

void ObjectMgr::LoadGossipMenuItems()
{
    uint32 oldMSTime = getMSTime();

    _gossipMenuItemsStore.clear();

    QueryResult result = WorldDatabase.Query(
        //      0        1   2            3            4          5                     6               7              8          9          10
        "SELECT menu_id, id, option_icon, option_text, option_id, npc_option_npcflag, action_menu_id, action_poi_id, box_coded, box_money, box_text "
        "FROM gossip_menu_option ORDER BY menu_id, id");

    if (!result)
    {
        TC_LOG_ERROR("server.loading", ">> Loaded 0 gossip_menu_option entries. DB table `gossip_menu_option` is empty!");
        return;
    }

    uint32 count = 0;

    do
    {
        Field* fields = result->Fetch();

        GossipMenuItems gMenuItem;

        gMenuItem.MenuId                = fields[0].GetUInt16();
        gMenuItem.OptionIndex           = fields[1].GetUInt16();
        gMenuItem.OptionIcon            = fields[2].GetUInt32();
        gMenuItem.OptionText            = fields[3].GetString();
        gMenuItem.OptionType            = fields[4].GetUInt8();
        gMenuItem.OptionNpcflag         = fields[5].GetUInt32();
        gMenuItem.ActionMenuId          = fields[6].GetUInt32();
        gMenuItem.ActionPoiId           = fields[7].GetUInt32();
        gMenuItem.BoxCoded              = fields[8].GetBool();
        gMenuItem.BoxMoney              = fields[9].GetUInt32();
        gMenuItem.BoxText               = fields[10].GetString();

        if (gMenuItem.OptionIcon >= GOSSIP_ICON_MAX)
        {
            TC_LOG_ERROR("sql.sql", "Table gossip_menu_option for menu %u, id %u has unknown icon id %u. Replacing with GOSSIP_ICON_CHAT", gMenuItem.MenuId, gMenuItem.OptionIndex, gMenuItem.OptionIcon);
            gMenuItem.OptionIcon = GOSSIP_ICON_CHAT;
        }

        if (gMenuItem.OptionType >= GOSSIP_OPTION_MAX)
            TC_LOG_ERROR("sql.sql", "Table gossip_menu_option for menu %u, id %u has unknown option id %u. Option will not be used", gMenuItem.MenuId, gMenuItem.OptionIndex, gMenuItem.OptionType);

        if (gMenuItem.ActionPoiId && !GetPointOfInterest(gMenuItem.ActionPoiId))
        {
            TC_LOG_ERROR("sql.sql", "Table gossip_menu_option for menu %u, id %u use non-existing action_poi_id %u, ignoring", gMenuItem.MenuId, gMenuItem.OptionIndex, gMenuItem.ActionPoiId);
            gMenuItem.ActionPoiId = 0;
        }

        _gossipMenuItemsStore.insert(GossipMenuItemsContainer::value_type(gMenuItem.MenuId, gMenuItem));
        ++count;
    }
    while (result->NextRow());

    TC_LOG_INFO("server.loading", ">> Loaded %u gossip_menu_option entries in %u ms", count, GetMSTimeDiffToNow(oldMSTime));
}

void ObjectMgr::AddVendorItem(uint32 entry, uint32 item, int32 maxcount, uint32 incrtime, uint32 extendedCost, uint8 type, bool persist /*= true*/)
{
    VendorItemData& vList = _cacheVendorItemStore[entry];
    vList.AddItem(item, maxcount, incrtime, extendedCost, type);

    if (persist)
    {
        PreparedStatement* stmt = WorldDatabase.GetPreparedStatement(WORLD_INS_NPC_VENDOR);

        stmt->setUInt32(0, entry);
        stmt->setUInt32(1, item);
        stmt->setUInt8(2, maxcount);
        stmt->setUInt32(3, incrtime);
        stmt->setUInt32(4, extendedCost);
        stmt->setUInt8(5, type);

        WorldDatabase.Execute(stmt);
    }
}

bool ObjectMgr::RemoveVendorItem(uint32 entry, uint32 item, uint8 type, bool persist /*= true*/)
{
    CacheVendorItemContainer::iterator  iter = _cacheVendorItemStore.find(entry);
    if (iter == _cacheVendorItemStore.end())
        return false;

    if (!iter->second.RemoveItem(item, type))
        return false;

    if (persist)
    {
        PreparedStatement* stmt = WorldDatabase.GetPreparedStatement(WORLD_DEL_NPC_VENDOR);

        stmt->setUInt32(0, entry);
        stmt->setUInt32(1, item);
        stmt->setUInt8(2, type);

        WorldDatabase.Execute(stmt);
    }

    return true;
}

bool ObjectMgr::IsVendorItemValid(uint32 vendor_entry, uint32 id, int32 maxcount, uint32 incrtime, uint32 ExtendedCost, uint8 type, Player* player, std::set<uint32>* skip_vendors, uint32 ORnpcflag) const
{
    CreatureTemplate const* cInfo = sObjectMgr->GetCreatureTemplate(vendor_entry);
    if (!cInfo)
    {
        if (player)
            ChatHandler(player->GetSession()).SendSysMessage(LANG_COMMAND_VENDORSELECTION);
        else
            TC_LOG_ERROR("sql.sql", "Table `(game_event_)npc_vendor` have data for not existed creature template (Entry: %u), ignore", vendor_entry);
        return false;
    }

    if (!((cInfo->npcflag | ORnpcflag) & UNIT_NPC_FLAG_VENDOR))
    {
        if (!skip_vendors || skip_vendors->count(vendor_entry) == 0)
        {
            if (player)
                ChatHandler(player->GetSession()).SendSysMessage(LANG_COMMAND_VENDORSELECTION);
            else
                TC_LOG_ERROR("sql.sql", "Table `(game_event_)npc_vendor` have data for not creature template (Entry: %u) without vendor flag, ignore", vendor_entry);

            if (skip_vendors)
                skip_vendors->insert(vendor_entry);
        }
        return false;
    }

    if ((type == ITEM_VENDOR_TYPE_ITEM && !sObjectMgr->GetItemTemplate(id)) ||
        (type == ITEM_VENDOR_TYPE_CURRENCY && !sCurrencyTypesStore.LookupEntry(id)))
    {
        if (player)
            ChatHandler(player->GetSession()).PSendSysMessage(LANG_ITEM_NOT_FOUND, id, type);
        else
            TC_LOG_ERROR("sql.sql", "Table `(game_event_)npc_vendor` for Vendor (Entry: %u) have in item list non-existed item (%u, type %u), ignore", vendor_entry, id, type);
        return false;
    }

    if (ExtendedCost && !sItemExtendedCostStore.LookupEntry(ExtendedCost))
    {
        if (player)
            ChatHandler(player->GetSession()).PSendSysMessage(LANG_EXTENDED_COST_NOT_EXIST, ExtendedCost);
        else
            TC_LOG_ERROR("sql.sql", "Table `(game_event_)npc_vendor` have Item (Entry: %u) with wrong ExtendedCost (%u) for vendor (%u), ignore", id, ExtendedCost, vendor_entry);
        return false;
    }

    if (type == ITEM_VENDOR_TYPE_ITEM) // not applicable to currencies
    {
        if (maxcount > 0 && incrtime == 0)
        {
            if (player)
                ChatHandler(player->GetSession()).PSendSysMessage("MaxCount != 0 (%u) but IncrTime == 0", maxcount);
            else
                TC_LOG_ERROR("sql.sql", "Table `(game_event_)npc_vendor` has `maxcount` (%u) for item %u of vendor (Entry: %u) but `incrtime`=0, ignore", maxcount, id, vendor_entry);
            return false;
        }
        else if (maxcount == 0 && incrtime > 0)
        {
            if (player)
                ChatHandler(player->GetSession()).PSendSysMessage("MaxCount == 0 but IncrTime<>= 0");
            else
                TC_LOG_ERROR("sql.sql", "Table `(game_event_)npc_vendor` has `maxcount`=0 for item %u of vendor (Entry: %u) but `incrtime`<>0, ignore", id, vendor_entry);
            return false;
        }
    }

    VendorItemData const* vItems = GetNpcVendorItemList(vendor_entry);
    if (!vItems)
        return true;                                        // later checks for non-empty lists

    if (vItems->FindItemCostPair(id, ExtendedCost, type))
    {
        if (player)
            ChatHandler(player->GetSession()).PSendSysMessage(LANG_ITEM_ALREADY_IN_LIST, id, ExtendedCost, type);
        else
            TC_LOG_ERROR("sql.sql", "Table `npc_vendor` has duplicate items %u (with extended cost %u, type %u) for vendor (Entry: %u), ignoring", id, ExtendedCost, type, vendor_entry);
        return false;
    }

    if (type == ITEM_VENDOR_TYPE_CURRENCY && maxcount == 0)
    {
        TC_LOG_ERROR("sql.sql", "Table `(game_event_)npc_vendor` have Item (Entry: %u, type: %u) with missing maxcount for vendor (%u), ignore", id, type, vendor_entry);
        return false;
    }

    return true;
}

void ObjectMgr::LoadScriptNames()
{
    uint32 oldMSTime = getMSTime();

    _scriptNamesStore.push_back("");
    QueryResult result = WorldDatabase.Query(
      "SELECT DISTINCT(ScriptName) FROM achievement_criteria_data WHERE ScriptName <> '' AND type = 11 "
      "UNION "
      "SELECT DISTINCT(ScriptName) FROM battleground_template WHERE ScriptName <> '' "
      "UNION "
      "SELECT DISTINCT(ScriptName) FROM creature_template WHERE ScriptName <> '' "
      "UNION "
      "SELECT DISTINCT(ScriptName) FROM gameobject_template WHERE ScriptName <> '' "
      "UNION "
      "SELECT DISTINCT(ScriptName) FROM item_script_names WHERE ScriptName <> '' "
      "UNION "
      "SELECT DISTINCT(ScriptName) FROM areatrigger_scripts WHERE ScriptName <> '' "
      "UNION "
      "SELECT DISTINCT(ScriptName) FROM spell_script_names WHERE ScriptName <> '' "
      "UNION "
      "SELECT DISTINCT(ScriptName) FROM transports WHERE ScriptName <> '' "
      "UNION "
      "SELECT DISTINCT(ScriptName) FROM game_weather WHERE ScriptName <> '' "
      "UNION "
      "SELECT DISTINCT(ScriptName) FROM conditions WHERE ScriptName <> '' "
      "UNION "
      "SELECT DISTINCT(ScriptName) FROM outdoorpvp_template WHERE ScriptName <> '' "
      "UNION "
      "SELECT DISTINCT(script) FROM instance_template WHERE script <> ''");

    if (!result)
    {
        TC_LOG_ERROR("server.loading", ">> Loaded empty set of Script Names!");
        return;
    }

    uint32 count = 1;

    do
    {
        _scriptNamesStore.push_back((*result)[0].GetString());
        ++count;
    }
    while (result->NextRow());

    std::sort(_scriptNamesStore.begin(), _scriptNamesStore.end());
    TC_LOG_INFO("server.loading", ">> Loaded %d Script Names in %u ms", count, GetMSTimeDiffToNow(oldMSTime));
}

uint32 ObjectMgr::GetScriptId(const char *name)
{
    // use binary search to find the script name in the sorted vector
    // assume "" is the first element
    if (!name)
        return 0;

    ScriptNameContainer::const_iterator itr = std::lower_bound(_scriptNamesStore.begin(), _scriptNamesStore.end(), name);
    if (itr == _scriptNamesStore.end() || *itr != name)
        return 0;

    return uint32(itr - _scriptNamesStore.begin());
}

void ObjectMgr::CheckScripts(ScriptsType type, std::set<int32>& ids)
{
    ScriptMapMap* scripts = GetScriptsMapByType(type);
    if (!scripts)
        return;

    for (ScriptMapMap::const_iterator itrMM = scripts->begin(); itrMM != scripts->end(); ++itrMM)
    {
        for (ScriptMap::const_iterator itrM = itrMM->second.begin(); itrM != itrMM->second.end(); ++itrM)
        {
            switch (itrM->second.command)
            {
                case SCRIPT_COMMAND_TALK:
                {
                    if (!GetTrinityStringLocale (itrM->second.Talk.TextID))
                        TC_LOG_ERROR("sql.sql", "Table `%s` references invalid text id %u from `db_script_string`, script id: %u.", GetScriptsTableNameByType(type).c_str(), itrM->second.Talk.TextID, itrMM->first);

                    if (ids.find(itrM->second.Talk.TextID) != ids.end())
                        ids.erase(itrM->second.Talk.TextID);
                }
                default:
                    break;
            }
        }
    }
}

void ObjectMgr::LoadDbScriptStrings()
{
    LoadTrinityStrings("db_script_string", MIN_DB_SCRIPT_STRING_ID, MAX_DB_SCRIPT_STRING_ID);

    std::set<int32> ids;

    for (int32 i = MIN_DB_SCRIPT_STRING_ID; i < MAX_DB_SCRIPT_STRING_ID; ++i)
        if (GetTrinityStringLocale(i))
            ids.insert(i);

    for (int type = SCRIPTS_FIRST; type < SCRIPTS_LAST; ++type)
        CheckScripts(ScriptsType(type), ids);

    for (std::set<int32>::const_iterator itr = ids.begin(); itr != ids.end(); ++itr)
        TC_LOG_ERROR("sql.sql", "Table `db_script_string` has unused string id  %u", *itr);
}

bool LoadTrinityStrings(const char* table, int32 start_value, int32 end_value)
{
    // MAX_DB_SCRIPT_STRING_ID is max allowed negative value for scripts (scrpts can use only more deep negative values
    // start/end reversed for negative values
    if (start_value > MAX_DB_SCRIPT_STRING_ID || end_value >= start_value)
    {
        TC_LOG_ERROR("sql.sql", "Table '%s' load attempted with range (%d - %d) reserved by Trinity, strings not loaded.", table, start_value, end_value+1);
        return false;
    }

    return sObjectMgr->LoadTrinityStrings(table, start_value, end_value);
}

CreatureBaseStats const* ObjectMgr::GetCreatureBaseStats(uint8 level, uint8 unitClass)
{
    CreatureBaseStatsContainer::const_iterator it = _creatureBaseStatsStore.find(MAKE_PAIR16(level, unitClass));

    if (it != _creatureBaseStatsStore.end())
        return &(it->second);

    struct DefaultCreatureBaseStats : public CreatureBaseStats
    {
        DefaultCreatureBaseStats()
        {
            BaseArmor = 1;
            for (uint8 j = 0; j < MAX_CREATURE_BASE_HP; ++j)
                BaseHealth[j] = 1;
            BaseMana = 0;
        }
    };
    static const DefaultCreatureBaseStats def_stats;
    return &def_stats;
}

void ObjectMgr::LoadCreatureClassLevelStats()
{
    uint32 oldMSTime = getMSTime();
<<<<<<< HEAD
    //                                                   0      1        2        3        4        5         6          7
    QueryResult result = WorldDatabase.Query("SELECT level, class, basehp0, basehp1, basehp2, basehp3, basemana, basearmor FROM creature_classlevelstats");
=======

    QueryResult result = WorldDatabase.Query("SELECT level, class, basehp0, basehp1, basehp2, basemana, basearmor, attackpower, rangedattackpower, damage_base, damage_exp1, damage_exp2 FROM creature_classlevelstats");
>>>>>>> a63780fd

    if (!result)
    {
        TC_LOG_INFO("server.loading", ">> Loaded 0 creature base stats. DB table `creature_classlevelstats` is empty.");
        return;
    }

    uint32 count = 0;
    do
    {
        Field* fields = result->Fetch();

        uint8 Level = fields[0].GetInt8();
        uint8 Class = fields[1].GetInt8();

        CreatureBaseStats stats;

        for (uint8 i = 0; i < MAX_CREATURE_BASE_HP; ++i)
            stats.BaseHealth[i] = fields[i + 2].GetUInt32();

        stats.BaseMana = fields[6].GetUInt32();
        stats.BaseArmor = fields[7].GetUInt32();

        stats.AttackPower = fields[7].GetInt16();
        stats.RangedAttackPower = fields[8].GetInt16();

        for (uint8 i = 0; i < MAX_CREATURE_BASE_DAMAGE; ++i)
            stats.BaseDamage[i] = fields[i + 9].GetFloat();

        if (!Class || ((1 << (Class - 1)) & CLASSMASK_ALL_CREATURES) == 0)
            TC_LOG_ERROR("sql.sql", "Creature base stats for level %u has invalid class %u", Level, Class);

        for (uint8 i = 0; i < MAX_CREATURE_BASE_HP; ++i)
        {
            if (stats.BaseHealth[i] < 1)
            {
                TC_LOG_ERROR("sql.sql", "Creature base stats for class %u, level %u has invalid zero base HP[%u] - set to 1", Class, Level, i);
                stats.BaseHealth[i] = 1;
            }
        }

        _creatureBaseStatsStore[MAKE_PAIR16(Level, Class)] = stats;

        ++count;
    }
    while (result->NextRow());

    CreatureTemplateContainer const* ctc = sObjectMgr->GetCreatureTemplates();
    for (CreatureTemplateContainer::const_iterator itr = ctc->begin(); itr != ctc->end(); ++itr)
    {
        for (uint16 lvl = itr->second.minlevel; lvl <= itr->second.maxlevel; ++lvl)
        {
            if (_creatureBaseStatsStore.find(MAKE_PAIR16(lvl, itr->second.unit_class)) == _creatureBaseStatsStore.end())
                TC_LOG_ERROR("sql.sql", "Missing base stats for creature class %u level %u", itr->second.unit_class, lvl);
        }
    }

    TC_LOG_INFO("server.loading", ">> Loaded %u creature base stats in %u ms", count, GetMSTimeDiffToNow(oldMSTime));
}

void ObjectMgr::LoadFactionChangeAchievements()
{
    uint32 oldMSTime = getMSTime();

    QueryResult result = WorldDatabase.Query("SELECT alliance_id, horde_id FROM player_factionchange_achievement");

    if (!result)
    {
        TC_LOG_ERROR("server.loading", ">> Loaded 0 faction change achievement pairs. DB table `player_factionchange_achievement` is empty.");
        return;
    }

    uint32 count = 0;

    do
    {
        Field* fields = result->Fetch();

        uint32 alliance = fields[0].GetUInt32();
        uint32 horde = fields[1].GetUInt32();

        if (!sAchievementMgr->GetAchievement(alliance))
            TC_LOG_ERROR("sql.sql", "Achievement %u (alliance_id) referenced in `player_factionchange_achievement` does not exist, pair skipped!", alliance);
        else if (!sAchievementMgr->GetAchievement(horde))
            TC_LOG_ERROR("sql.sql", "Achievement %u (horde_id) referenced in `player_factionchange_achievement` does not exist, pair skipped!", horde);
        else
            FactionChangeAchievements[alliance] = horde;

        ++count;
    }
    while (result->NextRow());

    TC_LOG_INFO("server.loading", ">> Loaded %u faction change achievement pairs in %u ms", count, GetMSTimeDiffToNow(oldMSTime));
}

void ObjectMgr::LoadFactionChangeItems()
{
    uint32 oldMSTime = getMSTime();

    QueryResult result = WorldDatabase.Query("SELECT alliance_id, horde_id FROM player_factionchange_items");

    if (!result)
    {
        TC_LOG_INFO("server.loading", ">> Loaded 0 faction change item pairs. DB table `player_factionchange_items` is empty.");
        return;
    }

    uint32 count = 0;

    do
    {
        Field* fields = result->Fetch();

        uint32 alliance = fields[0].GetUInt32();
        uint32 horde = fields[1].GetUInt32();

        if (!GetItemTemplate(alliance))
            TC_LOG_ERROR("sql.sql", "Item %u (alliance_id) referenced in `player_factionchange_items` does not exist, pair skipped!", alliance);
        else if (!GetItemTemplate(horde))
            TC_LOG_ERROR("sql.sql", "Item %u (horde_id) referenced in `player_factionchange_items` does not exist, pair skipped!", horde);
        else
            FactionChangeItems[alliance] = horde;

        ++count;
    }
    while (result->NextRow());

    TC_LOG_INFO("server.loading", ">> Loaded %u faction change item pairs in %u ms", count, GetMSTimeDiffToNow(oldMSTime));
}

void ObjectMgr::LoadFactionChangeQuests()
{
    uint32 oldMSTime = getMSTime();

    QueryResult result = WorldDatabase.Query("SELECT alliance_id, horde_id FROM player_factionchange_quests");

    if (!result)
    {
        TC_LOG_ERROR("server.loading", ">> Loaded 0 faction change quest pairs. DB table `player_factionchange_quests` is empty.");
        return;
    }

    uint32 count = 0;

    do
    {
        Field* fields = result->Fetch();

        uint32 alliance = fields[0].GetUInt32();
        uint32 horde = fields[1].GetUInt32();

        if (!sObjectMgr->GetQuestTemplate(alliance))
            TC_LOG_ERROR("sql.sql", "Quest %u (alliance_id) referenced in `player_factionchange_quests` does not exist, pair skipped!", alliance);
        else if (!sObjectMgr->GetQuestTemplate(horde))
            TC_LOG_ERROR("sql.sql", "Quest %u (horde_id) referenced in `player_factionchange_quests` does not exist, pair skipped!", horde);
        else
            FactionChangeQuests[alliance] = horde;

        ++count;
    }
    while (result->NextRow());

    TC_LOG_INFO("server.loading", ">> Loaded %u faction change quest pairs in %u ms", count, GetMSTimeDiffToNow(oldMSTime));
}

void ObjectMgr::LoadFactionChangeReputations()
{
    uint32 oldMSTime = getMSTime();

    QueryResult result = WorldDatabase.Query("SELECT alliance_id, horde_id FROM player_factionchange_reputations");

    if (!result)
    {
        TC_LOG_INFO("server.loading", ">> Loaded 0 faction change reputation pairs. DB table `player_factionchange_reputations` is empty.");
        return;
    }

    uint32 count = 0;

    do
    {
        Field* fields = result->Fetch();

        uint32 alliance = fields[0].GetUInt32();
        uint32 horde = fields[1].GetUInt32();

        if (!sFactionStore.LookupEntry(alliance))
            TC_LOG_ERROR("sql.sql", "Reputation %u (alliance_id) referenced in `player_factionchange_reputations` does not exist, pair skipped!", alliance);
        else if (!sFactionStore.LookupEntry(horde))
            TC_LOG_ERROR("sql.sql", "Reputation %u (horde_id) referenced in `player_factionchange_reputations` does not exist, pair skipped!", horde);
        else
            FactionChangeReputation[alliance] = horde;

        ++count;
    }
    while (result->NextRow());

    TC_LOG_INFO("server.loading", ">> Loaded %u faction change reputation pairs in %u ms", count, GetMSTimeDiffToNow(oldMSTime));
}

void ObjectMgr::LoadHotfixData()
{
    uint32 oldMSTime = getMSTime();

    QueryResult result = WorldDatabase.Query("SELECT entry, type, UNIX_TIMESTAMP(hotfixDate) FROM hotfix_data");

    if (!result)
    {
        TC_LOG_INFO("server.loading", ">> Loaded 0 hotfix info entries. DB table `hotfix_data` is empty.");
        return;
    }

    uint32 count = 0;

    _hotfixData.reserve(result->GetRowCount());

    do
    {
        Field* fields = result->Fetch();

        HotfixInfo info;
        info.Entry = fields[0].GetUInt32();
        info.Type = fields[1].GetUInt32();
        info.Timestamp = fields[2].GetUInt64();
        _hotfixData.push_back(info);

        ++count;
    }
    while (result->NextRow());

    TC_LOG_INFO("server.loading", ">> Loaded %u hotfix info entries in %u ms", count, GetMSTimeDiffToNow(oldMSTime));
}

void ObjectMgr::LoadMissingKeyChains()
{
    uint32 oldMSTime = getMSTime();

    QueryResult result = WorldDatabase.Query("SELECT keyId, k1, k2, k3, k4, k5, k6, k7, k8, "
                                                     "k9, k10, k11, k12, k13, k14, k15, k16, "
                                                     "k17, k18, k19, k20, k21, k22, k23, k24, "
                                                     "k25, k26, k27, k28, k29, k30, k31, k32 "
                                                     "FROM keychain_db2 ORDER BY keyId DESC");

    if (!result)
    {
        TC_LOG_INFO("server.loading", ">> Loaded 0 KeyChain entries. DB table `keychain_db2` is empty.");
        return;
    }

    uint32 count = 0;

    do
    {
        Field* fields = result->Fetch();
        uint32 id = fields[0].GetUInt32();

        KeyChainEntry* kce = sKeyChainStore.CreateEntry(id, true);
        kce->Id = id;
        for (uint32 i = 0; i < KEYCHAIN_SIZE; ++i)
            kce->Key[i] = fields[1 + i].GetUInt8();

        ++count;
    }
    while (result->NextRow());

    TC_LOG_INFO("server.loading", ">> Loaded %u KeyChain entries in %u ms", count, GetMSTimeDiffToNow(oldMSTime));
}

void ObjectMgr::LoadFactionChangeSpells()
{
    uint32 oldMSTime = getMSTime();

    QueryResult result = WorldDatabase.Query("SELECT alliance_id, horde_id FROM player_factionchange_spells");

    if (!result)
    {
        TC_LOG_ERROR("server.loading", ">> Loaded 0 faction change spell pairs. DB table `player_factionchange_spells` is empty.");
        return;
    }

    uint32 count = 0;

    do
    {
        Field* fields = result->Fetch();

        uint32 alliance = fields[0].GetUInt32();
        uint32 horde = fields[1].GetUInt32();

        if (!sSpellMgr->GetSpellInfo(alliance))
            TC_LOG_ERROR("sql.sql", "Spell %u (alliance_id) referenced in `player_factionchange_spells` does not exist, pair skipped!", alliance);
        else if (!sSpellMgr->GetSpellInfo(horde))
            TC_LOG_ERROR("sql.sql", "Spell %u (horde_id) referenced in `player_factionchange_spells` does not exist, pair skipped!", horde);
        else
            FactionChangeSpells[alliance] = horde;

        ++count;
    }
    while (result->NextRow());

    TC_LOG_INFO("server.loading", ">> Loaded %u faction change spell pairs in %u ms", count, GetMSTimeDiffToNow(oldMSTime));
}

void ObjectMgr::LoadFactionChangeTitles()
{
    uint32 oldMSTime = getMSTime();

    QueryResult result = WorldDatabase.Query("SELECT alliance_id, horde_id FROM player_factionchange_titles");

    if (!result)
    {
        TC_LOG_INFO("server.loading", ">> Loaded 0 faction change title pairs. DB table `player_factionchange_title` is empty.");
        return;
    }

    uint32 count = 0;

    do
    {
        Field* fields = result->Fetch();

        uint32 alliance = fields[0].GetUInt32();
        uint32 horde = fields[1].GetUInt32();

        if (!sCharTitlesStore.LookupEntry(alliance))
            TC_LOG_ERROR("sql.sql", "Title %u (alliance_id) referenced in `player_factionchange_title` does not exist, pair skipped!", alliance);
        else if (!sCharTitlesStore.LookupEntry(horde))
            TC_LOG_ERROR("sql.sql", "Title %u (horde_id) referenced in `player_factionchange_title` does not exist, pair skipped!", horde);
        else
            FactionChangeTitles[alliance] = horde;

        ++count;
    }
    while (result->NextRow());

    TC_LOG_INFO("server.loading", ">> Loaded %u faction change title pairs in %u ms", count, GetMSTimeDiffToNow(oldMSTime));
}

void ObjectMgr::LoadPhaseDefinitions()
{
    _PhaseDefinitionStore.clear();

    uint32 oldMSTime = getMSTime();

    //                                                 0       1       2         3            4           5
    QueryResult result = WorldDatabase.Query("SELECT zoneId, entry, phasemask, phaseId, terrainswapmap, flags FROM `phase_definitions` ORDER BY `entry` ASC");

    if (!result)
    {
        TC_LOG_INFO("server.loading", ">> Loaded 0 phasing definitions. DB table `phase_definitions` is empty.");
        return;
    }

    uint32 count = 0;

    do
    {
        Field* fields = result->Fetch();

        PhaseDefinition PhaseDefinition;

        PhaseDefinition.zoneId                = fields[0].GetUInt32();
        PhaseDefinition.entry                 = fields[1].GetUInt32();
        PhaseDefinition.phasemask             = fields[2].GetUInt32();
        PhaseDefinition.phaseId               = fields[3].GetUInt32();
        PhaseDefinition.terrainswapmap        = fields[4].GetUInt32();
        PhaseDefinition.flags                 = fields[5].GetUInt32();

        // Checks
        if ((PhaseDefinition.flags & PHASE_FLAG_OVERWRITE_EXISTING) && (PhaseDefinition.flags & PHASE_FLAG_NEGATE_PHASE))
        {
            TC_LOG_ERROR("sql.sql", "Flags defined in phase_definitions in zoneId %d and entry %u does contain PHASE_FLAG_OVERWRITE_EXISTING and PHASE_FLAG_NEGATE_PHASE. Setting flags to PHASE_FLAG_OVERWRITE_EXISTING", PhaseDefinition.zoneId, PhaseDefinition.entry);
            PhaseDefinition.flags &= ~PHASE_FLAG_NEGATE_PHASE;
        }

        _PhaseDefinitionStore[PhaseDefinition.zoneId].push_back(PhaseDefinition);

        ++count;
    }
    while (result->NextRow());

    TC_LOG_INFO("server.loading", ">> Loaded %u phasing definitions in %u ms.", count, GetMSTimeDiffToNow(oldMSTime));
}

void ObjectMgr::LoadSpellPhaseInfo()
{
    _SpellPhaseStore.clear();

    uint32 oldMSTime = getMSTime();

    //                                               0       1            2
    QueryResult result = WorldDatabase.Query("SELECT id, phasemask, terrainswapmap FROM `spell_phase`");

    if (!result)
    {
        TC_LOG_INFO("server.loading", ">> Loaded 0 spell dbc infos. DB table `spell_phase` is empty.");
        return;
    }

    uint32 count = 0;
    do
    {
        Field* fields = result->Fetch();

        SpellPhaseInfo spellPhaseInfo;
        spellPhaseInfo.spellId                = fields[0].GetUInt32();

        SpellInfo const* spell = sSpellMgr->GetSpellInfo(spellPhaseInfo.spellId);
        if (!spell)
        {
            TC_LOG_ERROR("sql.sql", "Spell %u defined in `spell_phase` does not exists, skipped.", spellPhaseInfo.spellId);
            continue;
        }

        if (!spell->HasAura(SPELL_AURA_PHASE))
        {
            TC_LOG_ERROR("sql.sql", "Spell %u defined in `spell_phase` does not have aura effect type SPELL_AURA_PHASE, useless value.", spellPhaseInfo.spellId);
            continue;
        }

        spellPhaseInfo.phasemask              = fields[1].GetUInt32();
        spellPhaseInfo.terrainswapmap         = fields[2].GetUInt32();

        _SpellPhaseStore[spellPhaseInfo.spellId] = spellPhaseInfo;

        ++count;
    }
    while (result->NextRow());
    TC_LOG_INFO("server.loading", ">> Loaded %u spell dbc infos in %u ms.", count, GetMSTimeDiffToNow(oldMSTime));
}

GameObjectTemplate const* ObjectMgr::GetGameObjectTemplate(uint32 entry)
{
    GameObjectTemplateContainer::const_iterator itr = _gameObjectTemplateStore.find(entry);
    if (itr != _gameObjectTemplateStore.end())
        return &(itr->second);

    return NULL;
}

CreatureTemplate const* ObjectMgr::GetCreatureTemplate(uint32 entry)
{
    CreatureTemplateContainer::const_iterator itr = _creatureTemplateStore.find(entry);
    if (itr != _creatureTemplateStore.end())
        return &(itr->second);

    return NULL;
}

VehicleAccessoryList const* ObjectMgr::GetVehicleAccessoryList(Vehicle* veh) const
{
    if (Creature* cre = veh->GetBase()->ToCreature())
    {
        // Give preference to GUID-based accessories
        VehicleAccessoryContainer::const_iterator itr = _vehicleAccessoryStore.find(cre->GetDBTableGUIDLow());
        if (itr != _vehicleAccessoryStore.end())
            return &itr->second;
    }

    // Otherwise return entry-based
    VehicleAccessoryContainer::const_iterator itr = _vehicleTemplateAccessoryStore.find(veh->GetCreatureEntry());
    if (itr != _vehicleTemplateAccessoryStore.end())
        return &itr->second;
    return NULL;
}

PlayerInfo const* ObjectMgr::GetPlayerInfo(uint32 race, uint32 class_) const
{
    if (race >= MAX_RACES)
        return NULL;
    if (class_ >= MAX_CLASSES)
        return NULL;
    PlayerInfo const* info = _playerInfo[race][class_];
    if (!info)
        return NULL;
    return info;
}<|MERGE_RESOLUTION|>--- conflicted
+++ resolved
@@ -1627,14 +1627,9 @@
             continue;
         }
 
-<<<<<<< HEAD
-        if (data.spawnMask & ~spawnMasks[data.mapid])
-            TC_LOG_ERROR("sql.sql", "Table `creature` have creature (GUID: %u) that have wrong spawn mask %u including not supported difficulty modes for map (Id: %u) spawnMasks[data.mapid]: %u.", guid, data.spawnMask, data.mapid, spawnMasks[data.mapid]);
-=======
         // Skip spawnMask check for transport maps
         if (!_transportMaps.count(data.mapid) && data.spawnMask & ~spawnMasks[data.mapid])
-            TC_LOG_ERROR("sql.sql", "Table `creature` have creature (GUID: %u) that have wrong spawn mask %u including not supported difficulty modes for map (Id: %u).", guid, data.spawnMask, data.mapid);
->>>>>>> a63780fd
+            TC_LOG_ERROR("sql.sql", "Table `creature` have creature (GUID: %u) that have wrong spawn mask %u including not supported difficulty modes for map (Id: %u) spawnMasks[data.mapid]: %u.", guid, data.spawnMask, data.mapid, spawnMasks[data.mapid]);
 
         bool ok = true;
         for (uint32 diff = 0; diff < MAX_DIFFICULTY - 1 && ok; ++diff)
@@ -8553,13 +8548,8 @@
 void ObjectMgr::LoadCreatureClassLevelStats()
 {
     uint32 oldMSTime = getMSTime();
-<<<<<<< HEAD
-    //                                                   0      1        2        3        4        5         6          7
-    QueryResult result = WorldDatabase.Query("SELECT level, class, basehp0, basehp1, basehp2, basehp3, basemana, basearmor FROM creature_classlevelstats");
-=======
-
-    QueryResult result = WorldDatabase.Query("SELECT level, class, basehp0, basehp1, basehp2, basemana, basearmor, attackpower, rangedattackpower, damage_base, damage_exp1, damage_exp2 FROM creature_classlevelstats");
->>>>>>> a63780fd
+    //                                                 0      1        2        3        4        5         6        7            8              9              10           11           12
+    QueryResult result = WorldDatabase.Query("SELECT level, class, basehp0, basehp1, basehp2, basehp3, basemana, basearmor, attackpower, rangedattackpower, damage_base, damage_exp1, damage_exp2 FROM creature_classlevelstats");
 
     if (!result)
     {
@@ -8583,11 +8573,11 @@
         stats.BaseMana = fields[6].GetUInt32();
         stats.BaseArmor = fields[7].GetUInt32();
 
-        stats.AttackPower = fields[7].GetInt16();
-        stats.RangedAttackPower = fields[8].GetInt16();
+        stats.AttackPower = fields[8].GetInt16();
+        stats.RangedAttackPower = fields[9].GetInt16();
 
         for (uint8 i = 0; i < MAX_CREATURE_BASE_DAMAGE; ++i)
-            stats.BaseDamage[i] = fields[i + 9].GetFloat();
+            stats.BaseDamage[i] = fields[i + 10].GetFloat();
 
         if (!Class || ((1 << (Class - 1)) & CLASSMASK_ALL_CREATURES) == 0)
             TC_LOG_ERROR("sql.sql", "Creature base stats for level %u has invalid class %u", Level, Class);
