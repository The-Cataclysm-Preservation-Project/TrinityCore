--- conflicted
+++ resolved
@@ -2007,49 +2007,8 @@
 
 void FillItemDamageFields(float* minDamage, float* maxDamage, float* dps, uint32 itemLevel, uint32 itemClass, uint32 itemSubClass, uint32 quality, uint32 delay, float statScalingFactor, uint32 inventoryType, uint32 flags2)
 {
-<<<<<<< HEAD
     *minDamage = *maxDamage = *dps = 0.0f;
     if (itemClass != ITEM_CLASS_WEAPON || quality > ITEM_QUALITY_ARTIFACT)
-=======
-    uint32 oldMSTime = getMSTime();
-
-    //                                                 0      1       2       3     4        5        6       7          8         9        10        11           12
-    QueryResult result = WorldDatabase.Query("SELECT entry, class, subclass, unk0, name, displayid, Quality, Flags, FlagsExtra, BuyCount, BuyPrice, SellPrice, InventoryType, "
-    //                                              13              14           15          16             17               18                19              20
-                                             "AllowableClass, AllowableRace, ItemLevel, RequiredLevel, RequiredSkill, RequiredSkillRank, requiredspell, requiredhonorrank, "
-    //                                              21                      22                       23               24        25          26             27           28
-                                             "RequiredCityRank, RequiredReputationFaction, RequiredReputationRank, maxcount, stackable, ContainerSlots, StatsCount, stat_type1, "
-    //                                            29           30          31           32          33           34          35           36          37           38
-                                             "stat_value1, stat_type2, stat_value2, stat_type3, stat_value3, stat_type4, stat_value4, stat_type5, stat_value5, stat_type6, "
-    //                                            39           40          41           42           43          44           45           46           47
-                                             "stat_value6, stat_type7, stat_value7, stat_type8, stat_value8, stat_type9, stat_value9, stat_type10, stat_value10, "
-    //                                                   48                    49           50        51        52         53        54         55      56      57        58
-                                             "ScalingStatDistribution, ScalingStatValue, dmg_min1, dmg_max1, dmg_type1, dmg_min2, dmg_max2, dmg_type2, armor, holy_res, fire_res, "
-    //                                            59          60         61          62       63       64            65            66          67               68
-                                             "nature_res, frost_res, shadow_res, arcane_res, delay, ammo_type, RangedModRange, spellid_1, spelltrigger_1, spellcharges_1, "
-    //                                              69              70                71                 72                 73           74               75
-                                             "spellppmRate_1, spellcooldown_1, spellcategory_1, spellcategorycooldown_1, spellid_2, spelltrigger_2, spellcharges_2, "
-    //                                              76               77              78                  79                 80           81               82
-                                             "spellppmRate_2, spellcooldown_2, spellcategory_2, spellcategorycooldown_2, spellid_3, spelltrigger_3, spellcharges_3, "
-    //                                              83               84              85                  86                 87           88               89
-                                             "spellppmRate_3, spellcooldown_3, spellcategory_3, spellcategorycooldown_3, spellid_4, spelltrigger_4, spellcharges_4, "
-    //                                              90               91              92                  93                  94          95               96
-                                             "spellppmRate_4, spellcooldown_4, spellcategory_4, spellcategorycooldown_4, spellid_5, spelltrigger_5, spellcharges_5, "
-    //                                              97               98              99                  100                 101        102         103       104          105
-                                             "spellppmRate_5, spellcooldown_5, spellcategory_5, spellcategorycooldown_5, bonding, description, PageText, LanguageID, PageMaterial, "
-    //                                            106       107     108      109          110            111       112     113         114       115   116     117
-                                             "startquest, lockid, Material, sheath, RandomProperty, RandomSuffix, block, itemset, MaxDurability, area, Map, BagFamily, "
-    //                                            118             119             120             121             122            123              124            125
-                                             "TotemCategory, socketColor_1, socketContent_1, socketColor_2, socketContent_2, socketColor_3, socketContent_3, socketBonus, "
-    //                                            126                 127                     128            129            130            131         132         133
-                                             "GemProperties, RequiredDisenchantSkill, ArmorDamageModifier, duration, ItemLimitCategory, HolidayId, ScriptName, DisenchantID, "
-    //                                           134        135            136
-                                             "FoodType, minMoneyLoot, maxMoneyLoot, flagsCustom FROM item_template");
-
-    if (!result)
-    {
-        sLog->outInfo(LOG_FILTER_SERVER_LOADING, ">> Loaded 0 item templates. DB table `item_template` is empty.");
->>>>>>> 19cec23f
         return;
 
     DBCStorage<ItemDamageEntry>* store = NULL;
@@ -2568,11 +2527,7 @@
     for (std::set<uint32>::const_iterator itr = notFoundOutfit.begin(); itr != notFoundOutfit.end(); ++itr)
         sLog->outError(LOG_FILTER_SQL, "Item (Entry: %u) does not exist in `item_template` but is referenced in `CharStartOutfit.dbc`", *itr);
 
-<<<<<<< HEAD
     sLog->outInfo(LOG_FILTER_SERVER_LOADING, ">> Loaded %u item templates from Item-sparse.db2 and %u from database in %u ms", sparseCount, dbCount, GetMSTimeDiffToNow(oldMSTime));
-=======
-    sLog->outInfo(LOG_FILTER_SERVER_LOADING, ">> Loaded %u item templates in %u ms", count, GetMSTimeDiffToNow(oldMSTime));
->>>>>>> 19cec23f
 }
 
 void ObjectMgr::LoadItemTemplateAddon()
@@ -2593,7 +2548,6 @@
                 continue;
             }
 
-<<<<<<< HEAD
             uint32 minMoneyLoot = fields[3].GetUInt32();
             uint32 maxMoneyLoot = fields[4].GetUInt32();
             if (minMoneyLoot > maxMoneyLoot)
@@ -2610,46 +2564,12 @@
             ++count;
         } while (result->NextRow());
     }
-
     sLog->outInfo(LOG_FILTER_SERVER_LOADING, ">> Loaded %u item addon templates in %u ms", count, GetMSTimeDiffToNow(oldMSTime));
-=======
-    sLog->outInfo(LOG_FILTER_SERVER_LOADING, ">> Loaded " UI64FMTD " Item set name locale strings in %u ms", uint64(_itemSetNameLocaleStore.size()), GetMSTimeDiffToNow(oldMSTime));
->>>>>>> 19cec23f
 }
 
 void ObjectMgr::LoadItemScriptNames()
 {
     uint32 oldMSTime = getMSTime();
-<<<<<<< HEAD
-=======
-
-    _itemSetNameStore.clear();                               // needed for reload case
-
-    std::set<uint32> itemSetItems;
-
-    // fill item set member ids
-    for (uint32 entryId = 0; entryId < sItemSetStore.GetNumRows(); ++entryId)
-    {
-        ItemSetEntry const* setEntry = sItemSetStore.LookupEntry(entryId);
-        if (!setEntry)
-            continue;
-
-        for (uint32 i = 0; i < MAX_ITEM_SET_ITEMS; ++i)
-            if (setEntry->itemId[i])
-                itemSetItems.insert(setEntry->itemId[i]);
-    }
-
-    //                                                  0        1            2
-    QueryResult result = WorldDatabase.Query("SELECT `entry`, `name`, `InventoryType` FROM `item_set_names`");
-
-    if (!result)
-    {
-        sLog->outInfo(LOG_FILTER_SERVER_LOADING, ">> Loaded 0 item set names. DB table `item_set_names` is empty.");
-        return;
-    }
-
-    _itemSetNameStore.rehash(result->GetRowCount());
->>>>>>> 19cec23f
     uint32 count = 0;
 
     QueryResult result = WorldDatabase.Query("SELECT Id, ScriptName FROM item_script_names");
@@ -2670,19 +2590,14 @@
         } while (result->NextRow());
     }
 
-<<<<<<< HEAD
     sLog->outInfo(LOG_FILTER_SERVER_LOADING, ">> Loaded %u item script names in %u ms", count, GetMSTimeDiffToNow(oldMSTime));
 }
-
 ItemTemplate const* ObjectMgr::GetItemTemplate(uint32 entry)
 {
     ItemTemplateContainer::const_iterator itr = _itemTemplateStore.find(entry);
     if (itr != _itemTemplateStore.end())
         return &(itr->second);
     return NULL;
-=======
-    sLog->outInfo(LOG_FILTER_SERVER_LOADING, ">> Loaded %u item set names in %u ms", count, GetMSTimeDiffToNow(oldMSTime));
->>>>>>> 19cec23f
 }
 
 void ObjectMgr::LoadVehicleTemplateAccessories()
@@ -3135,8 +3050,6 @@
                 }
                 else
                     _playerInfo[current_race][current_class].spell.push_back(fields[2].GetUInt32());
-<<<<<<< HEAD
-=======
 
                 ++count;
             }
@@ -3156,7 +3069,7 @@
 
         if (!result)
         {
-            sLog->outError(LOG_FILTER_SQL, ">> Loaded 0 player create actions. DB table `playercreateinfo_action` is empty.");
+            sLog->outError(LOG_FILTER_SERVER_LOADING, ">> Loaded 0 player create actions. DB table `playercreateinfo_action` is empty.");
 
         }
         else
@@ -3190,93 +3103,6 @@
 
             sLog->outInfo(LOG_FILTER_SERVER_LOADING, ">> Loaded %u player create actions in %u ms", count, GetMSTimeDiffToNow(oldMSTime));
         }
-    }
-
-    // Loading levels data (class only dependent)
-    sLog->outInfo(LOG_FILTER_SERVER_LOADING, "Loading Player Create Level HP/Mana Data...");
-    {
-        uint32 oldMSTime = getMSTime();
-
-        //                                                 0      1      2       3
-        QueryResult result  = WorldDatabase.Query("SELECT class, level, basehp, basemana FROM player_classlevelstats");
-
-        if (!result)
-        {
-            sLog->outError(LOG_FILTER_SQL, ">> Loaded 0 level health/mana definitions. DB table `game_event_condition` is empty.");
-
-            exit(1);
-        }
-
-        uint32 count = 0;
-
-        do
-        {
-            Field* fields = result->Fetch();
-
-            uint32 current_class = fields[0].GetUInt8();
-            if (current_class >= MAX_CLASSES)
-            {
-                sLog->outError(LOG_FILTER_SQL, "Wrong class %u in `player_classlevelstats` table, ignoring.", current_class);
-                continue;
-            }
->>>>>>> 19cec23f
-
-                ++count;
-            }
-            while (result->NextRow());
-
-            sLog->outInfo(LOG_FILTER_SERVER_LOADING, ">> Loaded %u player create spells in %u ms", count, GetMSTimeDiffToNow(oldMSTime));
-        }
-    }
-
-    // Load playercreate actions
-    sLog->outInfo(LOG_FILTER_SERVER_LOADING, "Loading Player Create Action Data...");
-    {
-        uint32 oldMSTime = getMSTime();
-
-        //                                                0     1      2       3       4
-        QueryResult result = WorldDatabase.Query("SELECT race, class, button, action, type FROM playercreateinfo_action");
-
-        if (!result)
-        {
-            sLog->outError(LOG_FILTER_SERVER_LOADING, ">> Loaded 0 player create actions. DB table `playercreateinfo_action` is empty.");
-
-        }
-        else
-        {
-            uint32 count = 0;
-
-            do
-            {
-                Field* fields = result->Fetch();
-
-                uint32 current_race = fields[0].GetUInt8();
-                if (current_race >= MAX_RACES)
-                {
-                    sLog->outError(LOG_FILTER_SQL, "Wrong race %u in `playercreateinfo_action` table, ignoring.", current_race);
-                    continue;
-                }
-
-                uint32 current_class = fields[1].GetUInt8();
-                if (current_class >= MAX_CLASSES)
-                {
-                    sLog->outError(LOG_FILTER_SQL, "Wrong class %u in `playercreateinfo_action` table, ignoring.", current_class);
-                    continue;
-                }
-
-<<<<<<< HEAD
-                PlayerInfo* pInfo = &_playerInfo[current_race][current_class];
-                pInfo->action.push_back(PlayerCreateInfoAction(fields[2].GetUInt16(), fields[3].GetUInt32(), fields[4].GetUInt16()));
-
-                ++count;
-            }
-            while (result->NextRow());
-
-            sLog->outInfo(LOG_FILTER_SERVER_LOADING, ">> Loaded %u player create actions in %u ms", count, GetMSTimeDiffToNow(oldMSTime));
-        }
-=======
-        sLog->outInfo(LOG_FILTER_SERVER_LOADING, ">> Loaded %u level health/mana definitions in %u ms", count, GetMSTimeDiffToNow(oldMSTime));
->>>>>>> 19cec23f
     }
 
     // Loading levels data (class/race dependent)
@@ -8756,7 +8582,6 @@
     while (result->NextRow());
 
     sLog->outInfo(LOG_FILTER_SERVER_LOADING, ">> Loaded %u faction change reputation pairs in %u ms", count, GetMSTimeDiffToNow(oldMSTime));
-<<<<<<< HEAD
 }
 
 void ObjectMgr::LoadHotfixData()
@@ -8783,15 +8608,12 @@
         info.Entry = fields[0].GetUInt32();
         info.Type = fields[1].GetUInt32();
         info.Timestamp = fields[2].GetUInt64();
-
         _hotfixData.push_back(info);
         ++count;
     }
     while (result->NextRow());
 
     sLog->outInfo(LOG_FILTER_SERVER_LOADING, ">> Loaded %u hotfix info entries in %u ms", count, GetMSTimeDiffToNow(oldMSTime));
-=======
->>>>>>> 19cec23f
 }
 
 GameObjectTemplate const* ObjectMgr::GetGameObjectTemplate(uint32 entry)
