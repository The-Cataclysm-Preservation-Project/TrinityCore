/*
 * Copyright (C) 2008-2014 TrinityCore <http://www.trinitycore.org/>
 * Copyright (C) 2005-2009 MaNGOS <http://getmangos.com/>
 *
 * This program is free software; you can redistribute it and/or modify it
 * under the terms of the GNU General Public License as published by the
 * Free Software Foundation; either version 2 of the License, or (at your
 * option) any later version.
 *
 * This program is distributed in the hope that it will be useful, but WITHOUT
 * ANY WARRANTY; without even the implied warranty of MERCHANTABILITY or
 * FITNESS FOR A PARTICULAR PURPOSE. See the GNU General Public License for
 * more details.
 *
 * You should have received a copy of the GNU General Public License along
 * with this program. If not, see <http://www.gnu.org/licenses/>.
 */

#ifndef SC_SCRIPTMGR_H
#define SC_SCRIPTMGR_H

#include <atomic>
#include "Common.h"
#include "DBCStores.h"
#include "QuestDef.h"
#include "SharedDefines.h"
#include "World.h"
#include "Weather.h"

class AccountMgr;
class AuctionHouseObject;
class AuraScript;
class Battleground;
class BattlegroundMap;
class Channel;
class ChatCommand;
class Creature;
class CreatureAI;
class DynamicObject;
class GameObject;
class GameObjectAI;
class Guild;
class GridMap;
class Group;
class InstanceMap;
class InstanceScript;
class Item;
class Map;
class OutdoorPvP;
class Player;
class Quest;
class ScriptMgr;
class Spell;
class SpellScript;
class SpellCastTargets;
class Transport;
class Unit;
class Vehicle;
class WorldPacket;
class WorldSocket;
class WorldObject;
class WorldSession;

struct AuctionEntry;
struct ConditionSourceInfo;
struct Condition;
struct ItemTemplate;
struct OutdoorPvPData;

#define VISIBLE_RANGE       166.0f                          //MAX visible range (size of grid)


/*
    @todo Add more script type classes.

    MailScript
    SessionScript
    CollisionScript
    ArenaTeamScript

*/

/*
    Standard procedure when adding new script type classes:

    First of all, define the actual class, and have it inherit from ScriptObject, like so:

    class MyScriptType : public ScriptObject
    {
        uint32 _someId;

        private:

            void RegisterSelf();

        protected:

            MyScriptType(const char* name, uint32 someId)
                : ScriptObject(name), _someId(someId)
            {
                ScriptRegistry<MyScriptType>::AddScript(this);
            }

        public:

            // If a virtual function in your script type class is not necessarily
            // required to be overridden, just declare it virtual with an empty
            // body. If, on the other hand, it's logical only to override it (i.e.
            // if it's the only method in the class), make it pure virtual, by adding
            // = 0 to it.
            virtual void OnSomeEvent(uint32 someArg1, std::string& someArg2) { }

            // This is a pure virtual function:
            virtual void OnAnotherEvent(uint32 someArg) = 0;
    }

    Next, you need to add a specialization for ScriptRegistry. Put this in the bottom of
    ScriptMgr.cpp:

    template class ScriptRegistry<MyScriptType>;

    Now, add a cleanup routine in ScriptMgr::~ScriptMgr:

    SCR_CLEAR(MyScriptType);

    Now your script type is good to go with the script system. What you need to do now
    is add functions to ScriptMgr that can be called from the core to actually trigger
    certain events. For example, in ScriptMgr.h:

    void OnSomeEvent(uint32 someArg1, std::string& someArg2);
    void OnAnotherEvent(uint32 someArg);

    In ScriptMgr.cpp:

    void ScriptMgr::OnSomeEvent(uint32 someArg1, std::string& someArg2)
    {
        FOREACH_SCRIPT(MyScriptType)->OnSomeEvent(someArg1, someArg2);
    }

    void ScriptMgr::OnAnotherEvent(uint32 someArg)
    {
        FOREACH_SCRIPT(MyScriptType)->OnAnotherEvent(someArg1, someArg2);
    }

    Now you simply call these two functions from anywhere in the core to trigger the
    event on all registered scripts of that type.
*/

class ScriptObject
{
    friend class ScriptMgr;

    public:

        // Do not override this in scripts; it should be overridden by the various script type classes. It indicates
        // whether or not this script type must be assigned in the database.
        virtual bool IsDatabaseBound() const { return false; }

        const std::string& GetName() const { return _name; }

    protected:

        ScriptObject(const char* name)
            : _name(name)
        {
        }

        virtual ~ScriptObject()
        {
        }

    private:

        const std::string _name;
};

template<class TObject> class UpdatableScript
{
    protected:

        UpdatableScript()
        {
        }

        virtual ~UpdatableScript() { }

    public:

        virtual void OnUpdate(TObject* /*obj*/, uint32 /*diff*/) { }
};

class SpellScriptLoader : public ScriptObject
{
    protected:

        SpellScriptLoader(const char* name);

    public:

        bool IsDatabaseBound() const final override { return true; }

        // Should return a fully valid SpellScript pointer.
        virtual SpellScript* GetSpellScript() const { return NULL; }

        // Should return a fully valid AuraScript pointer.
        virtual AuraScript* GetAuraScript() const { return NULL; }
};

class ServerScript : public ScriptObject
{
    protected:

        ServerScript(const char* name);

    public:

        // Called when reactive socket I/O is started (WorldTcpSessionMgr).
        virtual void OnNetworkStart() { }

        // Called when reactive I/O is stopped.
        virtual void OnNetworkStop() { }

        // Called when a remote socket establishes a connection to the server. Do not store the socket object.
        virtual void OnSocketOpen(std::shared_ptr<WorldSocket> /*socket*/) { }

        // Called when a socket is closed. Do not store the socket object, and do not rely on the connection
        // being open; it is not.
        virtual void OnSocketClose(std::shared_ptr<WorldSocket> /*socket*/) { }

        // Called when a packet is sent to a client. The packet object is a copy of the original packet, so reading
        // and modifying it is safe.
        virtual void OnPacketSend(WorldSession* /*session*/, WorldPacket& /*packet*/) { }

        // Called when a (valid) packet is received by a client. The packet object is a copy of the original packet, so
        // reading and modifying it is safe. Make sure to check WorldSession pointer before usage, it might be null in case of auth packets
        virtual void OnPacketReceive(WorldSession* /*session*/, WorldPacket& /*packet*/) { }

        // Called when an invalid (unknown opcode) packet is received by a client. The packet is a reference to the orignal
        // packet; not a copy. This allows you to actually handle unknown packets (for whatever purpose).
        virtual void OnUnknownPacketReceive(WorldSession* /*session*/, WorldPacket& /*packet*/) { }
};

class WorldScript : public ScriptObject
{
    protected:

        WorldScript(const char* name);

    public:

        // Called when the open/closed state of the world changes.
        virtual void OnOpenStateChange(bool /*open*/) { }

        // Called after the world configuration is (re)loaded.
        virtual void OnConfigLoad(bool /*reload*/) { }

        // Called before the message of the day is changed.
        virtual void OnMotdChange(std::string& /*newMotd*/) { }

        // Called when a world shutdown is initiated.
        virtual void OnShutdownInitiate(ShutdownExitCode /*code*/, ShutdownMask /*mask*/) { }

        // Called when a world shutdown is cancelled.
        virtual void OnShutdownCancel() { }

        // Called on every world tick (don't execute too heavy code here).
        virtual void OnUpdate(uint32 /*diff*/) { }

        // Called when the world is started.
        virtual void OnStartup() { }

        // Called when the world is actually shut down.
        virtual void OnShutdown() { }
};

class FormulaScript : public ScriptObject
{
    protected:

        FormulaScript(const char* name);

    public:

        // Called after calculating honor.
        virtual void OnHonorCalculation(float& /*honor*/, uint8 /*level*/, float /*multiplier*/) { }

        // Called after gray level calculation.
        virtual void OnGrayLevelCalculation(uint8& /*grayLevel*/, uint8 /*playerLevel*/) { }

        // Called after calculating experience color.
        virtual void OnColorCodeCalculation(XPColorChar& /*color*/, uint8 /*playerLevel*/, uint8 /*mobLevel*/) { }

        // Called after calculating zero difference.
        virtual void OnZeroDifferenceCalculation(uint8& /*diff*/, uint8 /*playerLevel*/) { }

        // Called after calculating base experience gain.
        virtual void OnBaseGainCalculation(uint32& /*gain*/, uint8 /*playerLevel*/, uint8 /*mobLevel*/, ContentLevels /*content*/) { }

        // Called after calculating experience gain.
        virtual void OnGainCalculation(uint32& /*gain*/, Player* /*player*/, Unit* /*unit*/) { }

        // Called when calculating the experience rate for group experience.
        virtual void OnGroupRateCalculation(float& /*rate*/, uint32 /*count*/, bool /*isRaid*/) { }
};

template<class TMap> class MapScript : public UpdatableScript<TMap>
{
    MapEntry const* _mapEntry;

    protected:

        MapScript(uint32 mapId)
            : _mapEntry(sMapStore.LookupEntry(mapId))
        {
            if (!_mapEntry)
                TC_LOG_ERROR("scripts", "Invalid MapScript for %u; no such map ID.", mapId);
        }

    public:

        // Gets the MapEntry structure associated with this script. Can return NULL.
        MapEntry const* GetEntry() { return _mapEntry; }

        // Called when the map is created.
        virtual void OnCreate(TMap* /*map*/) { }

        // Called just before the map is destroyed.
        virtual void OnDestroy(TMap* /*map*/) { }

        // Called when a grid map is loaded.
        virtual void OnLoadGridMap(TMap* /*map*/, GridMap* /*gmap*/, uint32 /*gx*/, uint32 /*gy*/) { }

        // Called when a grid map is unloaded.
        virtual void OnUnloadGridMap(TMap* /*map*/, GridMap* /*gmap*/, uint32 /*gx*/, uint32 /*gy*/)  { }

        // Called when a player enters the map.
        virtual void OnPlayerEnter(TMap* /*map*/, Player* /*player*/) { }

        // Called when a player leaves the map.
        virtual void OnPlayerLeave(TMap* /*map*/, Player* /*player*/) { }
};

class WorldMapScript : public ScriptObject, public MapScript<Map>
{
    protected:

        WorldMapScript(const char* name, uint32 mapId);
};

class InstanceMapScript : public ScriptObject, public MapScript<InstanceMap>
{
    protected:

        InstanceMapScript(const char* name, uint32 mapId);

    public:

        bool IsDatabaseBound() const final override { return true; }

        // Gets an InstanceScript object for this instance.
        virtual InstanceScript* GetInstanceScript(InstanceMap* /*map*/) const { return NULL; }
};

class BattlegroundMapScript : public ScriptObject, public MapScript<BattlegroundMap>
{
    protected:

        BattlegroundMapScript(const char* name, uint32 mapId);
};

class ItemScript : public ScriptObject
{
    protected:

        ItemScript(const char* name);

    public:

        bool IsDatabaseBound() const final override { return true; }

        // Called when a dummy spell effect is triggered on the item.
        virtual bool OnDummyEffect(Unit* /*caster*/, uint32 /*spellId*/, SpellEffIndex /*effIndex*/, Item* /*target*/) { return false; }

        // Called when a player accepts a quest from the item.
        virtual bool OnQuestAccept(Player* /*player*/, Item* /*item*/, Quest const* /*quest*/) { return false; }

        // Called when a player uses the item.
        virtual bool OnUse(Player* /*player*/, Item* /*item*/, SpellCastTargets const& /*targets*/) { return false; }

        // Called when the item expires (is destroyed).
        virtual bool OnExpire(Player* /*player*/, ItemTemplate const* /*proto*/) { return false; }

        // Called when the item is destroyed.
        virtual bool OnRemove(Player* /*player*/, Item* /*item*/) { return false; }
};

class UnitScript : public ScriptObject
{
    protected:

        UnitScript(const char* name, bool addToScripts = true);

    public:
        // Called when a unit deals healing to another unit
        virtual void OnHeal(Unit* /*healer*/, Unit* /*reciever*/, uint32& /*gain*/) { }

        // Called when a unit deals damage to another unit
        virtual void OnDamage(Unit* /*attacker*/, Unit* /*victim*/, uint32& /*damage*/) { }

        // Called when DoT's Tick Damage is being Dealt
        virtual void ModifyPeriodicDamageAurasTick(Unit* /*target*/, Unit* /*attacker*/, uint32& /*damage*/) { }

        // Called when Melee Damage is being Dealt
        virtual void ModifyMeleeDamage(Unit* /*target*/, Unit* /*attacker*/, uint32& /*damage*/) { }

        // Called when Spell Damage is being Dealt
        virtual void ModifySpellDamageTaken(Unit* /*target*/, Unit* /*attacker*/, int32& /*damage*/) { }
};

class CreatureScript : public UnitScript, public UpdatableScript<Creature>
{
    protected:

        CreatureScript(const char* name);

    public:

        bool IsDatabaseBound() const final override { return true; }

        // Called when a dummy spell effect is triggered on the creature.
        virtual bool OnDummyEffect(Unit* /*caster*/, uint32 /*spellId*/, SpellEffIndex /*effIndex*/, Creature* /*target*/) { return false; }

        // Called when a player opens a gossip dialog with the creature.
        virtual bool OnGossipHello(Player* /*player*/, Creature* /*creature*/) { return false; }

        // Called when a player selects a gossip item in the creature's gossip menu.
        virtual bool OnGossipSelect(Player* /*player*/, Creature* /*creature*/, uint32 /*sender*/, uint32 /*action*/) { return false; }

        // Called when a player selects a gossip with a code in the creature's gossip menu.
        virtual bool OnGossipSelectCode(Player* /*player*/, Creature* /*creature*/, uint32 /*sender*/, uint32 /*action*/, const char* /*code*/) { return false; }

        // Called when a player accepts a quest from the creature.
        virtual bool OnQuestAccept(Player* /*player*/, Creature* /*creature*/, Quest const* /*quest*/) { return false; }

        // Called when a player selects a quest in the creature's quest menu.
        virtual bool OnQuestSelect(Player* /*player*/, Creature* /*creature*/, Quest const* /*quest*/) { return false; }

        // Called when a player completes a quest and is rewarded, opt is the selected item's index or 0
        virtual bool OnQuestReward(Player* /*player*/, Creature* /*creature*/, Quest const* /*quest*/, uint32 /*opt*/) { return false; }

        // Called when the dialog status between a player and the creature is requested.
        virtual uint32 GetDialogStatus(Player* /*player*/, Creature* /*creature*/) { return DIALOG_STATUS_SCRIPTED_NO_STATUS; }

        // Called when a CreatureAI object is needed for the creature.
        virtual CreatureAI* GetAI(Creature* /*creature*/) const { return NULL; }
};

class GameObjectScript : public ScriptObject, public UpdatableScript<GameObject>
{
    protected:

        GameObjectScript(const char* name);

    public:

        bool IsDatabaseBound() const final override { return true; }

        // Called when a dummy spell effect is triggered on the gameobject.
        virtual bool OnDummyEffect(Unit* /*caster*/, uint32 /*spellId*/, SpellEffIndex /*effIndex*/, GameObject* /*target*/) { return false; }

        // Called when a player opens a gossip dialog with the gameobject.
        virtual bool OnGossipHello(Player* /*player*/, GameObject* /*go*/) { return false; }

        // Called when a player selects a gossip item in the gameobject's gossip menu.
        virtual bool OnGossipSelect(Player* /*player*/, GameObject* /*go*/, uint32 /*sender*/, uint32 /*action*/) { return false; }

        // Called when a player selects a gossip with a code in the gameobject's gossip menu.
        virtual bool OnGossipSelectCode(Player* /*player*/, GameObject* /*go*/, uint32 /*sender*/, uint32 /*action*/, const char* /*code*/) { return false; }

        // Called when a player accepts a quest from the gameobject.
        virtual bool OnQuestAccept(Player* /*player*/, GameObject* /*go*/, Quest const* /*quest*/) { return false; }

        // Called when a player completes a quest and is rewarded, opt is the selected item's index or 0
        virtual bool OnQuestReward(Player* /*player*/, GameObject* /*go*/, Quest const* /*quest*/, uint32 /*opt*/) { return false; }

        // Called when the dialog status between a player and the gameobject is requested.
        virtual uint32 GetDialogStatus(Player* /*player*/, GameObject* /*go*/) { return DIALOG_STATUS_SCRIPTED_NO_STATUS; }

        // Called when the game object is destroyed (destructible buildings only).
        virtual void OnDestroyed(GameObject* /*go*/, Player* /*player*/) { }

        // Called when the game object is damaged (destructible buildings only).
        virtual void OnDamaged(GameObject* /*go*/, Player* /*player*/) { }

        // Called when the game object loot state is changed.
        virtual void OnLootStateChanged(GameObject* /*go*/, uint32 /*state*/, Unit* /*unit*/) { }

        // Called when the game object state is changed.
        virtual void OnGameObjectStateChanged(GameObject* /*go*/, uint32 /*state*/) { }

        // Called when a GameObjectAI object is needed for the gameobject.
        virtual GameObjectAI* GetAI(GameObject* /*go*/) const { return NULL; }
};

class AreaTriggerScript : public ScriptObject
{
    protected:

        AreaTriggerScript(const char* name);

    public:

        bool IsDatabaseBound() const final override { return true; }

        // Called when the area trigger is activated by a player.
        virtual bool OnTrigger(Player* /*player*/, AreaTriggerEntry const* /*trigger*/) { return false; }
};

class BattlegroundScript : public ScriptObject
{
    protected:

        BattlegroundScript(const char* name);

    public:

        bool IsDatabaseBound() const final override { return true; }

        // Should return a fully valid Battleground object for the type ID.
        virtual Battleground* GetBattleground() const = 0;
};

class OutdoorPvPScript : public ScriptObject
{
    protected:

        OutdoorPvPScript(const char* name);

    public:

        bool IsDatabaseBound() const final override { return true; }

        // Should return a fully valid OutdoorPvP object for the type ID.
        virtual OutdoorPvP* GetOutdoorPvP() const = 0;
};

class CommandScript : public ScriptObject
{
    protected:

        CommandScript(const char* name);

    public:

        // Should return a pointer to a valid command table (ChatCommand array) to be used by ChatHandler.
        virtual ChatCommand* GetCommands() const = 0;
};

class WeatherScript : public ScriptObject, public UpdatableScript<Weather>
{
    protected:

        WeatherScript(const char* name);

    public:

        bool IsDatabaseBound() const final override { return true; }

        // Called when the weather changes in the zone this script is associated with.
        virtual void OnChange(Weather* /*weather*/, WeatherState /*state*/, float /*grade*/) { }
};

class AuctionHouseScript : public ScriptObject
{
    protected:

        AuctionHouseScript(const char* name);

    public:

        // Called when an auction is added to an auction house.
        virtual void OnAuctionAdd(AuctionHouseObject* /*ah*/, AuctionEntry* /*entry*/) { }

        // Called when an auction is removed from an auction house.
        virtual void OnAuctionRemove(AuctionHouseObject* /*ah*/, AuctionEntry* /*entry*/) { }

        // Called when an auction was succesfully completed.
        virtual void OnAuctionSuccessful(AuctionHouseObject* /*ah*/, AuctionEntry* /*entry*/) { }

        // Called when an auction expires.
        virtual void OnAuctionExpire(AuctionHouseObject* /*ah*/, AuctionEntry* /*entry*/) { }
};

class ConditionScript : public ScriptObject
{
    protected:

        ConditionScript(const char* name);

    public:

        bool IsDatabaseBound() const final override { return true; }

        // Called when a single condition is checked for a player.
        virtual bool OnConditionCheck(Condition* /*condition*/, ConditionSourceInfo& /*sourceInfo*/) { return true; }
};

class VehicleScript : public ScriptObject
{
    protected:

        VehicleScript(const char* name);

    public:

        // Called after a vehicle is installed.
        virtual void OnInstall(Vehicle* /*veh*/) { }

        // Called after a vehicle is uninstalled.
        virtual void OnUninstall(Vehicle* /*veh*/) { }

        // Called when a vehicle resets.
        virtual void OnReset(Vehicle* /*veh*/) { }

        // Called after an accessory is installed in a vehicle.
        virtual void OnInstallAccessory(Vehicle* /*veh*/, Creature* /*accessory*/) { }

        // Called after a passenger is added to a vehicle.
        virtual void OnAddPassenger(Vehicle* /*veh*/, Unit* /*passenger*/, int8 /*seatId*/) { }

        // Called after a passenger is removed from a vehicle.
        virtual void OnRemovePassenger(Vehicle* /*veh*/, Unit* /*passenger*/) { }
};

class DynamicObjectScript : public ScriptObject, public UpdatableScript<DynamicObject>
{
    protected:

        DynamicObjectScript(const char* name);
};

class TransportScript : public ScriptObject, public UpdatableScript<Transport>
{
    protected:

        TransportScript(const char* name);

    public:

        bool IsDatabaseBound() const final override { return true; }

        // Called when a player boards the transport.
        virtual void OnAddPassenger(Transport* /*transport*/, Player* /*player*/) { }

        // Called when a creature boards the transport.
        virtual void OnAddCreaturePassenger(Transport* /*transport*/, Creature* /*creature*/) { }

        // Called when a player exits the transport.
        virtual void OnRemovePassenger(Transport* /*transport*/, Player* /*player*/) { }

        // Called when a transport moves.
        virtual void OnRelocate(Transport* /*transport*/, uint32 /*waypointId*/, uint32 /*mapId*/, float /*x*/, float /*y*/, float /*z*/) { }
};

class AchievementCriteriaScript : public ScriptObject
{
    protected:

        AchievementCriteriaScript(const char* name);

    public:

        bool IsDatabaseBound() const final override { return true; }

        // Called when an additional criteria is checked.
        virtual bool OnCheck(Player* source, Unit* target) = 0;
};

class PlayerScript : public UnitScript
{
    protected:

        PlayerScript(const char* name);

    public:

        // Called when a player kills another player
        virtual void OnPVPKill(Player* /*killer*/, Player* /*killed*/) { }

        // Called when a player kills a creature
        virtual void OnCreatureKill(Player* /*killer*/, Creature* /*killed*/) { }

        // Called when a player is killed by a creature
        virtual void OnPlayerKilledByCreature(Creature* /*killer*/, Player* /*killed*/) { }

        // Called when a player's level changes (after the level is applied)
        virtual void OnLevelChanged(Player* /*player*/, uint8 /*oldLevel*/) { }

        // Called when a player's free talent points change (right before the change is applied)
        virtual void OnFreeTalentPointsChanged(Player* /*player*/, uint32 /*points*/) { }

        // Called when a player's talent points are reset (right before the reset is done)
        virtual void OnTalentsReset(Player* /*player*/, bool /*noCost*/) { }

        // Called when a player's money is modified (before the modification is done)
        virtual void OnMoneyChanged(Player* /*player*/, int64& /*amount*/) { }

        // Called when a player's money is at limit (amount = money tried to add)
        virtual void OnMoneyLimit(Player* /*player*/, int32 /*amount*/) { }

        // Called when a player gains XP (before anything is given)
        virtual void OnGiveXP(Player* /*player*/, uint32& /*amount*/, Unit* /*victim*/) { }

        // Called when a player's reputation changes (before it is actually changed)
        virtual void OnReputationChange(Player* /*player*/, uint32 /*factionId*/, int32& /*standing*/, bool /*incremental*/) { }

        // Called when a duel is requested
        virtual void OnDuelRequest(Player* /*target*/, Player* /*challenger*/) { }

        // Called when a duel starts (after 3s countdown)
        virtual void OnDuelStart(Player* /*player1*/, Player* /*player2*/) { }

        // Called when a duel ends
        virtual void OnDuelEnd(Player* /*winner*/, Player* /*loser*/, DuelCompleteType /*type*/) { }

        // The following methods are called when a player sends a chat message.
        virtual void OnChat(Player* /*player*/, uint32 /*type*/, uint32 /*lang*/, std::string& /*msg*/) { }

        virtual void OnChat(Player* /*player*/, uint32 /*type*/, uint32 /*lang*/, std::string& /*msg*/, Player* /*receiver*/) { }

        virtual void OnChat(Player* /*player*/, uint32 /*type*/, uint32 /*lang*/, std::string& /*msg*/, Group* /*group*/) { }

        virtual void OnChat(Player* /*player*/, uint32 /*type*/, uint32 /*lang*/, std::string& /*msg*/, Guild* /*guild*/) { }

        virtual void OnChat(Player* /*player*/, uint32 /*type*/, uint32 /*lang*/, std::string& /*msg*/, Channel* /*channel*/) { }

        // Both of the below are called on emote opcodes.
        virtual void OnEmote(Player* /*player*/, uint32 /*emote*/) { }

        virtual void OnTextEmote(Player* /*player*/, uint32 /*textEmote*/, uint32 /*emoteNum*/, uint64 /*guid*/) { }

        // Called in Spell::Cast.
        virtual void OnSpellCast(Player* /*player*/, Spell* /*spell*/, bool /*skipCheck*/) { }

        // Called when a player logs in.
        virtual void OnLogin(Player* /*player*/, bool /*firstLogin*/) { }

        // Called when a player logs out.
        virtual void OnLogout(Player* /*player*/) { }

        // Called when a player is created.
        virtual void OnCreate(Player* /*player*/) { }

        // Called when a player is deleted.
        virtual void OnDelete(uint64 /*guid*/, uint32 /*accountId*/) { }

        // Called when a player delete failed
        virtual void OnFailedDelete(uint64 /*guid*/, uint32 /*accountId*/) { }

        // Called when a player is about to be saved.
        virtual void OnSave(Player* /*player*/) { }

        // Called when a player is bound to an instance
        virtual void OnBindToInstance(Player* /*player*/, Difficulty /*difficulty*/, uint32 /*mapId*/, bool /*permanent*/) { }

        // Called when a player switches to a new zone
        virtual void OnUpdateZone(Player* /*player*/, uint32 /*newZone*/, uint32 /*newArea*/) { }

        // Called when a player changes to a new map (after moving to new map)
        virtual void OnMapChanged(Player* /*player*/) { }

        // Called after a player's quest status has been changed
        virtual void OnQuestStatusChange(Player* /*player*/, uint32 /*questId*/, QuestStatus /*status*/) { }
};

class AccountScript : public ScriptObject
{
    protected:

        AccountScript(const char* name);

    public:

        // Called when an account logged in succesfully
        virtual void OnAccountLogin(uint32 /*accountId*/) {}

        // Called when an account login failed
        virtual void OnFailedAccountLogin(uint32 /*accountId*/) {}

        // Called when Email is successfully changed for Account
        virtual void OnEmailChange(uint32 /*accountId*/) {}

        // Called when Email failed to change for Account
        virtual void OnFailedEmailChange(uint32 /*accountId*/) {}

        // Called when Password is successfully changed for Account
        virtual void OnPasswordChange(uint32 /*accountId*/) {}

        // Called when Password failed to change for Account
        virtual void OnFailedPasswordChange(uint32 /*accountId*/) {}
};

class GuildScript : public ScriptObject
{
    protected:

        GuildScript(const char* name);

    public:

        bool IsDatabaseBound() const final override { return false; }

        // Called when a member is added to the guild.
        virtual void OnAddMember(Guild* /*guild*/, Player* /*player*/, uint8& /*plRank*/) { }

        // Called when a member is removed from the guild.
        virtual void OnRemoveMember(Guild* /*guild*/, Player* /*player*/, bool /*isDisbanding*/, bool /*isKicked*/) { }

        // Called when the guild MOTD (message of the day) changes.
        virtual void OnMOTDChanged(Guild* /*guild*/, const std::string& /*newMotd*/) { }

        // Called when the guild info is altered.
        virtual void OnInfoChanged(Guild* /*guild*/, const std::string& /*newInfo*/) { }

        // Called when a guild is created.
        virtual void OnCreate(Guild* /*guild*/, Player* /*leader*/, const std::string& /*name*/) { }

        // Called when a guild is disbanded.
        virtual void OnDisband(Guild* /*guild*/) { }

        // Called when a guild member withdraws money from a guild bank.
        virtual void OnMemberWitdrawMoney(Guild* /*guild*/, Player* /*player*/, uint64& /*amount*/, bool /*isRepair*/) { }

        // Called when a guild member deposits money in a guild bank.
        virtual void OnMemberDepositMoney(Guild* /*guild*/, Player* /*player*/, uint64& /*amount*/) { }

        // Called when a guild member moves an item in a guild bank.
        virtual void OnItemMove(Guild* /*guild*/, Player* /*player*/, Item* /*pItem*/, bool /*isSrcBank*/, uint8 /*srcContainer*/, uint8 /*srcSlotId*/,
            bool /*isDestBank*/, uint8 /*destContainer*/, uint8 /*destSlotId*/) { }

        virtual void OnEvent(Guild* /*guild*/, uint8 /*eventType*/, uint32 /*playerGuid1*/, uint32 /*playerGuid2*/, uint8 /*newRank*/) { }

        virtual void OnBankEvent(Guild* /*guild*/, uint8 /*eventType*/, uint8 /*tabId*/, uint32 /*playerGuid*/, uint32 /*itemOrMoney*/, uint16 /*itemStackCount*/, uint8 /*destTabId*/) { }
};

class GroupScript : public ScriptObject
{
    protected:

        GroupScript(const char* name);

    public:

        bool IsDatabaseBound() const final override { return false; }

        // Called when a member is added to a group.
        virtual void OnAddMember(Group* /*group*/, uint64 /*guid*/) { }

        // Called when a member is invited to join a group.
        virtual void OnInviteMember(Group* /*group*/, uint64 /*guid*/) { }

        // Called when a member is removed from a group.
        virtual void OnRemoveMember(Group* /*group*/, uint64 /*guid*/, RemoveMethod /*method*/, uint64 /*kicker*/, const char* /*reason*/) { }

        // Called when the leader of a group is changed.
        virtual void OnChangeLeader(Group* /*group*/, uint64 /*newLeaderGuid*/, uint64 /*oldLeaderGuid*/) { }

        // Called when a group is disbanded.
        virtual void OnDisband(Group* /*group*/) { }
};

// Placed here due to ScriptRegistry::AddScript dependency.
#define sScriptMgr ScriptMgr::instance()

// Manages registration, loading, and execution of scripts.
class ScriptMgr
{
    friend class ScriptObject;

    private:
        ScriptMgr();
        virtual ~ScriptMgr();

    public: /* Initialization */
        static ScriptMgr* instance()
        {
            static ScriptMgr instance;
            return &instance;
        }

        void Initialize();
        void LoadDatabase();
        void FillSpellSummary();

        const char* ScriptsVersion() const { return "Integrated Trinity Scripts"; }

        void IncrementScriptCount() { ++_scriptCount; }
        uint32 GetScriptCount() const { return _scriptCount; }

    public: /* Unloading */

        void Unload();

    public: /* SpellScriptLoader */

        void CreateSpellScripts(uint32 spellId, std::list<SpellScript*>& scriptVector);
        void CreateAuraScripts(uint32 spellId, std::list<AuraScript*>& scriptVector);
        void CreateSpellScriptLoaders(uint32 spellId, std::vector<std::pair<SpellScriptLoader*, std::multimap<uint32, uint32>::iterator> >& scriptVector);

    public: /* ServerScript */

        void OnNetworkStart();
        void OnNetworkStop();
        void OnSocketOpen(std::shared_ptr<WorldSocket> socket);
        void OnSocketClose(std::shared_ptr<WorldSocket> socket);
        void OnPacketReceive(WorldSession* session, WorldPacket const& packet);
        void OnPacketSend(WorldSession* session, WorldPacket const& packet);
        void OnUnknownPacketReceive(WorldSession* session, WorldPacket const& packet);

    public: /* WorldScript */

        void OnOpenStateChange(bool open);
        void OnConfigLoad(bool reload);
        void OnMotdChange(std::string& newMotd);
        void OnShutdownInitiate(ShutdownExitCode code, ShutdownMask mask);
        void OnShutdownCancel();
        void OnWorldUpdate(uint32 diff);
        void OnStartup();
        void OnShutdown();

    public: /* FormulaScript */

        void OnHonorCalculation(float& honor, uint8 level, float multiplier);
        void OnGrayLevelCalculation(uint8& grayLevel, uint8 playerLevel);
        void OnColorCodeCalculation(XPColorChar& color, uint8 playerLevel, uint8 mobLevel);
        void OnZeroDifferenceCalculation(uint8& diff, uint8 playerLevel);
        void OnBaseGainCalculation(uint32& gain, uint8 playerLevel, uint8 mobLevel, ContentLevels content);
        void OnGainCalculation(uint32& gain, Player* player, Unit* unit);
        void OnGroupRateCalculation(float& rate, uint32 count, bool isRaid);

    public: /* MapScript */

        void OnCreateMap(Map* map);
        void OnDestroyMap(Map* map);
        void OnLoadGridMap(Map* map, GridMap* gmap, uint32 gx, uint32 gy);
        void OnUnloadGridMap(Map* map, GridMap* gmap, uint32 gx, uint32 gy);
        void OnPlayerEnterMap(Map* map, Player* player);
        void OnPlayerLeaveMap(Map* map, Player* player);
        void OnMapUpdate(Map* map, uint32 diff);

    public: /* InstanceMapScript */

        InstanceScript* CreateInstanceData(InstanceMap* map);

    public: /* ItemScript */

        bool OnDummyEffect(Unit* caster, uint32 spellId, SpellEffIndex effIndex, Item* target);
        bool OnQuestAccept(Player* player, Item* item, Quest const* quest);
        bool OnItemUse(Player* player, Item* item, SpellCastTargets const& targets);
        bool OnItemExpire(Player* player, ItemTemplate const* proto);
        bool OnItemRemove(Player* player, Item* item);

    public: /* CreatureScript */

        bool OnDummyEffect(Unit* caster, uint32 spellId, SpellEffIndex effIndex, Creature* target);
        bool OnGossipHello(Player* player, Creature* creature);
        bool OnGossipSelect(Player* player, Creature* creature, uint32 sender, uint32 action);
        bool OnGossipSelectCode(Player* player, Creature* creature, uint32 sender, uint32 action, const char* code);
        bool OnQuestAccept(Player* player, Creature* creature, Quest const* quest);
        bool OnQuestSelect(Player* player, Creature* creature, Quest const* quest);
        bool OnQuestReward(Player* player, Creature* creature, Quest const* quest, uint32 opt);
        uint32 GetDialogStatus(Player* player, Creature* creature);
        CreatureAI* GetCreatureAI(Creature* creature);
        void OnCreatureUpdate(Creature* creature, uint32 diff);

    public: /* GameObjectScript */

        bool OnDummyEffect(Unit* caster, uint32 spellId, SpellEffIndex effIndex, GameObject* target);
        bool OnGossipHello(Player* player, GameObject* go);
        bool OnGossipSelect(Player* player, GameObject* go, uint32 sender, uint32 action);
        bool OnGossipSelectCode(Player* player, GameObject* go, uint32 sender, uint32 action, const char* code);
        bool OnQuestAccept(Player* player, GameObject* go, Quest const* quest);
        bool OnQuestReward(Player* player, GameObject* go, Quest const* quest, uint32 opt);
        uint32 GetDialogStatus(Player* player, GameObject* go);
        void OnGameObjectDestroyed(GameObject* go, Player* player);
        void OnGameObjectDamaged(GameObject* go, Player* player);
        void OnGameObjectLootStateChanged(GameObject* go, uint32 state, Unit* unit);
        void OnGameObjectStateChanged(GameObject* go, uint32 state);
        void OnGameObjectUpdate(GameObject* go, uint32 diff);
        GameObjectAI* GetGameObjectAI(GameObject* go);

    public: /* AreaTriggerScript */

        bool OnAreaTrigger(Player* player, AreaTriggerEntry const* trigger);

    public: /* BattlegroundScript */

        Battleground* CreateBattleground(BattlegroundTypeId typeId);

    public: /* OutdoorPvPScript */

        OutdoorPvP* CreateOutdoorPvP(OutdoorPvPData const* data);

    public: /* CommandScript */

        std::vector<ChatCommand*> GetChatCommands();

    public: /* WeatherScript */

        void OnWeatherChange(Weather* weather, WeatherState state, float grade);
        void OnWeatherUpdate(Weather* weather, uint32 diff);

    public: /* AuctionHouseScript */

        void OnAuctionAdd(AuctionHouseObject* ah, AuctionEntry* entry);
        void OnAuctionRemove(AuctionHouseObject* ah, AuctionEntry* entry);
        void OnAuctionSuccessful(AuctionHouseObject* ah, AuctionEntry* entry);
        void OnAuctionExpire(AuctionHouseObject* ah, AuctionEntry* entry);

    public: /* ConditionScript */

        bool OnConditionCheck(Condition* condition, ConditionSourceInfo& sourceInfo);

    public: /* VehicleScript */

        void OnInstall(Vehicle* veh);
        void OnUninstall(Vehicle* veh);
        void OnReset(Vehicle* veh);
        void OnInstallAccessory(Vehicle* veh, Creature* accessory);
        void OnAddPassenger(Vehicle* veh, Unit* passenger, int8 seatId);
        void OnRemovePassenger(Vehicle* veh, Unit* passenger);

    public: /* DynamicObjectScript */

        void OnDynamicObjectUpdate(DynamicObject* dynobj, uint32 diff);

    public: /* TransportScript */

        void OnAddPassenger(Transport* transport, Player* player);
        void OnAddCreaturePassenger(Transport* transport, Creature* creature);
        void OnRemovePassenger(Transport* transport, Player* player);
        void OnTransportUpdate(Transport* transport, uint32 diff);
        void OnRelocate(Transport* transport, uint32 waypointId, uint32 mapId, float x, float y, float z);

    public: /* AchievementCriteriaScript */

        bool OnCriteriaCheck(uint32 scriptId, Player* source, Unit* target);

    public: /* PlayerScript */

        void OnPVPKill(Player* killer, Player* killed);
        void OnCreatureKill(Player* killer, Creature* killed);
        void OnPlayerKilledByCreature(Creature* killer, Player* killed);
        void OnPlayerLevelChanged(Player* player, uint8 oldLevel);
        void OnPlayerFreeTalentPointsChanged(Player* player, uint32 newPoints);
        void OnPlayerTalentsReset(Player* player, bool noCost);
<<<<<<< HEAD
        void OnPlayerMoneyChanged(Player* player, int64& amount);
=======
        void OnPlayerMoneyChanged(Player* player, int32& amount);
        void OnPlayerMoneyLimit(Player* player, int32 amount);
>>>>>>> 00475fac
        void OnGivePlayerXP(Player* player, uint32& amount, Unit* victim);
        void OnPlayerReputationChange(Player* player, uint32 factionID, int32& standing, bool incremental);
        void OnPlayerDuelRequest(Player* target, Player* challenger);
        void OnPlayerDuelStart(Player* player1, Player* player2);
        void OnPlayerDuelEnd(Player* winner, Player* loser, DuelCompleteType type);
        void OnPlayerChat(Player* player, uint32 type, uint32 lang, std::string& msg);
        void OnPlayerChat(Player* player, uint32 type, uint32 lang, std::string& msg, Player* receiver);
        void OnPlayerChat(Player* player, uint32 type, uint32 lang, std::string& msg, Group* group);
        void OnPlayerChat(Player* player, uint32 type, uint32 lang, std::string& msg, Guild* guild);
        void OnPlayerChat(Player* player, uint32 type, uint32 lang, std::string& msg, Channel* channel);
        void OnPlayerEmote(Player* player, uint32 emote);
        void OnPlayerTextEmote(Player* player, uint32 textEmote, uint32 emoteNum, uint64 guid);
        void OnPlayerSpellCast(Player* player, Spell* spell, bool skipCheck);
        void OnPlayerLogin(Player* player, bool firstLogin);
        void OnPlayerLogout(Player* player);
        void OnPlayerCreate(Player* player);
        void OnPlayerDelete(uint64 guid, uint32 accountId);
        void OnPlayerFailedDelete(uint64 guid, uint32 accountId);
        void OnPlayerSave(Player* player);
        void OnPlayerBindToInstance(Player* player, Difficulty difficulty, uint32 mapid, bool permanent);
        void OnPlayerUpdateZone(Player* player, uint32 newZone, uint32 newArea);
        void OnQuestStatusChange(Player* player, uint32 questId, QuestStatus status);

    public: /* AccountScript */

        void OnAccountLogin(uint32 accountId);
        void OnFailedAccountLogin(uint32 accountId);
        void OnEmailChange(uint32 accountId);
        void OnFailedEmailChange(uint32 accountId);
        void OnPasswordChange(uint32 accountId);
        void OnFailedPasswordChange(uint32 accountId);

    public: /* GuildScript */

        void OnGuildAddMember(Guild* guild, Player* player, uint8& plRank);
        void OnGuildRemoveMember(Guild* guild, Player* player, bool isDisbanding, bool isKicked);
        void OnGuildMOTDChanged(Guild* guild, const std::string& newMotd);
        void OnGuildInfoChanged(Guild* guild, const std::string& newInfo);
        void OnGuildCreate(Guild* guild, Player* leader, const std::string& name);
        void OnGuildDisband(Guild* guild);
        void OnGuildMemberWitdrawMoney(Guild* guild, Player* player, uint64 &amount, bool isRepair);
        void OnGuildMemberDepositMoney(Guild* guild, Player* player, uint64 &amount);
        void OnGuildItemMove(Guild* guild, Player* player, Item* pItem, bool isSrcBank, uint8 srcContainer, uint8 srcSlotId,
            bool isDestBank, uint8 destContainer, uint8 destSlotId);
        void OnGuildEvent(Guild* guild, uint8 eventType, uint32 playerGuid1, uint32 playerGuid2, uint8 newRank);
        void OnGuildBankEvent(Guild* guild, uint8 eventType, uint8 tabId, uint32 playerGuid, uint32 itemOrMoney, uint16 itemStackCount, uint8 destTabId);

    public: /* GroupScript */

        void OnGroupAddMember(Group* group, uint64 guid);
        void OnGroupInviteMember(Group* group, uint64 guid);
        void OnGroupRemoveMember(Group* group, uint64 guid, RemoveMethod method, uint64 kicker, const char* reason);
        void OnGroupChangeLeader(Group* group, uint64 newLeaderGuid, uint64 oldLeaderGuid);
        void OnGroupDisband(Group* group);

    public: /* UnitScript */

        void OnHeal(Unit* healer, Unit* reciever, uint32& gain);
        void OnDamage(Unit* attacker, Unit* victim, uint32& damage);
        void ModifyPeriodicDamageAurasTick(Unit* target, Unit* attacker, uint32& damage);
        void ModifyMeleeDamage(Unit* target, Unit* attacker, uint32& damage);
        void ModifySpellDamageTaken(Unit* target, Unit* attacker, int32& damage);

    public: /* Scheduled scripts */

        uint32 IncreaseScheduledScriptsCount() { return ++_scheduledScripts; }
        uint32 DecreaseScheduledScriptCount() { return --_scheduledScripts; }
        uint32 DecreaseScheduledScriptCount(size_t count) { return _scheduledScripts -= count; }
        bool IsScriptScheduled() const { return _scheduledScripts > 0; }

    private:

        uint32 _scriptCount;

        //atomic op counter for active scripts amount
        std::atomic_long _scheduledScripts;
};

#endif<|MERGE_RESOLUTION|>--- conflicted
+++ resolved
@@ -706,7 +706,7 @@
         virtual void OnMoneyChanged(Player* /*player*/, int64& /*amount*/) { }
 
         // Called when a player's money is at limit (amount = money tried to add)
-        virtual void OnMoneyLimit(Player* /*player*/, int32 /*amount*/) { }
+        virtual void OnMoneyLimit(Player* /*player*/, int64 /*amount*/) { }
 
         // Called when a player gains XP (before anything is given)
         virtual void OnGiveXP(Player* /*player*/, uint32& /*amount*/, Unit* /*victim*/) { }
@@ -1054,12 +1054,8 @@
         void OnPlayerLevelChanged(Player* player, uint8 oldLevel);
         void OnPlayerFreeTalentPointsChanged(Player* player, uint32 newPoints);
         void OnPlayerTalentsReset(Player* player, bool noCost);
-<<<<<<< HEAD
         void OnPlayerMoneyChanged(Player* player, int64& amount);
-=======
-        void OnPlayerMoneyChanged(Player* player, int32& amount);
-        void OnPlayerMoneyLimit(Player* player, int32 amount);
->>>>>>> 00475fac
+        void OnPlayerMoneyLimit(Player* player, int64 amount);
         void OnGivePlayerXP(Player* player, uint32& amount, Unit* victim);
         void OnPlayerReputationChange(Player* player, uint32 factionID, int32& standing, bool incremental);
         void OnPlayerDuelRequest(Player* target, Player* challenger);
