--- conflicted
+++ resolved
@@ -51,16 +51,10 @@
 /// Stores player or group queue info
 struct LfgQueueData
 {
-<<<<<<< HEAD
-    LfgQueueData(): joinTime(time_t(time(NULL)))
+    LfgQueueData(): joinTime(time_t(time(nullptr)))
     {
         InitializeGroupSetup();
     }
-=======
-    LfgQueueData(): joinTime(time_t(time(nullptr))), tanks(LFG_TANKS_NEEDED),
-        healers(LFG_HEALERS_NEEDED), dps(LFG_DPS_NEEDED)
-        { }
->>>>>>> ad07191b
 
     LfgQueueData(time_t _joinTime, LfgDungeonSet const& _dungeons, LfgRolesMap const& _roles) :
         joinTime(_joinTime), dungeons(_dungeons), roles(_roles)
