/*
 * Copyright (C) 2008-2013 TrinityCore <http://www.trinitycore.org/>
 *
 * This program is free software; you can redistribute it and/or modify it
 * under the terms of the GNU General Public License as published by the
 * Free Software Foundation; either version 2 of the License, or (at your
 * option) any later version.
 *
 * This program is distributed in the hope that it will be useful, but WITHOUT
 * ANY WARRANTY; without even the implied warranty of MERCHANTABILITY or
 * FITNESS FOR A PARTICULAR PURPOSE. See the GNU General Public License for
 * more details.
 *
 * You should have received a copy of the GNU General Public License along
 * with this program. If not, see <http://www.gnu.org/licenses/>.
 */

#include "Common.h"
#include "SharedDefines.h"
#include "DBCStores.h"
#include "DisableMgr.h"
#include "ObjectMgr.h"
#include "SocialMgr.h"
#include "Language.h"
#include "LFGMgr.h"
#include "LFGScripts.h"
#include "LFGGroupData.h"
#include "LFGPlayerData.h"
#include "LFGQueue.h"
#include "Group.h"
#include "Player.h"
#include "RBAC.h"
#include "GroupMgr.h"
#include "GameEventMgr.h"
#include "WorldSession.h"

namespace lfg
{

LFGMgr::LFGMgr(): m_QueueTimer(0), m_lfgProposalId(1),
    m_options(sWorld->getIntConfig(CONFIG_LFG_OPTIONSMASK))
{
    new LFGPlayerScript();
    new LFGGroupScript();
}

LFGMgr::~LFGMgr()
{
    for (LfgRewardContainer::iterator itr = RewardMapStore.begin(); itr != RewardMapStore.end(); ++itr)
        delete itr->second;
}

void LFGMgr::_LoadFromDB(Field* fields, uint64 guid)
{
    if (!fields)
        return;

    if (!IS_GROUP_GUID(guid))
        return;

    SetLeader(guid, MAKE_NEW_GUID(fields[0].GetUInt32(), 0, HIGHGUID_PLAYER));

    uint32 dungeon = fields[16].GetUInt32();
    uint8 state = fields[17].GetUInt8();

    if (!dungeon || !state)
        return;

    SetDungeon(guid, dungeon);

    switch (state)
    {
        case LFG_STATE_DUNGEON:
        case LFG_STATE_FINISHED_DUNGEON:
            SetState(guid, (LfgState)state);
            break;
        default:
            break;
    }
}

void LFGMgr::_SaveToDB(uint64 guid, uint32 db_guid)
{
    if (!IS_GROUP_GUID(guid))
        return;

    PreparedStatement* stmt = CharacterDatabase.GetPreparedStatement(CHAR_DEL_LFG_DATA);

    stmt->setUInt32(0, db_guid);

    CharacterDatabase.Execute(stmt);

    stmt = CharacterDatabase.GetPreparedStatement(CHAR_INS_LFG_DATA);
    stmt->setUInt32(0, db_guid);

    stmt->setUInt32(1, GetDungeon(guid));
    stmt->setUInt32(2, GetState(guid));

    CharacterDatabase.Execute(stmt);
}

/// Load rewards for completing dungeons
void LFGMgr::LoadRewards()
{
    uint32 oldMSTime = getMSTime();

    for (LfgRewardContainer::iterator itr = RewardMapStore.begin(); itr != RewardMapStore.end(); ++itr)
        delete itr->second;
    RewardMapStore.clear();

    // ORDER BY is very important for GetRandomDungeonReward!
    QueryResult result = WorldDatabase.Query("SELECT dungeonId, maxLevel, firstQuestId, otherQuestId FROM lfg_dungeon_rewards ORDER BY dungeonId, maxLevel ASC");

    if (!result)
    {
        TC_LOG_ERROR(LOG_FILTER_SERVER_LOADING, ">> Loaded 0 lfg dungeon rewards. DB table `lfg_dungeon_rewards` is empty!");
        return;
    }

    uint32 count = 0;

    Field* fields = NULL;
    do
    {
        fields = result->Fetch();
        uint32 dungeonId = fields[0].GetUInt32();
        uint32 maxLevel = fields[1].GetUInt8();
        uint32 firstQuestId = fields[2].GetUInt32();
        uint32 otherQuestId = fields[3].GetUInt32();

        if (!GetLFGDungeonEntry(dungeonId))
        {
            TC_LOG_ERROR(LOG_FILTER_SQL, "Dungeon %u specified in table `lfg_dungeon_rewards` does not exist!", dungeonId);
            continue;
        }

        if (!maxLevel || maxLevel > sWorld->getIntConfig(CONFIG_MAX_PLAYER_LEVEL))
        {
            TC_LOG_ERROR(LOG_FILTER_SQL, "Level %u specified for dungeon %u in table `lfg_dungeon_rewards` can never be reached!", maxLevel, dungeonId);
            maxLevel = sWorld->getIntConfig(CONFIG_MAX_PLAYER_LEVEL);
        }

        if (!firstQuestId || !sObjectMgr->GetQuestTemplate(firstQuestId))
        {
            TC_LOG_ERROR(LOG_FILTER_SQL, "First quest %u specified for dungeon %u in table `lfg_dungeon_rewards` does not exist!", firstQuestId, dungeonId);
            continue;
        }

        if (otherQuestId && !sObjectMgr->GetQuestTemplate(otherQuestId))
        {
            TC_LOG_ERROR(LOG_FILTER_SQL, "Other quest %u specified for dungeon %u in table `lfg_dungeon_rewards` does not exist!", otherQuestId, dungeonId);
            otherQuestId = 0;
        }

        RewardMapStore.insert(LfgRewardContainer::value_type(dungeonId, new LfgReward(maxLevel, firstQuestId, otherQuestId)));
        ++count;
    }
    while (result->NextRow());

    TC_LOG_INFO(LOG_FILTER_SERVER_LOADING, ">> Loaded %u lfg dungeon rewards in %u ms", count, GetMSTimeDiffToNow(oldMSTime));
}

LFGDungeonData const* LFGMgr::GetLFGDungeon(uint32 id)
{
    LFGDungeonContainer::const_iterator itr = LfgDungeonStore.find(id);
    if (itr != LfgDungeonStore.end())
        return &(itr->second);

    return NULL;
}

void LFGMgr::LoadLFGDungeons(bool reload /* = false */)
{
    uint32 oldMSTime = getMSTime();

    LfgDungeonStore.clear();

    // Initialize Dungeon map with data from dbcs
    for (uint32 i = 0; i < sLFGDungeonStore.GetNumRows(); ++i)
    {
        LFGDungeonEntry const* dungeon = sLFGDungeonStore.LookupEntry(i);
        if (!dungeon)
            continue;

        switch (dungeon->type)
        {
            case LFG_TYPE_DUNGEON:
            case LFG_TYPE_HEROIC:
            case LFG_TYPE_RAID:
            case LFG_TYPE_RANDOM:
                LfgDungeonStore[dungeon->ID] = LFGDungeonData(dungeon);
                break;
        }
    }

    // Fill teleport locations from DB
    QueryResult result = WorldDatabase.Query("SELECT dungeonId, position_x, position_y, position_z, orientation FROM lfg_entrances");
    if (!result)
    {
        TC_LOG_ERROR(LOG_FILTER_SERVER_LOADING, ">> Loaded 0 lfg entrance positions. DB table `lfg_entrances` is empty!");
        return;
    }

    uint32 count = 0;

    do
    {
        Field* fields = result->Fetch();
        uint32 dungeonId = fields[0].GetUInt32();
        LFGDungeonContainer::iterator dungeonItr = LfgDungeonStore.find(dungeonId);
        if (dungeonItr == LfgDungeonStore.end())
        {
            TC_LOG_ERROR(LOG_FILTER_SQL, "table `lfg_entrances` contains coordinates for wrong dungeon %u", dungeonId);
            continue;
        }

        LFGDungeonData& data = dungeonItr->second;
        data.x = fields[1].GetFloat();
        data.y = fields[2].GetFloat();
        data.z = fields[3].GetFloat();
        data.o = fields[4].GetFloat();

        ++count;
    }
    while (result->NextRow());

    TC_LOG_INFO(LOG_FILTER_SERVER_LOADING, ">> Loaded %u lfg entrance positions in %u ms", count, GetMSTimeDiffToNow(oldMSTime));

    // Fill all other teleport coords from areatriggers
    for (LFGDungeonContainer::iterator itr = LfgDungeonStore.begin(); itr != LfgDungeonStore.end(); ++itr)
    {
        LFGDungeonData& dungeon = itr->second;

        // No teleport coords in database, load from areatriggers
        if (dungeon.type != LFG_TYPE_RANDOM && dungeon.x == 0.0f && dungeon.y == 0.0f && dungeon.z == 0.0f)
        {
            AreaTriggerStruct const* at = sObjectMgr->GetMapEntranceTrigger(dungeon.map);
            if (!at)
            {
                TC_LOG_ERROR(LOG_FILTER_LFG, "LFGMgr::LoadLFGDungeons: Failed to load dungeon %s (Id: %u), cant find areatrigger for map %u", dungeon.name.c_str(), dungeon.id, dungeon.map);
                continue;
            }

            dungeon.map = at->target_mapId;
            dungeon.x = at->target_X;
            dungeon.y = at->target_Y;
            dungeon.z = at->target_Z;
            dungeon.o = at->target_Orientation;
        }

        if (dungeon.type != LFG_TYPE_RANDOM)
            CachedDungeonMapStore[dungeon.group].insert(dungeon.id);
        CachedDungeonMapStore[0].insert(dungeon.id);
    }

    if (reload)
    {
        CachedDungeonMapStore.clear();
        // Recalculate locked dungeons
        for (LfgPlayerDataContainer::const_iterator it = PlayersStore.begin(); it != PlayersStore.end(); ++it)
            if (Player* player = ObjectAccessor::FindPlayer(it->first))
                InitializeLockedDungeons(player);
    }
}

void LFGMgr::Update(uint32 diff)
{
    if (!isOptionEnabled(LFG_OPTION_ENABLE_DUNGEON_FINDER | LFG_OPTION_ENABLE_RAID_BROWSER))
        return;

    time_t currTime = time(NULL);

    // Remove obsolete role checks
    for (LfgRoleCheckContainer::iterator it = RoleChecksStore.begin(); it != RoleChecksStore.end();)
    {
        LfgRoleCheckContainer::iterator itRoleCheck = it++;
        LfgRoleCheck& roleCheck = itRoleCheck->second;
        if (currTime < roleCheck.cancelTime)
            continue;
        roleCheck.state = LFG_ROLECHECK_MISSING_ROLE;

        for (LfgRolesMap::const_iterator itRoles = roleCheck.roles.begin(); itRoles != roleCheck.roles.end(); ++itRoles)
        {
            uint64 guid = itRoles->first;
            RestoreState(guid, "Remove Obsolete RoleCheck");
            SendLfgRoleCheckUpdate(guid, roleCheck);
            if (guid == roleCheck.leader)
                SendLfgJoinResult(guid, LfgJoinResultData(LFG_JOIN_ROLE_CHECK_FAILED, LFG_ROLECHECK_MISSING_ROLE));
        }

        RestoreState(itRoleCheck->first, "Remove Obsolete RoleCheck");
        RoleChecksStore.erase(itRoleCheck);
    }

    // Remove obsolete proposals
    for (LfgProposalContainer::iterator it = ProposalsStore.begin(); it != ProposalsStore.end();)
    {
        LfgProposalContainer::iterator itRemove = it++;
        if (itRemove->second.cancelTime < currTime)
            RemoveProposal(itRemove, LFG_UPDATETYPE_PROPOSAL_FAILED);
    }

    // Remove obsolete kicks
    for (LfgPlayerBootContainer::iterator it = BootsStore.begin(); it != BootsStore.end();)
    {
        LfgPlayerBootContainer::iterator itBoot = it++;
        LfgPlayerBoot& boot = itBoot->second;
        if (boot.cancelTime < currTime)
        {
            boot.inProgress = false;
            for (LfgAnswerContainer::const_iterator itVotes = boot.votes.begin(); itVotes != boot.votes.end(); ++itVotes)
            {
                uint64 pguid = itVotes->first;
                if (pguid != boot.victim)
                    SendLfgBootProposalUpdate(pguid, boot);
                SetState(pguid, LFG_STATE_DUNGEON);
            }
            SetState(itBoot->first, LFG_STATE_DUNGEON);
            BootsStore.erase(itBoot);
        }
    }

    uint32 lastProposalId = m_lfgProposalId;
    // Check if a proposal can be formed with the new groups being added
    for (LfgQueueContainer::iterator it = QueuesStore.begin(); it != QueuesStore.end(); ++it)
        if (uint8 newProposals = it->second.FindGroups())
            TC_LOG_DEBUG(LOG_FILTER_LFG, "LFGMgr::Update: Found %u new groups in queue %u", newProposals, it->first);

    if (lastProposalId != m_lfgProposalId)
    {
        // FIXME lastProposalId ? lastProposalId +1 ?
        for (LfgProposalContainer::const_iterator itProposal = ProposalsStore.find(m_lfgProposalId); itProposal != ProposalsStore.end(); ++itProposal)
        {
            uint32 proposalId = itProposal->first;
            LfgProposal& proposal = ProposalsStore[proposalId];

            uint64 guid = 0;
            for (LfgProposalPlayerContainer::const_iterator itPlayers = proposal.players.begin(); itPlayers != proposal.players.end(); ++itPlayers)
            {
                guid = itPlayers->first;
                SetState(guid, LFG_STATE_PROPOSAL);
                if (uint64 gguid = GetGroup(guid))
                {
                    SetState(gguid, LFG_STATE_PROPOSAL);
                    SendLfgUpdateStatus(guid, LfgUpdateData(LFG_UPDATETYPE_PROPOSAL_BEGIN, GetSelectedDungeons(guid), GetComment(guid)), true);
                }
                else
                    SendLfgUpdateStatus(guid, LfgUpdateData(LFG_UPDATETYPE_PROPOSAL_BEGIN, GetSelectedDungeons(guid), GetComment(guid)), false);
                SendLfgUpdateProposal(guid, proposal);
            }

            if (proposal.state == LFG_PROPOSAL_SUCCESS)
                UpdateProposal(proposalId, guid, true);
        }
    }

    // Update all players status queue info
    if (m_QueueTimer > LFG_QUEUEUPDATE_INTERVAL)
    {
        m_QueueTimer = 0;
        time_t currTime = time(NULL);
        for (LfgQueueContainer::iterator it = QueuesStore.begin(); it != QueuesStore.end(); ++it)
            it->second.UpdateQueueTimers(it->first, currTime);
    }
    else
        m_QueueTimer += diff;
}

/**
    Generate the dungeon lock map for a given player

   @param[in]     player Player we need to initialize the lock status map
*/
void LFGMgr::InitializeLockedDungeons(Player* player, uint8 level /* = 0 */)
{
    uint64 guid = player->GetGUID();
    if (!level)
        level = player->getLevel();
    uint8 expansion = player->GetSession()->Expansion();
    LfgDungeonSet const& dungeons = GetDungeonsByRandom(0);
    LfgLockMap lock;
    bool denyJoin = !player->GetSession()->HasPermission(rbac::RBAC_PERM_JOIN_DUNGEON_FINDER);

    for (LfgDungeonSet::const_iterator it = dungeons.begin(); it != dungeons.end(); ++it)
    {
        LFGDungeonData const* dungeon = GetLFGDungeon(*it);
        if (!dungeon) // should never happen - We provide a list from sLFGDungeonStore
            continue;

        uint32 lockData = 0;
        if (denyJoin)
            lockData = LFG_LOCKSTATUS_RAID_LOCKED;
        else if (dungeon->expansion > expansion)
            lockData = LFG_LOCKSTATUS_INSUFFICIENT_EXPANSION;
        else if (DisableMgr::IsDisabledFor(DISABLE_TYPE_MAP, dungeon->map, player))
            lockData = LFG_LOCKSTATUS_RAID_LOCKED;
        else if (dungeon->difficulty > DUNGEON_DIFFICULTY_NORMAL && player->GetBoundInstance(dungeon->map, Difficulty(dungeon->difficulty)))
            lockData = LFG_LOCKSTATUS_RAID_LOCKED;
        else if (dungeon->minlevel > level)
            lockData = LFG_LOCKSTATUS_TOO_LOW_LEVEL;
        else if (dungeon->maxlevel < level)
            lockData = LFG_LOCKSTATUS_TOO_HIGH_LEVEL;
        else if (dungeon->seasonal && !IsSeasonActive(dungeon->id))
            lockData = LFG_LOCKSTATUS_NOT_IN_SEASON;
        else if (AccessRequirement const* ar = sObjectMgr->GetAccessRequirement(dungeon->map, Difficulty(dungeon->difficulty)))
        {
            if (ar->achievement && !player->HasAchieved(ar->achievement))
                lockData = LFG_LOCKSTATUS_MISSING_ACHIEVEMENT;
            else if (player->GetTeam() == ALLIANCE && ar->quest_A && !player->GetQuestRewardStatus(ar->quest_A))
                lockData = LFG_LOCKSTATUS_QUEST_NOT_COMPLETED;
            else if (player->GetTeam() == HORDE && ar->quest_H && !player->GetQuestRewardStatus(ar->quest_H))
                lockData = LFG_LOCKSTATUS_QUEST_NOT_COMPLETED;
            else
                if (ar->item)
                {
                    if (!player->HasItemCount(ar->item) && (!ar->item2 || !player->HasItemCount(ar->item2)))
                        lockData = LFG_LOCKSTATUS_MISSING_ITEM;
                }
                else if (ar->item2 && !player->HasItemCount(ar->item2))
                    lockData = LFG_LOCKSTATUS_MISSING_ITEM;
        }

        /* @todo VoA closed if WG is not under team control (LFG_LOCKSTATUS_RAID_LOCKED)
            lockData = LFG_LOCKSTATUS_TOO_LOW_GEAR_SCORE;
            lockData = LFG_LOCKSTATUS_TOO_HIGH_GEAR_SCORE;
            lockData = LFG_LOCKSTATUS_ATTUNEMENT_TOO_LOW_LEVEL;
            lockData = LFG_LOCKSTATUS_ATTUNEMENT_TOO_HIGH_LEVEL;
        */

        if (lockData)
            lock[dungeon->Entry()] = lockData;
    }
    SetLockedDungeons(guid, lock);
}

/**
    Adds the player/group to lfg queue. If player is in a group then it is the leader
    of the group tying to join the group. Join conditions are checked before adding
    to the new queue.

   @param[in]     player Player trying to join (or leader of group trying to join)
   @param[in]     roles Player selected roles
   @param[in]     dungeons Dungeons the player/group is applying for
   @param[in]     comment Player selected comment
*/
void LFGMgr::JoinLfg(Player* player, uint8 roles, LfgDungeonSet& dungeons, const std::string& comment)
{
    if (!player || !player->GetSession() || dungeons.empty())
        return;

    Group* grp = player->GetGroup();
    uint64 guid = player->GetGUID();
    uint64 gguid = grp ? grp->GetGUID() : guid;
    LfgJoinResultData joinData;
    LfgGuidSet players;
    uint32 rDungeonId = 0;
    bool isContinue = grp && grp->isLFGGroup() && GetState(gguid) != LFG_STATE_FINISHED_DUNGEON;

    // Do not allow to change dungeon in the middle of a current dungeon
    if (isContinue)
    {
        dungeons.clear();
        dungeons.insert(GetDungeon(gguid));
    }

    // Already in queue?
    LfgState state = GetState(gguid);
    if (state == LFG_STATE_QUEUED)
    {
        LFGQueue& queue = GetQueue(gguid);
        queue.RemoveFromQueue(gguid);
    }

    // Check player or group member restrictions
    if (!player->GetSession()->HasPermission(rbac::RBAC_PERM_JOIN_DUNGEON_FINDER))
        joinData.result = LFG_JOIN_NOT_MEET_REQS;
    else if (player->InBattleground() || player->InArena() || player->InBattlegroundQueue())
        joinData.result = LFG_JOIN_USING_BG_SYSTEM;
    else if (player->HasAura(LFG_SPELL_DUNGEON_DESERTER))
        joinData.result = LFG_JOIN_DESERTER;
    else if (player->HasAura(LFG_SPELL_DUNGEON_COOLDOWN))
        joinData.result = LFG_JOIN_RANDOM_COOLDOWN;
    else if (dungeons.empty())
        joinData.result = LFG_JOIN_NOT_MEET_REQS;
    else if (grp)
    {
        if (grp->GetMembersCount() > MAXGROUPSIZE)
            joinData.result = LFG_JOIN_TOO_MUCH_MEMBERS;
        else
        {
            uint8 memberCount = 0;
            for (GroupReference* itr = grp->GetFirstMember(); itr != NULL && joinData.result == LFG_JOIN_OK; itr = itr->next())
            {
                if (Player* plrg = itr->GetSource())
                {
<<<<<<< HEAD
                    if (!plrg->GetSession()->HasPermission(RBAC_PERM_JOIN_DUNGEON_FINDER))
                        joinData.result = LFG_JOIN_INTERNAL_ERROR;
=======
                    if (!plrg->GetSession()->HasPermission(rbac::RBAC_PERM_JOIN_DUNGEON_FINDER))
                        joinData.result = LFG_JOIN_PARTY_NOT_MEET_REQS;
>>>>>>> c8f525c7
                    if (plrg->HasAura(LFG_SPELL_DUNGEON_DESERTER))
                        joinData.result = LFG_JOIN_PARTY_DESERTER;
                    else if (plrg->HasAura(LFG_SPELL_DUNGEON_COOLDOWN))
                        joinData.result = LFG_JOIN_PARTY_RANDOM_COOLDOWN;
                    else if (plrg->InBattleground() || plrg->InArena() || plrg->InBattlegroundQueue())
                        joinData.result = LFG_JOIN_USING_BG_SYSTEM;
                    ++memberCount;
                    players.insert(plrg->GetGUID());
                }
            }

            if (joinData.result == LFG_JOIN_OK && memberCount != grp->GetMembersCount())
                joinData.result = LFG_JOIN_DISCONNECTED;
        }
    }
    else
        players.insert(player->GetGUID());

    // Check if all dungeons are valid
    bool isRaid = false;
    if (joinData.result == LFG_JOIN_OK)
    {
        bool isDungeon = false;
        for (LfgDungeonSet::const_iterator it = dungeons.begin(); it != dungeons.end() && joinData.result == LFG_JOIN_OK; ++it)
        {
            LfgType type = GetDungeonType(*it);
            switch (type)
            {
                case LFG_TYPE_RANDOM:
                    if (dungeons.size() > 1)               // Only allow 1 random dungeon
                        joinData.result = LFG_JOIN_DUNGEON_INVALID;
                    else
                        rDungeonId = (*dungeons.begin());
                    // No break on purpose (Random can only be dungeon or heroic dungeon)
                case LFG_TYPE_HEROIC:
                case LFG_TYPE_DUNGEON:
                    if (isRaid)
                        joinData.result = LFG_JOIN_MIXED_RAID_DUNGEON;
                    isDungeon = true;
                    break;
                case LFG_TYPE_RAID:
                    if (isDungeon)
                        joinData.result = LFG_JOIN_MIXED_RAID_DUNGEON;
                    isRaid = true;
                    break;
                default:
                    TC_LOG_ERROR(LOG_FILTER_LFG, "Wrong dungeon type %u for dungeon %u", type, *it);
                    joinData.result = LFG_JOIN_DUNGEON_INVALID;
                    break;
            }
        }

        // it could be changed
        if (joinData.result == LFG_JOIN_OK)
        {
            // Expand random dungeons and check restrictions
            if (rDungeonId)
                dungeons = GetDungeonsByRandom(rDungeonId);

            // if we have lockmap then there are no compatible dungeons
            GetCompatibleDungeons(dungeons, players, joinData.lockmap);
            if (dungeons.empty())
                joinData.result = grp ? LFG_JOIN_INTERNAL_ERROR : LFG_JOIN_NOT_MEET_REQS;
        }
    }

    // Can't join. Send result
    if (joinData.result != LFG_JOIN_OK)
    {
        TC_LOG_DEBUG(LOG_FILTER_LFG, "LFGMgr::Join: [" UI64FMTD "] joining with %u members. result: %u", guid, grp ? grp->GetMembersCount() : 1, joinData.result);
        if (!dungeons.empty())                             // Only should show lockmap when have no dungeons available
            joinData.lockmap.clear();
        player->GetSession()->SendLfgJoinResult(joinData);
        return;
    }

    SetComment(guid, comment);

    if (isRaid)
    {
        TC_LOG_DEBUG(LOG_FILTER_LFG, "LFGMgr::Join: [" UI64FMTD "] trying to join raid browser and it's disabled.", guid);
        return;
    }

    std::string debugNames = "";
    if (grp)                                               // Begin rolecheck
    {
        // Create new rolecheck
        LfgRoleCheck& roleCheck = RoleChecksStore[gguid];
        roleCheck.cancelTime = time_t(time(NULL)) + LFG_TIME_ROLECHECK;
        roleCheck.state = LFG_ROLECHECK_INITIALITING;
        roleCheck.leader = guid;
        roleCheck.dungeons = dungeons;
        roleCheck.rDungeonId = rDungeonId;

        if (rDungeonId)
        {
            dungeons.clear();
            dungeons.insert(rDungeonId);
        }

        SetState(gguid, LFG_STATE_ROLECHECK);
        // Send update to player
        LfgUpdateData updateData = LfgUpdateData(LFG_UPDATETYPE_JOIN_QUEUE, dungeons, comment);
        for (GroupReference* itr = grp->GetFirstMember(); itr != NULL; itr = itr->next())
        {
            if (Player* plrg = itr->GetSource())
            {
                uint64 pguid = plrg->GetGUID();
                plrg->GetSession()->SendLfgUpdateStatus(updateData, true);
                SetState(pguid, LFG_STATE_ROLECHECK);
                if (!isContinue)
                    SetSelectedDungeons(pguid, dungeons);
                roleCheck.roles[pguid] = 0;
                if (!debugNames.empty())
                    debugNames.append(", ");
                debugNames.append(plrg->GetName());
            }
        }
        // Update leader role
        UpdateRoleCheck(gguid, guid, roles);
    }
    else                                                   // Add player to queue
    {
        LfgRolesMap rolesMap;
        rolesMap[guid] = roles;
        LFGQueue& queue = GetQueue(guid);
        queue.AddQueueData(guid, time(NULL), dungeons, rolesMap);

        if (!isContinue)
        {
            if (rDungeonId)
            {
                dungeons.clear();
                dungeons.insert(rDungeonId);
            }
            SetSelectedDungeons(guid, dungeons);
        }
        // Send update to player
        player->GetSession()->SendLfgJoinResult(joinData);
        player->GetSession()->SendLfgUpdateStatus(LfgUpdateData(LFG_UPDATETYPE_JOIN_QUEUE, dungeons, comment), false);
        SetState(gguid, LFG_STATE_QUEUED);
        SetRoles(guid, roles);
        debugNames.append(player->GetName());
    }

    if (sLog->ShouldLog(LOG_FILTER_LFG, LOG_LEVEL_DEBUG))
    {
        std::ostringstream o;
        o << "LFGMgr::Join: [" << guid << "] joined (" << (grp ? "group" : "player") << ") Members: " << debugNames.c_str()
          << ". Dungeons (" << uint32(dungeons.size()) << "): " << ConcatenateDungeons(dungeons);
        TC_LOG_DEBUG(LOG_FILTER_LFG, "%s", o.str().c_str());
    }
}

/**
    Leaves Dungeon System. Player/Group is removed from queue, rolechecks, proposals
    or votekicks. Player or group needs to be not NULL and using Dungeon System

   @param[in]     guid Player or group guid
*/
void LFGMgr::LeaveLfg(uint64 guid)
{
    TC_LOG_DEBUG(LOG_FILTER_LFG, "LFGMgr::LeaveLfg: [" UI64FMTD "]", guid);

    uint64 gguid = IS_GROUP_GUID(guid) ? guid : GetGroup(guid);
    LfgState state = GetState(guid);
    switch (state)
    {
        case LFG_STATE_QUEUED:
            if (gguid)
            {
                LFGQueue& queue = GetQueue(gguid);
                queue.RemoveFromQueue(gguid);
                SetState(gguid, LFG_STATE_NONE);
                const LfgGuidSet& players = GetPlayers(gguid);
                for (LfgGuidSet::const_iterator it = players.begin(); it != players.end(); ++it)
                {
                    SetState(*it, LFG_STATE_NONE);
                    SendLfgUpdateStatus(*it, LfgUpdateData(LFG_UPDATETYPE_REMOVED_FROM_QUEUE), true);
                }
            }
            else
            {
                LFGQueue& queue = GetQueue(guid);
                queue.RemoveFromQueue(guid);
                SendLfgUpdateStatus(guid, LfgUpdateData(LFG_UPDATETYPE_REMOVED_FROM_QUEUE), false);
                SetState(guid, LFG_STATE_NONE);
            }
            break;
        case LFG_STATE_ROLECHECK:
            if (gguid)
                UpdateRoleCheck(gguid);                    // No player to update role = LFG_ROLECHECK_ABORTED
            break;
        case LFG_STATE_PROPOSAL:
        {
            // Remove from Proposals
            LfgProposalContainer::iterator it = ProposalsStore.begin();
            uint64 pguid = gguid == guid ? GetLeader(gguid) : guid;
            while (it != ProposalsStore.end())
            {
                LfgProposalPlayerContainer::iterator itPlayer = it->second.players.find(pguid);
                if (itPlayer != it->second.players.end())
                {
                    // Mark the player/leader of group who left as didn't accept the proposal
                    itPlayer->second.accept = LFG_ANSWER_DENY;
                    break;
                }
                ++it;
            }

            // Remove from queue - if proposal is found, RemoveProposal will call RemoveFromQueue
            if (it != ProposalsStore.end())
                RemoveProposal(it, LFG_UPDATETYPE_PROPOSAL_DECLINED);
            break;
        }
        case LFG_STATE_NONE:
        case LFG_STATE_RAIDBROWSER:
            break;
        case LFG_STATE_DUNGEON:
        case LFG_STATE_FINISHED_DUNGEON:
        case LFG_STATE_BOOT:
            if (guid != gguid) // Player
                SetState(guid, LFG_STATE_NONE);
            break;
    }
}

/**
   Update the Role check info with the player selected role.

   @param[in]     grp Group guid to update rolecheck
   @param[in]     guid Player guid (0 = rolecheck failed)
   @param[in]     roles Player selected roles
*/
void LFGMgr::UpdateRoleCheck(uint64 gguid, uint64 guid /* = 0 */, uint8 roles /* = PLAYER_ROLE_NONE */)
{
    if (!gguid)
        return;

    LfgRolesMap check_roles;
    LfgRoleCheckContainer::iterator itRoleCheck = RoleChecksStore.find(gguid);
    if (itRoleCheck == RoleChecksStore.end())
        return;

    LfgRoleCheck& roleCheck = itRoleCheck->second;
    bool sendRoleChosen = roleCheck.state != LFG_ROLECHECK_DEFAULT && guid;

    if (!guid)
        roleCheck.state = LFG_ROLECHECK_ABORTED;
    else if (roles < PLAYER_ROLE_TANK)                            // Player selected no role.
        roleCheck.state = LFG_ROLECHECK_NO_ROLE;
    else
    {
        roleCheck.roles[guid] = roles;

        // Check if all players have selected a role
        LfgRolesMap::const_iterator itRoles = roleCheck.roles.begin();
        while (itRoles != roleCheck.roles.end() && itRoles->second != PLAYER_ROLE_NONE)
            ++itRoles;

        if (itRoles == roleCheck.roles.end())
        {
            // use temporal var to check roles, CheckGroupRoles modifies the roles
            check_roles = roleCheck.roles;
            roleCheck.state = CheckGroupRoles(check_roles) ? LFG_ROLECHECK_FINISHED : LFG_ROLECHECK_WRONG_ROLES;
        }
    }

    LfgDungeonSet dungeons;
    if (roleCheck.rDungeonId)
        dungeons.insert(roleCheck.rDungeonId);
    else
        dungeons = roleCheck.dungeons;

    LfgJoinResult joinResult = LFG_JOIN_FAILED;
    if (roleCheck.state == LFG_ROLECHECK_MISSING_ROLE || roleCheck.state == LFG_ROLECHECK_WRONG_ROLES)
        joinResult = LFG_JOIN_ROLE_CHECK_FAILED;

    LfgJoinResultData joinData = LfgJoinResultData(joinResult, roleCheck.state);
    for (LfgRolesMap::const_iterator it = roleCheck.roles.begin(); it != roleCheck.roles.end(); ++it)
    {
        uint64 pguid = it->first;

        if (sendRoleChosen)
            SendLfgRoleChosen(pguid, guid, roles);

        SendLfgRoleCheckUpdate(pguid, roleCheck);
        switch (roleCheck.state)
        {
            case LFG_ROLECHECK_INITIALITING:
                continue;
            case LFG_ROLECHECK_FINISHED:
                SetState(pguid, LFG_STATE_QUEUED);
                SetRoles(pguid, it->second);
                SendLfgUpdateStatus(pguid, LfgUpdateData(LFG_UPDATETYPE_ADDED_TO_QUEUE, dungeons, GetComment(pguid)), true);
                break;
            default:
                if (roleCheck.leader == pguid)
                    SendLfgJoinResult(pguid, joinData);
                SendLfgUpdateStatus(pguid, LfgUpdateData(LFG_UPDATETYPE_ROLECHECK_FAILED), true);
                RestoreState(pguid, "Rolecheck Failed");
                break;
        }
    }

    if (roleCheck.state == LFG_ROLECHECK_FINISHED)
    {
        SetState(gguid, LFG_STATE_QUEUED);
        LFGQueue& queue = GetQueue(gguid);
        queue.AddQueueData(gguid, time_t(time(NULL)), roleCheck.dungeons, roleCheck.roles);
        RoleChecksStore.erase(itRoleCheck);
    }
    else if (roleCheck.state != LFG_ROLECHECK_INITIALITING)
    {
        RestoreState(gguid, "Rolecheck Failed");
        RoleChecksStore.erase(itRoleCheck);
    }
}

/**
   Given a list of dungeons remove the dungeons players have restrictions.

   @param[in, out] dungeons Dungeons to check restrictions
   @param[in]     players Set of players to check their dungeon restrictions
   @param[out]    lockMap Map of players Lock status info of given dungeons (Empty if dungeons is not empty)
*/
void LFGMgr::GetCompatibleDungeons(LfgDungeonSet& dungeons, LfgGuidSet const& players, LfgLockPartyMap& lockMap)
{
    lockMap.clear();
    for (LfgGuidSet::const_iterator it = players.begin(); it != players.end() && !dungeons.empty(); ++it)
    {
        uint64 guid = (*it);
        LfgLockMap const& cachedLockMap = GetLockedDungeons(guid);
        for (LfgLockMap::const_iterator it2 = cachedLockMap.begin(); it2 != cachedLockMap.end() && !dungeons.empty(); ++it2)
        {
            uint32 dungeonId = (it2->first & 0x00FFFFFF); // Compare dungeon ids
            LfgDungeonSet::iterator itDungeon = dungeons.find(dungeonId);
            if (itDungeon != dungeons.end())
            {
                dungeons.erase(itDungeon);
                lockMap[guid][dungeonId] = it2->second;
            }
        }
    }
    if (!dungeons.empty())
        lockMap.clear();
}

/**
   Check if a group can be formed with the given group roles

   @param[in]     groles Map of roles to check
   @param[in]     removeLeaderFlag Determines if we have to remove leader flag (only used first call, Default = true)
   @return True if roles are compatible
*/
bool LFGMgr::CheckGroupRoles(LfgRolesMap& groles, bool removeLeaderFlag /*= true*/)
{
    if (groles.empty())
        return false;

    uint8 damage = 0;
    uint8 tank = 0;
    uint8 healer = 0;

    if (removeLeaderFlag)
        for (LfgRolesMap::iterator it = groles.begin(); it != groles.end(); ++it)
            it->second &= ~PLAYER_ROLE_LEADER;

    for (LfgRolesMap::iterator it = groles.begin(); it != groles.end(); ++it)
    {
        if (it->second == PLAYER_ROLE_NONE)
            return false;

        if (it->second & PLAYER_ROLE_DAMAGE)
        {
            if (it->second != PLAYER_ROLE_DAMAGE)
            {
                it->second -= PLAYER_ROLE_DAMAGE;
                if (CheckGroupRoles(groles, false))
                    return true;
                it->second += PLAYER_ROLE_DAMAGE;
            }
            else if (damage == LFG_DPS_NEEDED)
                return false;
            else
                damage++;
        }

        if (it->second & PLAYER_ROLE_HEALER)
        {
            if (it->second != PLAYER_ROLE_HEALER)
            {
                it->second -= PLAYER_ROLE_HEALER;
                if (CheckGroupRoles(groles, false))
                    return true;
                it->second += PLAYER_ROLE_HEALER;
            }
            else if (healer == LFG_HEALERS_NEEDED)
                return false;
            else
                healer++;
        }

        if (it->second & PLAYER_ROLE_TANK)
        {
            if (it->second != PLAYER_ROLE_TANK)
            {
                it->second -= PLAYER_ROLE_TANK;
                if (CheckGroupRoles(groles, false))
                    return true;
                it->second += PLAYER_ROLE_TANK;
            }
            else if (tank == LFG_TANKS_NEEDED)
                return false;
            else
                tank++;
        }
    }
    return (tank + healer + damage) == uint8(groles.size());
}

/**
   Makes a new group given a proposal
   @param[in]     proposal Proposal to get info from
*/
void LFGMgr::MakeNewGroup(LfgProposal const& proposal)
{
    LfgGuidList players;
    LfgGuidList playersToTeleport;

    for (LfgProposalPlayerContainer::const_iterator it = proposal.players.begin(); it != proposal.players.end(); ++it)
    {
        uint64 guid = it->first;
        if (guid == proposal.leader)
            players.push_front(guid);
        else
            players.push_back(guid);

        if (proposal.isNew || GetGroup(guid) != proposal.group)
            playersToTeleport.push_back(guid);
    }

    // Set the dungeon difficulty
    LFGDungeonData const* dungeon = GetLFGDungeon(proposal.dungeonId);
    ASSERT(dungeon);

    Group* grp = proposal.group ? sGroupMgr->GetGroupByGUID(GUID_LOPART(proposal.group)) : NULL;
    for (LfgGuidList::const_iterator it = players.begin(); it != players.end(); ++it)
    {
        uint64 pguid = (*it);
        Player* player = ObjectAccessor::FindPlayer(pguid);
        if (!player)
            continue;

        Group* group = player->GetGroup();
        if (group && group != grp)
            group->RemoveMember(player->GetGUID());

        if (!grp)
        {
            grp = new Group();
            grp->ConvertToLFG();
            grp->Create(player);
            uint64 gguid = grp->GetGUID();
            SetState(gguid, LFG_STATE_PROPOSAL);
            sGroupMgr->AddGroup(grp);
        }
        else if (group != grp)
            grp->AddMember(player);

        grp->SetLfgRoles(pguid, proposal.players.find(pguid)->second.role);

        // Add the cooldown spell if queued for a random dungeon
        if (dungeon->type == LFG_TYPE_RANDOM)
            player->CastSpell(player, LFG_SPELL_DUNGEON_COOLDOWN, false);
    }

    grp->SetDungeonDifficulty(Difficulty(dungeon->difficulty));
    uint64 gguid = grp->GetGUID();
    SetDungeon(gguid, dungeon->Entry());
    SetState(gguid, LFG_STATE_DUNGEON);

    _SaveToDB(gguid, grp->GetDbStoreId());

    // Teleport Player
    for (LfgGuidList::const_iterator it = playersToTeleport.begin(); it != playersToTeleport.end(); ++it)
        if (Player* player = ObjectAccessor::FindPlayer(*it))
            TeleportPlayer(player, false);

    // Update group info
    grp->SendUpdate();
}

uint32 LFGMgr::AddProposal(LfgProposal& proposal)
{
    proposal.id = ++m_lfgProposalId;
    ProposalsStore[m_lfgProposalId] = proposal;
    return m_lfgProposalId;
}

/**
   Update Proposal info with player answer

   @param[in]     proposalId Proposal id to be updated
   @param[in]     guid Player guid to update answer
   @param[in]     accept Player answer
*/
void LFGMgr::UpdateProposal(uint32 proposalId, uint64 guid, bool accept)
{
    // Check if the proposal exists
    LfgProposalContainer::iterator itProposal = ProposalsStore.find(proposalId);
    if (itProposal == ProposalsStore.end())
        return;

    LfgProposal& proposal = itProposal->second;

    // Check if proposal have the current player
    LfgProposalPlayerContainer::iterator itProposalPlayer = proposal.players.find(guid);
    if (itProposalPlayer == proposal.players.end())
        return;

    LfgProposalPlayer& player = itProposalPlayer->second;
    player.accept = LfgAnswer(accept);

    TC_LOG_DEBUG(LOG_FILTER_LFG, "LFGMgr::UpdateProposal: Player [" UI64FMTD "] of proposal %u selected: %u", guid, proposalId, accept);
    if (!accept)
    {
        RemoveProposal(itProposal, LFG_UPDATETYPE_PROPOSAL_DECLINED);
        return;
    }

    // check if all have answered and reorder players (leader first)
    bool allAnswered = true;
    for (LfgProposalPlayerContainer::const_iterator itPlayers = proposal.players.begin(); itPlayers != proposal.players.end(); ++itPlayers)
        if (itPlayers->second.accept != LFG_ANSWER_AGREE)   // No answer (-1) or not accepted (0)
            allAnswered = false;

    if (!allAnswered)
    {
        for (LfgProposalPlayerContainer::const_iterator it = proposal.players.begin(); it != proposal.players.end(); ++it)
            SendLfgUpdateProposal(it->first, proposal);

        return;
    }

    bool sendUpdate = proposal.state != LFG_PROPOSAL_SUCCESS;
    proposal.state = LFG_PROPOSAL_SUCCESS;
    time_t joinTime = time(NULL);

    LFGQueue& queue = GetQueue(guid);
    LfgUpdateData updateData = LfgUpdateData(LFG_UPDATETYPE_GROUP_FOUND);
    for (LfgProposalPlayerContainer::const_iterator it = proposal.players.begin(); it != proposal.players.end(); ++it)
    {
        uint64 pguid = it->first;
        uint64 gguid = it->second.group;
        uint32 dungeonId = (*GetSelectedDungeons(pguid).begin());
        int32 waitTime = -1;
        if (sendUpdate)
           SendLfgUpdateProposal(pguid, proposal);

        if (gguid)
        {
            waitTime = int32((joinTime - queue.GetJoinTime(gguid)) / IN_MILLISECONDS);
            SendLfgUpdateStatus(pguid, updateData, false);
        }
        else
        {
            waitTime = int32((joinTime - queue.GetJoinTime(pguid)) / IN_MILLISECONDS);
            SendLfgUpdateStatus(pguid, updateData, false);
        }
        updateData.updateType = LFG_UPDATETYPE_REMOVED_FROM_QUEUE;
        SendLfgUpdateStatus(pguid, updateData, true);
        SendLfgUpdateStatus(pguid, updateData, false);

        // Update timers
        uint8 role = GetRoles(pguid);
        role &= ~PLAYER_ROLE_LEADER;
        switch (role)
        {
            case PLAYER_ROLE_DAMAGE:
                queue.UpdateWaitTimeDps(waitTime, dungeonId);
                break;
            case PLAYER_ROLE_HEALER:
                queue.UpdateWaitTimeHealer(waitTime, dungeonId);
                break;
            case PLAYER_ROLE_TANK:
                queue.UpdateWaitTimeTank(waitTime, dungeonId);
                break;
            default:
                queue.UpdateWaitTimeAvg(waitTime, dungeonId);
                break;
        }

        SetState(pguid, LFG_STATE_DUNGEON);
    }

    // Remove players/groups from Queue
    for (LfgGuidList::const_iterator it = proposal.queues.begin(); it != proposal.queues.end(); ++it)
        queue.RemoveFromQueue(*it);

    MakeNewGroup(proposal);
    ProposalsStore.erase(itProposal);
}

/**
   Remove a proposal from the pool, remove the group that didn't accept (if needed) and readd the other members to the queue

   @param[in]     itProposal Iterator to the proposal to remove
   @param[in]     type Type of removal (LFG_UPDATETYPE_PROPOSAL_FAILED, LFG_UPDATETYPE_PROPOSAL_DECLINED)
*/
void LFGMgr::RemoveProposal(LfgProposalContainer::iterator itProposal, LfgUpdateType type)
{
    LfgProposal& proposal = itProposal->second;
    proposal.state = LFG_PROPOSAL_FAILED;

    TC_LOG_DEBUG(LOG_FILTER_LFG, "LFGMgr::RemoveProposal: Proposal %u, state FAILED, UpdateType %u", itProposal->first, type);
    // Mark all people that didn't answered as no accept
    if (type == LFG_UPDATETYPE_PROPOSAL_FAILED)
        for (LfgProposalPlayerContainer::iterator it = proposal.players.begin(); it != proposal.players.end(); ++it)
            if (it->second.accept == LFG_ANSWER_PENDING)
                it->second.accept = LFG_ANSWER_DENY;

    // Mark players/groups to be removed
    LfgGuidSet toRemove;
    for (LfgProposalPlayerContainer::iterator it = proposal.players.begin(); it != proposal.players.end(); ++it)
    {
        if (it->second.accept == LFG_ANSWER_AGREE)
            continue;

        uint64 guid = it->second.group ? it->second.group : it->first;
        // Player didn't accept or still pending when no secs left
        if (it->second.accept == LFG_ANSWER_DENY || type == LFG_UPDATETYPE_PROPOSAL_FAILED)
        {
            it->second.accept = LFG_ANSWER_DENY;
            toRemove.insert(guid);
        }
    }

    // Notify players
    for (LfgProposalPlayerContainer::const_iterator it = proposal.players.begin(); it != proposal.players.end(); ++it)
    {
        uint64 guid = it->first;
        uint64 gguid = it->second.group ? it->second.group : guid;

        SendLfgUpdateProposal(guid, proposal);

        if (toRemove.find(gguid) != toRemove.end())         // Didn't accept or in same group that someone that didn't accept
        {
            LfgUpdateData updateData;
            if (it->second.accept == LFG_ANSWER_DENY)
            {
                updateData.updateType = type;
                TC_LOG_DEBUG(LOG_FILTER_LFG, "LFGMgr::RemoveProposal: [" UI64FMTD "] didn't accept. Removing from queue and compatible cache", guid);
            }
            else
            {
                updateData.updateType = LFG_UPDATETYPE_REMOVED_FROM_QUEUE;
                TC_LOG_DEBUG(LOG_FILTER_LFG, "LFGMgr::RemoveProposal: [" UI64FMTD "] in same group that someone that didn't accept. Removing from queue and compatible cache", guid);
            }

            RestoreState(guid, "Proposal Fail (didn't accepted or in group with someone that didn't accept");
            if (gguid != guid)
            {
                RestoreState(it->second.group, "Proposal Fail (someone in group didn't accepted)");
                SendLfgUpdateStatus(guid, updateData, true);
            }
            else
                SendLfgUpdateStatus(guid, updateData, false);
        }
        else
        {
            TC_LOG_DEBUG(LOG_FILTER_LFG, "LFGMgr::RemoveProposal: Readding [" UI64FMTD "] to queue.", guid);
            SetState(guid, LFG_STATE_QUEUED);
            if (gguid != guid)
            {
                SetState(gguid, LFG_STATE_QUEUED);
                SendLfgUpdateStatus(guid, LfgUpdateData(LFG_UPDATETYPE_ADDED_TO_QUEUE, GetSelectedDungeons(guid), GetComment(guid)), true);
            }
            else
                SendLfgUpdateStatus(guid, LfgUpdateData(LFG_UPDATETYPE_ADDED_TO_QUEUE, GetSelectedDungeons(guid), GetComment(guid)), false);
        }
    }

    LFGQueue& queue = GetQueue(proposal.players.begin()->first);
    // Remove players/groups from queue
    for (LfgGuidSet::const_iterator it = toRemove.begin(); it != toRemove.end(); ++it)
    {
        uint64 guid = *it;
        queue.RemoveFromQueue(guid);
        proposal.queues.remove(guid);
    }

    // Readd to queue
    for (LfgGuidList::const_iterator it = proposal.queues.begin(); it != proposal.queues.end(); ++it)
    {
        uint64 guid = *it;
        queue.AddToQueue(guid);
    }

    ProposalsStore.erase(itProposal);
}

/**
   Initialize a boot kick vote

   @param[in]     gguid Group the vote kicks belongs to
   @param[in]     kicker Kicker guid
   @param[in]     victim Victim guid
   @param[in]     reason Kick reason
*/
void LFGMgr::InitBoot(uint64 gguid, uint64 kicker, uint64 victim, std::string const& reason)
{
    SetState(gguid, LFG_STATE_BOOT);

    LfgPlayerBoot& boot = BootsStore[gguid];
    boot.inProgress = true;
    boot.cancelTime = time_t(time(NULL)) + LFG_TIME_BOOT;
    boot.reason = reason;
    boot.victim = victim;

    LfgGuidSet const& players = GetPlayers(gguid);

    // Set votes
    for (LfgGuidSet::const_iterator itr = players.begin(); itr != players.end(); ++itr)
    {
        uint64 guid = (*itr);
        SetState(guid, LFG_STATE_BOOT);
        boot.votes[guid] = LFG_ANSWER_PENDING;
    }

    boot.votes[victim] = LFG_ANSWER_DENY;                  // Victim auto vote NO
    boot.votes[kicker] = LFG_ANSWER_AGREE;                 // Kicker auto vote YES

    // Notify players
    for (LfgGuidSet::const_iterator it = players.begin(); it != players.end(); ++it)
        SendLfgBootProposalUpdate(*it, boot);
}

/**
   Update Boot info with player answer

   @param[in]     guid Player who has answered
   @param[in]     player answer
*/
void LFGMgr::UpdateBoot(uint64 guid, bool accept)
{
    uint64 gguid = GetGroup(guid);
    if (!gguid)
        return;

    LfgPlayerBootContainer::iterator itBoot = BootsStore.find(gguid);
    if (itBoot == BootsStore.end())
        return;

    LfgPlayerBoot& boot = itBoot->second;

    if (boot.votes[guid] != LFG_ANSWER_PENDING)    // Cheat check: Player can't vote twice
        return;

    boot.votes[guid] = LfgAnswer(accept);

    uint8 votesNum = 0;
    uint8 agreeNum = 0;
    for (LfgAnswerContainer::const_iterator itVotes = boot.votes.begin(); itVotes != boot.votes.end(); ++itVotes)
    {
        if (itVotes->second != LFG_ANSWER_PENDING)
        {
            ++votesNum;
            if (itVotes->second == LFG_ANSWER_AGREE)
                ++agreeNum;
        }
    }

    // if we don't have enough votes (agree or deny) do nothing
    if (agreeNum < LFG_GROUP_KICK_VOTES_NEEDED && (votesNum - agreeNum) < LFG_GROUP_KICK_VOTES_NEEDED)
        return;

    // Send update info to all players
    boot.inProgress = false;
    for (LfgAnswerContainer::const_iterator itVotes = boot.votes.begin(); itVotes != boot.votes.end(); ++itVotes)
    {
        uint64 pguid = itVotes->first;
        if (pguid != boot.victim)
        {
            SetState(pguid, LFG_STATE_DUNGEON);
            SendLfgBootProposalUpdate(pguid, boot);
        }
    }

    SetState(gguid, LFG_STATE_DUNGEON);
    if (agreeNum == LFG_GROUP_KICK_VOTES_NEEDED)           // Vote passed - Kick player
    {
        if (Group* group = sGroupMgr->GetGroupByGUID(GUID_LOPART(gguid)))
            Player::RemoveFromGroup(group, boot.victim, GROUP_REMOVEMETHOD_KICK_LFG);
        DecreaseKicksLeft(gguid);
    }
    BootsStore.erase(itBoot);
}

/**
   Teleports the player in or out the dungeon

   @param[in]     player Player to teleport
   @param[in]     out Teleport out (true) or in (false)
   @param[in]     fromOpcode Function called from opcode handlers? (Default false)
*/
void LFGMgr::TeleportPlayer(Player* player, bool out, bool fromOpcode /*= false*/)
{
    LFGDungeonData const* dungeon = NULL;
    Group* group = player->GetGroup();

    if (group && group->isLFGGroup())
        dungeon = GetLFGDungeon(GetDungeon(group->GetGUID()));

    if (!dungeon)
    {
        TC_LOG_DEBUG(LOG_FILTER_LFG, "TeleportPlayer: Player %s not in group/lfggroup or dungeon not found!",
            player->GetName().c_str());
        player->GetSession()->SendLfgTeleportError(uint8(LFG_TELEPORTERROR_INVALID_LOCATION));
        return;
    }

    if (out)
    {
        TC_LOG_DEBUG(LOG_FILTER_LFG, "TeleportPlayer: Player %s is being teleported out. Current Map %u - Expected Map %u",
            player->GetName().c_str(), player->GetMapId(), uint32(dungeon->map));
        if (player->GetMapId() == uint32(dungeon->map))
            player->TeleportToBGEntryPoint();

        return;
    }

    LfgTeleportError error = LFG_TELEPORTERROR_OK;

    if (!player->IsAlive())
        error = LFG_TELEPORTERROR_PLAYER_DEAD;
    else if (player->IsFalling() || player->HasUnitState(UNIT_STATE_JUMPING))
        error = LFG_TELEPORTERROR_FALLING;
    else if (player->IsMirrorTimerActive(FATIGUE_TIMER))
        error = LFG_TELEPORTERROR_FATIGUE;
    else if (player->GetVehicle())
        error = LFG_TELEPORTERROR_IN_VEHICLE;
    else if (player->GetCharmGUID())
        error = LFG_TELEPORTERROR_CHARMING;
    else if (player->GetMapId() != uint32(dungeon->map))  // Do not teleport players in dungeon to the entrance
    {
        uint32 mapid = dungeon->map;
        float x = dungeon->x;
        float y = dungeon->y;
        float z = dungeon->z;
        float orientation = dungeon->o;

        if (!fromOpcode)
        {
            // Select a player inside to be teleported to
            for (GroupReference* itr = group->GetFirstMember(); itr != NULL && !mapid; itr = itr->next())
            {
                Player* plrg = itr->GetSource();
                if (plrg && plrg != player && plrg->GetMapId() == uint32(dungeon->map))
                {
                    mapid = plrg->GetMapId();
                    x = plrg->GetPositionX();
                    y = plrg->GetPositionY();
                    z = plrg->GetPositionZ();
                    orientation = plrg->GetOrientation();
                    break;
                }
            }
        }

        if (!player->GetMap()->IsDungeon())
            player->SetBattlegroundEntryPoint();

        if (player->IsInFlight())
        {
            player->GetMotionMaster()->MovementExpired();
            player->CleanupAfterTaxiFlight();
        }

        if (!player->TeleportTo(mapid, x, y, z, orientation))
            error = LFG_TELEPORTERROR_INVALID_LOCATION;
    }
    else
        error = LFG_TELEPORTERROR_INVALID_LOCATION;

    if (error != LFG_TELEPORTERROR_OK)
        player->GetSession()->SendLfgTeleportError(uint8(error));

    TC_LOG_DEBUG(LOG_FILTER_LFG, "TeleportPlayer: Player %s is being teleported in to map %u "
        "(x: %f, y: %f, z: %f) Result: %u", player->GetName().c_str(), dungeon->map,
        dungeon->x, dungeon->y, dungeon->z, error);
}

/**
   Finish a dungeon and give reward, if any.

   @param[in]     guid Group guid
   @param[in]     dungeonId Dungeonid
*/
void LFGMgr::FinishDungeon(uint64 gguid, const uint32 dungeonId)
{
    uint32 gDungeonId = GetDungeon(gguid);
    if (gDungeonId != dungeonId)
    {
        TC_LOG_DEBUG(LOG_FILTER_LFG, "LFGMgr::FinishDungeon: [" UI64FMTD "] Finished dungeon %u but group queued for %u. Ignoring", gguid, dungeonId, gDungeonId);
        return;
    }

    if (GetState(gguid) == LFG_STATE_FINISHED_DUNGEON) // Shouldn't happen. Do not reward multiple times
    {
        TC_LOG_DEBUG(LOG_FILTER_LFG, "LFGMgr::FinishDungeon: [" UI64FMTD "] Already rewarded group. Ignoring", gguid);
        return;
    }

    SetState(gguid, LFG_STATE_FINISHED_DUNGEON);

    const LfgGuidSet& players = GetPlayers(gguid);
    for (LfgGuidSet::const_iterator it = players.begin(); it != players.end(); ++it)
    {
        uint64 guid = (*it);
        if (GetState(guid) == LFG_STATE_FINISHED_DUNGEON)
        {
            TC_LOG_DEBUG(LOG_FILTER_LFG, "LFGMgr::FinishDungeon: [" UI64FMTD "] Already rewarded player. Ignoring", guid);
            continue;
        }

        uint32 rDungeonId = 0;
        const LfgDungeonSet& dungeons = GetSelectedDungeons(guid);
        if (!dungeons.empty())
            rDungeonId = (*dungeons.begin());

        SetState(guid, LFG_STATE_FINISHED_DUNGEON);

        // Give rewards only if its a random dungeon
        LFGDungeonData const* dungeon = GetLFGDungeon(rDungeonId);

        if (!dungeon || (dungeon->type != LFG_TYPE_RANDOM && !dungeon->seasonal))
        {
            TC_LOG_DEBUG(LOG_FILTER_LFG, "LFGMgr::FinishDungeon: [" UI64FMTD "] dungeon %u is not random or seasonal", guid, rDungeonId);
            continue;
        }

        Player* player = ObjectAccessor::FindPlayer(guid);
        if (!player || !player->IsInWorld())
        {
            TC_LOG_DEBUG(LOG_FILTER_LFG, "LFGMgr::FinishDungeon: [" UI64FMTD "] not found in world", guid);
            continue;
        }

        LFGDungeonData const* dungeonDone = GetLFGDungeon(dungeonId);
        uint32 mapId = dungeonDone ? uint32(dungeonDone->map) : 0;

        if (player->GetMapId() != mapId)
        {
            TC_LOG_DEBUG(LOG_FILTER_LFG, "LFGMgr::FinishDungeon: [" UI64FMTD "] is in map %u and should be in %u to get reward", guid, player->GetMapId(), mapId);
            continue;
        }

        // Update achievements
        if (dungeon->difficulty == DUNGEON_DIFFICULTY_HEROIC)
            player->UpdateAchievementCriteria(ACHIEVEMENT_CRITERIA_TYPE_USE_LFD_TO_GROUP_WITH_PLAYERS, 1);

        LfgReward const* reward = GetRandomDungeonReward(rDungeonId, player->getLevel());
        if (!reward)
            continue;

        bool done = false;
        Quest const* quest = sObjectMgr->GetQuestTemplate(reward->firstQuest);
        if (!quest)
            continue;

        // if we can take the quest, means that we haven't done this kind of "run", IE: First Heroic Random of Day.
        if (player->CanRewardQuest(quest, false))
            player->RewardQuest(quest, 0, NULL, false);
        else
        {
            done = true;
            quest = sObjectMgr->GetQuestTemplate(reward->otherQuest);
            if (!quest)
                continue;
            // we give reward without informing client (retail does this)
            player->RewardQuest(quest, 0, NULL, false);
        }

        // Give rewards
        TC_LOG_DEBUG(LOG_FILTER_LFG, "LFGMgr::FinishDungeon: [" UI64FMTD "] done dungeon %u, %s previously done.", player->GetGUID(), GetDungeon(gguid), done? " " : " not");
        LfgPlayerRewardData data = LfgPlayerRewardData(dungeon->Entry(), GetDungeon(gguid, false), done, quest);
        player->GetSession()->SendLfgPlayerReward(data);
    }
}

// --------------------------------------------------------------------------//
// Auxiliar Functions
// --------------------------------------------------------------------------//

/**
   Get the dungeon list that can be done given a random dungeon entry.

   @param[in]     randomdungeon Random dungeon id (if value = 0 will return all dungeons)
   @returns Set of dungeons that can be done.
*/
LfgDungeonSet const& LFGMgr::GetDungeonsByRandom(uint32 randomdungeon)
{
    LFGDungeonData const* dungeon = GetLFGDungeon(randomdungeon);
    uint32 group = dungeon ? dungeon->group : 0;
    return CachedDungeonMapStore[group];
}

/**
   Get the reward of a given random dungeon at a certain level

   @param[in]     dungeon dungeon id
   @param[in]     level Player level
   @returns Reward
*/
LfgReward const* LFGMgr::GetRandomDungeonReward(uint32 dungeon, uint8 level)
{
    LfgReward const* rew = NULL;
    LfgRewardContainerBounds bounds = RewardMapStore.equal_range(dungeon & 0x00FFFFFF);
    for (LfgRewardContainer::const_iterator itr = bounds.first; itr != bounds.second; ++itr)
    {
        rew = itr->second;
        // ordered properly at loading
        if (itr->second->maxLevel >= level)
            break;
    }

    return rew;
}

/**
   Given a Dungeon id returns the dungeon Type

   @param[in]     dungeon dungeon id
   @returns Dungeon type
*/
LfgType LFGMgr::GetDungeonType(uint32 dungeonId)
{
    LFGDungeonData const* dungeon = GetLFGDungeon(dungeonId);
    if (!dungeon)
        return LFG_TYPE_NONE;

    return LfgType(dungeon->type);
}

LfgState LFGMgr::GetState(uint64 guid)
{
    LfgState state;
    if (IS_GROUP_GUID(guid))
        state = GroupsStore[guid].GetState();
    else
        state = PlayersStore[guid].GetState();

    TC_LOG_TRACE(LOG_FILTER_LFG, "LFGMgr::GetState: [" UI64FMTD "] = %u", guid, state);
    return state;
}

LfgState LFGMgr::GetOldState(uint64 guid)
{
    LfgState state;
    if (IS_GROUP_GUID(guid))
        state = GroupsStore[guid].GetOldState();
    else
        state = PlayersStore[guid].GetOldState();

    TC_LOG_TRACE(LOG_FILTER_LFG, "LFGMgr::GetOldState: [" UI64FMTD "] = %u", guid, state);
    return state;
}

uint32 LFGMgr::GetDungeon(uint64 guid, bool asId /*= true */)
{
    uint32 dungeon = GroupsStore[guid].GetDungeon(asId);
    TC_LOG_TRACE(LOG_FILTER_LFG, "LFGMgr::GetDungeon: [" UI64FMTD "] asId: %u = %u", guid, asId, dungeon);
    return dungeon;
}

uint32 LFGMgr::GetDungeonMapId(uint64 guid)
{
    uint32 dungeonId = GroupsStore[guid].GetDungeon(true);
    uint32 mapId = 0;
    if (dungeonId)
        if (LFGDungeonData const* dungeon = GetLFGDungeon(dungeonId))
            mapId = dungeon->map;

    TC_LOG_TRACE(LOG_FILTER_LFG, "LFGMgr::GetDungeonMapId: [" UI64FMTD "] = %u (DungeonId = %u)", guid, mapId, dungeonId);
    return mapId;
}

uint8 LFGMgr::GetRoles(uint64 guid)
{
    uint8 roles = PlayersStore[guid].GetRoles();
    TC_LOG_TRACE(LOG_FILTER_LFG, "LFGMgr::GetRoles: [" UI64FMTD "] = %u", guid, roles);
    return roles;
}

const std::string& LFGMgr::GetComment(uint64 guid)
{
    TC_LOG_TRACE(LOG_FILTER_LFG, "LFGMgr::GetComment: [" UI64FMTD "] = %s", guid, PlayersStore[guid].GetComment().c_str());
    return PlayersStore[guid].GetComment();
}

LfgDungeonSet const& LFGMgr::GetSelectedDungeons(uint64 guid)
{
    TC_LOG_TRACE(LOG_FILTER_LFG, "LFGMgr::GetSelectedDungeons: [" UI64FMTD "]", guid);
    return PlayersStore[guid].GetSelectedDungeons();
}

LfgLockMap const& LFGMgr::GetLockedDungeons(uint64 guid)
{
    TC_LOG_TRACE(LOG_FILTER_LFG, "LFGMgr::GetLockedDungeons: [" UI64FMTD "]", guid);
    return PlayersStore[guid].GetLockedDungeons();
}

uint8 LFGMgr::GetKicksLeft(uint64 guid)
{
    uint8 kicks = GroupsStore[guid].GetKicksLeft();
    TC_LOG_TRACE(LOG_FILTER_LFG, "LFGMgr::GetKicksLeft: [" UI64FMTD "] = %u", guid, kicks);
    return kicks;
}

void LFGMgr::RestoreState(uint64 guid, char const* debugMsg)
{
    if (IS_GROUP_GUID(guid))
    {
        LfgGroupData& data = GroupsStore[guid];
        if (sLog->ShouldLog(LOG_FILTER_LFG, LOG_LEVEL_DEBUG))
        {
            std::string const& ps = GetStateString(data.GetState());
            std::string const& os = GetStateString(data.GetOldState());
            TC_LOG_TRACE(LOG_FILTER_LFG, "LFGMgr::RestoreState: Group: [" UI64FMTD "] (%s) State: %s, oldState: %s",
                guid, debugMsg, ps.c_str(), os.c_str());
        }

        data.RestoreState();
    }
    else
    {
        LfgPlayerData& data = PlayersStore[guid];
        if (sLog->ShouldLog(LOG_FILTER_LFG, LOG_LEVEL_DEBUG))
        {
            std::string const& ps = GetStateString(data.GetState());
            std::string const& os = GetStateString(data.GetOldState());
            TC_LOG_TRACE(LOG_FILTER_LFG, "LFGMgr::RestoreState: Player: [" UI64FMTD "] (%s) State: %s, oldState: %s",
                guid, debugMsg, ps.c_str(), os.c_str());
        }
        data.RestoreState();
    }
}

void LFGMgr::SetState(uint64 guid, LfgState state)
{
    if (IS_GROUP_GUID(guid))
    {
        LfgGroupData& data = GroupsStore[guid];
        if (sLog->ShouldLog(LOG_FILTER_LFG, LOG_LEVEL_TRACE))
        {
            std::string const& ns = GetStateString(state);
            std::string const& ps = GetStateString(data.GetState());
            std::string const& os = GetStateString(data.GetOldState());
            TC_LOG_TRACE(LOG_FILTER_LFG, "LFGMgr::SetState: Group: [" UI64FMTD "] newState: %s, previous: %s, oldState: %s",
                guid, ns.c_str(), ps.c_str(), os.c_str());
        }
        data.SetState(state);
    }
    else
    {
        LfgPlayerData& data = PlayersStore[guid];
        if (sLog->ShouldLog(LOG_FILTER_LFG, LOG_LEVEL_TRACE))
        {
            std::string const& ns = GetStateString(state);
            std::string const& ps = GetStateString(data.GetState());
            std::string const& os = GetStateString(data.GetOldState());
            TC_LOG_TRACE(LOG_FILTER_LFG, "LFGMgr::SetState: Player: [" UI64FMTD "] newState: %s, previous: %s, oldState: %s",
                guid, ns.c_str(), ps.c_str(), os.c_str());
        }
        data.SetState(state);
    }
}

void LFGMgr::SetDungeon(uint64 guid, uint32 dungeon)
{
    TC_LOG_TRACE(LOG_FILTER_LFG, "LFGMgr::SetDungeon: [" UI64FMTD "] dungeon %u", guid, dungeon);
    GroupsStore[guid].SetDungeon(dungeon);
}

void LFGMgr::SetRoles(uint64 guid, uint8 roles)
{
    TC_LOG_TRACE(LOG_FILTER_LFG, "LFGMgr::SetRoles: [" UI64FMTD "] roles: %u", guid, roles);
    PlayersStore[guid].SetRoles(roles);
}

void LFGMgr::SetComment(uint64 guid, std::string const& comment)
{
    TC_LOG_TRACE(LOG_FILTER_LFG, "LFGMgr::SetComment: [" UI64FMTD "] comment: %s", guid, comment.c_str());
    PlayersStore[guid].SetComment(comment);
}

void LFGMgr::SetSelectedDungeons(uint64 guid, LfgDungeonSet const& dungeons)
{
    TC_LOG_TRACE(LOG_FILTER_LFG, "LFGMgr::SetSelectedDungeons: [" UI64FMTD "] Dungeons: %s", guid, ConcatenateDungeons(dungeons).c_str());
    PlayersStore[guid].SetSelectedDungeons(dungeons);
}

void LFGMgr::SetLockedDungeons(uint64 guid, LfgLockMap const& lock)
{
    TC_LOG_TRACE(LOG_FILTER_LFG, "LFGMgr::SetLockedDungeons: [" UI64FMTD "]", guid);
    PlayersStore[guid].SetLockedDungeons(lock);
}

void LFGMgr::DecreaseKicksLeft(uint64 guid)
{
    TC_LOG_TRACE(LOG_FILTER_LFG, "LFGMgr::DecreaseKicksLeft: [" UI64FMTD "]", guid);
    GroupsStore[guid].DecreaseKicksLeft();
}

void LFGMgr::RemovePlayerData(uint64 guid)
{
    TC_LOG_TRACE(LOG_FILTER_LFG, "LFGMgr::RemovePlayerData: [" UI64FMTD "]", guid);
    LfgPlayerDataContainer::iterator it = PlayersStore.find(guid);
    if (it != PlayersStore.end())
        PlayersStore.erase(it);
}

void LFGMgr::RemoveGroupData(uint64 guid)
{
    TC_LOG_TRACE(LOG_FILTER_LFG, "LFGMgr::RemoveGroupData: [" UI64FMTD "]", guid);
    LfgGroupDataContainer::iterator it = GroupsStore.find(guid);
    if (it == GroupsStore.end())
        return;

    LfgState state = GetState(guid);
    // If group is being formed after proposal success do nothing more
    LfgGuidSet const& players = it->second.GetPlayers();
    for (LfgGuidSet::const_iterator it = players.begin(); it != players.end(); ++it)
    {
        uint64 guid = (*it);
        SetGroup(*it, 0);
        if (state != LFG_STATE_PROPOSAL)
        {
            SetState(*it, LFG_STATE_NONE);
            SendLfgUpdateStatus(guid, LfgUpdateData(LFG_UPDATETYPE_REMOVED_FROM_QUEUE), true);
        }
    }
    GroupsStore.erase(it);
}

uint8 LFGMgr::GetTeam(uint64 guid)
{
    return PlayersStore[guid].GetTeam();
}

uint8 LFGMgr::RemovePlayerFromGroup(uint64 gguid, uint64 guid)
{
    return GroupsStore[gguid].RemovePlayer(guid);
}

void LFGMgr::AddPlayerToGroup(uint64 gguid, uint64 guid)
{
    GroupsStore[gguid].AddPlayer(guid);
}

void LFGMgr::SetLeader(uint64 gguid, uint64 leader)
{
    GroupsStore[gguid].SetLeader(leader);
}

void LFGMgr::SetTeam(uint64 guid, uint8 team)
{
    if (sWorld->getBoolConfig(CONFIG_ALLOW_TWO_SIDE_INTERACTION_GROUP))
        team = 0;

    PlayersStore[guid].SetTeam(team);
}

uint64 LFGMgr::GetGroup(uint64 guid)
{
    return PlayersStore[guid].GetGroup();
}

void LFGMgr::SetGroup(uint64 guid, uint64 group)
{
    PlayersStore[guid].SetGroup(group);
}

LfgGuidSet const& LFGMgr::GetPlayers(uint64 guid)
{
    return GroupsStore[guid].GetPlayers();
}

uint8 LFGMgr::GetPlayerCount(uint64 guid)
{
    return GroupsStore[guid].GetPlayerCount();
}

uint64 LFGMgr::GetLeader(uint64 guid)
{
    return GroupsStore[guid].GetLeader();
}

bool LFGMgr::HasIgnore(uint64 guid1, uint64 guid2)
{
    Player* plr1 = ObjectAccessor::FindPlayer(guid1);
    Player* plr2 = ObjectAccessor::FindPlayer(guid2);
    uint32 low1 = GUID_LOPART(guid1);
    uint32 low2 = GUID_LOPART(guid2);
    return plr1 && plr2 && (plr1->GetSocial()->HasIgnore(low2) || plr2->GetSocial()->HasIgnore(low1));
}

void LFGMgr::SendLfgRoleChosen(uint64 guid, uint64 pguid, uint8 roles)
{
    if (Player* player = ObjectAccessor::FindPlayer(guid))
        player->GetSession()->SendLfgRoleChosen(pguid, roles);
}

void LFGMgr::SendLfgRoleCheckUpdate(uint64 guid, LfgRoleCheck const& roleCheck)
{
    if (Player* player = ObjectAccessor::FindPlayer(guid))
        player->GetSession()->SendLfgRoleCheckUpdate(roleCheck);
}

void LFGMgr::SendLfgUpdateStatus(uint64 guid, LfgUpdateData const& data, bool party)
{
    if (Player* player = ObjectAccessor::FindPlayer(guid))
        player->GetSession()->SendLfgUpdateStatus(data, party);
}

void LFGMgr::SendLfgJoinResult(uint64 guid, LfgJoinResultData const& data)
{
    if (Player* player = ObjectAccessor::FindPlayer(guid))
        player->GetSession()->SendLfgJoinResult(data);
}

void LFGMgr::SendLfgBootProposalUpdate(uint64 guid, LfgPlayerBoot const& boot)
{
    if (Player* player = ObjectAccessor::FindPlayer(guid))
        player->GetSession()->SendLfgBootProposalUpdate(boot);
}

void LFGMgr::SendLfgUpdateProposal(uint64 guid, LfgProposal const& proposal)
{
    if (Player* player = ObjectAccessor::FindPlayer(guid))
        player->GetSession()->SendLfgUpdateProposal(proposal);
}

void LFGMgr::SendLfgQueueStatus(uint64 guid, LfgQueueStatusData const& data)
{
    if (Player* player = ObjectAccessor::FindPlayer(guid))
        player->GetSession()->SendLfgQueueStatus(data);
}

bool LFGMgr::IsLfgGroup(uint64 guid)
{
    return guid && IS_GROUP_GUID(guid) && GroupsStore[guid].IsLfgGroup();
}

uint8 LFGMgr::GetQueueId(uint64 guid)
{
    if (IS_GROUP_GUID(guid))
    {
        LfgGuidSet const& players = GetPlayers(guid);
        uint64 pguid = players.empty() ? 0 : (*players.begin());
        if (pguid)
            return GetTeam(pguid);
    }

    return GetTeam(guid);
}

LFGQueue& LFGMgr::GetQueue(uint64 guid)
{
    uint8 queueId = GetQueueId(guid);
    return QueuesStore[queueId];
}

bool LFGMgr::AllQueued(LfgGuidList const& check)
{
    if (check.empty())
        return false;

    for (LfgGuidList::const_iterator it = check.begin(); it != check.end(); ++it)
        if (GetState(*it) != LFG_STATE_QUEUED)
            return false;
    return true;
}

time_t LFGMgr::GetQueueJoinTime(uint64 guid)
{
    LFGQueue& queue = GetQueue(guid);
    return queue.GetJoinTime(guid);
}

// Only for debugging purposes
void LFGMgr::Clean()
{
    QueuesStore.clear();
}

bool LFGMgr::isOptionEnabled(uint32 option)
{
    return m_options & option;
}

uint32 LFGMgr::GetOptions()
{
    return m_options;
}

void LFGMgr::SetOptions(uint32 options)
{
    m_options = options;
}

LfgUpdateData LFGMgr::GetLfgStatus(uint64 guid)
{
    LfgPlayerData& playerData = PlayersStore[guid];
    return LfgUpdateData(LFG_UPDATETYPE_UPDATE_STATUS, playerData.GetState(), playerData.GetSelectedDungeons());
}

bool LFGMgr::IsSeasonActive(uint32 dungeonId)
{
    switch (dungeonId)
    {
        case 285: // The Headless Horseman
            return IsHolidayActive(HOLIDAY_HALLOWS_END);
        case 286: // The Frost Lord Ahune
            return IsHolidayActive(HOLIDAY_FIRE_FESTIVAL);
        case 287: // Coren Direbrew
            return IsHolidayActive(HOLIDAY_BREWFEST);
        case 288: // The Crown Chemical Co.
            return IsHolidayActive(HOLIDAY_LOVE_IS_IN_THE_AIR);
    }
    return false;
}

std::string LFGMgr::DumpQueueInfo(bool full)
{
    uint32 size = uint32(QueuesStore.size());
    std::ostringstream o;

    o << "Number of Queues: " << size << "\n";
    for (LfgQueueContainer::const_iterator itr = QueuesStore.begin(); itr != QueuesStore.end(); ++itr)
    {
        std::string const& queued = itr->second.DumpQueueInfo();
        std::string const& compatibles = itr->second.DumpCompatibleInfo(full);
        o << queued << compatibles;
    }

    return o.str();
}

void LFGMgr::SetupGroupMember(uint64 guid, uint64 gguid)
{
    LfgDungeonSet dungeons;
    dungeons.insert(GetDungeon(gguid));
    SetSelectedDungeons(guid, dungeons);
    SetState(guid, GetState(gguid));
    SetGroup(guid, gguid);
    AddPlayerToGroup(gguid, guid);
}

bool LFGMgr::selectedRandomLfgDungeon(uint64 guid)
{
    if (GetState(guid) != LFG_STATE_NONE)
    {
        LfgDungeonSet const& dungeons = GetSelectedDungeons(guid);
        if (!dungeons.empty())
        {
             LFGDungeonData const* dungeon = GetLFGDungeon(*dungeons.begin());
             if (dungeon && (dungeon->type == LFG_TYPE_RANDOM || dungeon->seasonal))
                 return true;
        }
    }

    return false;
}

bool LFGMgr::inLfgDungeonMap(uint64 guid, uint32 map, Difficulty difficulty)
{
    if (!IS_GROUP_GUID(guid))
        guid = GetGroup(guid);

    if (uint32 dungeonId = GetDungeon(guid, true))
        if (LFGDungeonData const* dungeon = GetLFGDungeon(dungeonId))
            if (uint32(dungeon->map) == map && dungeon->difficulty == difficulty)
                return true;

    return false;
}

uint32 LFGMgr::GetLFGDungeonEntry(uint32 id)
{
    if (id)
        if (LFGDungeonData const* dungeon = GetLFGDungeon(id))
            return dungeon->Entry();

    return 0;
}

LfgDungeonSet LFGMgr::GetRandomAndSeasonalDungeons(uint8 level, uint8 expansion)
{
    LfgDungeonSet randomDungeons;
    for (lfg::LFGDungeonContainer::const_iterator itr = LfgDungeonStore.begin(); itr != LfgDungeonStore.end(); ++itr)
    {
        lfg::LFGDungeonData const& dungeon = itr->second;
        if ((dungeon.type == lfg::LFG_TYPE_RANDOM || (dungeon.seasonal && sLFGMgr->IsSeasonActive(dungeon.id)))
            && dungeon.expansion <= expansion && dungeon.minlevel <= level && level <= dungeon.maxlevel)
            randomDungeons.insert(dungeon.Entry());
    }
    return randomDungeons;
}

} // namespace lfg<|MERGE_RESOLUTION|>--- conflicted
+++ resolved
@@ -493,13 +493,8 @@
             {
                 if (Player* plrg = itr->GetSource())
                 {
-<<<<<<< HEAD
-                    if (!plrg->GetSession()->HasPermission(RBAC_PERM_JOIN_DUNGEON_FINDER))
+                    if (!plrg->GetSession()->HasPermission(rbac::RBAC_PERM_JOIN_DUNGEON_FINDER))
                         joinData.result = LFG_JOIN_INTERNAL_ERROR;
-=======
-                    if (!plrg->GetSession()->HasPermission(rbac::RBAC_PERM_JOIN_DUNGEON_FINDER))
-                        joinData.result = LFG_JOIN_PARTY_NOT_MEET_REQS;
->>>>>>> c8f525c7
                     if (plrg->HasAura(LFG_SPELL_DUNGEON_DESERTER))
                         joinData.result = LFG_JOIN_PARTY_DESERTER;
                     else if (plrg->HasAura(LFG_SPELL_DUNGEON_COOLDOWN))
