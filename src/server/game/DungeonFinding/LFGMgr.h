--- conflicted
+++ resolved
@@ -178,13 +178,8 @@
 {
     LfgQueueStatusData(uint8 _queueId = 0, uint32 _dungeonId = 0, time_t _joinTime = 0, int32 _waitTime = -1, int32 _waitTimeAvg = -1, int32 _waitTimeTank = -1, int32 _waitTimeHealer = -1,
         int32 _waitTimeDps = -1, uint32 _queuedTime = 0, uint8 _tanks = 0, uint8 _healers = 0, uint8 _dps = 0) :
-<<<<<<< HEAD
         queueId(_queueId), dungeonId(_dungeonId), joinTime(_joinTime), waitTime(_waitTime), waitTimeAvg(_waitTimeAvg), waitTimeTank(_waitTimeTank),
-        waitTimeHealer(_waitTimeHealer), waitTimeDps(_waitTimeDps), queuedTime(_queuedTime), tanks(_tanks), healers(_healers), dps(_dps) {}
-=======
-        dungeonId(_dungeonId), waitTime(_waitTime), waitTimeAvg(_waitTimeAvg), waitTimeTank(_waitTimeTank), waitTimeHealer(_waitTimeHealer),
-        waitTimeDps(_waitTimeDps), queuedTime(_queuedTime), tanks(_tanks), healers(_healers), dps(_dps) { }
->>>>>>> 16a51e32
+        waitTimeHealer(_waitTimeHealer), waitTimeDps(_waitTimeDps), queuedTime(_queuedTime), tanks(_tanks), healers(_healers), dps(_dps) { }
 
     uint8 queueId;
     uint32 dungeonId;
