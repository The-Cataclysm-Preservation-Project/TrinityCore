--- conflicted
+++ resolved
@@ -279,7 +279,6 @@
 
 struct LFGDungeonData
 {
-<<<<<<< HEAD
     LFGDungeonData() = delete;
 
     LFGDungeonData(LFGDungeonEntry const* dbc): id(dbc->ID), name(dbc->name), map(dbc->map),
@@ -289,10 +288,6 @@
         requiredItemLevel(0), requiredTanks(dbc->requiredTanks), requiredHealers(dbc->requiredHealers),
         requiredDamageDealers(dbc->requiredDamageDealers)
         { }
-=======
-    LFGDungeonData();
-    LFGDungeonData(LFGDungeonEntry const* dbc);
->>>>>>> ad07191b
 
     uint32 id;
     std::string name;
