--- conflicted
+++ resolved
@@ -293,10 +293,6 @@
 
 Map::EnterState MapInstanced::CannotEnter(Player* /*player*/)
 {
-<<<<<<< HEAD
-    //ASSERT(false);
-=======
     //ABORT();
->>>>>>> 233297c5
     return CAN_ENTER;
 }