/*
 * Copyright (C) 2008-2018 TrinityCore <https://www.trinitycore.org/>
 * Copyright (C) 2005-2009 MaNGOS <http://getmangos.com/>
 *
 * This program is free software; you can redistribute it and/or modify it
 * under the terms of the GNU General Public License as published by the
 * Free Software Foundation; either version 2 of the License, or (at your
 * option) any later version.
 *
 * This program is distributed in the hope that it will be useful, but WITHOUT
 * ANY WARRANTY; without even the implied warranty of MERCHANTABILITY or
 * FITNESS FOR A PARTICULAR PURPOSE. See the GNU General Public License for
 * more details.
 *
 * You should have received a copy of the GNU General Public License along
 * with this program. If not, see <http://www.gnu.org/licenses/>.
 */

#include "Map.h"
#include "Battleground.h"
#include "CellImpl.h"
#include "DatabaseEnv.h"
#include "DisableMgr.h"
#include "DynamicTree.h"
#include "GameObjectModel.h"
#include "GameTime.h"
#include "GridNotifiers.h"
#include "GridNotifiersImpl.h"
#include "GridStates.h"
#include "Group.h"
#include "InstanceScript.h"
#include "Log.h"
#include "MapInstanced.h"
#include "MapManager.h"
#include "MMapFactory.h"
#include "MotionMaster.h"
#include "ObjectAccessor.h"
#include "ObjectGridLoader.h"
#include "ObjectMgr.h"
#include "Pet.h"
#include "PoolMgr.h"
#include "PhasingHandler.h"
#include "ScriptMgr.h"
#include "Transport.h"
#include "Vehicle.h"
#include "VMapFactory.h"
#include "Weather.h"
#include "WeatherMgr.h"

u_map_magic MapMagic        = { {'M','A','P','S'} };
u_map_magic MapVersionMagic = { {'v','1','.','7'} };
u_map_magic MapAreaMagic    = { {'A','R','E','A'} };
u_map_magic MapHeightMagic  = { {'M','H','G','T'} };
u_map_magic MapLiquidMagic  = { {'M','L','I','Q'} };

#define DEFAULT_GRID_EXPIRY     300
#define MAX_GRID_LOAD_TIME      50
#define MAX_CREATURE_ATTACK_RADIUS  (45.0f * sWorld->getRate(RATE_CREATURE_AGGRO))

GridState* si_GridStates[MAX_GRID_STATE];

ZoneDynamicInfo::ZoneDynamicInfo() : MusicId(0), DefaultWeather(nullptr), WeatherId(WEATHER_STATE_FINE),
    WeatherGrade(0.0f), OverrideLightId(0), LightFadeInTime(0) { }

Map::~Map()
{
    // UnloadAll must be called before deleting the map

    sScriptMgr->OnDestroyMap(this);

    // Delete all waiting spawns, else there will be a memory leak
    // This doesn't delete from database.
    DeleteRespawnInfo();

    while (!i_worldObjects.empty())
    {
        WorldObject* obj = *i_worldObjects.begin();
        ASSERT(obj->IsWorldObject());
        //ASSERT(obj->GetTypeId() == TYPEID_CORPSE);
        obj->RemoveFromWorld();
        obj->ResetMap();
    }

    if (!m_scriptSchedule.empty())
        sMapMgr->DecreaseScheduledScriptCount(m_scriptSchedule.size());

    if (m_parentMap == this)
        delete m_childTerrainMaps;

    MMAP::MMapFactory::createOrGetMMapManager()->unloadMapInstance(GetId(), i_InstanceId);
}

bool Map::ExistMap(uint32 mapid, int gx, int gy)
{
    std::string fileName = Trinity::StringFormat("%smaps/%03u%02u%02u.map", sWorld->GetDataPath().c_str(), mapid, gx, gy);

    bool ret = false;
    FILE* file = fopen(fileName.c_str(), "rb");
    if (!file)
    {
        TC_LOG_ERROR("maps", "Map file '%s' does not exist!", fileName.c_str());
        TC_LOG_ERROR("maps", "Please place MAP-files (*.map) in the appropriate directory (%s), or correct the DataDir setting in your worldserver.conf file.", (sWorld->GetDataPath()+"maps/").c_str());
    }
    else
    {
        map_fileheader header;
        if (fread(&header, sizeof(header), 1, file) == 1)
        {
            if (header.mapMagic.asUInt != MapMagic.asUInt || header.versionMagic.asUInt != MapVersionMagic.asUInt)
                TC_LOG_ERROR("maps", "Map file '%s' is from an incompatible map version (%.*s %.*s), %.*s %.*s is expected. Please pull your source, recompile tools and recreate maps using the updated mapextractor, then replace your old map files with new files. If you still have problems search on forum for error TCE00018.",
                    fileName.c_str(), 4, header.mapMagic.asChar, 4, header.versionMagic.asChar, 4, MapMagic.asChar, 4, MapVersionMagic.asChar);
            else
                ret = true;
        }
        fclose(file);
    }

    return ret;
}

bool Map::ExistVMap(uint32 mapid, int gx, int gy)
{
    if (VMAP::IVMapManager* vmgr = VMAP::VMapFactory::createOrGetVMapManager())
    {
        if (vmgr->isMapLoadingEnabled())
        {
            VMAP::LoadResult result = vmgr->existsMap((sWorld->GetDataPath() + "vmaps").c_str(), mapid, gx, gy);
            std::string name = vmgr->getDirFileName(mapid, gx, gy);
            switch (result)
            {
                case VMAP::LoadResult::Success:
                    break;
                case VMAP::LoadResult::FileNotFound:
                    TC_LOG_ERROR("maps", "VMap file '%s' does not exist", (sWorld->GetDataPath() + "vmaps/" + name).c_str());
                    TC_LOG_ERROR("maps", "Please place VMAP files (*.vmtree and *.vmtile) in the vmap directory (%s), or correct the DataDir setting in your worldserver.conf file.", (sWorld->GetDataPath() + "vmaps/").c_str());
                    return false;
                case VMAP::LoadResult::VersionMismatch:
                    TC_LOG_ERROR("maps", "VMap file '%s' couldn't be loaded", (sWorld->GetDataPath() + "vmaps/" + name).c_str());
                    TC_LOG_ERROR("maps", "This is because the version of the VMap file and the version of this module are different, please re-extract the maps with the tools compiled with this module.");
                    return false;
            }
        }
    }

    return true;
}

void Map::LoadMMap(int gx, int gy)
{
    if (!DisableMgr::IsPathfindingEnabled(GetId()))
        return;

    bool mmapLoadResult = MMAP::MMapFactory::createOrGetMMapManager()->loadMap(sWorld->GetDataPath(), GetId(), gx, gy);

    if (mmapLoadResult)
        TC_LOG_DEBUG("mmaps", "MMAP loaded name:%s, id:%d, x:%d, y:%d (mmap rep.: x:%d, y:%d)", GetMapName(), GetId(), gx, gy, gx, gy);
    else
        TC_LOG_ERROR("mmaps", "Could not load MMAP name:%s, id:%d, x:%d, y:%d (mmap rep.: x:%d, y:%d)", GetMapName(), GetId(), gx, gy, gx, gy);
}

void Map::LoadVMap(int gx, int gy)
{
    if (!VMAP::VMapFactory::createOrGetVMapManager()->isMapLoadingEnabled())
        return;
                                                            // x and y are swapped !!
    int vmapLoadResult = VMAP::VMapFactory::createOrGetVMapManager()->loadMap((sWorld->GetDataPath()+ "vmaps").c_str(),  GetId(), gx, gy);
    switch (vmapLoadResult)
    {
        case VMAP::VMAP_LOAD_RESULT_OK:
            TC_LOG_DEBUG("maps", "VMAP loaded name:%s, id:%d, x:%d, y:%d (vmap rep.: x:%d, y:%d)", GetMapName(), GetId(), gx, gy, gx, gy);
            break;
        case VMAP::VMAP_LOAD_RESULT_ERROR:
            TC_LOG_ERROR("maps", "Could not load VMAP name:%s, id:%d, x:%d, y:%d (vmap rep.: x:%d, y:%d)", GetMapName(), GetId(), gx, gy, gx, gy);
            break;
        case VMAP::VMAP_LOAD_RESULT_IGNORED:
            TC_LOG_DEBUG("maps", "Ignored VMAP name:%s, id:%d, x:%d, y:%d (vmap rep.: x:%d, y:%d)", GetMapName(), GetId(), gx, gy, gx, gy);
            break;
    }
}

void Map::LoadMap(int gx, int gy)
{
    LoadMapImpl(this, gx, gy);
    for (Map* childBaseMap : *m_childTerrainMaps)
        childBaseMap->LoadMap(gx, gy);
}

void Map::LoadMapImpl(Map* map, int gx, int gy)
{
    if (map->GridMaps[gx][gy])
        return;

    Map* parent = map->m_parentMap;
    ++parent->GridMapReference[gx][gy];

    // load grid map for base map
    if (parent != map)
    {
        GridCoord ngridCoord = GridCoord((MAX_NUMBER_OF_GRIDS - 1) - gx, (MAX_NUMBER_OF_GRIDS - 1) - gy);
        if (!parent->GridMaps[gx][gy])
            parent->EnsureGridCreated(ngridCoord);

        map->GridMaps[gx][gy] = parent->GridMaps[gx][gy];
        return;
    }

    // map file name
    std::string fileName = Trinity::StringFormat("%smaps/%03u%02u%02u.map", sWorld->GetDataPath().c_str(), map->GetId(), gx, gy);
    TC_LOG_DEBUG("maps", "Loading map %s", fileName.c_str());
    // loading data
    map->GridMaps[gx][gy] = new GridMap();
    if (!map->GridMaps[gx][gy]->loadData(fileName.c_str()))
        TC_LOG_ERROR("maps", "Error loading map file: %s", fileName.c_str());

    sScriptMgr->OnLoadGridMap(map, map->GridMaps[gx][gy], gx, gy);
}

void Map::UnloadMap(int gx, int gy)
{
    for (Map* childBaseMap : *m_childTerrainMaps)
        childBaseMap->UnloadMap(gx, gy);

    UnloadMapImpl(this, gx, gy);
}

void Map::UnloadMapImpl(Map* map, int gx, int gy)
{
    if (map->GridMaps[gx][gy])
    {
        Map* parent = map->m_parentMap;
        if (!--parent->GridMapReference[gx][gy])
        {
            parent->GridMaps[gx][gy]->unloadData();
            delete parent->GridMaps[gx][gy];
            parent->GridMaps[gx][gy] = nullptr;
        }
    }

    map->GridMaps[gx][gy] = nullptr;
}

void Map::LoadMapAndVMap(int gx, int gy)
{
    LoadMap(gx, gy);
    LoadVMap(gx, gy);
    LoadMMap(gx, gy);
}

void Map::LoadAllCells()
{
    for (uint32 cellX = 0; cellX < TOTAL_NUMBER_OF_CELLS_PER_MAP; cellX++)
        for (uint32 cellY = 0; cellY < TOTAL_NUMBER_OF_CELLS_PER_MAP; cellY++)
            LoadGrid((cellX + 0.5f - CENTER_GRID_CELL_ID) * SIZE_OF_GRID_CELL, (cellY + 0.5f - CENTER_GRID_CELL_ID) * SIZE_OF_GRID_CELL);
}

void Map::InitStateMachine()
{
    si_GridStates[GRID_STATE_INVALID] = new InvalidState();
    si_GridStates[GRID_STATE_ACTIVE] = new ActiveState();
    si_GridStates[GRID_STATE_IDLE] = new IdleState();
    si_GridStates[GRID_STATE_REMOVAL] = new RemovalState();
}

void Map::DeleteStateMachine()
{
    delete si_GridStates[GRID_STATE_INVALID];
    delete si_GridStates[GRID_STATE_ACTIVE];
    delete si_GridStates[GRID_STATE_IDLE];
    delete si_GridStates[GRID_STATE_REMOVAL];
}

Map::Map(uint32 id, time_t expiry, uint32 InstanceId, uint8 SpawnMode, Map* _parent):
_creatureToMoveLock(false), _gameObjectsToMoveLock(false), _dynamicObjectsToMoveLock(false),
i_mapEntry(sMapStore.LookupEntry(id)), i_spawnMode(SpawnMode), i_InstanceId(InstanceId),
m_unloadTimer(0), m_VisibleDistance(DEFAULT_VISIBILITY_DISTANCE),
m_VisibilityNotifyPeriod(DEFAULT_VISIBILITY_NOTIFY_PERIOD),
m_activeNonPlayersIter(m_activeNonPlayers.end()), _transportsUpdateIter(_transports.end()),
i_gridExpiry(expiry),
i_scriptLock(false), _respawnCheckTimer(0), _defaultLight(GetDefaultMapLight(id))
{
    if (_parent)
    {
        m_parentMap = _parent;
        m_parentTerrainMap = m_parentMap->m_parentTerrainMap;
        m_childTerrainMaps = m_parentMap->m_childTerrainMaps;
    }
    else
    {
        m_parentMap = this;
        m_parentTerrainMap = this;
        m_childTerrainMaps = new std::vector<Map*>();
    }

    for (uint32 x = 0; x < MAX_NUMBER_OF_GRIDS; ++x)
    {
        for (uint32 y = 0; y < MAX_NUMBER_OF_GRIDS; ++y)
        {
            //z code
            GridMaps[x][y] = nullptr;
            GridMapReference[x][y] = 0;
            setNGrid(nullptr, x, y);
        }
    }

    _zonePlayerCountMap.clear();

    //lets initialize visibility distance for map
    Map::InitVisibilityDistance();

    _weatherUpdateTimer.SetInterval(time_t(1 * IN_MILLISECONDS));
    MMAP::MMapFactory::createOrGetMMapManager()->loadMapInstance(sWorld->GetDataPath(), GetId(), i_InstanceId);
    sScriptMgr->OnCreateMap(this);
}

void Map::InitVisibilityDistance()
{
    //init visibility for continents
    m_VisibleDistance = World::GetMaxVisibleDistanceOnContinents();
    m_VisibilityNotifyPeriod = World::GetVisibilityNotifyPeriodOnContinents();
}

// Template specialization of utility methods
template<class T>
void Map::AddToGrid(T* obj, Cell const& cell)
{
    NGridType* grid = getNGrid(cell.GridX(), cell.GridY());
    if (obj->IsWorldObject())
        grid->GetGridType(cell.CellX(), cell.CellY()).template AddWorldObject<T>(obj);
    else
        grid->GetGridType(cell.CellX(), cell.CellY()).template AddGridObject<T>(obj);
}

template<>
void Map::AddToGrid(Creature* obj, Cell const& cell)
{
    NGridType* grid = getNGrid(cell.GridX(), cell.GridY());
    if (obj->IsWorldObject())
        grid->GetGridType(cell.CellX(), cell.CellY()).AddWorldObject(obj);
    else
        grid->GetGridType(cell.CellX(), cell.CellY()).AddGridObject(obj);

    obj->SetCurrentCell(cell);
}

template<>
void Map::AddToGrid(GameObject* obj, Cell const& cell)
{
    NGridType* grid = getNGrid(cell.GridX(), cell.GridY());
    grid->GetGridType(cell.CellX(), cell.CellY()).AddGridObject(obj);

    obj->SetCurrentCell(cell);
}

template<>
void Map::AddToGrid(DynamicObject* obj, Cell const& cell)
{
    NGridType* grid = getNGrid(cell.GridX(), cell.GridY());
    grid->GetGridType(cell.CellX(), cell.CellY()).AddGridObject(obj);

    obj->SetCurrentCell(cell);
}

template<>
void Map::AddToGrid(Corpse* obj, Cell const& cell)
{
    NGridType* grid = getNGrid(cell.GridX(), cell.GridY());
    // Corpses are a special object type - they can be added to grid via a call to AddToMap
    // or loaded through ObjectGridLoader.
    // Both corpses loaded from database and these freshly generated by Player::CreateCoprse are added to _corpsesByCell
    // ObjectGridLoader loads all corpses from _corpsesByCell even if they were already added to grid before it was loaded
    // so we need to explicitly check it here (Map::AddToGrid is only called from Player::BuildPlayerRepop, not from ObjectGridLoader)
    // to avoid failing an assertion in GridObject::AddToGrid
    if (grid->isGridObjectDataLoaded())
    {
        if (obj->IsWorldObject())
            grid->GetGridType(cell.CellX(), cell.CellY()).AddWorldObject(obj);
        else
            grid->GetGridType(cell.CellX(), cell.CellY()).AddGridObject(obj);
    }
}

template<class T>
void Map::SwitchGridContainers(T* /*obj*/, bool /*on*/) { }

template<>
void Map::SwitchGridContainers(Creature* obj, bool on)
{
    ASSERT(!obj->IsPermanentWorldObject());
    CellCoord p = Trinity::ComputeCellCoord(obj->GetPositionX(), obj->GetPositionY());
    if (!p.IsCoordValid())
    {
        TC_LOG_ERROR("maps", "Map::SwitchGridContainers: Object %s has invalid coordinates X:%f Y:%f grid cell [%u:%u]", obj->GetGUID().ToString().c_str(), obj->GetPositionX(), obj->GetPositionY(), p.x_coord, p.y_coord);
        return;
    }

    Cell cell(p);
    if (!IsGridLoaded(GridCoord(cell.data.Part.grid_x, cell.data.Part.grid_y)))
        return;

    if (sLog->ShouldLog("maps", LOG_LEVEL_DEBUG))
    {
        // Extract bitfield values
        uint32 const grid_x = cell.data.Part.grid_x;
        uint32 const grid_y = cell.data.Part.grid_y;

        TC_LOG_DEBUG("maps", "Switch object %s from grid[%u, %u] %u", obj->GetGUID().ToString().c_str(), grid_x, grid_y, on);
    }

    NGridType *ngrid = getNGrid(cell.GridX(), cell.GridY());
    ASSERT(ngrid != nullptr);

    GridType &grid = ngrid->GetGridType(cell.CellX(), cell.CellY());

    obj->RemoveFromGrid(); //This step is not really necessary but we want to do ASSERT in remove/add

    if (on)
    {
        grid.AddWorldObject(obj);
        AddWorldObject(obj);
    }
    else
    {
        grid.AddGridObject(obj);
        RemoveWorldObject(obj);
    }

    obj->m_isTempWorldObject = on;
}

template<>
void Map::SwitchGridContainers(GameObject* obj, bool on)
{
    ASSERT(!obj->IsPermanentWorldObject());
    CellCoord p = Trinity::ComputeCellCoord(obj->GetPositionX(), obj->GetPositionY());
    if (!p.IsCoordValid())
    {
        TC_LOG_ERROR("maps", "Map::SwitchGridContainers: Object %s has invalid coordinates X:%f Y:%f grid cell [%u:%u]", obj->GetGUID().ToString().c_str(), obj->GetPositionX(), obj->GetPositionY(), p.x_coord, p.y_coord);
        return;
    }

    Cell cell(p);
    if (!IsGridLoaded(GridCoord(cell.data.Part.grid_x, cell.data.Part.grid_y)))
        return;

    if (sLog->ShouldLog("maps", LOG_LEVEL_DEBUG))
    {
        // Extract bitfield values
        uint32 const grid_x = cell.data.Part.grid_x;
        uint32 const grid_y = cell.data.Part.grid_y;

        TC_LOG_DEBUG("maps", "Switch object %s from grid[%u, %u] %u", obj->GetGUID().ToString().c_str(), grid_x, grid_y, on);
    }

    NGridType *ngrid = getNGrid(cell.GridX(), cell.GridY());
    ASSERT(ngrid != nullptr);

    GridType &grid = ngrid->GetGridType(cell.CellX(), cell.CellY());

    obj->RemoveFromGrid(); //This step is not really necessary but we want to do ASSERT in remove/add

    if (on)
    {
        grid.AddWorldObject(obj);
        AddWorldObject(obj);
    }
    else
    {
        grid.AddGridObject(obj);
        RemoveWorldObject(obj);
    }
}

template<class T>
void Map::DeleteFromWorld(T* obj)
{
    // Note: In case resurrectable corpse and pet its removed from global lists in own destructor
    delete obj;
}

template<>
void Map::DeleteFromWorld(Player* player)
{
    ObjectAccessor::RemoveObject(player);
    RemoveUpdateObject(player); /// @todo I do not know why we need this, it should be removed in ~Object anyway
    delete player;
}

template<>
void Map::DeleteFromWorld(Transport* transport)
{
    ObjectAccessor::RemoveObject(transport);
    delete transport;
}

void Map::EnsureGridCreated(const GridCoord &p)
{
    std::lock_guard<std::mutex> lock(_gridLock);
    EnsureGridCreated_i(p);
}

//Create NGrid so the object can be added to it
//But object data is not loaded here
void Map::EnsureGridCreated_i(const GridCoord &p)
{
    if (!getNGrid(p.x_coord, p.y_coord))
    {
        TC_LOG_DEBUG("maps", "Creating grid[%u, %u] for map %u instance %u", p.x_coord, p.y_coord, GetId(), i_InstanceId);

        NGridType* ngrid = new NGridType(p.x_coord*MAX_NUMBER_OF_GRIDS + p.y_coord, p.x_coord, p.y_coord, i_gridExpiry, sWorld->getBoolConfig(CONFIG_GRID_UNLOAD));
        setNGrid(ngrid, p.x_coord, p.y_coord);

        // build a linkage between this map and NGridType
        buildNGridLinkage(ngrid);

        ngrid->SetGridState(GRID_STATE_IDLE);

        //z coord
        int gx = (MAX_NUMBER_OF_GRIDS - 1) - p.x_coord;
        int gy = (MAX_NUMBER_OF_GRIDS - 1) - p.y_coord;

        if (!GridMaps[gx][gy])
            m_parentTerrainMap->LoadMapAndVMap(gx, gy);
    }
}

//Load NGrid and make it active
void Map::EnsureGridLoadedForActiveObject(const Cell &cell, WorldObject* object)
{
    EnsureGridLoaded(cell);
    NGridType *grid = getNGrid(cell.GridX(), cell.GridY());
    ASSERT(grid != nullptr);

    // refresh grid state & timer
    if (grid->GetGridState() != GRID_STATE_ACTIVE)
    {
        TC_LOG_DEBUG("maps", "Active object %s triggers loading of grid [%u, %u] on map %u", object->GetGUID().ToString().c_str(), cell.GridX(), cell.GridY(), GetId());
        ResetGridExpiry(*grid, 0.1f);
        grid->SetGridState(GRID_STATE_ACTIVE);
    }
}

//Create NGrid and load the object data in it
bool Map::EnsureGridLoaded(const Cell &cell)
{
    EnsureGridCreated(GridCoord(cell.GridX(), cell.GridY()));
    NGridType *grid = getNGrid(cell.GridX(), cell.GridY());

    ASSERT(grid != nullptr);
    if (!isGridObjectDataLoaded(cell.GridX(), cell.GridY()))
    {
        TC_LOG_DEBUG("maps", "Loading grid[%u, %u] for map %u instance %u", cell.GridX(), cell.GridY(), GetId(), i_InstanceId);

        setGridObjectDataLoaded(true, cell.GridX(), cell.GridY());

        ObjectGridLoader loader(*grid, this, cell);
        loader.LoadN();

        Balance();
        return true;
    }

    return false;
}

void Map::GridMarkNoUnload(uint32 x, uint32 y)
{
    // First make sure this grid is loaded
    float gX = ((float(x) - 0.5f - CENTER_GRID_ID) * SIZE_OF_GRIDS) + (CENTER_GRID_OFFSET * 2);
    float gY = ((float(y) - 0.5f - CENTER_GRID_ID) * SIZE_OF_GRIDS) + (CENTER_GRID_OFFSET * 2);
    Cell cell = Cell(gX, gY);
    EnsureGridLoaded(cell);

    // Mark as don't unload
    NGridType* grid = getNGrid(x, y);
    grid->setUnloadExplicitLock(true);
}

void Map::GridUnmarkNoUnload(uint32 x, uint32 y)
{
    // If grid is loaded, clear unload lock
    if (IsGridLoaded(GridCoord(x, y)))
    {
        NGridType* grid = getNGrid(x, y);
        grid->setUnloadExplicitLock(false);
    }
}

void Map::LoadGrid(float x, float y)
{
    EnsureGridLoaded(Cell(x, y));
}

bool Map::AddPlayerToMap(Player* player)
{
    CellCoord cellCoord = Trinity::ComputeCellCoord(player->GetPositionX(), player->GetPositionY());
    if (!cellCoord.IsCoordValid())
    {
        TC_LOG_ERROR("maps", "Map::Add: Player (GUID: %u) has invalid coordinates X:%f Y:%f grid cell [%u:%u]", player->GetGUID().GetCounter(), player->GetPositionX(), player->GetPositionY(), cellCoord.x_coord, cellCoord.y_coord);
        return false;
    }

    Cell cell(cellCoord);
    EnsureGridLoadedForActiveObject(cell, player);
    AddToGrid(player, cell);

    // Check if we are adding to correct map
    ASSERT (player->GetMap() == this);
    player->SetMap(this);
    player->AddToWorld();

    SendInitSelf(player);
    SendInitTransports(player);

    player->m_clientGUIDs.clear();
    player->UpdateObjectVisibility(false);
    PhasingHandler::SendToPlayer(player);

    if (player->IsAlive())
        ConvertCorpseToBones(player->GetGUID());

    sScriptMgr->OnPlayerEnterMap(this, player);
    return true;
}

template<class T>
void Map::InitializeObject(T* /*obj*/) { }

template<>
void Map::InitializeObject(Creature* obj)
{
    obj->_moveState = MAP_OBJECT_CELL_MOVE_NONE;
}

template<>
void Map::InitializeObject(GameObject* obj)
{
    obj->_moveState = MAP_OBJECT_CELL_MOVE_NONE;
}

template<class T>
bool Map::AddToMap(T* obj)
{
    /// @todo Needs clean up. An object should not be added to map twice.
    if (obj->IsInWorld())
    {
        ASSERT(obj->IsInGrid());
        obj->UpdateObjectVisibility(true);
        return true;
    }

    CellCoord cellCoord = Trinity::ComputeCellCoord(obj->GetPositionX(), obj->GetPositionY());
    //It will create many problems (including crashes) if an object is not added to grid after creation
    //The correct way to fix it is to make AddToMap return false and delete the object if it is not added to grid
    //But now AddToMap is used in too many places, I will just see how many ASSERT failures it will cause
    ASSERT(cellCoord.IsCoordValid());
    if (!cellCoord.IsCoordValid())
    {
        TC_LOG_ERROR("maps", "Map::Add: Object %s has invalid coordinates X:%f Y:%f grid cell [%u:%u]", obj->GetGUID().ToString().c_str(), obj->GetPositionX(), obj->GetPositionY(), cellCoord.x_coord, cellCoord.y_coord);
        return false; //Should delete object
    }

    Cell cell(cellCoord);
    if (obj->isActiveObject())
        EnsureGridLoadedForActiveObject(cell, obj);
    else
        EnsureGridCreated(GridCoord(cell.GridX(), cell.GridY()));
    AddToGrid(obj, cell);
    TC_LOG_DEBUG("maps", "Object %s enters grid[%u, %u]", obj->GetGUID().ToString().c_str(), cell.GridX(), cell.GridY());

    //Must already be set before AddToMap. Usually during obj->Create.
    //obj->SetMap(this);
    obj->AddToWorld();

    InitializeObject(obj);

    if (obj->isActiveObject())
        AddToActive(obj);

    //something, such as vehicle, needs to be update immediately
    //also, trigger needs to cast spell, if not update, cannot see visual
    obj->UpdateObjectVisibilityOnCreate();
    return true;
}

template<>
bool Map::AddToMap(Transport* obj)
{
    //TODO: Needs clean up. An object should not be added to map twice.
    if (obj->IsInWorld())
        return true;

    CellCoord cellCoord = Trinity::ComputeCellCoord(obj->GetPositionX(), obj->GetPositionY());
    if (!cellCoord.IsCoordValid())
    {
        TC_LOG_ERROR("maps", "Map::Add: Object %s has invalid coordinates X:%f Y:%f grid cell [%u:%u]", obj->GetGUID().ToString().c_str(), obj->GetPositionX(), obj->GetPositionY(), cellCoord.x_coord, cellCoord.y_coord);
        return false; //Should delete object
    }

    obj->AddToWorld();
    _transports.insert(obj);

    // Broadcast creation to players
    if (!GetPlayers().isEmpty())
    {
        for (Map::PlayerList::const_iterator itr = GetPlayers().begin(); itr != GetPlayers().end(); ++itr)
        {
            if (itr->GetSource()->GetTransport() != obj)
            {
                UpdateData data(GetId());
                obj->BuildCreateUpdateBlockForPlayer(&data, itr->GetSource());
                itr->GetSource()->m_visibleTransports.insert(obj->GetGUID());
                WorldPacket packet;
                data.BuildPacket(&packet);
                itr->GetSource()->SendDirectMessage(&packet);
            }
        }
    }

    return true;
}

bool Map::IsGridLoaded(const GridCoord &p) const
{
    return (getNGrid(p.x_coord, p.y_coord) && isGridObjectDataLoaded(p.x_coord, p.y_coord));
}

void Map::VisitNearbyCellsOf(WorldObject* obj, TypeContainerVisitor<Trinity::ObjectUpdater, GridTypeMapContainer> &gridVisitor, TypeContainerVisitor<Trinity::ObjectUpdater, WorldTypeMapContainer> &worldVisitor)
{
    // Check for valid position
    if (!obj->IsPositionValid())
        return;

    // Update mobs/objects in ALL visible cells around object!
    CellArea area = Cell::CalculateCellArea(obj->GetPositionX(), obj->GetPositionY(), obj->GetGridActivationRange());

    for (uint32 x = area.low_bound.x_coord; x <= area.high_bound.x_coord; ++x)
    {
        for (uint32 y = area.low_bound.y_coord; y <= area.high_bound.y_coord; ++y)
        {
            // marked cells are those that have been visited
            // don't visit the same cell twice
            uint32 cell_id = (y * TOTAL_NUMBER_OF_CELLS_PER_MAP) + x;
            if (isCellMarked(cell_id))
                continue;

            markCell(cell_id);
            CellCoord pair(x, y);
            Cell cell(pair);
            cell.SetNoCreate();
            Visit(cell, gridVisitor);
            Visit(cell, worldVisitor);
        }
    }
}

void Map::UpdatePlayerZoneStats(uint32 oldZone, uint32 newZone)
{
    // Nothing to do if no change
    if (oldZone == newZone)
        return;

    if (oldZone != MAP_INVALID_ZONE)
    {
        uint32& oldZoneCount = _zonePlayerCountMap[oldZone];
        ASSERT(oldZoneCount, "A player left zone %u (went to %u) - but there were no players in the zone!", oldZone, newZone);
        --oldZoneCount;
    }
    ++_zonePlayerCountMap[newZone];
}

void Map::Update(uint32 t_diff)
{
    _dynamicTree.update(t_diff);
    /// update worldsessions for existing players
    for (m_mapRefIter = m_mapRefManager.begin(); m_mapRefIter != m_mapRefManager.end(); ++m_mapRefIter)
    {
        Player* player = m_mapRefIter->GetSource();
        if (player && player->IsInWorld())
        {
            //player->Update(t_diff);
            WorldSession* session = player->GetSession();
            MapSessionFilter updater(session);
            session->Update(t_diff, updater);
        }
    }

    /// process any due respawns
    if (_respawnCheckTimer <= t_diff)
    {
        ProcessRespawns();
        _respawnCheckTimer = sWorld->getIntConfig(CONFIG_RESPAWN_MINCHECKINTERVALMS);
    }
    else
        _respawnCheckTimer -= t_diff;

    /// update active cells around players and active objects
    resetMarkedCells();

    Trinity::ObjectUpdater updater(t_diff);
    // for creature
    TypeContainerVisitor<Trinity::ObjectUpdater, GridTypeMapContainer  > grid_object_update(updater);
    // for pets
    TypeContainerVisitor<Trinity::ObjectUpdater, WorldTypeMapContainer > world_object_update(updater);

    // the player iterator is stored in the map object
    // to make sure calls to Map::Remove don't invalidate it
    for (m_mapRefIter = m_mapRefManager.begin(); m_mapRefIter != m_mapRefManager.end(); ++m_mapRefIter)
    {
        Player* player = m_mapRefIter->GetSource();

        if (!player || !player->IsInWorld())
            continue;

        // update players at tick
        player->Update(t_diff);

        VisitNearbyCellsOf(player, grid_object_update, world_object_update);

        // If player is using far sight or mind vision, visit that object too
        if (WorldObject* viewPoint = player->GetViewpoint())
            VisitNearbyCellsOf(viewPoint, grid_object_update, world_object_update);

        // Handle updates for creatures in combat with player and are more than 60 yards away
        if (player->IsInCombat())
        {
            std::vector<Creature*> updateList;
            HostileReference* ref = player->getHostileRefManager().getFirst();

            while (ref)
            {
                if (Unit* unit = ref->GetSource()->GetOwner())
                    if (unit->ToCreature() && unit->GetMapId() == player->GetMapId() && !unit->IsWithinDistInMap(player, GetVisibilityRange(), false))
                        updateList.push_back(unit->ToCreature());

                ref = ref->next();
            }

            // Process deferred update list for player
            for (Creature* c : updateList)
                VisitNearbyCellsOf(c, grid_object_update, world_object_update);
        }
    }

    // non-player active objects, increasing iterator in the loop in case of object removal
    for (m_activeNonPlayersIter = m_activeNonPlayers.begin(); m_activeNonPlayersIter != m_activeNonPlayers.end();)
    {
        WorldObject* obj = *m_activeNonPlayersIter;
        ++m_activeNonPlayersIter;

        if (!obj || !obj->IsInWorld())
            continue;

        VisitNearbyCellsOf(obj, grid_object_update, world_object_update);
    }

    for (_transportsUpdateIter = _transports.begin(); _transportsUpdateIter != _transports.end();)
    {
        WorldObject* obj = *_transportsUpdateIter;
        ++_transportsUpdateIter;

        if (!obj->IsInWorld())
            continue;

        obj->Update(t_diff);
    }

    SendObjectUpdates();

    ///- Process necessary scripts
    if (!m_scriptSchedule.empty())
    {
        i_scriptLock = true;
        ScriptsProcess();
        i_scriptLock = false;
    }

    if (_weatherUpdateTimer.Passed())
    {
        for (auto&& zoneInfo : _zoneDynamicInfo)
            if (zoneInfo.second.DefaultWeather && !zoneInfo.second.DefaultWeather->Update(_weatherUpdateTimer.GetInterval()))
                zoneInfo.second.DefaultWeather.reset();

        _weatherUpdateTimer.Reset();
    }

    MoveAllCreaturesInMoveList();
    MoveAllGameObjectsInMoveList();

    if (!m_mapRefManager.isEmpty() || !m_activeNonPlayers.empty())
        ProcessRelocationNotifies(t_diff);

    sScriptMgr->OnMapUpdate(this, t_diff);
}

struct ResetNotifier
{
    template<class T>inline void resetNotify(GridRefManager<T> &m)
    {
        for (typename GridRefManager<T>::iterator iter=m.begin(); iter != m.end(); ++iter)
            iter->GetSource()->ResetAllNotifies();
    }
    template<class T> void Visit(GridRefManager<T> &) { }
    void Visit(CreatureMapType &m) { resetNotify<Creature>(m);}
    void Visit(PlayerMapType &m) { resetNotify<Player>(m);}
};

void Map::ProcessRelocationNotifies(uint32 diff)
{
    for (GridRefManager<NGridType>::iterator i = GridRefManager<NGridType>::begin(); i != GridRefManager<NGridType>::end(); ++i)
    {
        NGridType *grid = i->GetSource();

        if (grid->GetGridState() != GRID_STATE_ACTIVE)
            continue;

        grid->getGridInfoRef()->getRelocationTimer().TUpdate(diff);
        if (!grid->getGridInfoRef()->getRelocationTimer().TPassed())
            continue;

        uint32 gx = grid->getX(), gy = grid->getY();

        CellCoord cell_min(gx*MAX_NUMBER_OF_CELLS, gy*MAX_NUMBER_OF_CELLS);
        CellCoord cell_max(cell_min.x_coord + MAX_NUMBER_OF_CELLS, cell_min.y_coord+MAX_NUMBER_OF_CELLS);

        for (uint32 x = cell_min.x_coord; x < cell_max.x_coord; ++x)
        {
            for (uint32 y = cell_min.y_coord; y < cell_max.y_coord; ++y)
            {
                uint32 cell_id = (y * TOTAL_NUMBER_OF_CELLS_PER_MAP) + x;
                if (!isCellMarked(cell_id))
                    continue;

                CellCoord pair(x, y);
                Cell cell(pair);
                cell.SetNoCreate();

                Trinity::DelayedUnitRelocation cell_relocation(cell, pair, *this, MAX_VISIBILITY_DISTANCE);
                TypeContainerVisitor<Trinity::DelayedUnitRelocation, GridTypeMapContainer  > grid_object_relocation(cell_relocation);
                TypeContainerVisitor<Trinity::DelayedUnitRelocation, WorldTypeMapContainer > world_object_relocation(cell_relocation);
                Visit(cell, grid_object_relocation);
                Visit(cell, world_object_relocation);
            }
        }
    }

    ResetNotifier reset;
    TypeContainerVisitor<ResetNotifier, GridTypeMapContainer >  grid_notifier(reset);
    TypeContainerVisitor<ResetNotifier, WorldTypeMapContainer > world_notifier(reset);
    for (GridRefManager<NGridType>::iterator i = GridRefManager<NGridType>::begin(); i != GridRefManager<NGridType>::end(); ++i)
    {
        NGridType *grid = i->GetSource();

        if (grid->GetGridState() != GRID_STATE_ACTIVE)
            continue;

        if (!grid->getGridInfoRef()->getRelocationTimer().TPassed())
            continue;

        grid->getGridInfoRef()->getRelocationTimer().TReset(diff, m_VisibilityNotifyPeriod);

        uint32 gx = grid->getX(), gy = grid->getY();

        CellCoord cell_min(gx*MAX_NUMBER_OF_CELLS, gy*MAX_NUMBER_OF_CELLS);
        CellCoord cell_max(cell_min.x_coord + MAX_NUMBER_OF_CELLS, cell_min.y_coord+MAX_NUMBER_OF_CELLS);

        for (uint32 x = cell_min.x_coord; x < cell_max.x_coord; ++x)
        {
            for (uint32 y = cell_min.y_coord; y < cell_max.y_coord; ++y)
            {
                uint32 cell_id = (y * TOTAL_NUMBER_OF_CELLS_PER_MAP) + x;
                if (!isCellMarked(cell_id))
                    continue;

                CellCoord pair(x, y);
                Cell cell(pair);
                cell.SetNoCreate();
                Visit(cell, grid_notifier);
                Visit(cell, world_notifier);
            }
        }
    }
}

void Map::RemovePlayerFromMap(Player* player, bool remove)
{
    // Before leaving map, update zone/area for stats
    player->UpdateZone(MAP_INVALID_ZONE, 0);
    sScriptMgr->OnPlayerLeaveMap(this, player);

    player->getHostileRefManager().deleteReferences(); // multithreading crashfix

    bool const inWorld = player->IsInWorld();
    player->RemoveFromWorld();
    SendRemoveTransports(player);

    if (!inWorld) // if was in world, RemoveFromWorld() called DestroyForNearbyPlayers()
        player->DestroyForNearbyPlayers(); // previous player->UpdateObjectVisibility(true)

    if (player->IsInGrid())
        player->RemoveFromGrid();
    else
        ASSERT(remove); //maybe deleted in logoutplayer when player is not in a map

    if (remove)
        DeleteFromWorld(player);
}

template<class T>
void Map::RemoveFromMap(T *obj, bool remove)
{
    bool const inWorld = obj->IsInWorld() && obj->GetTypeId() >= TYPEID_UNIT && obj->GetTypeId() <= TYPEID_GAMEOBJECT;
    obj->RemoveFromWorld();

    if (obj->isActiveObject())
        RemoveFromActive(obj);

    if (!inWorld) // if was in world, RemoveFromWorld() called DestroyForNearbyPlayers()
        obj->DestroyForNearbyPlayers(); // previous obj->UpdateObjectVisibility(true)

    obj->RemoveFromGrid();

    obj->ResetMap();

    if (remove)
    {
        // if option set then object already saved at this moment
        if (!sWorld->getBoolConfig(CONFIG_SAVE_RESPAWN_TIME_IMMEDIATELY))
            obj->SaveRespawnTime();
        DeleteFromWorld(obj);
    }
}

template<>
void Map::RemoveFromMap(Transport* obj, bool remove)
{
    obj->RemoveFromWorld();

    Map::PlayerList const& players = GetPlayers();
    if (!players.isEmpty())
    {
        UpdateData data(GetId());
        obj->BuildOutOfRangeUpdateBlock(&data);
        WorldPacket packet;
        data.BuildPacket(&packet);
        for (Map::PlayerList::const_iterator itr = players.begin(); itr != players.end(); ++itr)
        {
            if (itr->GetSource()->GetTransport() != obj)
            {
                itr->GetSource()->SendDirectMessage(&packet);
                itr->GetSource()->m_visibleTransports.erase(obj->GetGUID());
            }
        }
    }

    if (_transportsUpdateIter != _transports.end())
    {
        TransportsContainer::iterator itr = _transports.find(obj);
        if (itr == _transports.end())
            return;
        if (itr == _transportsUpdateIter)
            ++_transportsUpdateIter;
        _transports.erase(itr);
    }
    else
        _transports.erase(obj);

    obj->ResetMap();

    if (remove)
    {
        // if option set then object already saved at this moment
        if (!sWorld->getBoolConfig(CONFIG_SAVE_RESPAWN_TIME_IMMEDIATELY))
            obj->SaveRespawnTime();
        DeleteFromWorld(obj);
    }
}

void Map::PlayerRelocation(Player* player, float x, float y, float z, float orientation)
{
    ASSERT(player);

    Cell old_cell(player->GetPositionX(), player->GetPositionY());
    Cell new_cell(x, y);

    //! If hovering, always increase our server-side Z position
    //! Client automatically projects correct position based on Z coord sent in monster move
    //! and UNIT_FIELD_HOVERHEIGHT sent in object updates
    if (player->HasUnitMovementFlag(MOVEMENTFLAG_HOVER))
        z += player->GetFloatValue(UNIT_FIELD_HOVERHEIGHT);

    player->Relocate(x, y, z, orientation);
    if (player->IsVehicle())
        player->GetVehicleKit()->RelocatePassengers();

    if (old_cell.DiffGrid(new_cell) || old_cell.DiffCell(new_cell))
    {
        TC_LOG_DEBUG("maps", "Player %s relocation grid[%u, %u]cell[%u, %u]->grid[%u, %u]cell[%u, %u]", player->GetName().c_str(), old_cell.GridX(), old_cell.GridY(), old_cell.CellX(), old_cell.CellY(), new_cell.GridX(), new_cell.GridY(), new_cell.CellX(), new_cell.CellY());

        player->RemoveFromGrid();

        if (old_cell.DiffGrid(new_cell))
            EnsureGridLoadedForActiveObject(new_cell, player);

        AddToGrid(player, new_cell);
    }

    player->UpdateObjectVisibility(false);
}

void Map::CreatureRelocation(Creature* creature, float x, float y, float z, float ang, bool respawnRelocationOnFail)
{
    ASSERT(CheckGridIntegrity(creature, false));

    Cell old_cell = creature->GetCurrentCell();
    Cell new_cell(x, y);

    if (!respawnRelocationOnFail && !getNGrid(new_cell.GridX(), new_cell.GridY()))
        return;

    //! If hovering, always increase our server-side Z position
    //! Client automatically projects correct position based on Z coord sent in monster move
    //! and UNIT_FIELD_HOVERHEIGHT sent in object updates
    if (creature->HasUnitMovementFlag(MOVEMENTFLAG_HOVER))
        z += creature->GetFloatValue(UNIT_FIELD_HOVERHEIGHT);

    // delay creature move for grid/cell to grid/cell moves
    if (old_cell.DiffCell(new_cell) || old_cell.DiffGrid(new_cell))
    {
        #ifdef TRINITY_DEBUG
            TC_LOG_DEBUG("maps", "Creature (GUID: %u Entry: %u) added to moving list from grid[%u, %u]cell[%u, %u] to grid[%u, %u]cell[%u, %u].", creature->GetGUID().GetCounter(), creature->GetEntry(), old_cell.GridX(), old_cell.GridY(), old_cell.CellX(), old_cell.CellY(), new_cell.GridX(), new_cell.GridY(), new_cell.CellX(), new_cell.CellY());
        #endif
        AddCreatureToMoveList(creature, x, y, z, ang);
        // in diffcell/diffgrid case notifiers called at finishing move creature in Map::MoveAllCreaturesInMoveList
    }
    else
    {
        creature->Relocate(x, y, z, ang);
        if (creature->IsVehicle())
            creature->GetVehicleKit()->RelocatePassengers();
        creature->UpdateObjectVisibility(false);
        RemoveCreatureFromMoveList(creature);
    }

    ASSERT(CheckGridIntegrity(creature, true));
}

void Map::GameObjectRelocation(GameObject* go, float x, float y, float z, float orientation, bool respawnRelocationOnFail)
{
    Cell integrity_check(go->GetPositionX(), go->GetPositionY());
    Cell old_cell = go->GetCurrentCell();

    ASSERT(integrity_check == old_cell);
    Cell new_cell(x, y);

    if (!respawnRelocationOnFail && !getNGrid(new_cell.GridX(), new_cell.GridY()))
        return;

    // delay creature move for grid/cell to grid/cell moves
    if (old_cell.DiffCell(new_cell) || old_cell.DiffGrid(new_cell))
    {
#ifdef TRINITY_DEBUG
        TC_LOG_DEBUG("maps", "GameObject (GUID: %u Entry: %u) added to moving list from grid[%u, %u]cell[%u, %u] to grid[%u, %u]cell[%u, %u].", go->GetGUID().GetCounter(), go->GetEntry(), old_cell.GridX(), old_cell.GridY(), old_cell.CellX(), old_cell.CellY(), new_cell.GridX(), new_cell.GridY(), new_cell.CellX(), new_cell.CellY());
#endif
        AddGameObjectToMoveList(go, x, y, z, orientation);
        // in diffcell/diffgrid case notifiers called at finishing move go in Map::MoveAllGameObjectsInMoveList
    }
    else
    {
        go->Relocate(x, y, z, orientation);
        go->UpdateModelPosition();
        go->UpdateObjectVisibility(false);
        RemoveGameObjectFromMoveList(go);
    }

    old_cell = go->GetCurrentCell();
    integrity_check = Cell(go->GetPositionX(), go->GetPositionY());
    ASSERT(integrity_check == old_cell);
}

void Map::DynamicObjectRelocation(DynamicObject* dynObj, float x, float y, float z, float orientation)
{
    Cell integrity_check(dynObj->GetPositionX(), dynObj->GetPositionY());
    Cell old_cell = dynObj->GetCurrentCell();

    ASSERT(integrity_check == old_cell);
    Cell new_cell(x, y);

    if (!getNGrid(new_cell.GridX(), new_cell.GridY()))
        return;

    // delay creature move for grid/cell to grid/cell moves
    if (old_cell.DiffCell(new_cell) || old_cell.DiffGrid(new_cell))
    {
#ifdef TRINITY_DEBUG
        TC_LOG_DEBUG("maps", "GameObject (GUID: %u) added to moving list from grid[%u, %u]cell[%u, %u] to grid[%u, %u]cell[%u, %u].", dynObj->GetGUID().GetCounter(), old_cell.GridX(), old_cell.GridY(), old_cell.CellX(), old_cell.CellY(), new_cell.GridX(), new_cell.GridY(), new_cell.CellX(), new_cell.CellY());
#endif
        AddDynamicObjectToMoveList(dynObj, x, y, z, orientation);
        // in diffcell/diffgrid case notifiers called at finishing move dynObj in Map::MoveAllGameObjectsInMoveList
    }
    else
    {
        dynObj->Relocate(x, y, z, orientation);
        dynObj->UpdateObjectVisibility(false);
        RemoveDynamicObjectFromMoveList(dynObj);
    }

    old_cell = dynObj->GetCurrentCell();
    integrity_check = Cell(dynObj->GetPositionX(), dynObj->GetPositionY());
    ASSERT(integrity_check == old_cell);
}

void Map::AddCreatureToMoveList(Creature* c, float x, float y, float z, float ang)
{
    if (_creatureToMoveLock) //can this happen?
        return;

    if (c->_moveState == MAP_OBJECT_CELL_MOVE_NONE)
        _creaturesToMove.push_back(c);
    c->SetNewCellPosition(x, y, z, ang);
}

void Map::RemoveCreatureFromMoveList(Creature* c)
{
    if (_creatureToMoveLock) //can this happen?
        return;

    if (c->_moveState == MAP_OBJECT_CELL_MOVE_ACTIVE)
        c->_moveState = MAP_OBJECT_CELL_MOVE_INACTIVE;
}

void Map::AddGameObjectToMoveList(GameObject* go, float x, float y, float z, float ang)
{
    if (_gameObjectsToMoveLock) //can this happen?
        return;

    if (go->_moveState == MAP_OBJECT_CELL_MOVE_NONE)
        _gameObjectsToMove.push_back(go);
    go->SetNewCellPosition(x, y, z, ang);
}

void Map::RemoveGameObjectFromMoveList(GameObject* go)
{
    if (_gameObjectsToMoveLock) //can this happen?
        return;

    if (go->_moveState == MAP_OBJECT_CELL_MOVE_ACTIVE)
        go->_moveState = MAP_OBJECT_CELL_MOVE_INACTIVE;
}

void Map::AddDynamicObjectToMoveList(DynamicObject* dynObj, float x, float y, float z, float ang)
{
    if (_dynamicObjectsToMoveLock) //can this happen?
        return;

    if (dynObj->_moveState == MAP_OBJECT_CELL_MOVE_NONE)
        _dynamicObjectsToMove.push_back(dynObj);
    dynObj->SetNewCellPosition(x, y, z, ang);
}

void Map::RemoveDynamicObjectFromMoveList(DynamicObject* dynObj)
{
    if (_dynamicObjectsToMoveLock) //can this happen?
        return;

    if (dynObj->_moveState == MAP_OBJECT_CELL_MOVE_ACTIVE)
        dynObj->_moveState = MAP_OBJECT_CELL_MOVE_INACTIVE;
}

void Map::MoveAllCreaturesInMoveList()
{
    _creatureToMoveLock = true;
    for (std::vector<Creature*>::iterator itr = _creaturesToMove.begin(); itr != _creaturesToMove.end(); ++itr)
    {
        Creature* c = *itr;
        if (c->FindMap() != this) //pet is teleported to another map
            continue;

        if (c->_moveState != MAP_OBJECT_CELL_MOVE_ACTIVE)
        {
            c->_moveState = MAP_OBJECT_CELL_MOVE_NONE;
            continue;
        }

        c->_moveState = MAP_OBJECT_CELL_MOVE_NONE;
        if (!c->IsInWorld())
            continue;

        // do move or do move to respawn or remove creature if previous all fail
        if (CreatureCellRelocation(c, Cell(c->_newPosition.m_positionX, c->_newPosition.m_positionY)))
        {
            // update pos
            c->Relocate(c->_newPosition);
            if (c->IsVehicle())
                c->GetVehicleKit()->RelocatePassengers();
            //CreatureRelocationNotify(c, new_cell, new_cell.cellCoord());
            c->UpdateObjectVisibility(false);
        }
        else
        {
            // if creature can't be move in new cell/grid (not loaded) move it to repawn cell/grid
            // creature coordinates will be updated and notifiers send
            if (!CreatureRespawnRelocation(c, false))
            {
                // ... or unload (if respawn grid also not loaded)
                #ifdef TRINITY_DEBUG
                    TC_LOG_DEBUG("maps", "Creature (GUID: %u Entry: %u) cannot be move to unloaded respawn grid.", c->GetGUID().GetCounter(), c->GetEntry());
                #endif
                //AddObjectToRemoveList(Pet*) should only be called in Pet::Remove
                //This may happen when a player just logs in and a pet moves to a nearby unloaded cell
                //To avoid this, we can load nearby cells when player log in
                //But this check is always needed to ensure safety
                /// @todo pets will disappear if this is outside CreatureRespawnRelocation
                //need to check why pet is frequently relocated to an unloaded cell
                if (c->IsPet())
                    ((Pet*)c)->Remove(PET_SAVE_DISMISS, true);
                else
                    AddObjectToRemoveList(c);
            }
        }
    }
    _creaturesToMove.clear();
    _creatureToMoveLock = false;
}

void Map::MoveAllGameObjectsInMoveList()
{
    _gameObjectsToMoveLock = true;
    for (std::vector<GameObject*>::iterator itr = _gameObjectsToMove.begin(); itr != _gameObjectsToMove.end(); ++itr)
    {
        GameObject* go = *itr;
        if (go->FindMap() != this) //transport is teleported to another map
            continue;

        if (go->_moveState != MAP_OBJECT_CELL_MOVE_ACTIVE)
        {
            go->_moveState = MAP_OBJECT_CELL_MOVE_NONE;
            continue;
        }

        go->_moveState = MAP_OBJECT_CELL_MOVE_NONE;
        if (!go->IsInWorld())
            continue;

        // do move or do move to respawn or remove creature if previous all fail
        if (GameObjectCellRelocation(go, Cell(go->_newPosition.m_positionX, go->_newPosition.m_positionY)))
        {
            // update pos
            go->Relocate(go->_newPosition);
            go->UpdateModelPosition();
            go->UpdateObjectVisibility(false);
        }
        else
        {
            // if GameObject can't be move in new cell/grid (not loaded) move it to repawn cell/grid
            // GameObject coordinates will be updated and notifiers send
            if (!GameObjectRespawnRelocation(go, false))
            {
                // ... or unload (if respawn grid also not loaded)
#ifdef TRINITY_DEBUG
                TC_LOG_DEBUG("maps", "GameObject (GUID: %u Entry: %u) cannot be move to unloaded respawn grid.", go->GetGUID().GetCounter(), go->GetEntry());
#endif
                AddObjectToRemoveList(go);
            }
        }
    }
    _gameObjectsToMove.clear();
    _gameObjectsToMoveLock = false;
}

void Map::MoveAllDynamicObjectsInMoveList()
{
    _dynamicObjectsToMoveLock = true;
    for (std::vector<DynamicObject*>::iterator itr = _dynamicObjectsToMove.begin(); itr != _dynamicObjectsToMove.end(); ++itr)
    {
        DynamicObject* dynObj = *itr;
        if (dynObj->FindMap() != this) //transport is teleported to another map
            continue;

        if (dynObj->_moveState != MAP_OBJECT_CELL_MOVE_ACTIVE)
        {
            dynObj->_moveState = MAP_OBJECT_CELL_MOVE_NONE;
            continue;
        }

        dynObj->_moveState = MAP_OBJECT_CELL_MOVE_NONE;
        if (!dynObj->IsInWorld())
            continue;

        // do move or do move to respawn or remove creature if previous all fail
        if (DynamicObjectCellRelocation(dynObj, Cell(dynObj->_newPosition.m_positionX, dynObj->_newPosition.m_positionY)))
        {
            // update pos
            dynObj->Relocate(dynObj->_newPosition);
            dynObj->UpdateObjectVisibility(false);
        }
        else
        {
#ifdef TRINITY_DEBUG
            TC_LOG_DEBUG("maps", "DynamicObject (GUID: %u) cannot be moved to unloaded grid.", dynObj->GetGUID().GetCounter());
#endif
        }
    }

    _dynamicObjectsToMove.clear();
    _dynamicObjectsToMoveLock = false;
}

bool Map::CreatureCellRelocation(Creature* c, Cell new_cell)
{
    Cell const& old_cell = c->GetCurrentCell();
    if (!old_cell.DiffGrid(new_cell))                       // in same grid
    {
        // if in same cell then none do
        if (old_cell.DiffCell(new_cell))
        {
            #ifdef TRINITY_DEBUG
                TC_LOG_DEBUG("maps", "Creature (GUID: %u Entry: %u) moved in grid[%u, %u] from cell[%u, %u] to cell[%u, %u].", c->GetGUID().GetCounter(), c->GetEntry(), old_cell.GridX(), old_cell.GridY(), old_cell.CellX(), old_cell.CellY(), new_cell.CellX(), new_cell.CellY());
            #endif

            c->RemoveFromGrid();
            AddToGrid(c, new_cell);
        }
        else
        {
            #ifdef TRINITY_DEBUG
                TC_LOG_DEBUG("maps", "Creature (GUID: %u Entry: %u) moved in same grid[%u, %u]cell[%u, %u].", c->GetGUID().GetCounter(), c->GetEntry(), old_cell.GridX(), old_cell.GridY(), old_cell.CellX(), old_cell.CellY());
            #endif
        }

        return true;
    }

    // in diff. grids but active creature
    if (c->isActiveObject())
    {
        EnsureGridLoadedForActiveObject(new_cell, c);

        #ifdef TRINITY_DEBUG
            TC_LOG_DEBUG("maps", "Active creature (GUID: %u Entry: %u) moved from grid[%u, %u]cell[%u, %u] to grid[%u, %u]cell[%u, %u].", c->GetGUID().GetCounter(), c->GetEntry(), old_cell.GridX(), old_cell.GridY(), old_cell.CellX(), old_cell.CellY(), new_cell.GridX(), new_cell.GridY(), new_cell.CellX(), new_cell.CellY());
        #endif

        c->RemoveFromGrid();
        AddToGrid(c, new_cell);

        return true;
    }

    // in diff. loaded grid normal creature
    if (IsGridLoaded(GridCoord(new_cell.GridX(), new_cell.GridY())))
    {
        #ifdef TRINITY_DEBUG
            TC_LOG_DEBUG("maps", "Creature (GUID: %u Entry: %u) moved from grid[%u, %u]cell[%u, %u] to grid[%u, %u]cell[%u, %u].", c->GetGUID().GetCounter(), c->GetEntry(), old_cell.GridX(), old_cell.GridY(), old_cell.CellX(), old_cell.CellY(), new_cell.GridX(), new_cell.GridY(), new_cell.CellX(), new_cell.CellY());
        #endif

        c->RemoveFromGrid();
        EnsureGridCreated(GridCoord(new_cell.GridX(), new_cell.GridY()));
        AddToGrid(c, new_cell);

        return true;
    }

    // fail to move: normal creature attempt move to unloaded grid
    #ifdef TRINITY_DEBUG
        TC_LOG_DEBUG("maps", "Creature (GUID: %u Entry: %u) attempted to move from grid[%u, %u]cell[%u, %u] to unloaded grid[%u, %u]cell[%u, %u].", c->GetGUID().GetCounter(), c->GetEntry(), old_cell.GridX(), old_cell.GridY(), old_cell.CellX(), old_cell.CellY(), new_cell.GridX(), new_cell.GridY(), new_cell.CellX(), new_cell.CellY());
    #endif
    return false;
}

bool Map::GameObjectCellRelocation(GameObject* go, Cell new_cell)
{
    Cell const& old_cell = go->GetCurrentCell();
    if (!old_cell.DiffGrid(new_cell))                       // in same grid
    {
        // if in same cell then none do
        if (old_cell.DiffCell(new_cell))
        {
            #ifdef TRINITY_DEBUG
                TC_LOG_DEBUG("maps", "GameObject (GUID: %u Entry: %u) moved in grid[%u, %u] from cell[%u, %u] to cell[%u, %u].", go->GetGUID().GetCounter(), go->GetEntry(), old_cell.GridX(), old_cell.GridY(), old_cell.CellX(), old_cell.CellY(), new_cell.CellX(), new_cell.CellY());
            #endif

            go->RemoveFromGrid();
            AddToGrid(go, new_cell);
        }
        else
        {
            #ifdef TRINITY_DEBUG
                TC_LOG_DEBUG("maps", "GameObject (GUID: %u Entry: %u) moved in same grid[%u, %u]cell[%u, %u].", go->GetGUID().GetCounter(), go->GetEntry(), old_cell.GridX(), old_cell.GridY(), old_cell.CellX(), old_cell.CellY());
            #endif
        }

        return true;
    }

    // in diff. grids but active GameObject
    if (go->isActiveObject())
    {
        EnsureGridLoadedForActiveObject(new_cell, go);

        #ifdef TRINITY_DEBUG
            TC_LOG_DEBUG("maps", "Active GameObject (GUID: %u Entry: %u) moved from grid[%u, %u]cell[%u, %u] to grid[%u, %u]cell[%u, %u].", go->GetGUID().GetCounter(), go->GetEntry(), old_cell.GridX(), old_cell.GridY(), old_cell.CellX(), old_cell.CellY(), new_cell.GridX(), new_cell.GridY(), new_cell.CellX(), new_cell.CellY());
        #endif

        go->RemoveFromGrid();
        AddToGrid(go, new_cell);

        return true;
    }

    // in diff. loaded grid normal GameObject
    if (IsGridLoaded(GridCoord(new_cell.GridX(), new_cell.GridY())))
    {
        #ifdef TRINITY_DEBUG
            TC_LOG_DEBUG("maps", "GameObject (GUID: %u Entry: %u) moved from grid[%u, %u]cell[%u, %u] to grid[%u, %u]cell[%u, %u].", go->GetGUID().GetCounter(), go->GetEntry(), old_cell.GridX(), old_cell.GridY(), old_cell.CellX(), old_cell.CellY(), new_cell.GridX(), new_cell.GridY(), new_cell.CellX(), new_cell.CellY());
        #endif

        go->RemoveFromGrid();
        EnsureGridCreated(GridCoord(new_cell.GridX(), new_cell.GridY()));
        AddToGrid(go, new_cell);

        return true;
    }

    // fail to move: normal GameObject attempt move to unloaded grid
    #ifdef TRINITY_DEBUG
        TC_LOG_DEBUG("maps", "GameObject (GUID: %u Entry: %u) attempted to move from grid[%u, %u]cell[%u, %u] to unloaded grid[%u, %u]cell[%u, %u].", go->GetGUID().GetCounter(), go->GetEntry(), old_cell.GridX(), old_cell.GridY(), old_cell.CellX(), old_cell.CellY(), new_cell.GridX(), new_cell.GridY(), new_cell.CellX(), new_cell.CellY());
    #endif
    return false;
}

bool Map::DynamicObjectCellRelocation(DynamicObject* go, Cell new_cell)
{
    Cell const& old_cell = go->GetCurrentCell();
    if (!old_cell.DiffGrid(new_cell))                       // in same grid
    {
        // if in same cell then none do
        if (old_cell.DiffCell(new_cell))
        {
            #ifdef TRINITY_DEBUG
                TC_LOG_DEBUG("maps", "DynamicObject (GUID: %u) moved in grid[%u, %u] from cell[%u, %u] to cell[%u, %u].", go->GetGUID().GetCounter(), old_cell.GridX(), old_cell.GridY(), old_cell.CellX(), old_cell.CellY(), new_cell.CellX(), new_cell.CellY());
            #endif

            go->RemoveFromGrid();
            AddToGrid(go, new_cell);
        }
        else
        {
            #ifdef TRINITY_DEBUG
                TC_LOG_DEBUG("maps", "DynamicObject (GUID: %u) moved in same grid[%u, %u]cell[%u, %u].", go->GetGUID().GetCounter(), old_cell.GridX(), old_cell.GridY(), old_cell.CellX(), old_cell.CellY());
            #endif
        }

        return true;
    }

    // in diff. grids but active GameObject
    if (go->isActiveObject())
    {
        EnsureGridLoadedForActiveObject(new_cell, go);

        #ifdef TRINITY_DEBUG
            TC_LOG_DEBUG("maps", "Active DynamicObject (GUID: %u) moved from grid[%u, %u]cell[%u, %u] to grid[%u, %u]cell[%u, %u].", go->GetGUID().GetCounter(), old_cell.GridX(), old_cell.GridY(), old_cell.CellX(), old_cell.CellY(), new_cell.GridX(), new_cell.GridY(), new_cell.CellX(), new_cell.CellY());
        #endif

        go->RemoveFromGrid();
        AddToGrid(go, new_cell);

        return true;
    }

    // in diff. loaded grid normal GameObject
    if (IsGridLoaded(GridCoord(new_cell.GridX(), new_cell.GridY())))
    {
        #ifdef TRINITY_DEBUG
            TC_LOG_DEBUG("maps", "DynamicObject (GUID: %u) moved from grid[%u, %u]cell[%u, %u] to grid[%u, %u]cell[%u, %u].", go->GetGUID().GetCounter(), old_cell.GridX(), old_cell.GridY(), old_cell.CellX(), old_cell.CellY(), new_cell.GridX(), new_cell.GridY(), new_cell.CellX(), new_cell.CellY());
        #endif

        go->RemoveFromGrid();
        EnsureGridCreated(GridCoord(new_cell.GridX(), new_cell.GridY()));
        AddToGrid(go, new_cell);

        return true;
    }

    // fail to move: normal GameObject attempt move to unloaded grid
    #ifdef TRINITY_DEBUG
        TC_LOG_DEBUG("maps", "DynamicObject (GUID: %u) attempted to move from grid[%u, %u]cell[%u, %u] to unloaded grid[%u, %u]cell[%u, %u].", go->GetGUID().GetCounter(), old_cell.GridX(), old_cell.GridY(), old_cell.CellX(), old_cell.CellY(), new_cell.GridX(), new_cell.GridY(), new_cell.CellX(), new_cell.CellY());
    #endif
    return false;
}

bool Map::CreatureRespawnRelocation(Creature* c, bool diffGridOnly)
{
    float resp_x, resp_y, resp_z, resp_o;
    c->GetRespawnPosition(resp_x, resp_y, resp_z, &resp_o);
    Cell resp_cell(resp_x, resp_y);

    //creature will be unloaded with grid
    if (diffGridOnly && !c->GetCurrentCell().DiffGrid(resp_cell))
        return true;

    c->CombatStop();
    c->GetMotionMaster()->Clear();

    #ifdef TRINITY_DEBUG
        TC_LOG_DEBUG("maps", "Creature (GUID: %u Entry: %u) moved from grid[%u, %u]cell[%u, %u] to respawn grid[%u, %u]cell[%u, %u].", c->GetGUID().GetCounter(), c->GetEntry(), c->GetCurrentCell().GridX(), c->GetCurrentCell().GridY(), c->GetCurrentCell().CellX(), c->GetCurrentCell().CellY(), resp_cell.GridX(), resp_cell.GridY(), resp_cell.CellX(), resp_cell.CellY());
    #endif

    // teleport it to respawn point (like normal respawn if player see)
    if (CreatureCellRelocation(c, resp_cell))
    {
        c->Relocate(resp_x, resp_y, resp_z, resp_o);
        c->GetMotionMaster()->Initialize();                 // prevent possible problems with default move generators
        //CreatureRelocationNotify(c, resp_cell, resp_cell.GetCellCoord());
        c->UpdateObjectVisibility(false);
        return true;
    }

    return false;
}

bool Map::GameObjectRespawnRelocation(GameObject* go, bool diffGridOnly)
{
    float resp_x, resp_y, resp_z, resp_o;
    go->GetRespawnPosition(resp_x, resp_y, resp_z, &resp_o);
    Cell resp_cell(resp_x, resp_y);

    //GameObject will be unloaded with grid
    if (diffGridOnly && !go->GetCurrentCell().DiffGrid(resp_cell))
        return true;

    #ifdef TRINITY_DEBUG
        TC_LOG_DEBUG("maps", "GameObject (GUID: %u Entry: %u) moved from grid[%u, %u]cell[%u, %u] to respawn grid[%u, %u]cell[%u, %u].", go->GetGUID().GetCounter(), go->GetEntry(), go->GetCurrentCell().GridX(), go->GetCurrentCell().GridY(), go->GetCurrentCell().CellX(), go->GetCurrentCell().CellY(), resp_cell.GridX(), resp_cell.GridY(), resp_cell.CellX(), resp_cell.CellY());
    #endif

    // teleport it to respawn point (like normal respawn if player see)
    if (GameObjectCellRelocation(go, resp_cell))
    {
        go->Relocate(resp_x, resp_y, resp_z, resp_o);
        go->UpdateObjectVisibility(false);
        return true;
    }

    return false;
}

bool Map::UnloadGrid(NGridType& ngrid, bool unloadAll)
{
    const uint32 x = ngrid.getX();
    const uint32 y = ngrid.getY();

    {
        if (!unloadAll)
        {
            //pets, possessed creatures (must be active), transport passengers
            if (ngrid.GetWorldObjectCountInNGrid<Creature>())
                return false;

            if (ActiveObjectsNearGrid(ngrid))
                return false;
        }

        TC_LOG_DEBUG("maps", "Unloading grid[%u, %u] for map %u", x, y, GetId());

        if (!unloadAll)
        {
            // Finish creature moves, remove and delete all creatures with delayed remove before moving to respawn grids
            // Must know real mob position before move
            MoveAllCreaturesInMoveList();
            MoveAllGameObjectsInMoveList();

            // move creatures to respawn grids if this is diff.grid or to remove list
            ObjectGridEvacuator worker;
            TypeContainerVisitor<ObjectGridEvacuator, GridTypeMapContainer> visitor(worker);
            ngrid.VisitAllGrids(visitor);

            // Finish creature moves, remove and delete all creatures with delayed remove before unload
            MoveAllCreaturesInMoveList();
            MoveAllGameObjectsInMoveList();
        }

        {
            ObjectGridCleaner worker;
            TypeContainerVisitor<ObjectGridCleaner, GridTypeMapContainer> visitor(worker);
            ngrid.VisitAllGrids(visitor);
        }

        RemoveAllObjectsInRemoveList();

        {
            ObjectGridUnloader worker;
            TypeContainerVisitor<ObjectGridUnloader, GridTypeMapContainer> visitor(worker);
            ngrid.VisitAllGrids(visitor);
        }

        ASSERT(i_objectsToRemove.empty());

        delete &ngrid;
        setNGrid(nullptr, x, y);
    }
    int gx = (MAX_NUMBER_OF_GRIDS - 1) - x;
    int gy = (MAX_NUMBER_OF_GRIDS - 1) - y;

    // delete grid map, but don't delete if it is from parent map (and thus only reference)
    if (GridMaps[gx][gy])
    {
        m_parentTerrainMap->UnloadMap(gx, gy);
        VMAP::VMapFactory::createOrGetVMapManager()->unloadMap(m_parentTerrainMap->GetId(), gx, gy);
        MMAP::MMapFactory::createOrGetMMapManager()->unloadMap(m_parentTerrainMap->GetId(), gx, gy);
    }

    TC_LOG_DEBUG("maps", "Unloading grid[%u, %u] for map %u finished", x, y, GetId());
    return true;
}

void Map::RemoveAllPlayers()
{
    if (HavePlayers())
    {
        for (MapRefManager::iterator itr = m_mapRefManager.begin(); itr != m_mapRefManager.end(); ++itr)
        {
            Player* player = itr->GetSource();
            if (!player->IsBeingTeleportedFar())
            {
                // this is happening for bg
                TC_LOG_ERROR("maps", "Map::UnloadAll: player %s is still in map %u during unload, this should not happen!", player->GetName().c_str(), GetId());
                player->TeleportTo(player->m_homebindMapId, player->m_homebindX, player->m_homebindY, player->m_homebindZ, player->GetOrientation());
            }
        }
    }
}

void Map::UnloadAll()
{
    // clear all delayed moves, useless anyway do this moves before map unload.
    _creaturesToMove.clear();
    _gameObjectsToMove.clear();

    for (GridRefManager<NGridType>::iterator i = GridRefManager<NGridType>::begin(); i != GridRefManager<NGridType>::end();)
    {
        NGridType &grid(*i->GetSource());
        ++i;
        UnloadGrid(grid, true);       // deletes the grid and removes it from the GridRefManager
    }

    for (TransportsContainer::iterator itr = _transports.begin(); itr != _transports.end();)
    {
        Transport* transport = *itr;
        ++itr;

        RemoveFromMap<Transport>(transport, true);
    }

    for (auto& cellCorpsePair : _corpsesByCell)
    {
        for (Corpse* corpse : cellCorpsePair.second)
        {
            corpse->RemoveFromWorld();
            corpse->ResetMap();
            delete corpse;
        }
    }

    _corpsesByCell.clear();
    _corpsesByPlayer.clear();
    _corpseBones.clear();
}

// *****************************
// Grid function
// *****************************
GridMap::GridMap()
{
    _flags = 0;
    // Area data
    _gridArea = 0;
    _areaMap = nullptr;
    // Height level data
    _gridHeight = INVALID_HEIGHT;
    _gridGetHeight = &GridMap::getHeightFromFlat;
    _gridIntHeightMultiplier = 0;
    m_V9 = nullptr;
    m_V8 = nullptr;
    // Liquid data
    _liquidGlobalEntry = 0;
    _liquidGlobalFlags = 0;
    _liquidOffX   = 0;
    _liquidOffY   = 0;
    _liquidWidth  = 0;
    _liquidHeight = 0;
    _liquidLevel = INVALID_HEIGHT;
    _liquidEntry = nullptr;
    _liquidFlags = nullptr;
    _liquidMap  = nullptr;
    _fileExists = false;
}

GridMap::~GridMap()
{
    unloadData();
}

bool GridMap::loadData(char const* filename)
{
    // Unload old data if exist
    unloadData();

    map_fileheader header;
    // Not return error if file not found
    FILE* in = fopen(filename, "rb");
    if (!in)
        return true;

    _fileExists = true;

    if (fread(&header, sizeof(header), 1, in) != 1)
    {
        fclose(in);
        return false;
    }

    if (header.mapMagic.asUInt == MapMagic.asUInt && header.versionMagic.asUInt == MapVersionMagic.asUInt)
    {
        // load up area data
        if (header.areaMapOffset && !loadAreaData(in, header.areaMapOffset, header.areaMapSize))
        {
            TC_LOG_ERROR("maps", "Error loading map area data\n");
            fclose(in);
            return false;
        }
        // load up height data
        if (header.heightMapOffset && !loadHeightData(in, header.heightMapOffset, header.heightMapSize))
        {
            TC_LOG_ERROR("maps", "Error loading map height data\n");
            fclose(in);
            return false;
        }
        // load up liquid data
        if (header.liquidMapOffset && !loadLiquidData(in, header.liquidMapOffset, header.liquidMapSize))
        {
            TC_LOG_ERROR("maps", "Error loading map liquids data\n");
            fclose(in);
            return false;
        }
        fclose(in);
        return true;
    }

    TC_LOG_ERROR("maps", "Map file '%s' is from an incompatible map version (%.*s %.*s), %.*s %.*s is expected. Please pull your source, recompile tools and recreate maps using the updated mapextractor, then replace your old map files with new files. If you still have problems search on forum for error TCE00018.",
        filename, 4, header.mapMagic.asChar, 4, header.versionMagic.asChar, 4, MapMagic.asChar, 4, MapVersionMagic.asChar);
    fclose(in);
    return false;
}

void GridMap::unloadData()
{
    delete[] _areaMap;
    delete[] m_V9;
    delete[] m_V8;
    delete[] _liquidEntry;
    delete[] _liquidFlags;
    delete[] _liquidMap;
    _areaMap = nullptr;
    m_V9 = nullptr;
    m_V8 = nullptr;
    _liquidEntry = nullptr;
    _liquidFlags = nullptr;
    _liquidMap  = nullptr;
    _gridGetHeight = &GridMap::getHeightFromFlat;
    _fileExists = false;
}

bool GridMap::loadAreaData(FILE* in, uint32 offset, uint32 /*size*/)
{
    map_areaHeader header;
    fseek(in, offset, SEEK_SET);

    if (fread(&header, sizeof(header), 1, in) != 1 || header.fourcc != MapAreaMagic.asUInt)
        return false;

    _gridArea = header.gridArea;
    if (!(header.flags & MAP_AREA_NO_AREA))
    {
        _areaMap = new uint16[16 * 16];
        if (fread(_areaMap, sizeof(uint16), 16*16, in) != 16*16)
            return false;
    }
    return true;
}

bool GridMap::loadHeightData(FILE* in, uint32 offset, uint32 /*size*/)
{
    map_heightHeader header;
    fseek(in, offset, SEEK_SET);

    if (fread(&header, sizeof(header), 1, in) != 1 || header.fourcc != MapHeightMagic.asUInt)
        return false;

    _gridHeight = header.gridHeight;
    if (!(header.flags & MAP_HEIGHT_NO_HEIGHT))
    {
        if ((header.flags & MAP_HEIGHT_AS_INT16))
        {
            m_uint16_V9 = new uint16 [129*129];
            m_uint16_V8 = new uint16 [128*128];
            if (fread(m_uint16_V9, sizeof(uint16), 129*129, in) != 129*129 ||
                fread(m_uint16_V8, sizeof(uint16), 128*128, in) != 128*128)
                return false;
            _gridIntHeightMultiplier = (header.gridMaxHeight - header.gridHeight) / 65535;
            _gridGetHeight = &GridMap::getHeightFromUint16;
        }
        else if ((header.flags & MAP_HEIGHT_AS_INT8))
        {
            m_uint8_V9 = new uint8 [129*129];
            m_uint8_V8 = new uint8 [128*128];
            if (fread(m_uint8_V9, sizeof(uint8), 129*129, in) != 129*129 ||
                fread(m_uint8_V8, sizeof(uint8), 128*128, in) != 128*128)
                return false;
            _gridIntHeightMultiplier = (header.gridMaxHeight - header.gridHeight) / 255;
            _gridGetHeight = &GridMap::getHeightFromUint8;
        }
        else
        {
            m_V9 = new float [129*129];
            m_V8 = new float [128*128];
            if (fread(m_V9, sizeof(float), 129*129, in) != 129*129 ||
                fread(m_V8, sizeof(float), 128*128, in) != 128*128)
                return false;
            _gridGetHeight = &GridMap::getHeightFromFloat;
        }
    }
    else
        _gridGetHeight = &GridMap::getHeightFromFlat;

    return true;
}

bool GridMap::loadLiquidData(FILE* in, uint32 offset, uint32 /*size*/)
{
    map_liquidHeader header;
    fseek(in, offset, SEEK_SET);

    if (fread(&header, sizeof(header), 1, in) != 1 || header.fourcc != MapLiquidMagic.asUInt)
        return false;

    _liquidGlobalEntry = header.liquidType;
    _liquidGlobalFlags = header.liquidFlags;
    _liquidOffX  = header.offsetX;
    _liquidOffY  = header.offsetY;
    _liquidWidth = header.width;
    _liquidHeight = header.height;
    _liquidLevel  = header.liquidLevel;

    if (!(header.flags & MAP_LIQUID_NO_TYPE))
    {
        _liquidEntry = new uint16[16*16];
        if (fread(_liquidEntry, sizeof(uint16), 16*16, in) != 16*16)
            return false;

        _liquidFlags = new uint8[16*16];
        if (fread(_liquidFlags, sizeof(uint8), 16*16, in) != 16*16)
            return false;
    }
    if (!(header.flags & MAP_LIQUID_NO_HEIGHT))
    {
        _liquidMap = new float[uint32(_liquidWidth) * uint32(_liquidHeight)];
        if (fread(_liquidMap, sizeof(float), _liquidWidth*_liquidHeight, in) != (uint32(_liquidWidth) * uint32(_liquidHeight)))
            return false;
    }
    return true;
}

uint16 GridMap::getArea(float x, float y) const
{
    if (!_areaMap)
        return _gridArea;

    x = 16 * (CENTER_GRID_ID - x/SIZE_OF_GRIDS);
    y = 16 * (CENTER_GRID_ID - y/SIZE_OF_GRIDS);
    int lx = (int)x & 15;
    int ly = (int)y & 15;
    return _areaMap[lx*16 + ly];
}

float GridMap::getHeightFromFlat(float /*x*/, float /*y*/) const
{
    return _gridHeight;
}

float GridMap::getHeightFromFloat(float x, float y) const
{
    if (!m_V8 || !m_V9)
        return _gridHeight;

    x = MAP_RESOLUTION * (CENTER_GRID_ID - x/SIZE_OF_GRIDS);
    y = MAP_RESOLUTION * (CENTER_GRID_ID - y/SIZE_OF_GRIDS);

    int x_int = (int)x;
    int y_int = (int)y;
    x -= x_int;
    y -= y_int;
    x_int&=(MAP_RESOLUTION - 1);
    y_int&=(MAP_RESOLUTION - 1);

    // Height stored as: h5 - its v8 grid, h1-h4 - its v9 grid
    // +--------------> X
    // | h1-------h2     Coordinates is:
    // | | \  1  / |     h1 0, 0
    // | |  \   /  |     h2 0, 1
    // | | 2  h5 3 |     h3 1, 0
    // | |  /   \  |     h4 1, 1
    // | | /  4  \ |     h5 1/2, 1/2
    // | h3-------h4
    // V Y
    // For find height need
    // 1 - detect triangle
    // 2 - solve linear equation from triangle points
    // Calculate coefficients for solve h = a*x + b*y + c

    float a, b, c;
    // Select triangle:
    if (x+y < 1)
    {
        if (x > y)
        {
            // 1 triangle (h1, h2, h5 points)
            float h1 = m_V9[(x_int)*129 + y_int];
            float h2 = m_V9[(x_int+1)*129 + y_int];
            float h5 = 2 * m_V8[x_int*128 + y_int];
            a = h2-h1;
            b = h5-h1-h2;
            c = h1;
        }
        else
        {
            // 2 triangle (h1, h3, h5 points)
            float h1 = m_V9[x_int*129 + y_int  ];
            float h3 = m_V9[x_int*129 + y_int+1];
            float h5 = 2 * m_V8[x_int*128 + y_int];
            a = h5 - h1 - h3;
            b = h3 - h1;
            c = h1;
        }
    }
    else
    {
        if (x > y)
        {
            // 3 triangle (h2, h4, h5 points)
            float h2 = m_V9[(x_int+1)*129 + y_int  ];
            float h4 = m_V9[(x_int+1)*129 + y_int+1];
            float h5 = 2 * m_V8[x_int*128 + y_int];
            a = h2 + h4 - h5;
            b = h4 - h2;
            c = h5 - h4;
        }
        else
        {
            // 4 triangle (h3, h4, h5 points)
            float h3 = m_V9[(x_int)*129 + y_int+1];
            float h4 = m_V9[(x_int+1)*129 + y_int+1];
            float h5 = 2 * m_V8[x_int*128 + y_int];
            a = h4 - h3;
            b = h3 + h4 - h5;
            c = h5 - h4;
        }
    }
    // Calculate height
    return a * x + b * y + c;
}

float GridMap::getHeightFromUint8(float x, float y) const
{
    if (!m_uint8_V8 || !m_uint8_V9)
        return _gridHeight;

    x = MAP_RESOLUTION * (CENTER_GRID_ID - x/SIZE_OF_GRIDS);
    y = MAP_RESOLUTION * (CENTER_GRID_ID - y/SIZE_OF_GRIDS);

    int x_int = (int)x;
    int y_int = (int)y;
    x -= x_int;
    y -= y_int;
    x_int&=(MAP_RESOLUTION - 1);
    y_int&=(MAP_RESOLUTION - 1);

    int32 a, b, c;
    uint8 *V9_h1_ptr = &m_uint8_V9[x_int*128 + x_int + y_int];
    if (x+y < 1)
    {
        if (x > y)
        {
            // 1 triangle (h1, h2, h5 points)
            int32 h1 = V9_h1_ptr[  0];
            int32 h2 = V9_h1_ptr[129];
            int32 h5 = 2 * m_uint8_V8[x_int*128 + y_int];
            a = h2-h1;
            b = h5-h1-h2;
            c = h1;
        }
        else
        {
            // 2 triangle (h1, h3, h5 points)
            int32 h1 = V9_h1_ptr[0];
            int32 h3 = V9_h1_ptr[1];
            int32 h5 = 2 * m_uint8_V8[x_int*128 + y_int];
            a = h5 - h1 - h3;
            b = h3 - h1;
            c = h1;
        }
    }
    else
    {
        if (x > y)
        {
            // 3 triangle (h2, h4, h5 points)
            int32 h2 = V9_h1_ptr[129];
            int32 h4 = V9_h1_ptr[130];
            int32 h5 = 2 * m_uint8_V8[x_int*128 + y_int];
            a = h2 + h4 - h5;
            b = h4 - h2;
            c = h5 - h4;
        }
        else
        {
            // 4 triangle (h3, h4, h5 points)
            int32 h3 = V9_h1_ptr[  1];
            int32 h4 = V9_h1_ptr[130];
            int32 h5 = 2 * m_uint8_V8[x_int*128 + y_int];
            a = h4 - h3;
            b = h3 + h4 - h5;
            c = h5 - h4;
        }
    }
    // Calculate height
    return (float)((a * x) + (b * y) + c)*_gridIntHeightMultiplier + _gridHeight;
}

float GridMap::getHeightFromUint16(float x, float y) const
{
    if (!m_uint16_V8 || !m_uint16_V9)
        return _gridHeight;

    x = MAP_RESOLUTION * (CENTER_GRID_ID - x/SIZE_OF_GRIDS);
    y = MAP_RESOLUTION * (CENTER_GRID_ID - y/SIZE_OF_GRIDS);

    int x_int = (int)x;
    int y_int = (int)y;
    x -= x_int;
    y -= y_int;
    x_int&=(MAP_RESOLUTION - 1);
    y_int&=(MAP_RESOLUTION - 1);

    int32 a, b, c;
    uint16 *V9_h1_ptr = &m_uint16_V9[x_int*128 + x_int + y_int];
    if (x+y < 1)
    {
        if (x > y)
        {
            // 1 triangle (h1, h2, h5 points)
            int32 h1 = V9_h1_ptr[  0];
            int32 h2 = V9_h1_ptr[129];
            int32 h5 = 2 * m_uint16_V8[x_int*128 + y_int];
            a = h2-h1;
            b = h5-h1-h2;
            c = h1;
        }
        else
        {
            // 2 triangle (h1, h3, h5 points)
            int32 h1 = V9_h1_ptr[0];
            int32 h3 = V9_h1_ptr[1];
            int32 h5 = 2 * m_uint16_V8[x_int*128 + y_int];
            a = h5 - h1 - h3;
            b = h3 - h1;
            c = h1;
        }
    }
    else
    {
        if (x > y)
        {
            // 3 triangle (h2, h4, h5 points)
            int32 h2 = V9_h1_ptr[129];
            int32 h4 = V9_h1_ptr[130];
            int32 h5 = 2 * m_uint16_V8[x_int*128 + y_int];
            a = h2 + h4 - h5;
            b = h4 - h2;
            c = h5 - h4;
        }
        else
        {
            // 4 triangle (h3, h4, h5 points)
            int32 h3 = V9_h1_ptr[  1];
            int32 h4 = V9_h1_ptr[130];
            int32 h5 = 2 * m_uint16_V8[x_int*128 + y_int];
            a = h4 - h3;
            b = h3 + h4 - h5;
            c = h5 - h4;
        }
    }
    // Calculate height
    return (float)((a * x) + (b * y) + c)*_gridIntHeightMultiplier + _gridHeight;
}

float GridMap::getLiquidLevel(float x, float y) const
{
    if (!_liquidMap)
        return _liquidLevel;

    x = MAP_RESOLUTION * (CENTER_GRID_ID - x/SIZE_OF_GRIDS);
    y = MAP_RESOLUTION * (CENTER_GRID_ID - y/SIZE_OF_GRIDS);

    int cx_int = ((int)x & (MAP_RESOLUTION-1)) - _liquidOffY;
    int cy_int = ((int)y & (MAP_RESOLUTION-1)) - _liquidOffX;

    if (cx_int < 0 || cx_int >=_liquidHeight)
        return INVALID_HEIGHT;
    if (cy_int < 0 || cy_int >=_liquidWidth)
        return INVALID_HEIGHT;

    return _liquidMap[cx_int*_liquidWidth + cy_int];
}

// Why does this return LIQUID data?
uint8 GridMap::getTerrainType(float x, float y) const
{
    if (!_liquidFlags)
        return 0;

    x = 16 * (CENTER_GRID_ID - x/SIZE_OF_GRIDS);
    y = 16 * (CENTER_GRID_ID - y/SIZE_OF_GRIDS);
    int lx = (int)x & 15;
    int ly = (int)y & 15;
    return _liquidFlags[lx*16 + ly];
}

// Get water state on map
inline ZLiquidStatus GridMap::GetLiquidStatus(float x, float y, float z, uint8 ReqLiquidType, LiquidData* data)
{
    // Check water type (if no water return)
    if (!_liquidGlobalFlags && !_liquidFlags)
        return LIQUID_MAP_NO_WATER;

    // Get cell
    float cx = MAP_RESOLUTION * (CENTER_GRID_ID - x/SIZE_OF_GRIDS);
    float cy = MAP_RESOLUTION * (CENTER_GRID_ID - y/SIZE_OF_GRIDS);

    int x_int = (int)cx & (MAP_RESOLUTION-1);
    int y_int = (int)cy & (MAP_RESOLUTION-1);

    // Check water type in cell
    int idx=(x_int>>3)*16 + (y_int>>3);
    uint8 type = _liquidFlags ? _liquidFlags[idx] : _liquidGlobalFlags;
    uint32 entry = _liquidEntry ? _liquidEntry[idx] : _liquidGlobalEntry;
    if (LiquidTypeEntry const* liquidEntry = sLiquidTypeStore.LookupEntry(entry))
    {
        type &= MAP_LIQUID_TYPE_DARK_WATER;
        uint32 liqTypeIdx = liquidEntry->Type;
        if (entry < 21)
        {
            if (AreaTableEntry const* area = sAreaTableStore.LookupEntry(getArea(x, y)))
            {
                uint32 overrideLiquid = area->LiquidTypeOverride[liquidEntry->Type];
                if (!overrideLiquid && area->zone)
                {
                    area = sAreaTableStore.LookupEntry(area->zone);
                    if (area)
                        overrideLiquid = area->LiquidTypeOverride[liquidEntry->Type];
                }

                if (LiquidTypeEntry const* liq = sLiquidTypeStore.LookupEntry(overrideLiquid))
                {
                    entry = overrideLiquid;
                    liqTypeIdx = liq->Type;
                }
            }
        }

        type |= 1 << liqTypeIdx;
    }

    if (type == 0)
        return LIQUID_MAP_NO_WATER;

    // Check req liquid type mask
    if (ReqLiquidType && !(ReqLiquidType&type))
        return LIQUID_MAP_NO_WATER;

    // Check water level:
    // Check water height map
    int lx_int = x_int - _liquidOffY;
    int ly_int = y_int - _liquidOffX;
    if (lx_int < 0 || lx_int >=_liquidHeight)
        return LIQUID_MAP_NO_WATER;
    if (ly_int < 0 || ly_int >=_liquidWidth)
        return LIQUID_MAP_NO_WATER;

    // Get water level
    float liquid_level = _liquidMap ? _liquidMap[lx_int*_liquidWidth + ly_int] : _liquidLevel;
    // Get ground level (sub 0.2 for fix some errors)
    float ground_level = getHeight(x, y);

    // Check water level and ground level
    if (liquid_level < ground_level || z < ground_level - 2)
        return LIQUID_MAP_NO_WATER;

    // All ok in water -> store data
    if (data)
    {
        data->entry = entry;
        data->type_flags  = type;
        data->level = liquid_level;
        data->depth_level = ground_level;
    }

    // For speed check as int values
    float delta = liquid_level - z;

    if (delta > 2.0f)                   // Under water
        return LIQUID_MAP_UNDER_WATER;
    if (delta > 0.0f)                   // In water
        return LIQUID_MAP_IN_WATER;
    if (delta > -0.1f)                   // Walk on water
        return LIQUID_MAP_WATER_WALK;
                                      // Above water
    return LIQUID_MAP_ABOVE_WATER;
}

inline GridMap* Map::GetGrid(float x, float y)
{
    // half opt method
    int gx=(int)(CENTER_GRID_ID - x/SIZE_OF_GRIDS);                       //grid x
    int gy=(int)(CENTER_GRID_ID - y/SIZE_OF_GRIDS);                       //grid y

    // ensure GridMap is loaded
    EnsureGridCreated(GridCoord((MAX_NUMBER_OF_GRIDS - 1) - gx, (MAX_NUMBER_OF_GRIDS - 1) - gy));

    return GridMaps[gx][gy];
}

GridMap* Map::GetGrid(uint32 mapId, float x, float y)
{
    if (GetId() == mapId)
        return GetGrid(x, y);

    // half opt method
    int gx = (int)(CENTER_GRID_ID - x / SIZE_OF_GRIDS);                   //grid x
    int gy = (int)(CENTER_GRID_ID - y / SIZE_OF_GRIDS);                   //grid y

                                                                          // ensure GridMap is loaded
    EnsureGridCreated(GridCoord((MAX_NUMBER_OF_GRIDS - 1) - gx, (MAX_NUMBER_OF_GRIDS - 1) - gy));

    GridMap* grid = GridMaps[gx][gy];
    auto childMapItr = std::find_if(m_childTerrainMaps->begin(), m_childTerrainMaps->end(), [mapId](Map* childTerrainMap) { return childTerrainMap->GetId() == mapId; });
    if (childMapItr != m_childTerrainMaps->end() && (*childMapItr)->GridMaps[gx][gy]->fileExists())
        grid = (*childMapItr)->GridMaps[gx][gy];

    return grid;
}

bool Map::HasGrid(uint32 mapId, int32 gx, int32 gy) const
{
    auto childMapItr = std::find_if(m_childTerrainMaps->begin(), m_childTerrainMaps->end(), [mapId](Map* childTerrainMap) { return childTerrainMap->GetId() == mapId; });
    return childMapItr != m_childTerrainMaps->end() && (*childMapItr)->GridMaps[gx][gy] && (*childMapItr)->GridMaps[gx][gy]->fileExists();
}

float Map::GetWaterOrGroundLevel(PhaseShift const& phaseShift, float x, float y, float z, float* ground /*= nullptr*/, bool /*swim = false*/) const
{
    if (const_cast<Map*>(this)->GetGrid(x, y))
    {
        // we need ground level (including grid height version) for proper return water level in point
        float ground_z = GetHeight(phaseShift, x, y, z, true, 50.0f);
        if (ground)
            *ground = ground_z;

        LiquidData liquid_status;

        ZLiquidStatus res = GetLiquidStatus(phaseShift, x, y, ground_z, MAP_ALL_LIQUIDS, &liquid_status);
        return res ? liquid_status.level : ground_z;
    }

    return VMAP_INVALID_HEIGHT_VALUE;
}

float Map::GetStaticHeight(PhaseShift const& phaseShift, float x, float y, float z, bool checkVMap /*= true*/, float maxSearchDist /*= DEFAULT_HEIGHT_SEARCH*/) const
{
    // find raw .map surface under Z coordinates
    float mapHeight = VMAP_INVALID_HEIGHT_VALUE;
    uint32 terrainMapId = PhasingHandler::GetTerrainMapId(phaseShift, this, x, y);
    if (GridMap* gmap = m_parentTerrainMap->GetGrid(terrainMapId, x, y))
    {
        float gridHeight = gmap->getHeight(x, y);
        // look from a bit higher pos to find the floor, ignore under surface case
        if (z + 2.0f > gridHeight)
            mapHeight = gridHeight;
    }

    float vmapHeight = VMAP_INVALID_HEIGHT_VALUE;
    if (checkVMap)
    {
        VMAP::IVMapManager* vmgr = VMAP::VMapFactory::createOrGetVMapManager();
        if (vmgr->isHeightCalcEnabled())
            vmapHeight = vmgr->getHeight(terrainMapId, x, y, z + 2.0f, maxSearchDist);   // look from a bit higher pos to find the floor
    }

    // mapHeight set for any above raw ground Z or <= INVALID_HEIGHT
    // vmapheight set for any under Z value or <= INVALID_HEIGHT
    if (vmapHeight > INVALID_HEIGHT)
    {
        if (mapHeight > INVALID_HEIGHT)
        {
            // we have mapheight and vmapheight and must select more appropriate

            // vmap height above map height
            // or if the distance of the vmap height is less the land height distance
            if (vmapHeight > mapHeight || std::fabs(mapHeight - z) > std::fabs(vmapHeight - z))
                return vmapHeight;
            else
                return mapHeight;                           // better use .map surface height
        }
        else
            return vmapHeight;                              // we have only vmapHeight (if have)
    }

    return mapHeight;                               // explicitly use map data
}

inline bool IsOutdoorWMO(uint32 mogpFlags, int32 /*adtId*/, int32 /*rootId*/, int32 /*groupId*/, WMOAreaTableEntry const* wmoEntry, AreaTableEntry const* atEntry)
{
    bool outdoor = true;

    if (wmoEntry && atEntry)
    {
        if (atEntry->flags & AREA_FLAG_OUTSIDE)
            return true;
        if (atEntry->flags & AREA_FLAG_INSIDE)
            return false;
    }

    outdoor = (mogpFlags & 0x8) != 0;

    if (wmoEntry)
    {
        if (wmoEntry->Flags & 4)
            return true;
        if (wmoEntry->Flags & 2)
            outdoor = false;
    }
    return outdoor;
}

bool Map::IsOutdoors(PhaseShift const& phaseShift, float x, float y, float z) const
{
    uint32 mogpFlags;
    int32 adtId, rootId, groupId;

    // no wmo found? -> outside by default
    if (!GetAreaInfo(phaseShift, x, y, z, mogpFlags, adtId, rootId, groupId))
        return true;

    AreaTableEntry const* atEntry = nullptr;
    WMOAreaTableEntry const* wmoEntry= GetWMOAreaTableEntryByTripple(rootId, adtId, groupId);
    if (wmoEntry)
    {
        TC_LOG_DEBUG("maps", "Got WMOAreaTableEntry! flag %u, areaid %u", wmoEntry->Flags, wmoEntry->areaId);
        atEntry = sAreaTableStore.LookupEntry(wmoEntry->areaId);
    }
    return IsOutdoorWMO(mogpFlags, adtId, rootId, groupId, wmoEntry, atEntry);
}

bool Map::GetAreaInfo(PhaseShift const& phaseShift, float x, float y, float z, uint32 &flags, int32 &adtId, int32 &rootId, int32 &groupId) const
{
    float vmap_z = z;
    uint32 terrainMapId = PhasingHandler::GetTerrainMapId(phaseShift, this, x, y);
    VMAP::IVMapManager* vmgr = VMAP::VMapFactory::createOrGetVMapManager();
    if (vmgr->getAreaInfo(terrainMapId, x, y, vmap_z, flags, adtId, rootId, groupId))
    {
        // check if there's terrain between player height and object height
        if (GridMap* gmap = m_parentTerrainMap->GetGrid(terrainMapId, x, y))
        {
            float _mapheight = gmap->getHeight(x, y);
            // z + 2.0f condition taken from GetHeight(), not sure if it's such a great choice...
            if (z + 2.0f > _mapheight &&  _mapheight > vmap_z)
                return false;
        }
        return true;
    }
    return false;
}

uint32 Map::GetAreaId(PhaseShift const& phaseShift, float x, float y, float z, bool *isOutdoors) const
{
    uint32 mogpFlags;
    int32 adtId, rootId, groupId;
    WMOAreaTableEntry const* wmoEntry = nullptr;
    AreaTableEntry const* atEntry = nullptr;
    bool haveAreaInfo = false;
    uint32 areaId = 0;

    if (GetAreaInfo(phaseShift, x, y, z, mogpFlags, adtId, rootId, groupId))
    {
        haveAreaInfo = true;
        wmoEntry = GetWMOAreaTableEntryByTripple(rootId, adtId, groupId);
        if (wmoEntry)
        {
            areaId = wmoEntry->areaId;
            atEntry = sAreaTableStore.LookupEntry(wmoEntry->areaId);

        }
    }


    if (!areaId)
    {
        if (GridMap* gmap = m_parentTerrainMap->GetGrid(PhasingHandler::GetTerrainMapId(phaseShift, this, x, y), x, y))
            areaId = gmap->getArea(x, y);

        // this used while not all *.map files generated (instances)
        if (!areaId)
            areaId = i_mapEntry->linked_zone;
    }

    if (isOutdoors)
    {
        if (haveAreaInfo)
            *isOutdoors = IsOutdoorWMO(mogpFlags, adtId, rootId, groupId, wmoEntry, atEntry);
        else
            *isOutdoors = true;
    }
    return areaId;
}

uint32 Map::GetAreaId(PhaseShift const& phaseShift, float x, float y, float z) const
{
    return GetAreaId(phaseShift, x, y, z, nullptr);
}

uint32 Map::GetZoneId(PhaseShift const& phaseShift, float x, float y, float z) const
{
    uint32 areaId = GetAreaId(phaseShift, x, y, z);
    if (AreaTableEntry const* area = sAreaTableStore.LookupEntry(areaId))
        if (area->zone)
            return area->zone;

    return areaId;
}

void Map::GetZoneAndAreaId(PhaseShift const& phaseShift, uint32& zoneid, uint32& areaid, float x, float y, float z) const
{
    areaid = zoneid = GetAreaId(phaseShift, x, y, z);
    if (AreaTableEntry const* area = sAreaTableStore.LookupEntry(areaid))
        if (area->zone)
            zoneid = area->zone;
}

uint8 Map::GetTerrainType(PhaseShift const& phaseShift, float x, float y) const
{
    if (GridMap* gmap = m_parentTerrainMap->GetGrid(PhasingHandler::GetTerrainMapId(phaseShift, this, x, y), x, y))
        return gmap->getTerrainType(x, y);
    else
        return 0;
}

ZLiquidStatus Map::GetLiquidStatus(PhaseShift const& phaseShift, float x, float y, float z, uint8 ReqLiquidType, LiquidData* data) const
{
    ZLiquidStatus result = LIQUID_MAP_NO_WATER;
    VMAP::IVMapManager* vmgr = VMAP::VMapFactory::createOrGetVMapManager();
    float liquid_level = INVALID_HEIGHT;
    float ground_level = INVALID_HEIGHT;
    uint32 liquid_type = 0;
    uint32 terrainMapId = PhasingHandler::GetTerrainMapId(phaseShift, this, x, y);
    if (vmgr->GetLiquidLevel(terrainMapId, x, y, z, ReqLiquidType, liquid_level, ground_level, liquid_type))
    {
        TC_LOG_DEBUG("maps", "GetLiquidStatus(): vmap liquid level: %f ground: %f type: %u", liquid_level, ground_level, liquid_type);
        // Check water level and ground level
        if (liquid_level > ground_level && z > ground_level - 2)
        {
            // All ok in water -> store data
            if (data)
            {
                // hardcoded in client like this
                if (GetId() == 530 && liquid_type == 2)
                    liquid_type = 15;

                uint32 liquidFlagType = 0;
                if (LiquidTypeEntry const* liq = sLiquidTypeStore.LookupEntry(liquid_type))
                    liquidFlagType = liq->Type;

                if (liquid_type && liquid_type < 21)
                {
                    if (AreaTableEntry const* area = sAreaTableStore.LookupEntry(GetAreaId(phaseShift, x, y, z)))
                    {
                        uint32 overrideLiquid = area->LiquidTypeOverride[liquidFlagType];
                        if (!overrideLiquid && area->zone)
                        {
                            area = sAreaTableStore.LookupEntry(area->zone);
                            if (area)
                                overrideLiquid = area->LiquidTypeOverride[liquidFlagType];
                        }

                        if (LiquidTypeEntry const* liq = sLiquidTypeStore.LookupEntry(overrideLiquid))
                        {
                            liquid_type = overrideLiquid;
                            liquidFlagType = liq->Type;
                        }
                    }
                }

                data->level = liquid_level;
                data->depth_level = ground_level;

                data->entry = liquid_type;
                data->type_flags = 1 << liquidFlagType;
            }

            float delta = liquid_level - z;

            // Get position delta
            if (delta > 2.0f)                   // Under water
                return LIQUID_MAP_UNDER_WATER;
            if (delta > 0.0f)                   // In water
                return LIQUID_MAP_IN_WATER;
            if (delta > -0.1f)                   // Walk on water
                return LIQUID_MAP_WATER_WALK;
            result = LIQUID_MAP_ABOVE_WATER;
        }
    }

    if (GridMap* gmap = m_parentTerrainMap->GetGrid(terrainMapId, x, y))
    {
        LiquidData map_data;
        ZLiquidStatus map_result = gmap->GetLiquidStatus(x, y, z, ReqLiquidType, &map_data);
        // Not override LIQUID_MAP_ABOVE_WATER with LIQUID_MAP_NO_WATER:
        if (map_result != LIQUID_MAP_NO_WATER && (map_data.level > ground_level))
        {
            if (data)
            {
                // hardcoded in client like this
                if (GetId() == 530 && map_data.entry == 2)
                    map_data.entry = 15;

                *data = map_data;
            }
            return map_result;
        }
    }
    return result;
}

<<<<<<< HEAD
=======
void Map::GetFullTerrainStatusForPosition(PhaseShift const& phaseShift, float x, float y, float z, PositionFullTerrainStatus& data, uint8 reqLiquidType) const
{
    VMAP::IVMapManager* vmgr = VMAP::VMapFactory::createOrGetVMapManager();
    VMAP::AreaAndLiquidData vmapData;
    uint32 terrainMapId = PhasingHandler::GetTerrainMapId(phaseShift, this, x, y);
    vmgr->getAreaAndLiquidData(terrainMapId, x, y, z, reqLiquidType, vmapData);
    if (vmapData.areaInfo)
        data.areaInfo = boost::in_place(vmapData.areaInfo->adtId, vmapData.areaInfo->rootId, vmapData.areaInfo->groupId, vmapData.areaInfo->mogpFlags);

    float mapHeight = VMAP_INVALID_HEIGHT;
    GridMap* gmap = const_cast<Map*>(this)->GetGrid(terrainMapId, x, y);
    if (gmap)
        mapHeight = gmap->getHeight(x, y);

    // area lookup
    AreaTableEntry const* areaEntry = nullptr;
    if (vmapData.areaInfo && (z + 2.0f <= mapHeight || mapHeight <= vmapData.floorZ))
        if (WMOAreaTableEntry const* wmoEntry = GetWMOAreaTableEntryByTripple(vmapData.areaInfo->rootId, vmapData.areaInfo->adtId, vmapData.areaInfo->groupId))
            areaEntry = sAreaTableStore.LookupEntry(wmoEntry->areaId);

    data.areaId = 0;

    if (areaEntry)
    {
        data.floorZ = vmapData.floorZ;
        data.areaId = areaEntry->ID;
    }
    else
    {
        data.floorZ = mapHeight;
        data.areaId = gmap->getArea(x, y);

        if (!data.areaId)
            data.areaId = i_mapEntry->linked_zone;

        if (data.areaId)
            areaEntry = sAreaTableStore.LookupEntry(data.areaId);
    }

    // liquid processing
    data.liquidStatus = LIQUID_MAP_NO_WATER;
    if (vmapData.liquidInfo && vmapData.liquidInfo->level > vmapData.floorZ && z + 2.0f > vmapData.floorZ)
    {
        uint32 liquidType = vmapData.liquidInfo->type;
        if (GetId() == 530 && liquidType == 2) // gotta love blizzard hacks
            liquidType = 15;

        uint32 liquidFlagType = 0;
        if (LiquidTypeEntry const* liquidData = sLiquidTypeStore.LookupEntry(liquidType))
            liquidFlagType = liquidData->Type;

        if (liquidType && liquidType < 21 && areaEntry)
        {
            uint32 overrideLiquid = areaEntry->LiquidTypeOverride[liquidFlagType];
            if (!overrideLiquid && areaEntry->zone)
            {
                AreaTableEntry const* zoneEntry = sAreaTableStore.LookupEntry(areaEntry->zone);
                if (zoneEntry)
                    overrideLiquid = zoneEntry->LiquidTypeOverride[liquidFlagType];
            }

            if (LiquidTypeEntry const* overrideData = sLiquidTypeStore.LookupEntry(overrideLiquid))
            {
                liquidType = overrideLiquid;
                liquidFlagType = overrideData->Type;
            }
        }

        data.liquidInfo = boost::in_place();
        data.liquidInfo->level = vmapData.liquidInfo->level;
        data.liquidInfo->depth_level = vmapData.floorZ;
        data.liquidInfo->entry = liquidType;
        data.liquidInfo->type_flags = 1 << liquidFlagType;

        float delta = vmapData.liquidInfo->level - z;
        if (delta > 2.0f)
            data.liquidStatus = LIQUID_MAP_UNDER_WATER;
        else if (delta > 0.0f)
            data.liquidStatus = LIQUID_MAP_IN_WATER;
        else if (delta > -0.1f)
            data.liquidStatus = LIQUID_MAP_WATER_WALK;
        else
            data.liquidStatus = LIQUID_MAP_ABOVE_WATER;
    }
    // look up liquid data from grid map
    if (gmap && (data.liquidStatus == LIQUID_MAP_ABOVE_WATER || data.liquidStatus == LIQUID_MAP_NO_WATER))
    {
        LiquidData gridMapLiquid;
        ZLiquidStatus gridMapStatus = gmap->GetLiquidStatus(x, y, z, reqLiquidType, &gridMapLiquid);
        if (gridMapStatus != LIQUID_MAP_NO_WATER && (gridMapLiquid.level > vmapData.floorZ))
        {
            if (GetId() == 530 && gridMapLiquid.entry == 2)
                gridMapLiquid.entry = 15;
            data.liquidInfo = gridMapLiquid;
            data.liquidStatus = gridMapStatus;
        }
    }
}

>>>>>>> 037f83c7
float Map::GetWaterLevel(PhaseShift const& phaseShift, float x, float y) const
{
    if (GridMap* gmap = m_parentTerrainMap->GetGrid(PhasingHandler::GetTerrainMapId(phaseShift, this, x, y), x, y))
        return gmap->getLiquidLevel(x, y);
    else
        return 0;
}

bool Map::isInLineOfSight(PhaseShift const& phaseShift, float x1, float y1, float z1, float x2, float y2, float z2, LineOfSightChecks checks, VMAP::ModelIgnoreFlags ignoreFlags) const
{
    if ((checks & LINEOFSIGHT_CHECK_VMAP)
      && !VMAP::VMapFactory::createOrGetVMapManager()->isInLineOfSight(PhasingHandler::GetTerrainMapId(phaseShift, this, x1, y1), x1, y1, z1, x2, y2, z2, ignoreFlags))
        return false;
    if (sWorld->getBoolConfig(CONFIG_CHECK_GOBJECT_LOS) && (checks & LINEOFSIGHT_CHECK_GOBJECT)
      && !_dynamicTree.isInLineOfSight({x1, y1, z1}, {x2, y2, z2}, phaseShift))
        return false;
    return true;
}

bool Map::getObjectHitPos(PhaseShift const& phaseShift, float x1, float y1, float z1, float x2, float y2, float z2, float& rx, float& ry, float& rz, float modifyDist)
{
    G3D::Vector3 startPos(x1, y1, z1);
    G3D::Vector3 dstPos(x2, y2, z2);

    G3D::Vector3 resultPos;
    bool result = _dynamicTree.getObjectHitPos(startPos, dstPos, resultPos, modifyDist, phaseShift);

    rx = resultPos.x;
    ry = resultPos.y;
    rz = resultPos.z;
    return result;
}

<<<<<<< HEAD
float Map::GetHeight(PhaseShift const& phaseShift, float x, float y, float z, bool vmap /*= true*/, float maxSearchDist /*= DEFAULT_HEIGHT_SEARCH*/) const
{
    return std::max<float>(GetStaticHeight(phaseShift, x, y, z, vmap, maxSearchDist), _dynamicTree.getHeight(x, y, z, maxSearchDist, phaseShift));
}

=======
>>>>>>> 037f83c7
bool Map::IsInWater(PhaseShift const& phaseShift, float x, float y, float pZ, LiquidData* data) const
{
    LiquidData liquid_status;
    LiquidData* liquid_ptr = data ? data : &liquid_status;
    return (GetLiquidStatus(phaseShift, x, y, pZ, MAP_ALL_LIQUIDS, liquid_ptr) & (LIQUID_MAP_IN_WATER | LIQUID_MAP_UNDER_WATER)) != 0;
}

bool Map::IsUnderWater(PhaseShift const& phaseShift, float x, float y, float z) const
{
    return (GetLiquidStatus(phaseShift, x, y, z, MAP_LIQUID_TYPE_WATER | MAP_LIQUID_TYPE_OCEAN) & LIQUID_MAP_UNDER_WATER) != 0;
}

bool Map::CheckGridIntegrity(Creature* c, bool moved) const
{
    Cell const& cur_cell = c->GetCurrentCell();
    Cell xy_cell(c->GetPositionX(), c->GetPositionY());
    if (xy_cell != cur_cell)
    {
        TC_LOG_DEBUG("maps", "Creature (GUID: %u) X: %f Y: %f (%s) is in grid[%u, %u]cell[%u, %u] instead of grid[%u, %u]cell[%u, %u]",
            c->GetGUID().GetCounter(),
            c->GetPositionX(), c->GetPositionY(), (moved ? "final" : "original"),
            cur_cell.GridX(), cur_cell.GridY(), cur_cell.CellX(), cur_cell.CellY(),
            xy_cell.GridX(),  xy_cell.GridY(),  xy_cell.CellX(),  xy_cell.CellY());
        return true;                                        // not crash at error, just output error in debug mode
    }

    return true;
}

char const* Map::GetMapName() const
{
    return i_mapEntry ? i_mapEntry->name : "UNNAMEDMAP\x0";
}

void Map::SendInitSelf(Player* player)
{
    TC_LOG_DEBUG("maps", "Creating player data for himself %u", player->GetGUID().GetCounter());

    UpdateData data(player->GetMapId());

    // attach to player data current transport data
    if (Transport* transport = player->GetTransport())
    {
        transport->BuildCreateUpdateBlockForPlayer(&data, player);
        player->m_visibleTransports.insert(transport->GetGUID());
    }

    // build data for self presence in world at own client (one time for map)
    player->BuildCreateUpdateBlockForPlayer(&data, player);

    // build other passengers at transport also (they always visible and marked as visible and will not send at visibility update at add to map
    if (Transport* transport = player->GetTransport())
        for (WorldObject* passenger : transport->GetPassengers())
            if (player != passenger && player->HaveAtClient(passenger))
                passenger->BuildCreateUpdateBlockForPlayer(&data, player);

    WorldPacket packet;
    data.BuildPacket(&packet);
    player->SendDirectMessage(&packet);
}

void Map::SendInitTransports(Player* player)
{
    // Hack to send out transports
    UpdateData transData(player->GetMapId());
    for (Transport* transport : _transports)
    {
        if (transport != player->GetTransport() && player->IsInPhase(transport))
        {
            transport->BuildCreateUpdateBlockForPlayer(&transData, player);
            player->m_visibleTransports.insert(transport->GetGUID());
        }
    }

    WorldPacket packet;
    transData.BuildPacket(&packet);
    player->SendDirectMessage(&packet);
}

void Map::SendRemoveTransports(Player* player)
{
    // Hack to send out transports
    UpdateData transData(player->GetMapId());
    for (Transport* transport : _transports)
    {
        if (transport != player->GetTransport())
        {
            transport->BuildOutOfRangeUpdateBlock(&transData);
            player->m_visibleTransports.erase(transport->GetGUID());
        }
    }

    WorldPacket packet;
    transData.BuildPacket(&packet);
    player->SendDirectMessage(&packet);
}

void Map::SendUpdateTransportVisibility(Player* player)
{
    // Hack to send out transports
    UpdateData transData(player->GetMapId());
    for (Transport* transport : _transports)
    {
        auto transportItr = player->m_visibleTransports.find(transport->GetGUID());
        if (player->IsInPhase(transport))
        {
            if (transportItr == player->m_visibleTransports.end())
            {
                transport->BuildCreateUpdateBlockForPlayer(&transData, player);
                player->m_visibleTransports.insert(transport->GetGUID());
            }
        }
        else if (transportItr != player->m_visibleTransports.end())
        {
            transport->BuildOutOfRangeUpdateBlock(&transData);
            player->m_visibleTransports.erase(transportItr);
        }
    }

    WorldPacket packet;
    transData.BuildPacket(&packet);
    player->SendDirectMessage(&packet);
}

inline void Map::setNGrid(NGridType *grid, uint32 x, uint32 y)
{
    if (x >= MAX_NUMBER_OF_GRIDS || y >= MAX_NUMBER_OF_GRIDS)
    {
        TC_LOG_ERROR("maps", "map::setNGrid() Invalid grid coordinates found: %d, %d!", x, y);
        ABORT();
    }
    i_grids[x][y] = grid;
}

void Map::SendObjectUpdates()
{
    UpdateDataMapType update_players;

    while (!_updateObjects.empty())
    {
        Object* obj = *_updateObjects.begin();
        ASSERT(obj->IsInWorld());

        _updateObjects.erase(_updateObjects.begin());
        obj->BuildUpdate(update_players);
    }

    WorldPacket packet;                                     // here we allocate a std::vector with a size of 0x10000
    for (UpdateDataMapType::iterator iter = update_players.begin(); iter != update_players.end(); ++iter)
    {
        iter->second.BuildPacket(&packet);
        iter->first->SendDirectMessage(&packet);
        packet.clear();                                     // clean the string
    }
}

// CheckRespawn MUST do one of the following:
//  -) return true
//  -) set info->respawnTime to zero, which indicates the respawn time should be deleted (and will never be processed again without outside intervention)
//  -) set info->respawnTime to a new respawn time, which must be strictly GREATER than the current time (GameTime::GetGameTime())
bool Map::CheckRespawn(RespawnInfo* info)
{
    SpawnData const* data = sObjectMgr->GetSpawnData(info->type, info->spawnId);
    ASSERT(data, "Invalid respawn info with type %u, spawnID %u in respawn queue.", info->type, info->spawnId);

    // First, check if this creature's spawn group is inactive
    if (!IsSpawnGroupActive(data->spawnGroupData->groupId))
    {
        info->respawnTime = 0;
        return false;
    }
    uint32 poolId = info->spawnId ? sPoolMgr->IsPartOfAPool(info->type, info->spawnId) : 0;
    // Next, check if there's already an instance of this object that would block the respawn
    // Only do this for unpooled spawns
    if (!poolId)
    {
        bool doDelete = false;
        switch (info->type)
        {
            case SPAWN_TYPE_CREATURE:
            {
                // escort check for creatures only (if the world config boolean is set)
                bool const isEscort = (sWorld->getBoolConfig(CONFIG_RESPAWN_DYNAMIC_ESCORTNPC) && data->spawnGroupData->flags & SPAWNGROUP_FLAG_ESCORTQUESTNPC);

                auto range = _creatureBySpawnIdStore.equal_range(info->spawnId);
                for (auto it = range.first; it != range.second; ++it)
                {
                    Creature* creature = it->second;
                    if (!creature->IsAlive())
                        continue;
                    // escort NPCs are allowed to respawn as long as all other instances are already escorting
                    if (isEscort && creature->IsEscortNPC(true))
                        continue;
                    doDelete = true;
                    break;
                }
                break;
            }
            case SPAWN_TYPE_GAMEOBJECT:
                // gameobject check is simpler - they cannot be dead or escorting
                if (_gameObjectBySpawnIdStore.find(info->spawnId) != _gameObjectBySpawnIdStore.end())
                    doDelete = true;
                break;
            default:
                ASSERT(false, "Invalid spawn type %u with spawnId %u on map %u", uint32(info->type), info->spawnId, GetId());
                return true;
        }
        if (doDelete)
        {
            info->respawnTime = 0;
            return false;
        }
    }

    // next, check linked respawn time
    ObjectGuid thisGUID = ObjectGuid((info->type == SPAWN_TYPE_GAMEOBJECT) ? HighGuid::GameObject : HighGuid::Unit, info->entry, info->spawnId);
    if (time_t linkedTime = GetLinkedRespawnTime(thisGUID))
    {
        time_t now = time(NULL);
        time_t respawnTime;
        if (linkedTime == std::numeric_limits<time_t>::max())
            respawnTime = linkedTime;
        else if (sObjectMgr->GetLinkedRespawnGuid(thisGUID) == thisGUID) // never respawn, save "something" in DB
            respawnTime = now + WEEK;
        else // set us to check again shortly after linked unit
            respawnTime = std::max<time_t>(now, linkedTime) + urand(5, 15);
        info->respawnTime = respawnTime;
        return false;
    }

    // now, check if we're part of a pool
    if (poolId)
    {
        // ok, part of a pool - hand off to pool logic to handle this, we're just going to remove the respawn and call it a day
        if (info->type == SPAWN_TYPE_GAMEOBJECT)
            sPoolMgr->UpdatePool<GameObject>(poolId, info->spawnId);
        else if (info->type == SPAWN_TYPE_CREATURE)
            sPoolMgr->UpdatePool<Creature>(poolId, info->spawnId);
        else
            ASSERT(false, "Invalid spawn type %u (spawnid %u) on map %u", uint32(info->type), info->spawnId, GetId());
        info->respawnTime = 0;
        return false;
    }

    // everything ok, let's spawn
    return true;
}

void Map::DoRespawn(SpawnObjectType type, ObjectGuid::LowType spawnId, uint32 gridId)
{
    if (!IsGridLoaded(gridId)) // if grid isn't loaded, this will be processed in grid load handler
        return;

    switch (type)
    {
        case SPAWN_TYPE_CREATURE:
        {
            Creature* obj = new Creature();
            if (!obj->LoadFromDB(spawnId, this, true, true))
                delete obj;
            break;
        }
        case SPAWN_TYPE_GAMEOBJECT:
        {
            GameObject* obj = new GameObject();
            if (!obj->LoadFromDB(spawnId, this, true))
                delete obj;
            break;
        }
        default:
            ASSERT(false, "Invalid spawn type %u (spawnid %u) on map %u", uint32(type), spawnId, GetId());
    }
}

void Map::Respawn(RespawnInfo* info, bool force, SQLTransaction dbTrans)
{
    if (!force && !CheckRespawn(info))
    {
        if (info->respawnTime)
            SaveRespawnTime(info->type, info->spawnId, info->entry, info->respawnTime, info->zoneId, info->gridId, true, true, dbTrans);
        else
            RemoveRespawnTime(info);
        return;
    }

    // remove the actual respawn record first - since this deletes it, we save what we need
    SpawnObjectType const type = info->type;
    uint32 const gridId = info->gridId;
    ObjectGuid::LowType const spawnId = info->spawnId;
    RemoveRespawnTime(info);
    DoRespawn(type, spawnId, gridId);
}

void Map::Respawn(std::vector<RespawnInfo*>& respawnData, bool force, SQLTransaction dbTrans)
{
    SQLTransaction trans = dbTrans ? dbTrans : CharacterDatabase.BeginTransaction();
    for (RespawnInfo* info : respawnData)
        Respawn(info, force, trans);
    if (!dbTrans)
        CharacterDatabase.CommitTransaction(trans);
}

void Map::AddRespawnInfo(RespawnInfo& info, bool replace)
{
    if (!info.spawnId)
        return;

    RespawnInfoMap& bySpawnIdMap = GetRespawnMapForType(info.type);
    
    auto it = bySpawnIdMap.find(info.spawnId);
    if (it != bySpawnIdMap.end()) // spawnid already has a respawn scheduled
    {
        RespawnInfo* const existing = it->second;
        if (replace || info.respawnTime < existing->respawnTime) // delete existing in this case
            DeleteRespawnInfo(existing);
        else // don't delete existing, instead replace respawn time so caller saves the correct time
        {
            info.respawnTime = existing->respawnTime;
            return;
        }
    }

    // if we get to this point, we should insert the respawninfo (there either was no prior entry, or it was deleted already)
    RespawnInfo * ri = new RespawnInfo(info);
    ri->handle = _respawnTimes.push(ri);
    bool success = bySpawnIdMap.emplace(ri->spawnId, ri).second;
    ASSERT(success, "Insertion of respawn info with id (%u,%u) into spawn id map failed - state desync.", uint32(ri->type), ri->spawnId);
}

static void PushRespawnInfoFrom(std::vector<RespawnInfo*>& data, RespawnInfoMap const& map, uint32 zoneId)
{
    for (auto const& pair : map)
        if (!zoneId || pair.second->zoneId == zoneId)
            data.push_back(pair.second);
}
void Map::GetRespawnInfo(std::vector<RespawnInfo*>& respawnData, SpawnObjectTypeMask types, uint32 zoneId) const
{
    if (types & SPAWN_TYPEMASK_CREATURE)
        PushRespawnInfoFrom(respawnData, _creatureRespawnTimesBySpawnId, zoneId);
    if (types & SPAWN_TYPEMASK_GAMEOBJECT)
        PushRespawnInfoFrom(respawnData, _gameObjectRespawnTimesBySpawnId, zoneId);
}

RespawnInfo* Map::GetRespawnInfo(SpawnObjectType type, ObjectGuid::LowType spawnId) const
{
    RespawnInfoMap const& map = GetRespawnMapForType(type);
    auto it = map.find(spawnId);
    if (it == map.end())
        return nullptr;
    return it->second;
}

void Map::DeleteRespawnInfo() // delete everything
{
    for (RespawnInfo* info : _respawnTimes)
        delete info;
    _respawnTimes.clear();
    _creatureRespawnTimesBySpawnId.clear();
    _gameObjectRespawnTimesBySpawnId.clear();
}

void Map::DeleteRespawnInfo(RespawnInfo* info)
{
    // Delete from all relevant containers to ensure consistency
    ASSERT(info);

    // spawnid store
    size_t const n = GetRespawnMapForType(info->type).erase(info->spawnId);
    ASSERT(n == 1, "Respawn stores inconsistent for map %u, spawnid %u (type %u)", GetId(), info->spawnId, uint32(info->type));

    //respawn heap
    _respawnTimes.erase(info->handle);

    // then cleanup the object
    delete info;
}

void Map::RemoveRespawnTime(RespawnInfo* info, bool doRespawn, SQLTransaction dbTrans)
{
    PreparedStatement* stmt;
    switch (info->type)
    {
        case SPAWN_TYPE_CREATURE:
            stmt = CharacterDatabase.GetPreparedStatement(CHAR_DEL_CREATURE_RESPAWN);
            break;
        case SPAWN_TYPE_GAMEOBJECT:
            stmt = CharacterDatabase.GetPreparedStatement(CHAR_DEL_GO_RESPAWN);
            break;
        default:
            ASSERT(false, "Invalid respawninfo type %u for spawnid %u map %u", uint32(info->type), info->spawnId, GetId());
            return;
    }
    stmt->setUInt32(0, info->spawnId);
    stmt->setUInt16(1, GetId());
    stmt->setUInt32(2, GetInstanceId());
    CharacterDatabase.ExecuteOrAppend(dbTrans, stmt);

    if (doRespawn)
        Respawn(info);
    else
        DeleteRespawnInfo(info);
}

void Map::RemoveRespawnTime(std::vector<RespawnInfo*>& respawnData, bool doRespawn, SQLTransaction dbTrans)
{
    SQLTransaction trans = dbTrans ? dbTrans : CharacterDatabase.BeginTransaction();
    for (RespawnInfo* info : respawnData)
        RemoveRespawnTime(info, doRespawn, trans);
    if (!dbTrans)
        CharacterDatabase.CommitTransaction(trans);
}

void Map::ProcessRespawns()
{
    time_t now = time(NULL);
    while (!_respawnTimes.empty())
    {
        RespawnInfo* next = _respawnTimes.top();
        if (now < next->respawnTime) // done for this tick
            break;
        if (CheckRespawn(next)) // see if we're allowed to respawn
        {
            // ok, respawn
            _respawnTimes.pop();
            GetRespawnMapForType(next->type).erase(next->spawnId);
            DoRespawn(next->type, next->spawnId, next->gridId);
            delete next;
        }
        else if (!next->respawnTime) // just remove respawn entry without rescheduling
        {
            _respawnTimes.pop();
            GetRespawnMapForType(next->type).erase(next->spawnId);
            delete next;
        }
        else // value changed, update heap position
        {
            ASSERT(now < next->respawnTime); // infinite loop guard
            _respawnTimes.decrease(next->handle);
        }
    }
}

void Map::ApplyDynamicModeRespawnScaling(WorldObject const* obj, ObjectGuid::LowType spawnId, uint32& respawnDelay, uint32 mode) const
{
    ASSERT(mode == 1);
    ASSERT(obj->GetMap() == this);

    if (IsBattlegroundOrArena())
        return;

    SpawnObjectType type;
    switch (obj->GetTypeId())
    {
        case TYPEID_UNIT:
            type = SPAWN_TYPE_CREATURE;
            break;
        case TYPEID_GAMEOBJECT:
            type = SPAWN_TYPE_GAMEOBJECT;
            break;
        default:
            return;
    }

    SpawnData const* data = sObjectMgr->GetSpawnData(type, spawnId);
    if (!data || !data->spawnGroupData || !(data->spawnGroupData->flags & SPAWNGROUP_FLAG_DYNAMIC_SPAWN_RATE))
        return;

    auto it = _zonePlayerCountMap.find(obj->GetZoneId());
    if (it == _zonePlayerCountMap.end())
        return;
    uint32 const playerCount = it->second;
    if (!playerCount)
        return;
    double const adjustFactor = sWorld->getFloatConfig(type == SPAWN_TYPE_GAMEOBJECT ? CONFIG_RESPAWN_DYNAMICRATE_GAMEOBJECT : CONFIG_RESPAWN_DYNAMICRATE_CREATURE) / playerCount;
    if (adjustFactor >= 1.0) // nothing to do here
        return;
    uint32 const timeMinimum = sWorld->getIntConfig(type == SPAWN_TYPE_GAMEOBJECT ? CONFIG_RESPAWN_DYNAMICMINIMUM_GAMEOBJECT : CONFIG_RESPAWN_DYNAMICMINIMUM_CREATURE);
    if (respawnDelay <= timeMinimum)
        return;

    respawnDelay = std::max<uint32>(ceil(respawnDelay * adjustFactor), timeMinimum);
}

SpawnGroupTemplateData const* Map::GetSpawnGroupData(uint32 groupId) const
{
    SpawnGroupTemplateData const* data = sObjectMgr->GetSpawnGroupData(groupId);
    if (data && (data->flags & SPAWNGROUP_FLAG_SYSTEM || data->mapId == GetId()))
        return data;
    return nullptr;
}

bool Map::SpawnGroupSpawn(uint32 groupId, bool ignoreRespawn, bool force, std::vector<WorldObject*>* spawnedObjects)
{
    SpawnGroupTemplateData const* groupData = GetSpawnGroupData(groupId);
    if (!groupData || groupData->flags & SPAWNGROUP_FLAG_SYSTEM)
    {
        TC_LOG_ERROR("maps", "Tried to spawn non-existing (or system) spawn group %u on map %u. Blocked.", groupId, GetId());
        return false;
    }

    for (auto& pair : sObjectMgr->GetSpawnDataForGroup(groupId))
    {
        SpawnData const* data = pair.second;
        ASSERT(groupData->mapId == data->spawnPoint.GetMapId());
        // Check if there's already an instance spawned
        if (!force)
            if (WorldObject* obj = GetWorldObjectBySpawnId(data->type, data->spawnId))
                if ((data->type != SPAWN_TYPE_CREATURE) || obj->ToCreature()->IsAlive())
                    continue;

        time_t respawnTime = GetRespawnTime(data->type, data->spawnId);
        if (respawnTime && respawnTime > time(NULL))
        {
            if (!force && !ignoreRespawn)
                continue;

            // we need to remove the respawn time, otherwise we'd end up double spawning
            RemoveRespawnTime(data->type, data->spawnId, false);
        }

        // don't spawn if the grid isn't loaded (will be handled in grid loader)
        if (!IsGridLoaded(data->spawnPoint))
            continue;

        // Everything OK, now do the actual (re)spawn
        switch (data->type)
        {
        case SPAWN_TYPE_CREATURE:
        {
            Creature* creature = new Creature();
            if (!creature->LoadFromDB(data->spawnId, this, true, force))
                delete creature;
            else if (spawnedObjects)
                spawnedObjects->push_back(creature);
            break;
        }
        case SPAWN_TYPE_GAMEOBJECT:
        {
            GameObject* gameobject = new GameObject();
            if (!gameobject->LoadFromDB(data->spawnId, this, true))
                delete gameobject;
            else if (spawnedObjects)
                spawnedObjects->push_back(gameobject);
            break;
        }
        default:
            ASSERT(false, "Invalid spawn type %u with spawnId %u", uint32(data->type), data->spawnId);
            return false;
        }
    }
    SetSpawnGroupActive(groupId, true); // start processing respawns for the group
    return true;
}

bool Map::SpawnGroupDespawn(uint32 groupId, bool deleteRespawnTimes, size_t* count)
{
    SpawnGroupTemplateData const* groupData = GetSpawnGroupData(groupId);
    if (!groupData || groupData->flags & SPAWNGROUP_FLAG_SYSTEM)
    {
        TC_LOG_ERROR("maps", "Tried to despawn non-existing (or system) spawn group %u on map %u. Blocked.", groupId, GetId());
        return false;
    }

    std::vector<WorldObject*> toUnload; // unload after iterating, otherwise iterator invalidation
    for (auto const& pair : sObjectMgr->GetSpawnDataForGroup(groupId))
    {
        SpawnData const* data = pair.second;
        ASSERT(groupData->mapId == data->spawnPoint.GetMapId());
        if (deleteRespawnTimes)
            RemoveRespawnTime(data->type, data->spawnId);
        switch (data->type)
        {
        case SPAWN_TYPE_CREATURE:
        {
            auto bounds = GetCreatureBySpawnIdStore().equal_range(data->spawnId);
            for (auto it = bounds.first; it != bounds.second; ++it)
                toUnload.emplace_back(it->second);
            break;
        }
        case SPAWN_TYPE_GAMEOBJECT:
        {
            auto bounds = GetGameObjectBySpawnIdStore().equal_range(data->spawnId);
            for (auto it = bounds.first; it != bounds.second; ++it)
                toUnload.emplace_back(it->second);
            break;
        }
        default:
            ASSERT(false, "Invalid spawn type %u in spawn data with spawnId %u.", uint32(data->type), data->spawnId);
            return false;
        }
    }

    if (count)
        *count = toUnload.size();

    // now do the actual despawning
    for (WorldObject* obj : toUnload)
        obj->AddObjectToRemoveList();
    SetSpawnGroupActive(groupId, false); // stop processing respawns for the group, too
    return true;
}

void Map::SetSpawnGroupActive(uint32 groupId, bool state)
{
    SpawnGroupTemplateData const* const data = GetSpawnGroupData(groupId);
    if (!data || data->flags & SPAWNGROUP_FLAG_SYSTEM)
    {
        TC_LOG_ERROR("maps", "Tried to set non-existing (or system) spawn group %u to %s on map %u. Blocked.", groupId, state ? "active" : "inactive", GetId());
        return;
    }
    if (state != !(data->flags & SPAWNGROUP_FLAG_MANUAL_SPAWN)) // toggled
        _toggledSpawnGroupIds.insert(groupId);
    else
        _toggledSpawnGroupIds.erase(groupId);
}

bool Map::IsSpawnGroupActive(uint32 groupId) const
{
    SpawnGroupTemplateData const* const data = GetSpawnGroupData(groupId);
    if (!data)
    {
        TC_LOG_ERROR("maps", "Tried to query state of non-existing spawn group %u on map %u.", groupId, GetId());
        return false;
    }
    if (data->flags & SPAWNGROUP_FLAG_SYSTEM)
        return true;
    // either manual spawn group and toggled, or not manual spawn group and not toggled...
    return (_toggledSpawnGroupIds.find(groupId) != _toggledSpawnGroupIds.end()) != !(data->flags & SPAWNGROUP_FLAG_MANUAL_SPAWN);
}

void Map::DelayedUpdate(uint32 t_diff)
{
    for (_transportsUpdateIter = _transports.begin(); _transportsUpdateIter != _transports.end();)
    {
        Transport* transport = *_transportsUpdateIter;
        ++_transportsUpdateIter;

        if (!transport->IsInWorld())
            continue;

        transport->DelayedUpdate(t_diff);
    }

    RemoveAllObjectsInRemoveList();

    // Don't unload grids if it's battleground, since we may have manually added GOs, creatures, those doesn't load from DB at grid re-load !
    // This isn't really bother us, since as soon as we have instanced BG-s, the whole map unloads as the BG gets ended
    if (!IsBattlegroundOrArena())
    {
        for (GridRefManager<NGridType>::iterator i = GridRefManager<NGridType>::begin(); i != GridRefManager<NGridType>::end();)
        {
            NGridType *grid = i->GetSource();
            GridInfo* info = i->GetSource()->getGridInfoRef();
            ++i;                                                // The update might delete the map and we need the next map before the iterator gets invalid
            ASSERT(grid->GetGridState() >= 0 && grid->GetGridState() < MAX_GRID_STATE);
            si_GridStates[grid->GetGridState()]->Update(*this, *grid, *info, t_diff);
        }
    }
}

void Map::AddObjectToRemoveList(WorldObject* obj)
{
    ASSERT(obj->GetMapId() == GetId() && obj->GetInstanceId() == GetInstanceId());

    obj->CleanupsBeforeDelete(false);                            // remove or simplify at least cross referenced links

    i_objectsToRemove.insert(obj);
    //TC_LOG_DEBUG("maps", "Object (GUID: %u TypeId: %u) added to removing list.", obj->GetGUID().GetCounter(), obj->GetTypeId());
}

void Map::AddObjectToSwitchList(WorldObject* obj, bool on)
{
    ASSERT(obj->GetMapId() == GetId() && obj->GetInstanceId() == GetInstanceId());
    // i_objectsToSwitch is iterated only in Map::RemoveAllObjectsInRemoveList() and it uses
    // the contained objects only if GetTypeId() == TYPEID_UNIT , so we can return in all other cases
    if (obj->GetTypeId() != TYPEID_UNIT && obj->GetTypeId() != TYPEID_GAMEOBJECT)
        return;

    std::map<WorldObject*, bool>::iterator itr = i_objectsToSwitch.find(obj);
    if (itr == i_objectsToSwitch.end())
        i_objectsToSwitch.insert(itr, std::make_pair(obj, on));
    else if (itr->second != on)
        i_objectsToSwitch.erase(itr);
    else
        ABORT();
}

void Map::RemoveAllObjectsInRemoveList()
{
    while (!i_objectsToSwitch.empty())
    {
        std::map<WorldObject*, bool>::iterator itr = i_objectsToSwitch.begin();
        WorldObject* obj = itr->first;
        bool on = itr->second;
        i_objectsToSwitch.erase(itr);

        if (!obj->IsPermanentWorldObject())
        {
            switch (obj->GetTypeId())
            {
                case TYPEID_UNIT:
                    SwitchGridContainers<Creature>(obj->ToCreature(), on);
                    break;
                case TYPEID_GAMEOBJECT:
                    SwitchGridContainers<GameObject>(obj->ToGameObject(), on);
                    break;
                default:
                    break;
            }
        }
    }

    //TC_LOG_DEBUG("maps", "Object remover 1 check.");
    while (!i_objectsToRemove.empty())
    {
        std::set<WorldObject*>::iterator itr = i_objectsToRemove.begin();
        WorldObject* obj = *itr;

        switch (obj->GetTypeId())
        {
            case TYPEID_CORPSE:
            {
                Corpse* corpse = ObjectAccessor::GetCorpse(*obj, obj->GetGUID());
                if (!corpse)
                    TC_LOG_ERROR("maps", "Tried to delete corpse/bones %u that is not in map.", obj->GetGUID().GetCounter());
                else
                    RemoveFromMap(corpse, true);
                break;
            }
            case TYPEID_DYNAMICOBJECT:
                RemoveFromMap(obj->ToDynObject(), true);
                break;
            case TYPEID_AREATRIGGER:
                RemoveFromMap((AreaTrigger*)obj, true);
                break;
            case TYPEID_GAMEOBJECT:
            {
                GameObject* go = obj->ToGameObject();
                if (Transport* transport = go->ToTransport())
                    RemoveFromMap(transport, true);
                else
                    RemoveFromMap(go, true);
                break;
            }
            case TYPEID_UNIT:
                // in case triggered sequence some spell can continue casting after prev CleanupsBeforeDelete call
                // make sure that like sources auras/etc removed before destructor start
                obj->ToCreature()->CleanupsBeforeDelete();
                RemoveFromMap(obj->ToCreature(), true);
                break;
            default:
                TC_LOG_ERROR("maps", "Non-grid object (TypeId: %u) is in grid object remove list, ignored.", obj->GetTypeId());
                break;
        }

        i_objectsToRemove.erase(itr);
    }

    //TC_LOG_DEBUG("maps", "Object remover 2 check.");
}

uint32 Map::GetPlayersCountExceptGMs() const
{
    uint32 count = 0;
    for (MapRefManager::const_iterator itr = m_mapRefManager.begin(); itr != m_mapRefManager.end(); ++itr)
        if (!itr->GetSource()->IsGameMaster())
            ++count;
    return count;
}

void Map::SendToPlayers(WorldPacket* data) const
{
    for (MapRefManager::const_iterator itr = m_mapRefManager.begin(); itr != m_mapRefManager.end(); ++itr)
        itr->GetSource()->SendDirectMessage(data);
}

bool Map::ActiveObjectsNearGrid(NGridType const& ngrid) const
{
    CellCoord cell_min(ngrid.getX() * MAX_NUMBER_OF_CELLS, ngrid.getY() * MAX_NUMBER_OF_CELLS);
    CellCoord cell_max(cell_min.x_coord + MAX_NUMBER_OF_CELLS, cell_min.y_coord+MAX_NUMBER_OF_CELLS);

    //we must find visible range in cells so we unload only non-visible cells...
    float viewDist = GetVisibilityRange();
    int cell_range = (int)ceilf(viewDist / SIZE_OF_GRID_CELL) + 1;

    cell_min.dec_x(cell_range);
    cell_min.dec_y(cell_range);
    cell_max.inc_x(cell_range);
    cell_max.inc_y(cell_range);

    for (MapRefManager::const_iterator iter = m_mapRefManager.begin(); iter != m_mapRefManager.end(); ++iter)
    {
        Player* player = iter->GetSource();

        CellCoord p = Trinity::ComputeCellCoord(player->GetPositionX(), player->GetPositionY());
        if ((cell_min.x_coord <= p.x_coord && p.x_coord <= cell_max.x_coord) &&
            (cell_min.y_coord <= p.y_coord && p.y_coord <= cell_max.y_coord))
            return true;
    }

    for (ActiveNonPlayers::const_iterator iter = m_activeNonPlayers.begin(); iter != m_activeNonPlayers.end(); ++iter)
    {
        WorldObject* obj = *iter;

        CellCoord p = Trinity::ComputeCellCoord(obj->GetPositionX(), obj->GetPositionY());
        if ((cell_min.x_coord <= p.x_coord && p.x_coord <= cell_max.x_coord) &&
            (cell_min.y_coord <= p.y_coord && p.y_coord <= cell_max.y_coord))
            return true;
    }

    return false;
}

template<class T>
void Map::AddToActive(T* obj)
{
    AddToActiveHelper(obj);
}

template <>
void Map::AddToActive(Creature* c)
{
    AddToActiveHelper(c);

    // also not allow unloading spawn grid to prevent creating creature clone at load
    if (!c->IsPet() && c->GetSpawnId())
    {
        float x, y, z;
        c->GetRespawnPosition(x, y, z);
        GridCoord p = Trinity::ComputeGridCoord(x, y);
        if (getNGrid(p.x_coord, p.y_coord))
            getNGrid(p.x_coord, p.y_coord)->incUnloadActiveLock();
        else
        {
            GridCoord p2 = Trinity::ComputeGridCoord(c->GetPositionX(), c->GetPositionY());
            TC_LOG_ERROR("maps", "Active creature (GUID: %u Entry: %u) added to grid[%u, %u] but spawn grid[%u, %u] was not loaded.",
                c->GetGUID().GetCounter(), c->GetEntry(), p.x_coord, p.y_coord, p2.x_coord, p2.y_coord);
        }
    }
}

template<>
void Map::AddToActive(DynamicObject* d)
{
    AddToActiveHelper(d);
}

template<class T>
void Map::RemoveFromActive(T* /*obj*/) { }

template <>
void Map::RemoveFromActive(Creature* c)
{
    RemoveFromActiveHelper(c);

    // also allow unloading spawn grid
    if (!c->IsPet() && c->GetSpawnId())
    {
        float x, y, z;
        c->GetRespawnPosition(x, y, z);
        GridCoord p = Trinity::ComputeGridCoord(x, y);
        if (getNGrid(p.x_coord, p.y_coord))
            getNGrid(p.x_coord, p.y_coord)->decUnloadActiveLock();
        else
        {
            GridCoord p2 = Trinity::ComputeGridCoord(c->GetPositionX(), c->GetPositionY());
            TC_LOG_ERROR("maps", "Active creature (GUID: %u Entry: %u) removed from grid[%u, %u] but spawn grid[%u, %u] was not loaded.",
                c->GetGUID().GetCounter(), c->GetEntry(), p.x_coord, p.y_coord, p2.x_coord, p2.y_coord);
        }
    }
}

template<>
void Map::RemoveFromActive(DynamicObject* obj)
{
    RemoveFromActiveHelper(obj);
}

template TC_GAME_API bool Map::AddToMap(Corpse*);
template TC_GAME_API bool Map::AddToMap(Creature*);
template TC_GAME_API bool Map::AddToMap(GameObject*);
template TC_GAME_API bool Map::AddToMap(DynamicObject*);
template TC_GAME_API bool Map::AddToMap(AreaTrigger*);

template TC_GAME_API void Map::RemoveFromMap(Corpse*, bool);
template TC_GAME_API void Map::RemoveFromMap(Creature*, bool);
template TC_GAME_API void Map::RemoveFromMap(GameObject*, bool);
template TC_GAME_API void Map::RemoveFromMap(DynamicObject*, bool);
template TC_GAME_API void Map::RemoveFromMap(AreaTrigger*, bool);

/* ******* Dungeon Instance Maps ******* */

InstanceMap::InstanceMap(uint32 id, time_t expiry, uint32 InstanceId, uint8 SpawnMode, Map* _parent)
  : Map(id, expiry, InstanceId, SpawnMode, _parent),
    m_resetAfterUnload(false), m_unloadWhenEmpty(false),
    i_data(nullptr), i_script_id(0)
{
    //lets initialize visibility distance for dungeons
    InstanceMap::InitVisibilityDistance();

    // the timer is started by default, and stopped when the first player joins
    // this make sure it gets unloaded if for some reason no player joins
    m_unloadTimer = std::max(sWorld->getIntConfig(CONFIG_INSTANCE_UNLOAD_DELAY), (uint32)MIN_UNLOAD_DELAY);
}

InstanceMap::~InstanceMap()
{
    delete i_data;
    i_data = nullptr;
}

void InstanceMap::InitVisibilityDistance()
{
    //init visibility distance for instances
    m_VisibleDistance = World::GetMaxVisibleDistanceInInstances();
    m_VisibilityNotifyPeriod = World::GetVisibilityNotifyPeriodInInstances();
}

/*
    Do map specific checks to see if the player can enter
*/
Map::EnterState InstanceMap::CannotEnter(Player* player)
{
    if (player->GetMapRef().getTarget() == this)
    {
        TC_LOG_ERROR("maps", "InstanceMap::CannotEnter - player %s(%u) already in map %d, %d, %d!", player->GetName().c_str(), player->GetGUID().GetCounter(), GetId(), GetInstanceId(), GetSpawnMode());
        ABORT();
        return CANNOT_ENTER_ALREADY_IN_MAP;
    }

    // allow GM's to enter
    if (player->IsGameMaster())
        return Map::CannotEnter(player);

    // cannot enter if the instance is full (player cap), GMs don't count
    uint32 maxPlayers = GetMaxPlayers();
    if (GetPlayersCountExceptGMs() >= maxPlayers)
    {
        TC_LOG_WARN("maps", "MAP: Instance '%u' of map '%s' cannot have more than '%u' players. Player '%s' rejected", GetInstanceId(), GetMapName(), maxPlayers, player->GetName().c_str());
        return CANNOT_ENTER_MAX_PLAYERS;
    }

    // cannot enter while an encounter is in progress (unless this is a relog, in which case it is permitted)
    if (!player->IsLoading() && IsRaid() && GetInstanceScript() && GetInstanceScript()->IsEncounterInProgress())
        return CANNOT_ENTER_ZONE_IN_COMBAT;

    // cannot enter if player is permanent saved to a different instance id
    if (InstancePlayerBind* playerBind = player->GetBoundInstance(GetId(), GetDifficulty()))
        if (playerBind->perm && playerBind->save)
            if (playerBind->save->GetInstanceId() != GetInstanceId())
                return CANNOT_ENTER_INSTANCE_BIND_MISMATCH;

    return Map::CannotEnter(player);
}

/*
    Do map specific checks and add the player to the map if successful.
*/
bool InstanceMap::AddPlayerToMap(Player* player)
{
    /// @todo Not sure about checking player level: already done in HandleAreaTriggerOpcode
    // GMs still can teleport player in instance.
    // Is it needed?

    {
        std::lock_guard<std::mutex> lock(_mapLock);
        // Check moved to void WorldSession::HandleMoveWorldportAckOpcode()
        //if (!CanEnter(player))
            //return false;

        // Dungeon only code
        if (IsDungeon())
        {
            Group* group = player->GetGroup();

            // increase current instances (hourly limit)
            if (!group || !group->isLFGGroup())
                player->AddInstanceEnterTime(GetInstanceId(), time(nullptr));

            // get or create an instance save for the map
            InstanceSave* mapSave = sInstanceSaveMgr->GetInstanceSave(GetInstanceId());
            if (!mapSave)
            {
                TC_LOG_DEBUG("maps", "InstanceMap::Add: creating instance save for map %d spawnmode %d with instance id %d", GetId(), GetSpawnMode(), GetInstanceId());
                mapSave = sInstanceSaveMgr->AddInstanceSave(GetId(), GetInstanceId(), Difficulty(GetSpawnMode()), 0, true);
            }

            ASSERT(mapSave);

            // check for existing instance binds
            InstancePlayerBind* playerBind = player->GetBoundInstance(GetId(), Difficulty(GetSpawnMode()));
            if (playerBind && playerBind->perm)
            {
                // cannot enter other instances if bound permanently
                if (playerBind->save != mapSave)
                {
                    TC_LOG_ERROR("maps", "InstanceMap::Add: player %s(%d) is permanently bound to instance %s %d, %d, %d, %d, %d, %d but he is being put into instance %s %d, %d, %d, %d, %d, %d", player->GetName().c_str(), player->GetGUID().GetCounter(), GetMapName(), playerBind->save->GetMapId(), playerBind->save->GetInstanceId(), playerBind->save->GetDifficulty(), playerBind->save->GetPlayerCount(), playerBind->save->GetGroupCount(), playerBind->save->CanReset(), GetMapName(), mapSave->GetMapId(), mapSave->GetInstanceId(), mapSave->GetDifficulty(), mapSave->GetPlayerCount(), mapSave->GetGroupCount(), mapSave->CanReset());
                    return false;
                }
            }
            else
            {
                if (group)
                {
                    // solo saves should have been reset when the map was loaded
                    InstanceGroupBind* groupBind = group->GetBoundInstance(this);
                    if (playerBind && playerBind->save != mapSave)
                    {
                        TC_LOG_ERROR("maps", "InstanceMap::Add: player %s(%d) is being put into instance %s %d, %d, %d, %d, %d, %d but he is in group %s and is bound to instance %d, %d, %d, %d, %d, %d!", player->GetName().c_str(), player->GetGUID().GetCounter(), GetMapName(), mapSave->GetMapId(), mapSave->GetInstanceId(), mapSave->GetDifficulty(), mapSave->GetPlayerCount(), mapSave->GetGroupCount(), mapSave->CanReset(), group->GetLeaderGUID().ToString().c_str(), playerBind->save->GetMapId(), playerBind->save->GetInstanceId(), playerBind->save->GetDifficulty(), playerBind->save->GetPlayerCount(), playerBind->save->GetGroupCount(), playerBind->save->CanReset());
                        if (groupBind)
                            TC_LOG_ERROR("maps", "InstanceMap::Add: the group is bound to the instance %s %d, %d, %d, %d, %d, %d", GetMapName(), groupBind->save->GetMapId(), groupBind->save->GetInstanceId(), groupBind->save->GetDifficulty(), groupBind->save->GetPlayerCount(), groupBind->save->GetGroupCount(), groupBind->save->CanReset());
                        //ABORT();
                        return false;
                    }
                    // bind to the group or keep using the group save
                    if (!groupBind)
                        group->BindToInstance(mapSave, false);
                    else
                    {
                        // cannot jump to a different instance without resetting it
                        if (groupBind->save != mapSave)
                        {
                            TC_LOG_ERROR("maps", "InstanceMap::Add: player %s(%d) is being put into instance %d, %d, %d but he is in group %s which is bound to instance %d, %d, %d!", player->GetName().c_str(), player->GetGUID().GetCounter(), mapSave->GetMapId(), mapSave->GetInstanceId(), mapSave->GetDifficulty(), group->GetLeaderGUID().ToString().c_str(), groupBind->save->GetMapId(), groupBind->save->GetInstanceId(), groupBind->save->GetDifficulty());
                            TC_LOG_ERROR("maps", "MapSave players: %d, group count: %d", mapSave->GetPlayerCount(), mapSave->GetGroupCount());
                            if (groupBind->save)
                                TC_LOG_ERROR("maps", "GroupBind save players: %d, group count: %d", groupBind->save->GetPlayerCount(), groupBind->save->GetGroupCount());
                            else
                                TC_LOG_ERROR("maps", "GroupBind save nullptr");
                            return false;
                        }
                        // if the group/leader is permanently bound to the instance
                        // players also become permanently bound when they enter
                        if (groupBind->perm)
                        {
                            WorldPacket data(SMSG_INSTANCE_LOCK_WARNING_QUERY, 10);
                            data << uint32(60000);
                            data << uint32(i_data ? i_data->GetCompletedEncounterMask() : 0);
                            data << uint8(0);
                            data << uint8(0); // events it throws:  1 : INSTANCE_LOCK_WARNING   0 : INSTANCE_LOCK_STOP / INSTANCE_LOCK_START
                            player->SendDirectMessage(&data);
                            player->SetPendingBind(mapSave->GetInstanceId(), 60000);
                        }
                    }
                }
                else
                {
                    // set up a solo bind or continue using it
                    if (!playerBind)
                        player->BindToInstance(mapSave, false);
                    else
                        // cannot jump to a different instance without resetting it
                        ASSERT(playerBind->save == mapSave);
                }
            }
        }

        // for normal instances cancel the reset schedule when the
        // first player enters (no players yet)
        SetResetSchedule(false);

        TC_LOG_DEBUG("maps", "MAP: Player '%s' entered instance '%u' of map '%s'", player->GetName().c_str(), GetInstanceId(), GetMapName());
        // initialize unload state
        m_unloadTimer = 0;
        m_resetAfterUnload = false;
        m_unloadWhenEmpty = false;
    }

    // this will acquire the same mutex so it cannot be in the previous block
    Map::AddPlayerToMap(player);

    if (i_data)
        i_data->OnPlayerEnter(player);

    return true;
}

void InstanceMap::Update(uint32 t_diff)
{
    Map::Update(t_diff);

	if (i_data)
	{
		i_data->Update(t_diff);
		i_data->UpdateCombatResurrection(t_diff);
	}
}

void InstanceMap::RemovePlayerFromMap(Player* player, bool remove)
{
    TC_LOG_DEBUG("maps", "MAP: Removing player '%s' from instance '%u' of map '%s' before relocating to another map", player->GetName().c_str(), GetInstanceId(), GetMapName());
    //if last player set unload timer
    if (!m_unloadTimer && m_mapRefManager.getSize() == 1)
        m_unloadTimer = m_unloadWhenEmpty ? MIN_UNLOAD_DELAY : std::max(sWorld->getIntConfig(CONFIG_INSTANCE_UNLOAD_DELAY), (uint32)MIN_UNLOAD_DELAY);
    Map::RemovePlayerFromMap(player, remove);
    // for normal instances schedule the reset after all players have left
    SetResetSchedule(true);
    sInstanceSaveMgr->UnloadInstanceSave(GetInstanceId());
}

void InstanceMap::CreateInstanceData(bool load)
{
    if (i_data != nullptr)
        return;

    InstanceTemplate const* mInstance = sObjectMgr->GetInstanceTemplate(GetId());
    if (mInstance)
    {
        i_script_id = mInstance->ScriptId;
        i_data = sScriptMgr->CreateInstanceData(this);
    }

    if (!i_data)
        return;

    i_data->Initialize();

    if (load)
    {
        /// @todo make a global storage for this
        PreparedStatement* stmt = CharacterDatabase.GetPreparedStatement(CHAR_SEL_INSTANCE);
        stmt->setUInt16(0, uint16(GetId()));
        stmt->setUInt32(1, i_InstanceId);
        PreparedQueryResult result = CharacterDatabase.Query(stmt);

        if (result)
        {
            Field* fields = result->Fetch();
            std::string data = fields[0].GetString();
            i_data->SetCompletedEncountersMask(fields[1].GetUInt32());
            if (!data.empty())
            {
                TC_LOG_DEBUG("maps", "Loading instance data for `%s` with id %u", sObjectMgr->GetScriptName(i_script_id).c_str(), i_InstanceId);
                i_data->Load(data.c_str());
            }
        }
    }
    else
        i_data->Create();
}

/*
    Returns true if there are no players in the instance
*/
bool InstanceMap::Reset(uint8 method)
{
    // note: since the map may not be loaded when the instance needs to be reset
    // the instance must be deleted from the DB by InstanceSaveManager

    if (HavePlayers())
    {
        if (method == INSTANCE_RESET_ALL || method == INSTANCE_RESET_CHANGE_DIFFICULTY)
        {
            // notify the players to leave the instance so it can be reset
            for (MapRefManager::iterator itr = m_mapRefManager.begin(); itr != m_mapRefManager.end(); ++itr)
                itr->GetSource()->SendResetFailedNotify(GetId());
        }
        else
        {
            bool doUnload = true;
            if (method == INSTANCE_RESET_GLOBAL)
            {
                // set the homebind timer for players inside (1 minute)
                for (MapRefManager::iterator itr = m_mapRefManager.begin(); itr != m_mapRefManager.end(); ++itr)
                {
                    InstancePlayerBind* bind = itr->GetSource()->GetBoundInstance(GetId(), GetDifficulty());
                    if (bind && bind->extendState && bind->save->GetInstanceId() == GetInstanceId())
                        doUnload = false;
                    else
                        itr->GetSource()->m_InstanceValid = false;
                }

                if (doUnload && HasPermBoundPlayers()) // check if any unloaded players have a nonexpired save to this
                    doUnload = false;
            }

            if (doUnload)
            {
                // the unload timer is not started
                // instead the map will unload immediately after the players have left
                m_unloadWhenEmpty = true;
                m_resetAfterUnload = true;
            }
        }
    }
    else
    {
        // unloaded at next update
        m_unloadTimer = MIN_UNLOAD_DELAY;
        m_resetAfterUnload = !(method == INSTANCE_RESET_GLOBAL && HasPermBoundPlayers());
    }

    return m_mapRefManager.isEmpty();
}

std::string const& InstanceMap::GetScriptName() const
{
    return sObjectMgr->GetScriptName(i_script_id);
}

void InstanceMap::PermBindAllPlayers()
{
    if (!IsDungeon())
        return;

    InstanceSave* save = sInstanceSaveMgr->GetInstanceSave(GetInstanceId());
    if (!save)
    {
        TC_LOG_ERROR("maps", "Cannot bind players to instance map (Name: %s, Entry: %u, Difficulty: %u, ID: %u) because no instance save is available!", GetMapName(), GetId(), GetDifficulty(), GetInstanceId());
        return;
    }

    // perm bind all players that are currently inside the instance
    for (MapRefManager::iterator itr = m_mapRefManager.begin(); itr != m_mapRefManager.end(); ++itr)
    {
        Player* player = itr->GetSource();
        // never instance bind GMs with GM mode enabled
        if (player->IsGameMaster())
            continue;

        InstancePlayerBind* bind = player->GetBoundInstance(save->GetMapId(), save->GetDifficulty());
        if (bind && bind->perm)
        {
            if (bind->save && bind->save->GetInstanceId() != save->GetInstanceId())
            {
                TC_LOG_ERROR("maps", "Player (GUID: %u, Name: %s) is in instance map (Name: %s, Entry: %u, Difficulty: %u, ID: %u) that is being bound, but already has a save for the map on ID %u!", player->GetGUID().GetCounter(), player->GetName().c_str(), GetMapName(), save->GetMapId(), save->GetDifficulty(), save->GetInstanceId(), bind->save->GetInstanceId());
            }
            else if (!bind->save)
            {
                TC_LOG_ERROR("maps", "Player (GUID: %u, Name: %s) is in instance map (Name: %s, Entry: %u, Difficulty: %u, ID: %u) that is being bound, but already has a bind (without associated save) for the map!", player->GetGUID().GetCounter(), player->GetName().c_str(), GetMapName(), save->GetMapId(), save->GetDifficulty(), save->GetInstanceId());
            }
        }
        else
        {
            player->BindToInstance(save, true);
            WorldPacket data(SMSG_INSTANCE_SAVE_CREATED, 4);
            data << uint32(0);
            player->SendDirectMessage(&data);
            player->GetSession()->SendCalendarRaidLockout(save, true);

            // if group leader is in instance, group also gets bound
            if (Group* group = player->GetGroup())
                if (group->GetLeaderGUID() == player->GetGUID())
                    group->BindToInstance(save, true);
        }
    }
}

void InstanceMap::UnloadAll()
{
    ASSERT(!HavePlayers());

    if (m_resetAfterUnload == true)
    {
        DeleteRespawnTimes();
        DeleteCorpseData();
    }

    Map::UnloadAll();
}

void InstanceMap::SendResetWarnings(uint32 timeLeft) const
{
    for (MapRefManager::const_iterator itr = m_mapRefManager.begin(); itr != m_mapRefManager.end(); ++itr)
        itr->GetSource()->SendInstanceResetWarning(GetId(), itr->GetSource()->GetDifficulty(IsRaid()), timeLeft, false);
}

void InstanceMap::SetResetSchedule(bool on)
{
    // only for normal instances
    // the reset time is only scheduled when there are no payers inside
    // it is assumed that the reset time will rarely (if ever) change while the reset is scheduled
    if (IsDungeon() && !HavePlayers() && !IsRaidOrHeroicDungeon())
    {
        if (InstanceSave* save = sInstanceSaveMgr->GetInstanceSave(GetInstanceId()))
            sInstanceSaveMgr->ScheduleReset(on, save->GetResetTime(), InstanceSaveManager::InstResetEvent(0, GetId(), Difficulty(GetSpawnMode()), GetInstanceId()));
        else
            TC_LOG_ERROR("maps", "InstanceMap::SetResetSchedule: cannot turn schedule %s, there is no save information for instance (map [id: %u, name: %s], instance id: %u, difficulty: %u)",
                on ? "on" : "off", GetId(), GetMapName(), GetInstanceId(), Difficulty(GetSpawnMode()));
    }
}

MapDifficulty const* Map::GetMapDifficulty() const
{
    return GetMapDifficultyData(GetId(), GetDifficulty());
}

bool Map::Instanceable() const
{
    return i_mapEntry && i_mapEntry->Instanceable();
}

bool Map::IsDungeon() const
{
    return i_mapEntry && i_mapEntry->IsDungeon();
}

bool Map::IsNonRaidDungeon() const
{
    return i_mapEntry && i_mapEntry->IsNonRaidDungeon();
}

bool Map::IsRaid() const
{
    return i_mapEntry && i_mapEntry->IsRaid();
}

bool Map::IsRaidOrHeroicDungeon() const
{
    return IsRaid() || i_spawnMode > DUNGEON_DIFFICULTY_NORMAL;
}

bool Map::IsHeroic() const
{
    return IsRaid() ? i_spawnMode >= RAID_DIFFICULTY_10MAN_HEROIC : i_spawnMode >= DUNGEON_DIFFICULTY_HEROIC;
}

bool Map::Is25ManRaid() const
{
    // since 25man difficulties are 1 and 3, we can check them like that
    return IsRaid() && i_spawnMode & RAID_DIFFICULTY_MASK_25MAN;
}

uint32 Map::GetId() const
{
    return i_mapEntry->MapID;
}

bool Map::IsRegularDifficulty() const
{
    return GetDifficulty() == REGULAR_DIFFICULTY;
}

bool Map::IsBattleground() const
{
    return i_mapEntry && i_mapEntry->IsBattleground();
}

bool Map::IsBattleArena() const
{
    return i_mapEntry && i_mapEntry->IsBattleArena();
}

bool Map::IsBattlegroundOrArena() const
{
    return i_mapEntry && i_mapEntry->IsBattlegroundOrArena();
}

bool Map::GetEntrancePos(int32& mapid, float& x, float& y) const
{
    if (!i_mapEntry)
        return false;
    return i_mapEntry->GetEntrancePos(mapid, x, y);
}

bool InstanceMap::HasPermBoundPlayers() const
{
    PreparedStatement* stmt = CharacterDatabase.GetPreparedStatement(CHAR_SEL_PERM_BIND_BY_INSTANCE);
    stmt->setUInt16(0,GetInstanceId());
    return !!CharacterDatabase.Query(stmt);
}

uint32 InstanceMap::GetMaxPlayers() const
{
    MapDifficulty const* mapDiff = GetMapDifficulty();
    if (mapDiff && mapDiff->maxPlayers)
        return mapDiff->maxPlayers;

    return GetEntry()->maxPlayers;
}

uint32 InstanceMap::GetMaxResetDelay() const
{
    MapDifficulty const* mapDiff = GetMapDifficulty();
    return mapDiff ? mapDiff->resetTime : 0;
}

/* ******* Battleground Instance Maps ******* */

BattlegroundMap::BattlegroundMap(uint32 id, time_t expiry, uint32 InstanceId, Map* _parent, uint8 spawnMode)
  : Map(id, expiry, InstanceId, spawnMode, _parent), m_bg(nullptr)
{
    //lets initialize visibility distance for BG/Arenas
    BattlegroundMap::InitVisibilityDistance();
}

BattlegroundMap::~BattlegroundMap()
{
    if (m_bg)
    {
        //unlink to prevent crash, always unlink all pointer reference before destruction
        m_bg->SetBgMap(nullptr);
        m_bg = nullptr;
    }
}

void BattlegroundMap::InitVisibilityDistance()
{
    //init visibility distance for BG/Arenas
    m_VisibleDistance = World::GetMaxVisibleDistanceInBGArenas();
    m_VisibilityNotifyPeriod = World::GetVisibilityNotifyPeriodInBGArenas();
}

Map::EnterState BattlegroundMap::CannotEnter(Player* player)
{
    if (player->GetMapRef().getTarget() == this)
    {
        TC_LOG_ERROR("maps", "BGMap::CannotEnter - player %u is already in map!", player->GetGUID().GetCounter());
        ABORT();
        return CANNOT_ENTER_ALREADY_IN_MAP;
    }

    if (player->GetBattlegroundId() != GetInstanceId())
        return CANNOT_ENTER_INSTANCE_BIND_MISMATCH;

    // player number limit is checked in bgmgr, no need to do it here

    return Map::CannotEnter(player);
}

bool BattlegroundMap::AddPlayerToMap(Player* player)
{
    {
        std::lock_guard<std::mutex> lock(_mapLock);
        //Check moved to void WorldSession::HandleMoveWorldportAckOpcode()
        //if (!CanEnter(player))
            //return false;
        // reset instance validity, battleground maps do not homebind
        player->m_InstanceValid = true;
    }
    return Map::AddPlayerToMap(player);
}

void BattlegroundMap::RemovePlayerFromMap(Player* player, bool remove)
{
    TC_LOG_DEBUG("maps", "MAP: Removing player '%s' from bg '%u' of map '%s' before relocating to another map", player->GetName().c_str(), GetInstanceId(), GetMapName());
    Map::RemovePlayerFromMap(player, remove);
}

void BattlegroundMap::SetUnload()
{
    m_unloadTimer = MIN_UNLOAD_DELAY;
}

void BattlegroundMap::RemoveAllPlayers()
{
    if (HavePlayers())
        for (MapRefManager::iterator itr = m_mapRefManager.begin(); itr != m_mapRefManager.end(); ++itr)
            if (Player* player = itr->GetSource())
                if (!player->IsBeingTeleportedFar())
                    player->TeleportTo(player->GetBattlegroundEntryPoint());
}

Player* Map::GetPlayer(ObjectGuid const& guid)
{
    return ObjectAccessor::GetPlayer(this, guid);
}

AreaTrigger* Map::GetAreaTrigger(ObjectGuid const& guid)
{
    return _objectsStore.Find<AreaTrigger>(guid);
}

Corpse* Map::GetCorpse(ObjectGuid const& guid)
{
    return _objectsStore.Find<Corpse>(guid);
}

Creature* Map::GetCreature(ObjectGuid const& guid)
{
    return _objectsStore.Find<Creature>(guid);
}

DynamicObject* Map::GetDynamicObject(ObjectGuid const& guid)
{
    return _objectsStore.Find<DynamicObject>(guid);
}

Creature* Map::GetCreatureBySpawnId(ObjectGuid::LowType spawnId) const
{
    auto const bounds = GetCreatureBySpawnIdStore().equal_range(spawnId);
    if (bounds.first == bounds.second)
        return nullptr;

    std::unordered_multimap<uint32, Creature*>::const_iterator creatureItr = std::find_if(bounds.first, bounds.second, [](Map::CreatureBySpawnIdContainer::value_type const& pair)
    {
        return pair.second->IsAlive();
    });

    return creatureItr != bounds.second ? creatureItr->second : bounds.first->second;
}

GameObject* Map::GetGameObjectBySpawnId(ObjectGuid::LowType spawnId) const
{
    auto const bounds = GetGameObjectBySpawnIdStore().equal_range(spawnId);
    if (bounds.first == bounds.second)
        return nullptr;

    std::unordered_multimap<uint32, GameObject*>::const_iterator creatureItr = std::find_if(bounds.first, bounds.second, [](Map::GameObjectBySpawnIdContainer::value_type const& pair)
    {
        return pair.second->isSpawned();
    });

    return creatureItr != bounds.second ? creatureItr->second : bounds.first->second;
}

GameObject* Map::GetGameObject(ObjectGuid const& guid)
{
    return _objectsStore.Find<GameObject>(guid);
}

Pet* Map::GetPet(ObjectGuid const& guid)
{
    return _objectsStore.Find<Pet>(guid);
}

Transport* Map::GetTransport(ObjectGuid const& guid)
{
    if (!guid.IsMOTransport())
        return nullptr;

    GameObject* go = GetGameObject(guid);
    return go ? go->ToTransport() : nullptr;
}

void Map::UpdateIteratorBack(Player* player)
{
    if (m_mapRefIter == player->GetMapRef())
        m_mapRefIter = m_mapRefIter->nocheck_prev();
}

void Map::SaveRespawnTime(SpawnObjectType type, ObjectGuid::LowType spawnId, uint32 entry, time_t respawnTime, uint32 zoneId, uint32 gridId, bool writeDB, bool replace, SQLTransaction dbTrans)
{
    if (!respawnTime)
    {
        // Delete only
        RemoveRespawnTime(type, spawnId, false, dbTrans);
        return;
    }

    RespawnInfo ri;
    ri.type = type;
    ri.spawnId = spawnId;
    ri.entry = entry;
    ri.respawnTime = respawnTime;
    ri.gridId = gridId;
    ri.zoneId = zoneId;
    AddRespawnInfo(ri, replace);

    if (writeDB)
        SaveRespawnTimeDB(type, spawnId, ri.respawnTime, dbTrans); // might be different from original respawn time if we didn't replace
}

void Map::SaveRespawnTimeDB(SpawnObjectType type, ObjectGuid::LowType spawnId, time_t respawnTime, SQLTransaction dbTrans)
{
    // Just here for support of compatibility mode
    PreparedStatement* stmt = CharacterDatabase.GetPreparedStatement((type == SPAWN_TYPE_GAMEOBJECT) ? CHAR_REP_GO_RESPAWN : CHAR_REP_CREATURE_RESPAWN);
    stmt->setUInt32(0, spawnId);
    stmt->setUInt64(1, uint64(respawnTime));
    stmt->setUInt16(2, GetId());
    stmt->setUInt32(3, GetInstanceId());
    CharacterDatabase.ExecuteOrAppend(dbTrans, stmt);
}

void Map::LoadRespawnTimes()
{
    PreparedStatement* stmt = CharacterDatabase.GetPreparedStatement(CHAR_SEL_CREATURE_RESPAWNS);
    stmt->setUInt16(0, GetId());
    stmt->setUInt32(1, GetInstanceId());
    if (PreparedQueryResult result = CharacterDatabase.Query(stmt))
    {
        do
        {
            Field* fields = result->Fetch();
            ObjectGuid::LowType loguid = fields[0].GetUInt32();
            uint64 respawnTime = fields[1].GetUInt64();

            if (CreatureData const* cdata = sObjectMgr->GetCreatureData(loguid))
                SaveRespawnTime(SPAWN_TYPE_CREATURE, loguid, cdata->id, time_t(respawnTime), GetZoneId(PhasingHandler::GetEmptyPhaseShift(), cdata->spawnPoint), Trinity::ComputeGridCoord(cdata->spawnPoint.GetPositionX(), cdata->spawnPoint.GetPositionY()).GetId(), false);

        } while (result->NextRow());
    }

    stmt = CharacterDatabase.GetPreparedStatement(CHAR_SEL_GO_RESPAWNS);
    stmt->setUInt16(0, GetId());
    stmt->setUInt32(1, GetInstanceId());
    if (PreparedQueryResult result = CharacterDatabase.Query(stmt))
    {
        do
        {
            Field* fields = result->Fetch();
            ObjectGuid::LowType loguid = fields[0].GetUInt32();
            uint64 respawnTime = fields[1].GetUInt64();

            if (GameObjectData const* godata = sObjectMgr->GetGameObjectData(loguid))
                SaveRespawnTime(SPAWN_TYPE_GAMEOBJECT, loguid, godata->id, time_t(respawnTime), GetZoneId(PhasingHandler::GetEmptyPhaseShift(), godata->spawnPoint), Trinity::ComputeGridCoord(godata->spawnPoint.GetPositionX(), godata->spawnPoint.GetPositionY()).GetId(), false);

        } while (result->NextRow());
    }
}

void Map::DeleteRespawnTimesInDB(uint16 mapId, uint32 instanceId)
{
    PreparedStatement* stmt = CharacterDatabase.GetPreparedStatement(CHAR_DEL_CREATURE_RESPAWN_BY_INSTANCE);
    stmt->setUInt16(0, mapId);
    stmt->setUInt32(1, instanceId);
    CharacterDatabase.Execute(stmt);

    stmt = CharacterDatabase.GetPreparedStatement(CHAR_DEL_GO_RESPAWN_BY_INSTANCE);
    stmt->setUInt16(0, mapId);
    stmt->setUInt32(1, instanceId);
    CharacterDatabase.Execute(stmt);
}

time_t Map::GetLinkedRespawnTime(ObjectGuid guid) const
{
    ObjectGuid linkedGuid = sObjectMgr->GetLinkedRespawnGuid(guid);
    switch (linkedGuid.GetHigh())
    {
        case HighGuid::Unit:
            return GetCreatureRespawnTime(linkedGuid.GetCounter());
        case HighGuid::GameObject:
            return GetGORespawnTime(linkedGuid.GetCounter());
        default:
            break;
    }

    return time_t(0);
}

void Map::LoadCorpseData()
{
    std::unordered_map<ObjectGuid::LowType, std::unordered_set<uint32>> phases;

    PreparedStatement* stmt = CharacterDatabase.GetPreparedStatement(CHAR_SEL_CORPSE_PHASES);
    stmt->setUInt32(0, GetId());
    stmt->setUInt32(1, GetInstanceId());

    //        0          1
    // SELECT OwnerGuid, PhaseId FROM corpse_phases cp LEFT JOIN corpse c ON cp.OwnerGuid = c.guid WHERE c.mapId = ? AND c.instanceId = ?
    PreparedQueryResult phaseResult = CharacterDatabase.Query(stmt);
    if (phaseResult)
    {
        do
        {
            Field* fields = phaseResult->Fetch();
            ObjectGuid::LowType guid = fields[0].GetUInt32();
            uint32 phaseId = fields[1].GetUInt32();

            phases[guid].insert(phaseId);
        } while (phaseResult->NextRow());
    }

    stmt = CharacterDatabase.GetPreparedStatement(CHAR_SEL_CORPSES);
    stmt->setUInt32(0, GetId());
    stmt->setUInt32(1, GetInstanceId());

    //        0     1     2     3            4      5          6          7       8       9      10        11    12          13          14
    // SELECT posX, posY, posZ, orientation, mapId, displayId, itemCache, bytes1, bytes2, flags, dynFlags, time, corpseType, instanceId, guid FROM corpse WHERE mapId = ? AND instanceId = ?
    PreparedQueryResult result = CharacterDatabase.Query(stmt);
    if (!result)
        return;

    do
    {
        Field* fields = result->Fetch();
        CorpseType type = CorpseType(fields[12].GetUInt8());
        ObjectGuid::LowType guid = fields[14].GetUInt32();
        if (type >= MAX_CORPSE_TYPE || type == CORPSE_BONES)
        {
            TC_LOG_ERROR("misc", "Corpse (guid: %u) have wrong corpse type (%u), not loading.", guid, type);
            continue;
        }

        Corpse* corpse = new Corpse(type);
        if (!corpse->LoadCorpseFromDB(GenerateLowGuid<HighGuid::Corpse>(), fields))
        {
            delete corpse;
            continue;
        }

        for (uint32 phaseId : phases[guid])
            PhasingHandler::AddPhase(corpse, phaseId, false);

        AddCorpse(corpse);
    } while (result->NextRow());
}

void Map::DeleteCorpseData()
{
    // DELETE cp, c FROM corpse_phases cp INNER JOIN corpse c ON cp.OwnerGuid = c.guid WHERE c.mapId = ? AND c.instanceId = ?
    PreparedStatement* stmt = CharacterDatabase.GetPreparedStatement(CHAR_DEL_CORPSES_FROM_MAP);
    stmt->setUInt32(0, GetId());
    stmt->setUInt32(1, GetInstanceId());
    CharacterDatabase.Execute(stmt);
}

void Map::AddCorpse(Corpse* corpse)
{
    corpse->SetMap(this);

    _corpsesByCell[corpse->GetCellCoord().GetId()].insert(corpse);
    if (corpse->GetType() != CORPSE_BONES)
        _corpsesByPlayer[corpse->GetOwnerGUID()] = corpse;
    else
        _corpseBones.insert(corpse);
}

void Map::RemoveCorpse(Corpse* corpse)
{
    ASSERT(corpse);

    corpse->DestroyForNearbyPlayers();
    if (corpse->IsInGrid())
        RemoveFromMap(corpse, false);
    else
    {
        corpse->RemoveFromWorld();
        corpse->ResetMap();
    }

    _corpsesByCell[corpse->GetCellCoord().GetId()].erase(corpse);
    if (corpse->GetType() != CORPSE_BONES)
        _corpsesByPlayer.erase(corpse->GetOwnerGUID());
    else
        _corpseBones.erase(corpse);
}

Corpse* Map::ConvertCorpseToBones(ObjectGuid const& ownerGuid, bool insignia /*= false*/)
{
    Corpse* corpse = GetCorpseByPlayer(ownerGuid);
    if (!corpse)
        return nullptr;

    RemoveCorpse(corpse);

    // remove corpse from DB
    SQLTransaction trans = CharacterDatabase.BeginTransaction();
    corpse->DeleteFromDB(trans);
    CharacterDatabase.CommitTransaction(trans);

    Corpse* bones = nullptr;

    // create the bones only if the map and the grid is loaded at the corpse's location
    // ignore bones creating option in case insignia
    if ((insignia ||
        (IsBattlegroundOrArena() ? sWorld->getBoolConfig(CONFIG_DEATH_BONES_BG_OR_ARENA) : sWorld->getBoolConfig(CONFIG_DEATH_BONES_WORLD))) &&
        !IsRemovalGrid(corpse->GetPositionX(), corpse->GetPositionY()))
    {
        // Create bones, don't change Corpse
        bones = new Corpse();
        bones->Create(corpse->GetGUID().GetCounter());

        for (uint8 i = OBJECT_FIELD_GUID + 4; i < CORPSE_END; ++i)                    // don't overwrite guid
            bones->SetUInt32Value(i, corpse->GetUInt32Value(i));

        bones->SetCellCoord(corpse->GetCellCoord());
        bones->Relocate(corpse->GetPositionX(), corpse->GetPositionY(), corpse->GetPositionZ(), corpse->GetOrientation());

        bones->SetUInt32Value(CORPSE_FIELD_FLAGS, CORPSE_FLAG_UNK2 | CORPSE_FLAG_BONES);
        bones->SetGuidValue(CORPSE_FIELD_OWNER, ObjectGuid::Empty);
        bones->SetGuidValue(OBJECT_FIELD_DATA, ObjectGuid::Empty);

        for (uint8 i = 0; i < EQUIPMENT_SLOT_END; ++i)
            if (corpse->GetUInt32Value(CORPSE_FIELD_ITEM + i))
                bones->SetUInt32Value(CORPSE_FIELD_ITEM + i, 0);

        PhasingHandler::InheritPhaseShift(bones, corpse);

        AddCorpse(bones);

        // add bones in grid store if grid loaded where corpse placed
        AddToMap(bones);
    }

    // all references to the corpse should be removed at this point
    delete corpse;

    return bones;
}

void Map::RemoveOldCorpses()
{
    time_t now = time(nullptr);

    std::vector<ObjectGuid> corpses;
    corpses.reserve(_corpsesByPlayer.size());

    for (auto const& p : _corpsesByPlayer)
        if (p.second->IsExpired(now))
            corpses.push_back(p.first);

    for (ObjectGuid const& ownerGuid : corpses)
        ConvertCorpseToBones(ownerGuid);

    std::vector<Corpse*> expiredBones;
    for (Corpse* bones : _corpseBones)
        if (bones->IsExpired(now))
            expiredBones.push_back(bones);

    for (Corpse* bones : expiredBones)
    {
        RemoveCorpse(bones);
        delete bones;
    }
}

void Map::SendZoneDynamicInfo(uint32 zoneId, Player* player) const
{
    auto itr = _zoneDynamicInfo.find(zoneId);
    if (itr == _zoneDynamicInfo.end())
        return;

    if (uint32 music = itr->second.MusicId)
    {
        WorldPacket data(SMSG_PLAY_MUSIC, 4);
        data << uint32(music);
        data << uint64(player->GetGUID());
        player->SendDirectMessage(&data);
    }

    SendZoneWeather(itr->second, player);

    if (uint32 overrideLight = itr->second.OverrideLightId)
    {
        WorldPacket data(SMSG_OVERRIDE_LIGHT, 4 + 4 + 1);
        data << uint32(_defaultLight);
        data << uint32(overrideLight);
        data << uint32(itr->second.LightFadeInTime);
        player->SendDirectMessage(&data);
    }
}

void Map::SendZoneWeather(uint32 zoneId, Player* player) const
{
    if (!player->HasAuraType(SPELL_AURA_FORCE_WEATHER))
    {
        auto itr = _zoneDynamicInfo.find(zoneId);
        if (itr == _zoneDynamicInfo.end())
            return;

        SendZoneWeather(itr->second, player);
    }
}

void Map::SendZoneWeather(ZoneDynamicInfo const& zoneDynamicInfo, Player* player) const
{
    if (WeatherState weatherId = zoneDynamicInfo.WeatherId)
    {
        WorldPacket data(SMSG_WEATHER, 4 + 4 + 1);
        data << uint32(weatherId);
        data << float(zoneDynamicInfo.WeatherGrade);
        data << uint8(0);
        player->SendDirectMessage(&data);
    }
    else if (zoneDynamicInfo.DefaultWeather)
    {
        zoneDynamicInfo.DefaultWeather->SendWeatherUpdateToPlayer(player);
    }
    else
        Weather::SendFineWeatherUpdateToPlayer(player);
}

void Map::SetZoneMusic(uint32 zoneId, uint32 musicId)
{
    _zoneDynamicInfo[zoneId].MusicId = musicId;

    Map::PlayerList const& players = GetPlayers();
    if (!players.isEmpty())
    {
        for (Map::PlayerList::const_iterator itr = players.begin(); itr != players.end(); ++itr)
            if (Player* player = itr->GetSource())
                if (player->GetZoneId() == zoneId && !player->HasAuraType(SPELL_AURA_FORCE_WEATHER))
                {
                    WorldPacket data(SMSG_PLAY_MUSIC, 4);
                    data << uint32(musicId);
                    data << uint64(player->GetGUID());
                    player->SendDirectMessage(&data);
                }
    }
}

Weather* Map::GetOrGenerateZoneDefaultWeather(uint32 zoneId)
{
    WeatherData const* weatherData = WeatherMgr::GetWeatherData(zoneId);
    if (!weatherData)
        return nullptr;

    ZoneDynamicInfo& info = _zoneDynamicInfo[zoneId];
    if (!info.DefaultWeather)
    {
        info.DefaultWeather = Trinity::make_unique<Weather>(zoneId, weatherData);
        info.DefaultWeather->ReGenerate();
        info.DefaultWeather->UpdateWeather();
    }

    return info.DefaultWeather.get();
}

void Map::SetZoneWeather(uint32 zoneId, WeatherState weatherId, float weatherGrade)
{
    ZoneDynamicInfo& info = _zoneDynamicInfo[zoneId];
    info.WeatherId = weatherId;
    info.WeatherGrade = weatherGrade;
    Map::PlayerList const& players = GetPlayers();

    if (!players.isEmpty())
    {
        WorldPacket data(SMSG_WEATHER, 4 + 4 + 1);
        data << uint32(weatherId);
        data << float(weatherGrade);
        data << uint8(0);

        for (Map::PlayerList::const_iterator itr = players.begin(); itr != players.end(); ++itr)
            if (Player* player = itr->GetSource())
                if (player->GetZoneId() == zoneId)
                    player->SendDirectMessage(&data);
    }
}

void Map::SetZoneOverrideLight(uint32 zoneId, uint32 lightId, uint32 fadeInTime)
{
    ZoneDynamicInfo& info = _zoneDynamicInfo[zoneId];
    info.OverrideLightId = lightId;
    info.LightFadeInTime = fadeInTime;
    Map::PlayerList const& players = GetPlayers();

    if (!players.isEmpty())
    {
        WorldPacket data(SMSG_OVERRIDE_LIGHT, 4 + 4 + 1);
        data << uint32(_defaultLight);
        data << uint32(lightId);
        data << uint32(fadeInTime);

        for (Map::PlayerList::const_iterator itr = players.begin(); itr != players.end(); ++itr)
            if (Player* player = itr->GetSource())
                if (player->GetZoneId() == zoneId)
                    player->SendDirectMessage(&data);
    }
}

void Map::UpdateAreaDependentAuras()
{
    Map::PlayerList const& players = GetPlayers();
    for (Map::PlayerList::const_iterator itr = players.begin(); itr != players.end(); ++itr)
        if (Player* player = itr->GetSource())
            if (player->IsInWorld())
            {
                player->UpdateAreaDependentAuras(player->GetAreaId());
                player->UpdateZoneDependentAuras(player->GetZoneId());
            }
}<|MERGE_RESOLUTION|>--- conflicted
+++ resolved
@@ -46,6 +46,7 @@
 #include "VMapFactory.h"
 #include "Weather.h"
 #include "WeatherMgr.h"
+#include "World.h"
 
 u_map_magic MapMagic        = { {'M','A','P','S'} };
 u_map_magic MapVersionMagic = { {'v','1','.','7'} };
@@ -309,6 +310,7 @@
 
     _weatherUpdateTimer.SetInterval(time_t(1 * IN_MILLISECONDS));
     MMAP::MMapFactory::createOrGetMMapManager()->loadMapInstance(sWorld->GetDataPath(), GetId(), i_InstanceId);
+
     sScriptMgr->OnCreateMap(this);
 }
 
@@ -2647,108 +2649,6 @@
     return result;
 }
 
-<<<<<<< HEAD
-=======
-void Map::GetFullTerrainStatusForPosition(PhaseShift const& phaseShift, float x, float y, float z, PositionFullTerrainStatus& data, uint8 reqLiquidType) const
-{
-    VMAP::IVMapManager* vmgr = VMAP::VMapFactory::createOrGetVMapManager();
-    VMAP::AreaAndLiquidData vmapData;
-    uint32 terrainMapId = PhasingHandler::GetTerrainMapId(phaseShift, this, x, y);
-    vmgr->getAreaAndLiquidData(terrainMapId, x, y, z, reqLiquidType, vmapData);
-    if (vmapData.areaInfo)
-        data.areaInfo = boost::in_place(vmapData.areaInfo->adtId, vmapData.areaInfo->rootId, vmapData.areaInfo->groupId, vmapData.areaInfo->mogpFlags);
-
-    float mapHeight = VMAP_INVALID_HEIGHT;
-    GridMap* gmap = const_cast<Map*>(this)->GetGrid(terrainMapId, x, y);
-    if (gmap)
-        mapHeight = gmap->getHeight(x, y);
-
-    // area lookup
-    AreaTableEntry const* areaEntry = nullptr;
-    if (vmapData.areaInfo && (z + 2.0f <= mapHeight || mapHeight <= vmapData.floorZ))
-        if (WMOAreaTableEntry const* wmoEntry = GetWMOAreaTableEntryByTripple(vmapData.areaInfo->rootId, vmapData.areaInfo->adtId, vmapData.areaInfo->groupId))
-            areaEntry = sAreaTableStore.LookupEntry(wmoEntry->areaId);
-
-    data.areaId = 0;
-
-    if (areaEntry)
-    {
-        data.floorZ = vmapData.floorZ;
-        data.areaId = areaEntry->ID;
-    }
-    else
-    {
-        data.floorZ = mapHeight;
-        data.areaId = gmap->getArea(x, y);
-
-        if (!data.areaId)
-            data.areaId = i_mapEntry->linked_zone;
-
-        if (data.areaId)
-            areaEntry = sAreaTableStore.LookupEntry(data.areaId);
-    }
-
-    // liquid processing
-    data.liquidStatus = LIQUID_MAP_NO_WATER;
-    if (vmapData.liquidInfo && vmapData.liquidInfo->level > vmapData.floorZ && z + 2.0f > vmapData.floorZ)
-    {
-        uint32 liquidType = vmapData.liquidInfo->type;
-        if (GetId() == 530 && liquidType == 2) // gotta love blizzard hacks
-            liquidType = 15;
-
-        uint32 liquidFlagType = 0;
-        if (LiquidTypeEntry const* liquidData = sLiquidTypeStore.LookupEntry(liquidType))
-            liquidFlagType = liquidData->Type;
-
-        if (liquidType && liquidType < 21 && areaEntry)
-        {
-            uint32 overrideLiquid = areaEntry->LiquidTypeOverride[liquidFlagType];
-            if (!overrideLiquid && areaEntry->zone)
-            {
-                AreaTableEntry const* zoneEntry = sAreaTableStore.LookupEntry(areaEntry->zone);
-                if (zoneEntry)
-                    overrideLiquid = zoneEntry->LiquidTypeOverride[liquidFlagType];
-            }
-
-            if (LiquidTypeEntry const* overrideData = sLiquidTypeStore.LookupEntry(overrideLiquid))
-            {
-                liquidType = overrideLiquid;
-                liquidFlagType = overrideData->Type;
-            }
-        }
-
-        data.liquidInfo = boost::in_place();
-        data.liquidInfo->level = vmapData.liquidInfo->level;
-        data.liquidInfo->depth_level = vmapData.floorZ;
-        data.liquidInfo->entry = liquidType;
-        data.liquidInfo->type_flags = 1 << liquidFlagType;
-
-        float delta = vmapData.liquidInfo->level - z;
-        if (delta > 2.0f)
-            data.liquidStatus = LIQUID_MAP_UNDER_WATER;
-        else if (delta > 0.0f)
-            data.liquidStatus = LIQUID_MAP_IN_WATER;
-        else if (delta > -0.1f)
-            data.liquidStatus = LIQUID_MAP_WATER_WALK;
-        else
-            data.liquidStatus = LIQUID_MAP_ABOVE_WATER;
-    }
-    // look up liquid data from grid map
-    if (gmap && (data.liquidStatus == LIQUID_MAP_ABOVE_WATER || data.liquidStatus == LIQUID_MAP_NO_WATER))
-    {
-        LiquidData gridMapLiquid;
-        ZLiquidStatus gridMapStatus = gmap->GetLiquidStatus(x, y, z, reqLiquidType, &gridMapLiquid);
-        if (gridMapStatus != LIQUID_MAP_NO_WATER && (gridMapLiquid.level > vmapData.floorZ))
-        {
-            if (GetId() == 530 && gridMapLiquid.entry == 2)
-                gridMapLiquid.entry = 15;
-            data.liquidInfo = gridMapLiquid;
-            data.liquidStatus = gridMapStatus;
-        }
-    }
-}
-
->>>>>>> 037f83c7
 float Map::GetWaterLevel(PhaseShift const& phaseShift, float x, float y) const
 {
     if (GridMap* gmap = m_parentTerrainMap->GetGrid(PhasingHandler::GetTerrainMapId(phaseShift, this, x, y), x, y))
@@ -2782,14 +2682,11 @@
     return result;
 }
 
-<<<<<<< HEAD
 float Map::GetHeight(PhaseShift const& phaseShift, float x, float y, float z, bool vmap /*= true*/, float maxSearchDist /*= DEFAULT_HEIGHT_SEARCH*/) const
 {
     return std::max<float>(GetStaticHeight(phaseShift, x, y, z, vmap, maxSearchDist), _dynamicTree.getHeight(x, y, z, maxSearchDist, phaseShift));
 }
 
-=======
->>>>>>> 037f83c7
 bool Map::IsInWater(PhaseShift const& phaseShift, float x, float y, float pZ, LiquidData* data) const
 {
     LiquidData liquid_status;
