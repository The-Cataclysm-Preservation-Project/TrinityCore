/*
 * Copyright (C) 2008-2016 TrinityCore <http://www.trinitycore.org/>
 * Copyright (C) 2005-2009 MaNGOS <http://getmangos.com/>
 *
 * This program is free software; you can redistribute it and/or modify it
 * under the terms of the GNU General Public License as published by the
 * Free Software Foundation; either version 2 of the License, or (at your
 * option) any later version.
 *
 * This program is distributed in the hope that it will be useful, but WITHOUT
 * ANY WARRANTY; without even the implied warranty of MERCHANTABILITY or
 * FITNESS FOR A PARTICULAR PURPOSE. See the GNU General Public License for
 * more details.
 *
 * You should have received a copy of the GNU General Public License along
 * with this program. If not, see <http://www.gnu.org/licenses/>.
 */

#ifndef TRINITY_MAP_H
#define TRINITY_MAP_H

#include "Define.h"

#include "DBCStructure.h"
#include "GridDefines.h"
#include "Cell.h"
#include "Timer.h"
#include "SharedDefines.h"
#include "GridRefManager.h"
#include "MapRefManager.h"
#include "DynamicTree.h"
#include "GameObjectModel.h"
#include "ObjectGuid.h"

#include <bitset>
#include <list>
#include <memory>

class Unit;
class WorldPacket;
class InstanceScript;
class Group;
class InstanceSave;
class Object;
class WorldObject;
class TempSummon;
class Player;
class CreatureGroup;
struct ScriptInfo;
struct ScriptAction;
struct Position;
class Battleground;
class MapInstanced;
class BattlegroundMap;
class InstanceMap;
class Transport;
namespace Trinity { struct ObjectUpdater; }

struct ScriptAction
{
    ObjectGuid sourceGUID;
    ObjectGuid targetGUID;
    ObjectGuid ownerGUID;                                   ///> owner of source if source is item
    ScriptInfo const* script;                               ///> pointer to static script data
};

/// Represents a map magic value of 4 bytes (used in versions)
union u_map_magic
{
    char asChar[4]; ///> Non-null terminated string
    uint32 asUInt;  ///> uint32 representation
};

// ******************************************
// Map file format defines
// ******************************************
struct map_fileheader
{
    u_map_magic mapMagic;
    u_map_magic versionMagic;
    u_map_magic buildMagic;
    uint32 areaMapOffset;
    uint32 areaMapSize;
    uint32 heightMapOffset;
    uint32 heightMapSize;
    uint32 liquidMapOffset;
    uint32 liquidMapSize;
    uint32 holesOffset;
    uint32 holesSize;
};

#define MAP_AREA_NO_AREA      0x0001

struct map_areaHeader
{
    uint32 fourcc;
    uint16 flags;
    uint16 gridArea;
};

#define MAP_HEIGHT_NO_HEIGHT  0x0001
#define MAP_HEIGHT_AS_INT16   0x0002
#define MAP_HEIGHT_AS_INT8    0x0004

struct map_heightHeader
{
    uint32 fourcc;
    uint32 flags;
    float  gridHeight;
    float  gridMaxHeight;
};

#define MAP_LIQUID_NO_TYPE    0x0001
#define MAP_LIQUID_NO_HEIGHT  0x0002

struct map_liquidHeader
{
    uint32 fourcc;
    uint16 flags;
    uint16 liquidType;
    uint8  offsetX;
    uint8  offsetY;
    uint8  width;
    uint8  height;
    float  liquidLevel;
};

enum ZLiquidStatus
{
    LIQUID_MAP_NO_WATER     = 0x00000000,
    LIQUID_MAP_ABOVE_WATER  = 0x00000001,
    LIQUID_MAP_WATER_WALK   = 0x00000002,
    LIQUID_MAP_IN_WATER     = 0x00000004,
    LIQUID_MAP_UNDER_WATER  = 0x00000008
};

#define MAP_LIQUID_TYPE_NO_WATER    0x00
#define MAP_LIQUID_TYPE_WATER       0x01
#define MAP_LIQUID_TYPE_OCEAN       0x02
#define MAP_LIQUID_TYPE_MAGMA       0x04
#define MAP_LIQUID_TYPE_SLIME       0x08

#define MAP_ALL_LIQUIDS   (MAP_LIQUID_TYPE_WATER | MAP_LIQUID_TYPE_OCEAN | MAP_LIQUID_TYPE_MAGMA | MAP_LIQUID_TYPE_SLIME)

#define MAP_LIQUID_TYPE_DARK_WATER  0x10
#define MAP_LIQUID_TYPE_WMO_WATER   0x20

struct LiquidData
{
    uint32 type_flags;
    uint32 entry;
    float  level;
    float  depth_level;
};

class GridMap
{
    uint32  _flags;
    union{
        float* m_V9;
        uint16* m_uint16_V9;
        uint8* m_uint8_V9;
    };
    union{
        float* m_V8;
        uint16* m_uint16_V8;
        uint8* m_uint8_V8;
    };
    // Height level data
    float _gridHeight;
    float _gridIntHeightMultiplier;

    // Area data
    uint16* _areaMap;

    // Liquid data
    float _liquidLevel;
    uint16* _liquidEntry;
    uint8* _liquidFlags;
    float* _liquidMap;
    uint16 _gridArea;
    uint16 _liquidType;
    uint8 _liquidOffX;
    uint8 _liquidOffY;
    uint8 _liquidWidth;
    uint8 _liquidHeight;


    bool loadAreaData(FILE* in, uint32 offset, uint32 size);
    bool loadHeightData(FILE* in, uint32 offset, uint32 size);
    bool loadLiquidData(FILE* in, uint32 offset, uint32 size);

    // Get height functions and pointers
    typedef float (GridMap::*GetHeightPtr) (float x, float y) const;
    GetHeightPtr _gridGetHeight;
    float getHeightFromFloat(float x, float y) const;
    float getHeightFromUint16(float x, float y) const;
    float getHeightFromUint8(float x, float y) const;
    float getHeightFromFlat(float x, float y) const;

public:
    GridMap();
    ~GridMap();
    bool loadData(const char* filename);
    void unloadData();

    uint16 getArea(float x, float y) const;
    inline float getHeight(float x, float y) const {return (this->*_gridGetHeight)(x, y);}
    float getLiquidLevel(float x, float y) const;
    uint8 getTerrainType(float x, float y) const;
    ZLiquidStatus getLiquidStatus(float x, float y, float z, uint8 ReqLiquidType, LiquidData* data = 0);
};

#pragma pack(push, 1)

struct InstanceTemplate
{
    uint32 Parent;
    uint32 ScriptId;
    bool AllowMount;
};

enum LevelRequirementVsMode
{
    LEVELREQUIREMENT_HEROIC = 70
};

struct ZoneDynamicInfo
{
    ZoneDynamicInfo() : MusicId(0), WeatherId(0), WeatherGrade(0.0f),
        OverrideLightId(0), LightFadeInTime(0) { }

    uint32 MusicId;
    uint32 WeatherId;
    float WeatherGrade;
    uint32 OverrideLightId;
    uint32 LightFadeInTime;
};

#pragma pack(pop)

#define MAX_HEIGHT            100000.0f                     // can be use for find ground height at surface
#define INVALID_HEIGHT       -100000.0f                     // for check, must be equal to VMAP_INVALID_HEIGHT, real value for unknown height is VMAP_INVALID_HEIGHT_VALUE
#define MAX_FALL_DISTANCE     250000.0f                     // "unlimited fall" to find VMap ground if it is available, just larger than MAX_HEIGHT - INVALID_HEIGHT
#define DEFAULT_HEIGHT_SEARCH     50.0f                     // default search distance to find height at nearby locations
#define MIN_UNLOAD_DELAY      1                             // immediate unload

typedef std::map<uint32/*leaderDBGUID*/, CreatureGroup*>        CreatureGroupHolderType;

typedef std::unordered_map<uint32 /*zoneId*/, ZoneDynamicInfo> ZoneDynamicInfoMap;

class Map : public GridRefManager<NGridType>
{
    friend class MapReference;
    public:
        Map(uint32 id, time_t, uint32 InstanceId, uint8 SpawnMode, Map* _parent = NULL);
        virtual ~Map();

        MapEntry const* GetEntry() const { return i_mapEntry; }

        // currently unused for normal maps
        bool CanUnload(uint32 diff)
        {
            if (!m_unloadTimer)
                return false;

            if (m_unloadTimer <= diff)
                return true;

            m_unloadTimer -= diff;
            return false;
        }

        virtual bool AddPlayerToMap(Player*);
        virtual void RemovePlayerFromMap(Player*, bool);
        template<class T> bool AddToMap(T *);
        template<class T> void RemoveFromMap(T *, bool);

        void VisitNearbyCellsOf(WorldObject* obj, TypeContainerVisitor<Trinity::ObjectUpdater, GridTypeMapContainer> &gridVisitor, TypeContainerVisitor<Trinity::ObjectUpdater, WorldTypeMapContainer> &worldVisitor);
        virtual void Update(const uint32);

        float GetVisibilityRange() const { return m_VisibleDistance; }
        //function for setting up visibility distance for maps on per-type/per-Id basis
        virtual void InitVisibilityDistance();

        void PlayerRelocation(Player*, float x, float y, float z, float orientation);
        void CreatureRelocation(Creature* creature, float x, float y, float z, float ang, bool respawnRelocationOnFail = true);
        void GameObjectRelocation(GameObject* go, float x, float y, float z, float orientation, bool respawnRelocationOnFail = true);
        void DynamicObjectRelocation(DynamicObject* go, float x, float y, float z, float orientation);

        template<class T, class CONTAINER> void Visit(const Cell& cell, TypeContainerVisitor<T, CONTAINER> &visitor);

        bool IsRemovalGrid(float x, float y) const
        {
            GridCoord p = Trinity::ComputeGridCoord(x, y);
            return !getNGrid(p.x_coord, p.y_coord) || getNGrid(p.x_coord, p.y_coord)->GetGridState() == GRID_STATE_REMOVAL;
        }

        bool IsGridLoaded(float x, float y) const
        {
            return IsGridLoaded(Trinity::ComputeGridCoord(x, y));
        }

        bool GetUnloadLock(const GridCoord &p) const { return getNGrid(p.x_coord, p.y_coord)->getUnloadLock(); }
        void SetUnloadLock(const GridCoord &p, bool on) { getNGrid(p.x_coord, p.y_coord)->setUnloadExplicitLock(on); }
        void LoadGrid(float x, float y);
        bool UnloadGrid(NGridType& ngrid, bool pForce);
        virtual void UnloadAll();

        void ResetGridExpiry(NGridType &grid, float factor = 1) const
        {
            grid.ResetTimeTracker(time_t(float(i_gridExpiry)*factor));
        }

        time_t GetGridExpiry(void) const { return i_gridExpiry; }
        uint32 GetId(void) const { return i_mapEntry->MapID; }

        static bool ExistMap(uint32 mapid, int gx, int gy);
        static bool ExistVMap(uint32 mapid, int gx, int gy);

        static void InitStateMachine();
        static void DeleteStateMachine();

        Map const* GetParent() const { return m_parentMap; }

        // some calls like isInWater should not use vmaps due to processor power
        // can return INVALID_HEIGHT if under z+2 z coord not found height
        float GetHeight(float x, float y, float z, bool checkVMap = true, float maxSearchDist = DEFAULT_HEIGHT_SEARCH) const;

        ZLiquidStatus getLiquidStatus(float x, float y, float z, uint8 ReqLiquidType, LiquidData* data = nullptr) const;

        uint16 GetAreaFlag(float x, float y, float z, bool *isOutdoors=nullptr) const;
        bool GetAreaInfo(float x, float y, float z, uint32 &mogpflags, int32 &adtId, int32 &rootId, int32 &groupId) const;

        bool IsOutdoors(float x, float y, float z) const;

        uint8 GetTerrainType(float x, float y) const;
        float GetWaterLevel(float x, float y) const;
        bool IsInWater(float x, float y, float z, LiquidData* data = nullptr) const;
        bool IsUnderWater(float x, float y, float z) const;

        static uint32 GetAreaIdByAreaFlag(uint16 areaflag, uint32 map_id);
        static uint32 GetZoneIdByAreaFlag(uint16 areaflag, uint32 map_id);
        static void GetZoneAndAreaIdByAreaFlag(uint32& zoneid, uint32& areaid, uint16 areaflag, uint32 map_id);

        uint32 GetAreaId(float x, float y, float z) const
        {
            return GetAreaIdByAreaFlag(GetAreaFlag(x, y, z), GetId());
        }

        uint32 GetZoneId(float x, float y, float z) const
        {
            return GetZoneIdByAreaFlag(GetAreaFlag(x, y, z), GetId());
        }

        void GetZoneAndAreaId(uint32& zoneid, uint32& areaid, float x, float y, float z) const
        {
            GetZoneAndAreaIdByAreaFlag(zoneid, areaid, GetAreaFlag(x, y, z), GetId());
        }

        void MoveAllCreaturesInMoveList();
        void MoveAllGameObjectsInMoveList();
        void MoveAllDynamicObjectsInMoveList();
        void RemoveAllObjectsInRemoveList();
        virtual void RemoveAllPlayers();

        // used only in MoveAllCreaturesInMoveList and ObjectGridUnloader
        bool CreatureRespawnRelocation(Creature* c, bool diffGridOnly);
        bool GameObjectRespawnRelocation(GameObject* go, bool diffGridOnly);

        // assert print helper
        bool CheckGridIntegrity(Creature* c, bool moved) const;

        uint32 GetInstanceId() const { return i_InstanceId; }
        uint8 GetSpawnMode() const { return (i_spawnMode); }

        enum EnterState
        {
            CAN_ENTER = 0,
            CANNOT_ENTER_ALREADY_IN_MAP = 1, // Player is already in the map
            CANNOT_ENTER_NO_ENTRY, // No map entry was found for the target map ID
            CANNOT_ENTER_UNINSTANCED_DUNGEON, // No instance template was found for dungeon map
            CANNOT_ENTER_DIFFICULTY_UNAVAILABLE, // Requested instance difficulty is not available for target map
            CANNOT_ENTER_NOT_IN_RAID, // Target instance is a raid instance and the player is not in a raid group
            CANNOT_ENTER_CORPSE_IN_DIFFERENT_INSTANCE, // Player is dead and their corpse is not in target instance
            CANNOT_ENTER_INSTANCE_BIND_MISMATCH, // Player's permanent instance save is not compatible with their group's current instance bind
            CANNOT_ENTER_TOO_MANY_INSTANCES, // Player has entered too many instances recently
            CANNOT_ENTER_MAX_PLAYERS, // Target map already has the maximum number of players allowed
            CANNOT_ENTER_ZONE_IN_COMBAT, // A boss encounter is currently in progress on the target map
            CANNOT_ENTER_UNSPECIFIED_REASON
        };
        virtual EnterState CannotEnter(Player* /*player*/) { return CAN_ENTER; }
        const char* GetMapName() const;

        // have meaning only for instanced map (that have set real difficulty)
        Difficulty GetDifficulty() const { return Difficulty(GetSpawnMode()); }
        bool IsRegularDifficulty() const { return GetDifficulty() == REGULAR_DIFFICULTY; }
        MapDifficulty const* GetMapDifficulty() const;

        bool Instanceable() const { return i_mapEntry && i_mapEntry->Instanceable(); }
        bool IsDungeon() const { return i_mapEntry && i_mapEntry->IsDungeon(); }
        bool IsNonRaidDungeon() const { return i_mapEntry && i_mapEntry->IsNonRaidDungeon(); }
        bool IsRaid() const { return i_mapEntry && i_mapEntry->IsRaid(); }
        bool IsRaidOrHeroicDungeon() const { return IsRaid() || i_spawnMode > DUNGEON_DIFFICULTY_NORMAL; }
        bool IsHeroic() const { return IsRaid() ? i_spawnMode >= RAID_DIFFICULTY_10MAN_HEROIC : i_spawnMode >= DUNGEON_DIFFICULTY_HEROIC; }
        bool Is25ManRaid() const { return IsRaid() && i_spawnMode & RAID_DIFFICULTY_MASK_25MAN; }   // since 25man difficulties are 1 and 3, we can check them like that
        bool IsBattleground() const { return i_mapEntry && i_mapEntry->IsBattleground(); }
        bool IsBattleArena() const { return i_mapEntry && i_mapEntry->IsBattleArena(); }
        bool IsBattlegroundOrArena() const { return i_mapEntry && i_mapEntry->IsBattlegroundOrArena(); }
        bool GetEntrancePos(int32 &mapid, float &x, float &y)
        {
            if (!i_mapEntry)
                return false;
            return i_mapEntry->GetEntrancePos(mapid, x, y);
        }

        void AddObjectToRemoveList(WorldObject* obj);
        void AddObjectToSwitchList(WorldObject* obj, bool on);
        virtual void DelayedUpdate(const uint32 diff);

        void UpdateObjectVisibility(WorldObject* obj, Cell cell, CellCoord cellpair);
        void UpdateObjectsVisibilityFor(Player* player, Cell cell, CellCoord cellpair);

        void resetMarkedCells() { marked_cells.reset(); }
        bool isCellMarked(uint32 pCellId) { return marked_cells.test(pCellId); }
        void markCell(uint32 pCellId) { marked_cells.set(pCellId); }

        bool HavePlayers() const { return !m_mapRefManager.isEmpty(); }
        uint32 GetPlayersCountExceptGMs() const;
        bool ActiveObjectsNearGrid(NGridType const& ngrid) const;

        void AddWorldObject(WorldObject* obj) { i_worldObjects.insert(obj); }
        void RemoveWorldObject(WorldObject* obj) { i_worldObjects.erase(obj); }

        void SendToPlayers(WorldPacket* data) const;

        typedef MapRefManager PlayerList;
        PlayerList const& GetPlayers() const { return m_mapRefManager; }

        //per-map script storage
        void ScriptsStart(std::map<uint32, std::multimap<uint32, ScriptInfo> > const& scripts, uint32 id, Object* source, Object* target);
        void ScriptCommandStart(ScriptInfo const& script, uint32 delay, Object* source, Object* target);

        // must called with AddToWorld
        template<class T>
        void AddToActive(T* obj);

        // must called with RemoveFromWorld
        template<class T>
        void RemoveFromActive(T* obj);

        template<class T> void SwitchGridContainers(T* obj, bool on);
        template<class NOTIFIER> void VisitAll(const float &x, const float &y, float radius, NOTIFIER &notifier);
        template<class NOTIFIER> void VisitFirstFound(const float &x, const float &y, float radius, NOTIFIER &notifier);
        template<class NOTIFIER> void VisitWorld(const float &x, const float &y, float radius, NOTIFIER &notifier);
        template<class NOTIFIER> void VisitGrid(const float &x, const float &y, float radius, NOTIFIER &notifier);
        CreatureGroupHolderType CreatureGroupHolder;

        void UpdateIteratorBack(Player* player);

        TempSummon* SummonCreature(uint32 entry, Position const& pos, SummonPropertiesEntry const* properties = NULL, uint32 duration = 0, Unit* summoner = NULL, uint32 spellId = 0, uint32 vehId = 0);
        void SummonCreatureGroup(uint8 group, std::list<TempSummon*>* list = NULL);
<<<<<<< HEAD
        AreaTrigger* GetAreaTrigger(ObjectGuid const& guid);
        Corpse* GetCorpse(ObjectGuid const& guid);
        Creature* GetCreature(ObjectGuid const& guid);
        DynamicObject* GetDynamicObject(ObjectGuid const& guid);
        GameObject* GetGameObject(ObjectGuid const& guid);
        Pet* GetPet(ObjectGuid const& guid);
        Transport* GetTransport(ObjectGuid const& guid);
=======
        Corpse* GetCorpse(ObjectGuid const& guid);
        Creature* GetCreature(ObjectGuid const& guid);
        GameObject* GetGameObject(ObjectGuid const& guid);
        Transport* GetTransport(ObjectGuid const& guid);
        DynamicObject* GetDynamicObject(ObjectGuid const& guid);
        Pet* GetPet(ObjectGuid const& guid);
>>>>>>> 233297c5

        MapStoredObjectTypesContainer& GetObjectsStore() { return _objectsStore; }

        typedef std::unordered_multimap<ObjectGuid::LowType, Creature*> CreatureBySpawnIdContainer;
        CreatureBySpawnIdContainer& GetCreatureBySpawnIdStore() { return _creatureBySpawnIdStore; }

        typedef std::unordered_multimap<ObjectGuid::LowType, GameObject*> GameObjectBySpawnIdContainer;
<<<<<<< HEAD
        GameObjectBySpawnIdContainer& GetGameObjectBySpawnIdStore() { return _gameObjectBySpawnIdStore; }
=======
        GameObjectBySpawnIdContainer& GetGameObjectBySpawnIdStore() { return _gameobjectBySpawnIdStore; }
>>>>>>> 233297c5

        std::unordered_set<Corpse*> const* GetCorpsesInCell(uint32 cellId) const
        {
            auto itr = _corpsesByCell.find(cellId);
            if (itr != _corpsesByCell.end())
                return &itr->second;

            return nullptr;
        }

        Corpse* GetCorpseByPlayer(ObjectGuid const& ownerGuid) const
        {
            auto itr = _corpsesByPlayer.find(ownerGuid);
            if (itr != _corpsesByPlayer.end())
                return itr->second;

            return nullptr;
        }

        MapInstanced* ToMapInstanced() { if (Instanceable()) return reinterpret_cast<MapInstanced*>(this); return NULL; }
        MapInstanced const* ToMapInstanced() const { if (Instanceable()) return reinterpret_cast<MapInstanced const*>(this); return NULL; }

        InstanceMap* ToInstanceMap() { if (IsDungeon()) return reinterpret_cast<InstanceMap*>(this); else return NULL;  }
        InstanceMap const* ToInstanceMap() const { if (IsDungeon()) return reinterpret_cast<InstanceMap const*>(this); return NULL; }

        BattlegroundMap* ToBattlegroundMap() { if (IsBattlegroundOrArena()) return reinterpret_cast<BattlegroundMap*>(this); else return NULL;  }
        BattlegroundMap const* ToBattlegroundMap() const { if (IsBattlegroundOrArena()) return reinterpret_cast<BattlegroundMap const*>(this); return NULL; }

        float GetWaterOrGroundLevel(float x, float y, float z, float* ground = NULL, bool swim = false) const;
        float GetHeight(uint32 phasemask, float x, float y, float z, bool vmap = true, float maxSearchDist = DEFAULT_HEIGHT_SEARCH) const;
        bool isInLineOfSight(float x1, float y1, float z1, float x2, float y2, float z2, uint32 phasemask) const;
        void Balance() { _dynamicTree.balance(); }
        void RemoveGameObjectModel(const GameObjectModel& model) { _dynamicTree.remove(model); }
        void InsertGameObjectModel(const GameObjectModel& model) { _dynamicTree.insert(model); }
        bool ContainsGameObjectModel(const GameObjectModel& model) const { return _dynamicTree.contains(model);}
        bool getObjectHitPos(uint32 phasemask, float x1, float y1, float z1, float x2, float y2, float z2, float& rx, float &ry, float& rz, float modifyDist);

        virtual uint32 GetOwnerGuildId(uint32 /*team*/ = TEAM_OTHER) const { return 0; }
        /*
            RESPAWN TIMES
        */
        time_t GetLinkedRespawnTime(ObjectGuid guid) const;
        time_t GetCreatureRespawnTime(ObjectGuid::LowType dbGuid) const
        {
            std::unordered_map<ObjectGuid::LowType /*dbGUID*/, time_t>::const_iterator itr = _creatureRespawnTimes.find(dbGuid);
            if (itr != _creatureRespawnTimes.end())
                return itr->second;

            return time_t(0);
        }

        time_t GetGORespawnTime(ObjectGuid::LowType dbGuid) const
        {
            std::unordered_map<ObjectGuid::LowType /*dbGUID*/, time_t>::const_iterator itr = _goRespawnTimes.find(dbGuid);
            if (itr != _goRespawnTimes.end())
                return itr->second;

            return time_t(0);
        }

        void SaveCreatureRespawnTime(ObjectGuid::LowType dbGuid, time_t respawnTime);
        void RemoveCreatureRespawnTime(ObjectGuid::LowType dbGuid);
        void SaveGORespawnTime(ObjectGuid::LowType dbGuid, time_t respawnTime);
        void RemoveGORespawnTime(ObjectGuid::LowType dbGuid);
        void LoadRespawnTimes();
        void DeleteRespawnTimes();
        void LoadCorpseData();
        void DeleteCorpseData();
        void AddCorpse(Corpse* corpse);
        void RemoveCorpse(Corpse* corpse);
        Corpse* ConvertCorpseToBones(ObjectGuid const& ownerGuid, bool insignia = false);
        void RemoveOldCorpses();

        void LoadCorpseData();
        void DeleteCorpseData();
        void AddCorpse(Corpse* corpse);
        void RemoveCorpse(Corpse* corpse);
        Corpse* ConvertCorpseToBones(ObjectGuid const& ownerGuid, bool insignia = false);
        void RemoveOldCorpses();

        static void DeleteRespawnTimesInDB(uint16 mapId, uint32 instanceId);

        void SendInitTransports(Player* player);
        void SendRemoveTransports(Player* player);
        void SendUpdateTransportVisibility(Player* player, std::set<uint32> const& previousPhases);
        void SendZoneDynamicInfo(Player* player);

        void SetZoneMusic(uint32 zoneId, uint32 musicId);
        void SetZoneWeather(uint32 zoneId, uint32 weatherId, float weatherGrade);
        void SetZoneOverrideLight(uint32 zoneId, uint32 lightId, uint32 fadeInTime);

        void UpdateAreaDependentAuras();

        template<HighGuid high>
        inline ObjectGuid::LowType GenerateLowGuid()
        {
            static_assert(ObjectGuidTraits<high>::MapSpecific, "Only map specific guid can be generated in Map context");
            return GetGuidSequenceGenerator<high>().Generate();
        }

<<<<<<< HEAD
=======
        template<HighGuid high>
        inline ObjectGuid::LowType GetMaxLowGuid()
        {
            static_assert(ObjectGuidTraits<high>::MapSpecific, "Only map specific guid can be retrieved in Map context");
            return GetGuidSequenceGenerator<high>().GetNextAfterMaxUsed();
        }

>>>>>>> 233297c5
        void AddUpdateObject(Object* obj)
        {
            _updateObjects.insert(obj);
        }

        void RemoveUpdateObject(Object* obj)
        {
            _updateObjects.erase(obj);
        }

    private:

        void LoadMapAndVMap(int gx, int gy);
        void LoadVMap(int gx, int gy);
        void LoadMap(int gx, int gy, bool reload = false);
        void LoadMMap(int gx, int gy);
        GridMap* GetGrid(float x, float y);

        void SetTimer(uint32 t) { i_gridExpiry = t < MIN_GRID_DELAY ? MIN_GRID_DELAY : t; }

        void SendInitSelf(Player* player);

        bool CreatureCellRelocation(Creature* creature, Cell new_cell);
        bool GameObjectCellRelocation(GameObject* go, Cell new_cell);
        bool DynamicObjectCellRelocation(DynamicObject* go, Cell new_cell);

        template<class T> void InitializeObject(T* obj);
        void AddCreatureToMoveList(Creature* c, float x, float y, float z, float ang);
        void RemoveCreatureFromMoveList(Creature* c);
        void AddGameObjectToMoveList(GameObject* go, float x, float y, float z, float ang);
        void RemoveGameObjectFromMoveList(GameObject* go);
        void AddDynamicObjectToMoveList(DynamicObject* go, float x, float y, float z, float ang);
        void RemoveDynamicObjectFromMoveList(DynamicObject* go);

        bool _creatureToMoveLock;
        std::vector<Creature*> _creaturesToMove;

        bool _gameObjectsToMoveLock;
        std::vector<GameObject*> _gameObjectsToMove;

        bool _dynamicObjectsToMoveLock;
        std::vector<DynamicObject*> _dynamicObjectsToMove;

        bool IsGridLoaded(const GridCoord &) const;
        void EnsureGridCreated(const GridCoord &);
        void EnsureGridCreated_i(const GridCoord &);
        bool EnsureGridLoaded(Cell const&);
        void EnsureGridLoadedForActiveObject(Cell const&, WorldObject* object);

        void buildNGridLinkage(NGridType* pNGridType) { pNGridType->link(this); }

        NGridType* getNGrid(uint32 x, uint32 y) const
        {
            ASSERT(x < MAX_NUMBER_OF_GRIDS && y < MAX_NUMBER_OF_GRIDS);
            return i_grids[x][y];
        }

        bool isGridObjectDataLoaded(uint32 x, uint32 y) const { return getNGrid(x, y)->isGridObjectDataLoaded(); }
        void setGridObjectDataLoaded(bool pLoaded, uint32 x, uint32 y) { getNGrid(x, y)->setGridObjectDataLoaded(pLoaded); }

        void setNGrid(NGridType* grid, uint32 x, uint32 y);
        void ScriptsProcess();

        void UpdateActiveCells(const float &x, const float &y, const uint32 t_diff);

        void SendObjectUpdates();

    protected:
        void SetUnloadReferenceLock(const GridCoord &p, bool on) { getNGrid(p.x_coord, p.y_coord)->setUnloadReferenceLock(on); }

        std::mutex _mapLock;
        std::mutex _gridLock;

        MapEntry const* i_mapEntry;
        uint8 i_spawnMode;
        uint32 i_InstanceId;
        uint32 m_unloadTimer;
        float m_VisibleDistance;
        DynamicMapTree _dynamicTree;

        MapRefManager m_mapRefManager;
        MapRefManager::iterator m_mapRefIter;

        int32 m_VisibilityNotifyPeriod;

        typedef std::set<WorldObject*> ActiveNonPlayers;
        ActiveNonPlayers m_activeNonPlayers;
        ActiveNonPlayers::iterator m_activeNonPlayersIter;

        // Objects that must update even in inactive grids without activating them
        typedef std::set<Transport*> TransportsContainer;
        TransportsContainer _transports;
        TransportsContainer::iterator _transportsUpdateIter;

    private:
        Player* _GetScriptPlayerSourceOrTarget(Object* source, Object* target, const ScriptInfo* scriptInfo) const;
        Creature* _GetScriptCreatureSourceOrTarget(Object* source, Object* target, const ScriptInfo* scriptInfo, bool bReverse = false) const;
        Unit* _GetScriptUnit(Object* obj, bool isSource, const ScriptInfo* scriptInfo) const;
        Player* _GetScriptPlayer(Object* obj, bool isSource, const ScriptInfo* scriptInfo) const;
        Creature* _GetScriptCreature(Object* obj, bool isSource, const ScriptInfo* scriptInfo) const;
        WorldObject* _GetScriptWorldObject(Object* obj, bool isSource, const ScriptInfo* scriptInfo) const;
        void _ScriptProcessDoor(Object* source, Object* target, const ScriptInfo* scriptInfo) const;
        GameObject* _FindGameObject(WorldObject* pWorldObject, ObjectGuid::LowType guid) const;

        time_t i_gridExpiry;

        //used for fast base_map (e.g. MapInstanced class object) search for
        //InstanceMaps and BattlegroundMaps...
        Map* m_parentMap;

        NGridType* i_grids[MAX_NUMBER_OF_GRIDS][MAX_NUMBER_OF_GRIDS];
        GridMap* GridMaps[MAX_NUMBER_OF_GRIDS][MAX_NUMBER_OF_GRIDS];
        std::bitset<TOTAL_NUMBER_OF_CELLS_PER_MAP*TOTAL_NUMBER_OF_CELLS_PER_MAP> marked_cells;

        //these functions used to process player/mob aggro reactions and
        //visibility calculations. Highly optimized for massive calculations
        void ProcessRelocationNotifies(const uint32 diff);

        bool i_scriptLock;
        std::set<WorldObject*> i_objectsToRemove;
        std::map<WorldObject*, bool> i_objectsToSwitch;
        std::set<WorldObject*> i_worldObjects;

        typedef std::multimap<time_t, ScriptAction> ScriptScheduleMap;
        ScriptScheduleMap m_scriptSchedule;

        // Type specific code for add/remove to/from grid
        template<class T>
        void AddToGrid(T* object, Cell const& cell);

        template<class T>
        void DeleteFromWorld(T*);

        void AddToActiveHelper(WorldObject* obj)
        {
            m_activeNonPlayers.insert(obj);
        }

        void RemoveFromActiveHelper(WorldObject* obj)
        {
            // Map::Update for active object in proccess
            if (m_activeNonPlayersIter != m_activeNonPlayers.end())
            {
                ActiveNonPlayers::iterator itr = m_activeNonPlayers.find(obj);
                if (itr == m_activeNonPlayers.end())
                    return;
                if (itr == m_activeNonPlayersIter)
                    ++m_activeNonPlayersIter;
                m_activeNonPlayers.erase(itr);
            }
            else
                m_activeNonPlayers.erase(obj);
        }

        std::unordered_map<ObjectGuid::LowType /*dbGUID*/, time_t> _creatureRespawnTimes;
        std::unordered_map<ObjectGuid::LowType /*dbGUID*/, time_t> _goRespawnTimes;

        ZoneDynamicInfoMap _zoneDynamicInfo;
        uint32 _defaultLight;

        template<HighGuid high>
        inline ObjectGuidGeneratorBase& GetGuidSequenceGenerator()
        {
            auto itr = _guidGenerators.find(high);
            if (itr == _guidGenerators.end())
                itr = _guidGenerators.insert(std::make_pair(high, std::unique_ptr<ObjectGuidGenerator<high>>(new ObjectGuidGenerator<high>()))).first;

            return *itr->second;
        }

        std::map<HighGuid, std::unique_ptr<ObjectGuidGeneratorBase>> _guidGenerators;
        MapStoredObjectTypesContainer _objectsStore;
        CreatureBySpawnIdContainer _creatureBySpawnIdStore;
<<<<<<< HEAD
        GameObjectBySpawnIdContainer _gameObjectBySpawnIdStore;
=======
        GameObjectBySpawnIdContainer _gameobjectBySpawnIdStore;
>>>>>>> 233297c5
        std::unordered_map<uint32/*cellId*/, std::unordered_set<Corpse*>> _corpsesByCell;
        std::unordered_map<ObjectGuid, Corpse*> _corpsesByPlayer;
        std::unordered_set<Corpse*> _corpseBones;

        std::unordered_set<Object*> _updateObjects;
};

enum InstanceResetMethod
{
    INSTANCE_RESET_ALL,
    INSTANCE_RESET_CHANGE_DIFFICULTY,
    INSTANCE_RESET_GLOBAL,
    INSTANCE_RESET_GROUP_DISBAND,
    INSTANCE_RESET_GROUP_JOIN,
    INSTANCE_RESET_RESPAWN_DELAY
};

class InstanceMap : public Map
{
    public:
        InstanceMap(uint32 id, time_t, uint32 InstanceId, uint8 SpawnMode, Map* _parent);
        ~InstanceMap();
        bool AddPlayerToMap(Player*) override;
        void RemovePlayerFromMap(Player*, bool) override;
        void Update(const uint32) override;
        void CreateInstanceData(bool load);
        bool Reset(uint8 method);
        uint32 GetScriptId() const { return i_script_id; }
        InstanceScript* GetInstanceScript() { return i_data; }
        void PermBindAllPlayers(Player* source);
        void UnloadAll() override;
        EnterState CannotEnter(Player* player) override;
        void SendResetWarnings(uint32 timeLeft) const;
        void SetResetSchedule(bool on);

        uint32 GetMaxPlayers() const;
        uint32 GetMaxResetDelay() const;

        virtual void InitVisibilityDistance() override;
    private:
        bool m_resetAfterUnload;
        bool m_unloadWhenEmpty;
        InstanceScript* i_data;
        uint32 i_script_id;
};

class BattlegroundMap : public Map
{
    public:
        BattlegroundMap(uint32 id, time_t, uint32 InstanceId, Map* _parent, uint8 spawnMode);
        ~BattlegroundMap();

        bool AddPlayerToMap(Player*) override;
        void RemovePlayerFromMap(Player*, bool) override;
        EnterState CannotEnter(Player* player) override;
        void SetUnload();
        //void UnloadAll(bool pForce);
        void RemoveAllPlayers() override;

        virtual void InitVisibilityDistance() override;
        Battleground* GetBG() { return m_bg; }
        void SetBG(Battleground* bg) { m_bg = bg; }
    private:
        Battleground* m_bg;
};

template<class T, class CONTAINER>
inline void Map::Visit(Cell const& cell, TypeContainerVisitor<T, CONTAINER>& visitor)
{
    const uint32 x = cell.GridX();
    const uint32 y = cell.GridY();
    const uint32 cell_x = cell.CellX();
    const uint32 cell_y = cell.CellY();

    if (!cell.NoCreate() || IsGridLoaded(GridCoord(x, y)))
    {
        EnsureGridLoaded(cell);
        getNGrid(x, y)->VisitGrid(cell_x, cell_y, visitor);
    }
}

template<class NOTIFIER>
inline void Map::VisitAll(float const& x, float const& y, float radius, NOTIFIER& notifier)
{
    CellCoord p(Trinity::ComputeCellCoord(x, y));
    Cell cell(p);
    cell.SetNoCreate();

    TypeContainerVisitor<NOTIFIER, WorldTypeMapContainer> world_object_notifier(notifier);
    cell.Visit(p, world_object_notifier, *this, radius, x, y);
    TypeContainerVisitor<NOTIFIER, GridTypeMapContainer >  grid_object_notifier(notifier);
    cell.Visit(p, grid_object_notifier, *this, radius, x, y);
}

// should be used with Searcher notifiers, tries to search world if nothing found in grid
template<class NOTIFIER>
inline void Map::VisitFirstFound(const float &x, const float &y, float radius, NOTIFIER &notifier)
{
    CellCoord p(Trinity::ComputeCellCoord(x, y));
    Cell cell(p);
    cell.SetNoCreate();

    TypeContainerVisitor<NOTIFIER, WorldTypeMapContainer> world_object_notifier(notifier);
    cell.Visit(p, world_object_notifier, *this, radius, x, y);
    if (!notifier.i_object)
    {
        TypeContainerVisitor<NOTIFIER, GridTypeMapContainer >  grid_object_notifier(notifier);
        cell.Visit(p, grid_object_notifier, *this, radius, x, y);
    }
}

template<class NOTIFIER>
inline void Map::VisitWorld(const float &x, const float &y, float radius, NOTIFIER &notifier)
{
    CellCoord p(Trinity::ComputeCellCoord(x, y));
    Cell cell(p);
    cell.SetNoCreate();

    TypeContainerVisitor<NOTIFIER, WorldTypeMapContainer> world_object_notifier(notifier);
    cell.Visit(p, world_object_notifier, *this, radius, x, y);
}

template<class NOTIFIER>
inline void Map::VisitGrid(const float &x, const float &y, float radius, NOTIFIER &notifier)
{
    CellCoord p(Trinity::ComputeCellCoord(x, y));
    Cell cell(p);
    cell.SetNoCreate();

    TypeContainerVisitor<NOTIFIER, GridTypeMapContainer >  grid_object_notifier(notifier);
    cell.Visit(p, grid_object_notifier, *this, radius, x, y);
}
#endif<|MERGE_RESOLUTION|>--- conflicted
+++ resolved
@@ -460,7 +460,6 @@
 
         TempSummon* SummonCreature(uint32 entry, Position const& pos, SummonPropertiesEntry const* properties = NULL, uint32 duration = 0, Unit* summoner = NULL, uint32 spellId = 0, uint32 vehId = 0);
         void SummonCreatureGroup(uint8 group, std::list<TempSummon*>* list = NULL);
-<<<<<<< HEAD
         AreaTrigger* GetAreaTrigger(ObjectGuid const& guid);
         Corpse* GetCorpse(ObjectGuid const& guid);
         Creature* GetCreature(ObjectGuid const& guid);
@@ -468,14 +467,6 @@
         GameObject* GetGameObject(ObjectGuid const& guid);
         Pet* GetPet(ObjectGuid const& guid);
         Transport* GetTransport(ObjectGuid const& guid);
-=======
-        Corpse* GetCorpse(ObjectGuid const& guid);
-        Creature* GetCreature(ObjectGuid const& guid);
-        GameObject* GetGameObject(ObjectGuid const& guid);
-        Transport* GetTransport(ObjectGuid const& guid);
-        DynamicObject* GetDynamicObject(ObjectGuid const& guid);
-        Pet* GetPet(ObjectGuid const& guid);
->>>>>>> 233297c5
 
         MapStoredObjectTypesContainer& GetObjectsStore() { return _objectsStore; }
 
@@ -483,11 +474,7 @@
         CreatureBySpawnIdContainer& GetCreatureBySpawnIdStore() { return _creatureBySpawnIdStore; }
 
         typedef std::unordered_multimap<ObjectGuid::LowType, GameObject*> GameObjectBySpawnIdContainer;
-<<<<<<< HEAD
         GameObjectBySpawnIdContainer& GetGameObjectBySpawnIdStore() { return _gameObjectBySpawnIdStore; }
-=======
-        GameObjectBySpawnIdContainer& GetGameObjectBySpawnIdStore() { return _gameobjectBySpawnIdStore; }
->>>>>>> 233297c5
 
         std::unordered_set<Corpse*> const* GetCorpsesInCell(uint32 cellId) const
         {
@@ -554,6 +541,7 @@
         void RemoveGORespawnTime(ObjectGuid::LowType dbGuid);
         void LoadRespawnTimes();
         void DeleteRespawnTimes();
+
         void LoadCorpseData();
         void DeleteCorpseData();
         void AddCorpse(Corpse* corpse);
@@ -561,13 +549,6 @@
         Corpse* ConvertCorpseToBones(ObjectGuid const& ownerGuid, bool insignia = false);
         void RemoveOldCorpses();
 
-        void LoadCorpseData();
-        void DeleteCorpseData();
-        void AddCorpse(Corpse* corpse);
-        void RemoveCorpse(Corpse* corpse);
-        Corpse* ConvertCorpseToBones(ObjectGuid const& ownerGuid, bool insignia = false);
-        void RemoveOldCorpses();
-
         static void DeleteRespawnTimesInDB(uint16 mapId, uint32 instanceId);
 
         void SendInitTransports(Player* player);
@@ -588,8 +569,6 @@
             return GetGuidSequenceGenerator<high>().Generate();
         }
 
-<<<<<<< HEAD
-=======
         template<HighGuid high>
         inline ObjectGuid::LowType GetMaxLowGuid()
         {
@@ -597,7 +576,6 @@
             return GetGuidSequenceGenerator<high>().GetNextAfterMaxUsed();
         }
 
->>>>>>> 233297c5
         void AddUpdateObject(Object* obj)
         {
             _updateObjects.insert(obj);
@@ -771,11 +749,7 @@
         std::map<HighGuid, std::unique_ptr<ObjectGuidGeneratorBase>> _guidGenerators;
         MapStoredObjectTypesContainer _objectsStore;
         CreatureBySpawnIdContainer _creatureBySpawnIdStore;
-<<<<<<< HEAD
         GameObjectBySpawnIdContainer _gameObjectBySpawnIdStore;
-=======
-        GameObjectBySpawnIdContainer _gameobjectBySpawnIdStore;
->>>>>>> 233297c5
         std::unordered_map<uint32/*cellId*/, std::unordered_set<Corpse*>> _corpsesByCell;
         std::unordered_map<ObjectGuid, Corpse*> _corpsesByPlayer;
         std::unordered_set<Corpse*> _corpseBones;
