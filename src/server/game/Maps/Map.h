--- conflicted
+++ resolved
@@ -28,15 +28,12 @@
 #include "MapRefManager.h"
 #include "ObjectGuid.h"
 #include "Optional.h"
-<<<<<<< HEAD
-#include "Weather.h"
-=======
 #include "SharedDefines.h"
 #include "SpawnData.h"
 #include "Timer.h"
 #include "Transaction.h"
+#include "Weather.h"
 #include <boost/heap/fibonacci_heap.hpp>
->>>>>>> 037f83c7
 #include <bitset>
 #include <list>
 #include <memory>
@@ -371,16 +368,13 @@
         // some calls like isInWater should not use vmaps due to processor power
         // can return INVALID_HEIGHT if under z+2 z coord not found height
         float GetStaticHeight(PhaseShift const& phaseShift, float x, float y, float z, bool checkVMap = true, float maxSearchDist = DEFAULT_HEIGHT_SEARCH) const;
+
+        void GetFullTerrainStatusForPosition(PhaseShift const& phaseShift, float x, float y, float z, PositionFullTerrainStatus& data, uint8 reqLiquidType = MAP_ALL_LIQUIDS) const;
         ZLiquidStatus GetLiquidStatus(PhaseShift const& phaseShift, float x, float y, float z, uint8 ReqLiquidType, LiquidData* data = nullptr) const;
 
         bool GetAreaInfo(PhaseShift const& phaseShift, float x, float y, float z, uint32& mogpflags, int32& adtId, int32& rootId, int32& groupId) const;
-<<<<<<< HEAD
-        uint32 GetAreaId(PhaseShift const& phaseShift, float x, float y, float z) const;
-        uint32 GetAreaId(PhaseShift const& phaseShift, float x, float y, float z, bool *isOutdoors) const;
-=======
         uint32 GetAreaId(PhaseShift const& phaseShift, float x, float y, float z, bool *isOutdoors = nullptr) const;
         uint32 GetAreaId(PhaseShift const& phaseShift, Position const& pos) const { return GetAreaId(phaseShift, pos.GetPositionX(), pos.GetPositionY(), pos.GetPositionZ()); }
->>>>>>> 037f83c7
         uint32 GetZoneId(PhaseShift const& phaseShift, float x, float y, float z) const;
         uint32 GetZoneId(PhaseShift const& phaseShift, Position const& pos) const { return GetZoneId(phaseShift, pos.GetPositionX(), pos.GetPositionY(), pos.GetPositionZ()); }
         void GetZoneAndAreaId(PhaseShift const& phaseShift, uint32& zoneid, uint32& areaid, float x, float y, float z) const;
@@ -542,6 +536,10 @@
         void RemoveGameObjectModel(const GameObjectModel& model) { _dynamicTree.remove(model); }
         void InsertGameObjectModel(const GameObjectModel& model) { _dynamicTree.insert(model); }
         bool ContainsGameObjectModel(const GameObjectModel& model) const { return _dynamicTree.contains(model);}
+        float GetGameObjectFloor(PhaseShift const& phaseShift, float x, float y, float z, float maxSearchDist = DEFAULT_HEIGHT_SEARCH) const
+        {
+            return _dynamicTree.getHeight(x, y, z, maxSearchDist, phaseShift);
+        }
         bool getObjectHitPos(PhaseShift const& phaseShift, float x1, float y1, float z1, float x2, float y2, float z2, float& rx, float &ry, float& rz, float modifyDist);
 
         virtual uint32 GetOwnerGuildId(uint32 /*team*/ = TEAM_OTHER) const { return 0; }
