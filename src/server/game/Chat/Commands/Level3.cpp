/*
 * Copyright (C) 2008-2012 TrinityCore <http://www.trinitycore.org/>
 * Copyright (C) 2005-2009 MaNGOS <http://getmangos.com/>
 *
 * This program is free software; you can redistribute it and/or modify it
 * under the terms of the GNU General Public License as published by the
 * Free Software Foundation; either version 2 of the License, or (at your
 * option) any later version.
 *
 * This program is distributed in the hope that it will be useful, but WITHOUT
 * ANY WARRANTY; without even the implied warranty of MERCHANTABILITY or
 * FITNESS FOR A PARTICULAR PURPOSE. See the GNU General Public License for
 * more details.
 *
 * You should have received a copy of the GNU General Public License along
 * with this program. If not, see <http://www.gnu.org/licenses/>.
 */

#include "Common.h"
#include "DatabaseEnv.h"
#include "WorldPacket.h"
#include "WorldSession.h"
#include "World.h"
#include "ObjectMgr.h"
#include "ArenaTeamMgr.h"
#include "GuildMgr.h"
#include "AuctionHouseMgr.h"
#include "AccountMgr.h"
#include "PlayerDump.h"
#include "SpellMgr.h"
#include "Player.h"
#include "Opcodes.h"
#include "GameObject.h"
#include "Chat.h"
#include "Log.h"
#include "Guild.h"
#include "ObjectAccessor.h"
#include "MapManager.h"
#include "Language.h"
#include "GridNotifiersImpl.h"
#include "CellImpl.h"
#include "Weather.h"
#include "PointMovementGenerator.h"
#include "TargetedMovementGenerator.h"
#include "SkillDiscovery.h"
#include "SkillExtraItems.h"
#include "SystemConfig.h"
#include "Config.h"
#include "Util.h"
#include "ItemEnchantmentMgr.h"
#include "BattlegroundMgr.h"
#include "InstanceSaveMgr.h"
#include "InstanceScript.h"
#include "CreatureEventAIMgr.h"
#include "SpellAuraEffects.h"
#include "DBCEnums.h"
#include "ConditionMgr.h"
#include "DisableMgr.h"
#include "Transport.h"
#include "WeatherMgr.h"
#include "ScriptMgr.h"
#include "CreatureTextMgr.h"
#include "SmartAI.h"
#include "Group.h"
#include "ChannelMgr.h"

bool ChatHandler::HandleMaxSkillCommand(const char* /*args*/)
{
    Player* SelectedPlayer = getSelectedPlayer();
    if (!SelectedPlayer)
    {
        SendSysMessage(LANG_NO_CHAR_SELECTED);
        SetSentErrorMessage(true);
        return false;
    }

    // each skills that have max skill value dependent from level seted to current level max skill value
    SelectedPlayer->UpdateSkillsToMaxSkillsForLevel();
    return true;
}

bool ChatHandler::HandleSetSkillCommand(const char *args)
{
    // number or [name] Shift-click form |color|Hskill:skill_id|h[name]|h|r
    char* skill_p = extractKeyFromLink((char*)args, "Hskill");
    if (!skill_p)
        return false;

    char *level_p = strtok (NULL, " ");
    if (!level_p)
        return false;

    char *max_p = strtok (NULL, " ");

    int32 skill = atoi(skill_p);
    if (skill <= 0)
    {
        PSendSysMessage(LANG_INVALID_SKILL_ID, skill);
        SetSentErrorMessage(true);
        return false;
    }

    int32 level = atol(level_p);

    Player* target = getSelectedPlayer();
    if (!target)
    {
        SendSysMessage(LANG_NO_CHAR_SELECTED);
        SetSentErrorMessage(true);
        return false;
    }

    SkillLineEntry const* sl = sSkillLineStore.LookupEntry(skill);
    if (!sl)
    {
        PSendSysMessage(LANG_INVALID_SKILL_ID, skill);
        SetSentErrorMessage(true);
        return false;
    }

    std::string tNameLink = GetNameLink(target);

    if (!target->GetSkillValue(skill))
    {
        PSendSysMessage(LANG_SET_SKILL_ERROR, tNameLink.c_str(), skill, sl->name[GetSessionDbcLocale()]);
        SetSentErrorMessage(true);
        return false;
    }

    int32 max = max_p ? atol (max_p) : target->GetPureMaxSkillValue(skill);

    if (level <= 0 || level > max || max <= 0)
        return false;

    target->SetSkill(skill, target->GetSkillStep(skill), level, max);
    PSendSysMessage(LANG_SET_SKILL, skill, sl->name[GetSessionDbcLocale()], tNameLink.c_str(), level, max);

    return true;
}

bool ChatHandler::HandleUnLearnCommand(const char *args)
{
    if (!*args)
        return false;

    // number or [name] Shift-click form |color|Hspell:spell_id|h[name]|h|r
    uint32 spell_id = extractSpellIdFromLink((char*)args);
    if (!spell_id)
        return false;

    char const* allStr = strtok(NULL, " ");
    bool allRanks = allStr ? (strncmp(allStr, "all", strlen(allStr)) == 0) : false;

    Player* target = getSelectedPlayer();
    if (!target)
    {
        SendSysMessage(LANG_NO_CHAR_SELECTED);
        SetSentErrorMessage(true);
        return false;
    }

    if (allRanks)
        spell_id = sSpellMgr->GetFirstSpellInChain (spell_id);

    if (target->HasSpell(spell_id))
        target->removeSpell(spell_id, false, !allRanks);
    else
        SendSysMessage(LANG_FORGET_SPELL);

    if (GetTalentSpellCost(spell_id))
        target->SendTalentsInfoData(false);

    return true;
}

bool ChatHandler::HandleCooldownCommand(const char *args)
{
    Player* target = getSelectedPlayer();
    if (!target)
    {
        SendSysMessage(LANG_PLAYER_NOT_FOUND);
        SetSentErrorMessage(true);
        return false;
    }

    std::string tNameLink = GetNameLink(target);

    if (!*args)
    {
        target->RemoveAllSpellCooldown();
        PSendSysMessage(LANG_REMOVEALL_COOLDOWN, tNameLink.c_str());
    }
    else
    {
        // number or [name] Shift-click form |color|Hspell:spell_id|h[name]|h|r or Htalent form
        uint32 spell_id = extractSpellIdFromLink((char*)args);
        if (!spell_id)
            return false;

        if (!sSpellMgr->GetSpellInfo(spell_id))
        {
            PSendSysMessage(LANG_UNKNOWN_SPELL, target == m_session->GetPlayer() ? GetTrinityString(LANG_YOU) : tNameLink.c_str());
            SetSentErrorMessage(true);
            return false;
        }

        target->RemoveSpellCooldown(spell_id, true);
        PSendSysMessage(LANG_REMOVE_COOLDOWN, spell_id, target == m_session->GetPlayer() ? GetTrinityString(LANG_YOU) : tNameLink.c_str());
   }
    return true;
}

bool ChatHandler::HandleAddItemCommand(const char *args)
{
    if (!*args)
        return false;

    uint32 itemId = 0;

    if (args[0] == '[')                                        // [name] manual form
    {
        char* citemName = strtok((char*)args, "]");

        if (citemName && citemName[0])
        {
            std::string itemName = citemName+1;
            WorldDatabase.EscapeString(itemName);

            PreparedStatement* stmt = WorldDatabase.GetPreparedStatement(WORLD_SEL_ITEM_TEMPLATE_BY_NAME);
            stmt->setString(0, itemName);
            PreparedQueryResult result = WorldDatabase.Query(stmt);

            if (!result)
            {
                PSendSysMessage(LANG_COMMAND_COULDNOTFIND, citemName+1);
                SetSentErrorMessage(true);
                return false;
            }
            itemId = result->Fetch()->GetUInt16();
        }
        else
            return false;
    }
    else                                                    // item_id or [name] Shift-click form |color|Hitem:item_id:0:0:0|h[name]|h|r
    {
        char* cId = extractKeyFromLink((char*)args, "Hitem");
        if (!cId)
            return false;
        itemId = atol(cId);
    }

    char* ccount = strtok(NULL, " ");

    int32 count = 1;

    if (ccount)
        count = strtol(ccount, NULL, 10);

    if (count == 0)
        count = 1;

    Player* player = m_session->GetPlayer();
    Player* plTarget = getSelectedPlayer();
    if (!plTarget)
        plTarget = player;

    sLog->outDetail(GetTrinityString(LANG_ADDITEM), itemId, count);

    ItemTemplate const* pProto = sObjectMgr->GetItemTemplate(itemId);
    if (!pProto)
    {
        PSendSysMessage(LANG_COMMAND_ITEMIDINVALID, itemId);
        SetSentErrorMessage(true);
        return false;
    }

    //Subtract
    if (count < 0)
    {
        plTarget->DestroyItemCount(itemId, -count, true, false);
        PSendSysMessage(LANG_REMOVEITEM, itemId, -count, GetNameLink(plTarget).c_str());
        return true;
    }

    //Adding items
    uint32 noSpaceForCount = 0;

    // check space and find places
    ItemPosCountVec dest;
    InventoryResult msg = plTarget->CanStoreNewItem(NULL_BAG, NULL_SLOT, dest, itemId, count, &noSpaceForCount);
    if (msg != EQUIP_ERR_OK)                               // convert to possible store amount
        count -= noSpaceForCount;

    if (count == 0 || dest.empty())                         // can't add any
    {
        PSendSysMessage(LANG_ITEM_CANNOT_CREATE, itemId, noSpaceForCount);
        SetSentErrorMessage(true);
        return false;
    }

    Item* item = plTarget->StoreNewItem(dest, itemId, true, Item::GenerateItemRandomPropertyId(itemId));

    // remove binding (let GM give it to another player later)
    if (player == plTarget)
        for (ItemPosCountVec::const_iterator itr = dest.begin(); itr != dest.end(); ++itr)
            if (Item* item1 = player->GetItemByPos(itr->pos))
                item1->SetBinding(false);

    if (count > 0 && item)
    {
        player->SendNewItem(item, count, false, true);
        if (player != plTarget)
            plTarget->SendNewItem(item, count, true, false);
    }

    if (noSpaceForCount > 0)
        PSendSysMessage(LANG_ITEM_CANNOT_CREATE, itemId, noSpaceForCount);

    return true;
}

bool ChatHandler::HandleAddItemSetCommand(const char *args)
{
    if (!*args)
        return false;

    char* cId = extractKeyFromLink((char*)args, "Hitemset"); // number or [name] Shift-click form |color|Hitemset:itemset_id|h[name]|h|r
    if (!cId)
        return false;

    uint32 itemsetId = atol(cId);

    // prevent generation all items with itemset field value '0'
    if (itemsetId == 0)
    {
        PSendSysMessage(LANG_NO_ITEMS_FROM_ITEMSET_FOUND, itemsetId);
        SetSentErrorMessage(true);
        return false;
    }

    Player* player = m_session->GetPlayer();
    Player* playerTarget = getSelectedPlayer();
    if (!playerTarget)
        playerTarget = player;

    sLog->outDetail(GetTrinityString(LANG_ADDITEMSET), itemsetId);

    bool found = false;
    ItemTemplateContainer const* its = sObjectMgr->GetItemTemplateStore();
    for (ItemTemplateContainer::const_iterator itr = its->begin(); itr != its->end(); ++itr)
    {
        if (itr->second.ItemSet == itemsetId)
        {
            found = true;
            ItemPosCountVec dest;
            InventoryResult msg = playerTarget->CanStoreNewItem(NULL_BAG, NULL_SLOT, dest, itr->second.ItemId, 1);
            if (msg == EQUIP_ERR_OK)
            {
                Item* item = playerTarget->StoreNewItem(dest, itr->second.ItemId, true);

                // remove binding (let GM give it to another player later)
                if (player == playerTarget)
                    item->SetBinding(false);

                player->SendNewItem(item, 1, false, true);
                if (player != playerTarget)
                    playerTarget->SendNewItem(item, 1, true, false);
            }
            else
            {
                player->SendEquipError(msg, NULL, NULL, itr->second.ItemId);
                PSendSysMessage(LANG_ITEM_CANNOT_CREATE, itr->second.ItemId, 1);
            }
        }
    }

    if (!found)
    {
        PSendSysMessage(LANG_NO_ITEMS_FROM_ITEMSET_FOUND, itemsetId);

        SetSentErrorMessage(true);
        return false;
    }

    return true;
}

<<<<<<< HEAD
bool ChatHandler::HandleLookupItemCommand(const char *args)
{
    if (!*args)
        return false;

    std::string namepart = args;
    std::wstring wnamepart;

    // converting string that we try to find to lower case
    if (!Utf8toWStr(namepart, wnamepart))
        return false;

    wstrToLower(wnamepart);

    bool found = false;
    uint32 count = 0;
    uint32 maxResults = sWorld->getIntConfig(CONFIG_MAX_RESULTS_LOOKUP_COMMANDS);

    // Search in `item_template`
    ItemTemplateContainer const* its = sObjectMgr->GetItemTemplateStore();
    for (ItemTemplateContainer::const_iterator itr = its->begin(); itr != its->end(); ++itr)
    {
        int loc_idx = GetSessionDbLocaleIndex();
        if (loc_idx >= 0)
        {
            uint8 uloc_idx = uint8(loc_idx);
            if (ItemLocale const* il = sObjectMgr->GetItemLocale(itr->second.ItemId))
            {
                if (il->Name.size() > uloc_idx && !il->Name[uloc_idx].empty())
                {
                    std::string name = il->Name[uloc_idx];

                    if (Utf8FitTo(name, wnamepart))
                    {
                        if (maxResults && count++ == maxResults)
                        {
                            PSendSysMessage(LANG_COMMAND_LOOKUP_MAX_RESULTS, maxResults);
                            return true;
                        }

                        if (m_session)
                            PSendSysMessage(LANG_ITEM_LIST_CHAT, itr->second.ItemId, itr->second.ItemId, name.c_str());
                        else
                            PSendSysMessage(LANG_ITEM_LIST_CONSOLE, itr->second.ItemId, name.c_str());

                        if (!found)
                            found = true;

                        continue;
                    }
                }
            }
        }

        std::string name = itr->second.Name1;
        if (name.empty())
            continue;

        if (Utf8FitTo(name, wnamepart))
        {
            if (maxResults && count++ == maxResults)
            {
                PSendSysMessage(LANG_COMMAND_LOOKUP_MAX_RESULTS, maxResults);
                return true;
            }

            if (m_session)
                PSendSysMessage(LANG_ITEM_LIST_CHAT, itr->second.ItemId, itr->second.ItemId, name.c_str());
            else
                PSendSysMessage(LANG_ITEM_LIST_CONSOLE, itr->second.ItemId, name.c_str());

            if (!found)
                found = true;
        }
    }

    if (!found)
        SendSysMessage(LANG_COMMAND_NOITEMFOUND);

    return true;
}

bool ChatHandler::HandleLookupItemSetCommand(const char *args)
{
    if (!*args)
        return false;

    std::string namepart = args;
    std::wstring wnamepart;

    if (!Utf8toWStr(namepart, wnamepart))
        return false;

    // converting string that we try to find to lower case
    wstrToLower(wnamepart);

    bool found = false;
    uint32 count = 0;
    uint32 maxResults = sWorld->getIntConfig(CONFIG_MAX_RESULTS_LOOKUP_COMMANDS);

    // Search in ItemSet.dbc
    for (uint32 id = 0; id < sItemSetStore.GetNumRows(); id++)
    {
        ItemSetEntry const* set = sItemSetStore.LookupEntry(id);
        if (set)
        {
            int loc = GetSessionDbcLocale();
            std::string name = set->name;
            if (name.empty())
                continue;

            if (!Utf8FitTo(name, wnamepart))
            {
                loc = 0;
                for (; loc < TOTAL_LOCALES; ++loc)
                {
                    if (loc == GetSessionDbcLocale())
                        continue;

                    name = set->name[loc];
                    if (name.empty())
                        continue;

                    if (Utf8FitTo(name, wnamepart))
                        break;
                }
            }

            if (loc < TOTAL_LOCALES)
            {
                if (maxResults && count++ == maxResults)
                {
                    PSendSysMessage(LANG_COMMAND_LOOKUP_MAX_RESULTS, maxResults);
                    return true;
                }

                // send item set in "id - [namedlink locale]" format
                if (m_session)
                    PSendSysMessage(LANG_ITEMSET_LIST_CHAT, id, id, name.c_str(), localeNames[loc]);
                else
                    PSendSysMessage(LANG_ITEMSET_LIST_CONSOLE, id, name.c_str(), localeNames[loc]);

                if (!found)
                    found = true;
            }
        }
    }
    if (!found)
        SendSysMessage(LANG_COMMAND_NOITEMSETFOUND);
    return true;
}

bool ChatHandler::HandleLookupSkillCommand(const char *args)
{
    if (!*args)
        return false;

    // can be NULL in console call
    Player* target = getSelectedPlayer();

    std::string namepart = args;
    std::wstring wnamepart;

    if (!Utf8toWStr(namepart, wnamepart))
        return false;

    // converting string that we try to find to lower case
    wstrToLower(wnamepart);

    bool found = false;
    uint32 count = 0;
    uint32 maxResults = sWorld->getIntConfig(CONFIG_MAX_RESULTS_LOOKUP_COMMANDS);

    // Search in SkillLine.dbc
    for (uint32 id = 0; id < sSkillLineStore.GetNumRows(); id++)
    {
        SkillLineEntry const* skillInfo = sSkillLineStore.LookupEntry(id);
        if (skillInfo)
        {
            int loc = GetSessionDbcLocale();
            std::string name = skillInfo->name;
            if (name.empty())
                continue;

            if (!Utf8FitTo(name, wnamepart))
            {
                loc = 0;
                for (; loc < TOTAL_LOCALES; ++loc)
                {
                    if (loc == GetSessionDbcLocale())
                        continue;

                    name = skillInfo->name[loc];
                    if (name.empty())
                        continue;

                    if (Utf8FitTo(name, wnamepart))
                        break;
                }
            }

            if (loc < TOTAL_LOCALES)
            {
                if (maxResults && count++ == maxResults)
                {
                    PSendSysMessage(LANG_COMMAND_LOOKUP_MAX_RESULTS, maxResults);
                    return true;
                }

                char valStr[50] = "";
                char const* knownStr = "";
                if (target && target->HasSkill(id))
                {
                    knownStr = GetTrinityString(LANG_KNOWN);
                    uint32 curValue = target->GetPureSkillValue(id);
                    uint32 maxValue  = target->GetPureMaxSkillValue(id);
                    uint32 permValue = target->GetSkillPermBonusValue(id);
                    uint32 tempValue = target->GetSkillTempBonusValue(id);

                    char const* valFormat = GetTrinityString(LANG_SKILL_VALUES);
                    snprintf(valStr, 50, valFormat, curValue, maxValue, permValue, tempValue);
                }

                // send skill in "id - [namedlink locale]" format
                if (m_session)
                    PSendSysMessage(LANG_SKILL_LIST_CHAT, id, id, name.c_str(), localeNames[loc], knownStr, valStr);
                else
                    PSendSysMessage(LANG_SKILL_LIST_CONSOLE, id, name.c_str(), localeNames[loc], knownStr, valStr);

                if (!found)
                    found = true;
            }
        }
    }
    if (!found)
        SendSysMessage(LANG_COMMAND_NOSKILLFOUND);
    return true;
}

bool ChatHandler::HandleLookupSpellCommand(const char *args)
{
    if (!*args)
        return false;

    // can be NULL at console call
    Player* target = getSelectedPlayer();

    std::string namepart = args;
    std::wstring wnamepart;

    if (!Utf8toWStr(namepart, wnamepart))
        return false;

    // converting string that we try to find to lower case
    wstrToLower(wnamepart);

    bool found = false;
    uint32 count = 0;
    uint32 maxResults = sWorld->getIntConfig(CONFIG_MAX_RESULTS_LOOKUP_COMMANDS);

    // Search in Spell.dbc
    for (uint32 id = 0; id < sSpellMgr->GetSpellInfoStoreSize(); id++)
    {
        SpellInfo const* spellInfo = sSpellMgr->GetSpellInfo(id);
        if (spellInfo)
        {
            int loc = GetSessionDbcLocale();
            std::string name = spellInfo->SpellName;
            if (name.empty())
                continue;

            if (!Utf8FitTo(name, wnamepart))
            {
                loc = 0;
                for (; loc < TOTAL_LOCALES; ++loc)
                {
                    if (loc == GetSessionDbcLocale())
                        continue;

                    name = spellInfo->SpellName[loc];
                    if (name.empty())
                        continue;

                    if (Utf8FitTo(name, wnamepart))
                        break;
                }
            }

            if (loc < TOTAL_LOCALES)
            {
                if (maxResults && count++ == maxResults)
                {
                    PSendSysMessage(LANG_COMMAND_LOOKUP_MAX_RESULTS, maxResults);
                    return true;
                }

                bool known = target && target->HasSpell(id);
                bool learn = (spellInfo->Effects[0].Effect == SPELL_EFFECT_LEARN_SPELL);

                SpellInfo const* learnSpellInfo = sSpellMgr->GetSpellInfo(spellInfo->Effects[0].TriggerSpell);

                uint32 talentCost = GetTalentSpellCost(id);

                bool talent = (talentCost > 0);
                bool passive = spellInfo->IsPassive();
                bool active = target && target->HasAura(id);

                // unit32 used to prevent interpreting uint8 as char at output
                // find rank of learned spell for learning spell, or talent rank
                uint32 rank = talentCost ? talentCost : learn && learnSpellInfo ? learnSpellInfo->GetRank() : spellInfo->GetRank();

                // send spell in "id - [name, rank N] [talent] [passive] [learn] [known]" format
                std::ostringstream ss;
                if (m_session)
                    ss << id << " - |cffffffff|Hspell:" << id << "|h[" << name;
                else
                    ss << id << " - " << name;

                // include rank in link name
                if (rank)
                    ss << GetTrinityString(LANG_SPELL_RANK) << rank;

                if (m_session)
                    ss << ' ' << localeNames[loc] << "]|h|r";
                else
                    ss << ' ' << localeNames[loc];

                if (talent)
                    ss << GetTrinityString(LANG_TALENT);
                if (passive)
                    ss << GetTrinityString(LANG_PASSIVE);
                if (learn)
                    ss << GetTrinityString(LANG_LEARN);
                if (known)
                    ss << GetTrinityString(LANG_KNOWN);
                if (active)
                    ss << GetTrinityString(LANG_ACTIVE);

                SendSysMessage(ss.str().c_str());

                if (!found)
                    found = true;
            }
        }
    }
    if (!found)
        SendSysMessage(LANG_COMMAND_NOSPELLFOUND);
    return true;
}

bool ChatHandler::HandleLookupQuestCommand(const char *args)
{
    if (!*args)
        return false;

    // can be NULL at console call
    Player* target = getSelectedPlayer();

    std::string namepart = args;
    std::wstring wnamepart;

    // converting string that we try to find to lower case
    if (!Utf8toWStr(namepart, wnamepart))
        return false;

    wstrToLower(wnamepart);

    bool found = false;
    uint32 count = 0;
    uint32 maxResults = sWorld->getIntConfig(CONFIG_MAX_RESULTS_LOOKUP_COMMANDS);

    ObjectMgr::QuestMap const& qTemplates = sObjectMgr->GetQuestTemplates();
    for (ObjectMgr::QuestMap::const_iterator iter = qTemplates.begin(); iter != qTemplates.end(); ++iter)
    {
        Quest * qinfo = iter->second;

        int loc_idx = GetSessionDbLocaleIndex();
        if (loc_idx >= 0)
        {
            uint8 uloc_idx = uint8(loc_idx);
            if (QuestLocale const* il = sObjectMgr->GetQuestLocale(qinfo->GetQuestId()))
            {
                if (il->Title.size() > uloc_idx && !il->Title[uloc_idx].empty())
                {
                    std::string title = il->Title[uloc_idx];

                    if (Utf8FitTo(title, wnamepart))
                    {
                        if (maxResults && count++ == maxResults)
                        {
                            PSendSysMessage(LANG_COMMAND_LOOKUP_MAX_RESULTS, maxResults);
                            return true;
                        }

                        char const* statusStr = "";

                        if (target)
                        {
                            QuestStatus status = target->GetQuestStatus(qinfo->GetQuestId());

                            switch (status) 
                            {
                                case QUEST_STATUS_COMPLETE:
                                    statusStr = GetTrinityString(LANG_COMMAND_QUEST_COMPLETE);
                                    break;
                                case QUEST_STATUS_INCOMPLETE:
                                    statusStr = GetTrinityString(LANG_COMMAND_QUEST_ACTIVE);
                                    break;
                                case QUEST_STATUS_REWARDED:
                                    statusStr = GetTrinityString(LANG_COMMAND_QUEST_REWARDED);
                                    break;
                                default:
                                    break;
                            }
                        }

                        if (m_session)
                            PSendSysMessage(LANG_QUEST_LIST_CHAT, qinfo->GetQuestId(), qinfo->GetQuestId(), qinfo->GetQuestLevel(), title.c_str(), statusStr);
                        else
                            PSendSysMessage(LANG_QUEST_LIST_CONSOLE, qinfo->GetQuestId(), title.c_str(), statusStr);

                        if (!found)
                            found = true;

                        continue;
                    }
                }
            }
        }

        std::string title = qinfo->GetTitle();
        if (title.empty())
            continue;

        if (Utf8FitTo(title, wnamepart))
        {
            if (maxResults && count++ == maxResults)
            {
                PSendSysMessage(LANG_COMMAND_LOOKUP_MAX_RESULTS, maxResults);
                return true;
            }

            char const* statusStr = "";

            if (target)
            {
                QuestStatus status = target->GetQuestStatus(qinfo->GetQuestId());

                switch (status) 
                {
                    case QUEST_STATUS_COMPLETE:
                        statusStr = GetTrinityString(LANG_COMMAND_QUEST_COMPLETE);
                        break;
                    case QUEST_STATUS_INCOMPLETE:
                        statusStr = GetTrinityString(LANG_COMMAND_QUEST_ACTIVE);
                        break;
                    case QUEST_STATUS_REWARDED:
                        statusStr = GetTrinityString(LANG_COMMAND_QUEST_REWARDED);
                        break;
                    default:
                        break;
                }
            }

            if (m_session)
                PSendSysMessage(LANG_QUEST_LIST_CHAT, qinfo->GetQuestId(), qinfo->GetQuestId(), qinfo->GetQuestLevel(), title.c_str(), statusStr);
            else
                PSendSysMessage(LANG_QUEST_LIST_CONSOLE, qinfo->GetQuestId(), title.c_str(), statusStr);

            if (!found)
                found = true;
        }
    }

    if (!found)
        SendSysMessage(LANG_COMMAND_NOQUESTFOUND);

    return true;
}

bool ChatHandler::HandleLookupCreatureCommand(const char *args)
{
    if (!*args)
        return false;

    std::string namepart = args;
    std::wstring wnamepart;

    // converting string that we try to find to lower case
    if (!Utf8toWStr (namepart, wnamepart))
        return false;

    wstrToLower (wnamepart);

    bool found = false;
    uint32 count = 0;
    uint32 maxResults = sWorld->getIntConfig(CONFIG_MAX_RESULTS_LOOKUP_COMMANDS);

    CreatureTemplateContainer const* ctc = sObjectMgr->GetCreatureTemplates();
    for (CreatureTemplateContainer::const_iterator itr = ctc->begin(); itr != ctc->end(); ++itr)
    {
        uint32 id = itr->second.Entry;
        uint8 localeIndex = GetSessionDbLocaleIndex();
        if (CreatureLocale const* cl = sObjectMgr->GetCreatureLocale(id))
        {
            if (cl->Name.size() > localeIndex && !cl->Name[localeIndex].empty())
            {
                std::string name = cl->Name[localeIndex];

                if (Utf8FitTo (name, wnamepart))
                {
                    if (maxResults && count++ == maxResults)
                    {
                        PSendSysMessage(LANG_COMMAND_LOOKUP_MAX_RESULTS, maxResults);
                        return true;
                    }

                    if (m_session)
                        PSendSysMessage(LANG_CREATURE_ENTRY_LIST_CHAT, id, id, name.c_str());
                    else
                        PSendSysMessage(LANG_CREATURE_ENTRY_LIST_CONSOLE, id, name.c_str());

                    if (!found)
                        found = true;

                    continue;
                }
            }
        }

        std::string name = itr->second.Name;
        if (name.empty())
            continue;

        if (Utf8FitTo(name, wnamepart))
        {
            if (maxResults && count++ == maxResults)
            {
                PSendSysMessage(LANG_COMMAND_LOOKUP_MAX_RESULTS, maxResults);
                return true;
            }

            if (m_session)
                PSendSysMessage(LANG_CREATURE_ENTRY_LIST_CHAT, id, id, name.c_str());
            else
                PSendSysMessage(LANG_CREATURE_ENTRY_LIST_CONSOLE, id, name.c_str());

            if (!found)
                found = true;
        }
    }

    if (!found)
        SendSysMessage(LANG_COMMAND_NOCREATUREFOUND);

    return true;
}

bool ChatHandler::HandleLookupObjectCommand(const char *args)
{
    if (!*args)
        return false;

    std::string namepart = args;
    std::wstring wnamepart;

    // converting string that we try to find to lower case
    if (!Utf8toWStr(namepart, wnamepart))
        return false;

    wstrToLower(wnamepart);

    bool found = false;
    uint32 count = 0;
    uint32 maxResults = sWorld->getIntConfig(CONFIG_MAX_RESULTS_LOOKUP_COMMANDS);

    GameObjectTemplateContainer const* gotc = sObjectMgr->GetGameObjectTemplates();
    for (GameObjectTemplateContainer::const_iterator itr = gotc->begin(); itr != gotc->end(); ++itr)
    {
        uint8 localeIndex = GetSessionDbLocaleIndex();
        if (GameObjectLocale const* gl = sObjectMgr->GetGameObjectLocale(itr->second.entry))
        {
            if (gl->Name.size() > localeIndex && !gl->Name[localeIndex].empty())
            {
                std::string name = gl->Name[localeIndex];

                if (Utf8FitTo(name, wnamepart))
                {
                    if (maxResults && count++ == maxResults)
                    {
                        PSendSysMessage(LANG_COMMAND_LOOKUP_MAX_RESULTS, maxResults);
                        return true;
                    }

                    if (m_session)
                        PSendSysMessage(LANG_GO_ENTRY_LIST_CHAT, itr->second.entry, itr->second.entry, name.c_str());
                    else
                        PSendSysMessage(LANG_GO_ENTRY_LIST_CONSOLE, itr->second.entry, name.c_str());

                    if (!found)
                        found = true;

                    continue;
                }
            }
        }

        std::string name = itr->second.name;
        if (name.empty())
            continue;

        if (Utf8FitTo(name, wnamepart))
        {
            if (maxResults && count++ == maxResults)
            {
                PSendSysMessage(LANG_COMMAND_LOOKUP_MAX_RESULTS, maxResults);
                return true;
            }

            if (m_session)
                PSendSysMessage(LANG_GO_ENTRY_LIST_CHAT, itr->second.entry, itr->second.entry, name.c_str());
            else
                PSendSysMessage(LANG_GO_ENTRY_LIST_CONSOLE, itr->second.entry, name.c_str());

            if (!found)
                found = true;
        }
    }

    if (!found)
        SendSysMessage(LANG_COMMAND_NOGAMEOBJECTFOUND);

    return true;
}

bool ChatHandler::HandleLookupFactionCommand(const char *args)
{
    if (!*args)
        return false;

    // Can be NULL at console call
    Player* target = getSelectedPlayer();

    std::string namepart = args;
    std::wstring wnamepart;

    if (!Utf8toWStr (namepart, wnamepart))
        return false;

    // converting string that we try to find to lower case
    wstrToLower (wnamepart);

    bool found = false;
    uint32 count = 0;
    uint32 maxResults = sWorld->getIntConfig(CONFIG_MAX_RESULTS_LOOKUP_COMMANDS);

    for (uint32 id = 0; id < sFactionStore.GetNumRows(); ++id)
    {
        FactionEntry const* factionEntry = sFactionStore.LookupEntry (id);
        if (factionEntry)
        {
            FactionState const* repState = target ? target->GetReputationMgr().GetState(factionEntry) : NULL;

            int loc = GetSessionDbcLocale();
            std::string name = factionEntry->name;
            if (name.empty())
                continue;

            if (!Utf8FitTo(name, wnamepart))
            {
                loc = 0;
                for (; loc < TOTAL_LOCALES; ++loc)
                {
                    if (loc == GetSessionDbcLocale())
                        continue;

                    name = factionEntry->name[loc];
                    if (name.empty())
                        continue;

                    if (Utf8FitTo(name, wnamepart))
                        break;
                }
            }

            if (loc < TOTAL_LOCALES)
            {
                if (maxResults && count++ == maxResults)
                {
                    PSendSysMessage(LANG_COMMAND_LOOKUP_MAX_RESULTS, maxResults);
                    return true;
                }

                // send faction in "id - [faction] rank reputation [visible] [at war] [own team] [unknown] [invisible] [inactive]" format
                // or              "id - [faction] [no reputation]" format
                std::ostringstream ss;
                if (m_session)
                    ss << id << " - |cffffffff|Hfaction:" << id << "|h[" << name << ' ' << localeNames[loc] << "]|h|r";
                else
                    ss << id << " - " << name << ' ' << localeNames[loc];

                if (repState)                               // and then target != NULL also
                {
                    uint32 index = target->GetReputationMgr().GetReputationRankStrIndex(factionEntry);
                    std::string rankName = GetTrinityString(index);

                    ss << ' ' << rankName << "|h|r (" << target->GetReputationMgr().GetReputation(factionEntry) << ')';

                    if (repState->Flags & FACTION_FLAG_VISIBLE)
                        ss << GetTrinityString(LANG_FACTION_VISIBLE);
                    if (repState->Flags & FACTION_FLAG_AT_WAR)
                        ss << GetTrinityString(LANG_FACTION_ATWAR);
                    if (repState->Flags & FACTION_FLAG_PEACE_FORCED)
                        ss << GetTrinityString(LANG_FACTION_PEACE_FORCED);
                    if (repState->Flags & FACTION_FLAG_HIDDEN)
                        ss << GetTrinityString(LANG_FACTION_HIDDEN);
                    if (repState->Flags & FACTION_FLAG_INVISIBLE_FORCED)
                        ss << GetTrinityString(LANG_FACTION_INVISIBLE_FORCED);
                    if (repState->Flags & FACTION_FLAG_INACTIVE)
                        ss << GetTrinityString(LANG_FACTION_INACTIVE);
                }
                else
                    ss << GetTrinityString(LANG_FACTION_NOREPUTATION);

                SendSysMessage(ss.str().c_str());

                if (!found)
                    found = true;
            }
        }
    }

    if (!found)
        SendSysMessage(LANG_COMMAND_FACTION_NOTFOUND);
    return true;
}

bool ChatHandler::HandleLookupTaxiNodeCommand(const char * args)
{
    if (!*args)
        return false;

    std::string namepart = args;
    std::wstring wnamepart;

    if (!Utf8toWStr(namepart, wnamepart))
        return false;

    // converting string that we try to find to lower case
    wstrToLower(wnamepart);

    bool found = false;
    uint32 count = 0;
    uint32 maxResults = sWorld->getIntConfig(CONFIG_MAX_RESULTS_LOOKUP_COMMANDS);

    // Search in TaxiNodes.dbc
    for (uint32 id = 0; id < sTaxiNodesStore.GetNumRows(); id++)
    {
        TaxiNodesEntry const* nodeEntry = sTaxiNodesStore.LookupEntry(id);
        if (nodeEntry)
        {
            int loc = GetSessionDbcLocale();
            std::string name = nodeEntry->name;
            if (name.empty())
                continue;

            if (!Utf8FitTo(name, wnamepart))
            {
                loc = 0;
                for (; loc < TOTAL_LOCALES; ++loc)
                {
                    if (loc == GetSessionDbcLocale())
                        continue;

                    name = nodeEntry->name[loc];
                    if (name.empty())
                        continue;

                    if (Utf8FitTo(name, wnamepart))
                        break;
                }
            }

            if (loc < TOTAL_LOCALES)
            {
                if (maxResults && count++ == maxResults)
                {
                    PSendSysMessage(LANG_COMMAND_LOOKUP_MAX_RESULTS, maxResults);
                    return true;
                }

                // send taxinode in "id - [name] (Map:m X:x Y:y Z:z)" format
                if (m_session)
                    PSendSysMessage(LANG_TAXINODE_ENTRY_LIST_CHAT, id, id, name.c_str(), localeNames[loc],
                        nodeEntry->map_id, nodeEntry->x, nodeEntry->y, nodeEntry->z);
                else
                    PSendSysMessage(LANG_TAXINODE_ENTRY_LIST_CONSOLE, id, name.c_str(), localeNames[loc],
                        nodeEntry->map_id, nodeEntry->x, nodeEntry->y, nodeEntry->z);

                if (!found)
                    found = true;
            }
        }
    }
    if (!found)
        SendSysMessage(LANG_COMMAND_NOTAXINODEFOUND);
    return true;
}

bool ChatHandler::HandleLookupMapCommand(const char *args)
{
    if (!*args)
        return false;

    /*std::string namepart = args;
    std::wstring wnamepart;

    // converting string that we try to find to lower case
    if (!Utf8toWStr(namepart, wnamepart))
        return false;

    wstrToLower(wnamepart);

    bool found = false;

    // search in Map.dbc
    for (uint32 id = 0; id < sMapStore.GetNumRows(); id++)
    {
        MapEntry const* MapInfo = sMapStore.LookupEntry(id);
        if (MapInfo)
        {
            uint8 loc = m_session ? m_session->GetSessionDbcLocale() : sWorld->GetDefaultDbcLocale();

            std::string name = MapInfo->name[loc];
            if (name.empty())
                continue;

            if (!Utf8FitTo(name, wnamepart))
            {
                loc = LOCALE_enUS;
                for (; loc < TOTAL_LOCALES; loc++)
                {
                    if (m_session && loc == m_session->GetSessionDbcLocale())
                        continue;

                    name = MapInfo->name[loc];
                    if (name.empty())
                        continue;

                    if (Utf8FitTo(name, wnamepart))
                        break;
                }
            }

            if (loc < TOTAL_LOCALES)
            {
                // send map in "id - [name][Continent][Instance/Battleground/Arena][Raid reset time:][Heroic reset time:][Mountable]" format
                std::ostringstream ss;

                if (m_session)
                    ss << id << " - |cffffffff|Hmap:" << id << "|h[" << name << ']';
                else // console
                    ss << id << " - [" << name << ']';

                if (MapInfo->IsContinent())
                    ss << GetTrinityString(LANG_CONTINENT);

                switch (MapInfo->map_type)
                {
                    case MAP_INSTANCE:      ss << GetTrinityString(LANG_INSTANCE);      break;
                    case MAP_BATTLEGROUND:  ss << GetTrinityString(LANG_BATTLEGROUND);  break;
                    case MAP_ARENA:         ss << GetTrinityString(LANG_ARENA);         break;
                }

                if (MapInfo->IsRaid())
                    ss << GetTrinityString(LANG_RAID);

                if (MapInfo->SupportsHeroicMode())
                    ss << GetTrinityString(LANG_HEROIC);

                uint32 ResetTimeRaid = MapInfo->resetTimeRaid;

                std::string ResetTimeRaidStr;
                if (ResetTimeRaid)
                    ResetTimeRaidStr = secsToTimeString(ResetTimeRaid, true, false);

                uint32 ResetTimeHeroic = MapInfo->resetTimeHeroic;
                std::string ResetTimeHeroicStr;
                if (ResetTimeHeroic)
                    ResetTimeHeroicStr = secsToTimeString(ResetTimeHeroic, true, false);

                if (MapInfo->IsMountAllowed())
                    ss << GetTrinityString(LANG_MOUNTABLE);

                if (ResetTimeRaid && !ResetTimeHeroic)
                    PSendSysMessage(ss.str().c_str(), ResetTimeRaidStr.c_str());
                else if (!ResetTimeRaid && ResetTimeHeroic)
                    PSendSysMessage(ss.str().c_str(), ResetTimeHeroicStr.c_str());
                else if (ResetTimeRaid && ResetTimeHeroic)
                    PSendSysMessage(ss.str().c_str(), ResetTimeRaidStr.c_str(), ResetTimeHeroicStr.c_str());
                else
                    SendSysMessage(ss.str().c_str());

                if (!found)
                    found = true;
            }
        }
    }

    if (!found)
        SendSysMessage(LANG_COMMAND_NOMAPFOUND);
    */
    return true;
}

/** \brief GM command level 3 - Create a guild.
 *
 * This command allows a GM (level 3) to create a guild.
 *
 * The "args" parameter contains the name of the guild leader
 * and then the name of the guild.
 *
 */
bool ChatHandler::HandleGuildCreateCommand(const char *args)
{
    if (!*args)
        return false;

    // if not guild name only (in "") then player name
    Player* target;
    if (!extractPlayerTarget(*args != '"' ? (char*)args : NULL, &target))
        return false;

    char* tailStr = *args != '"' ? strtok(NULL, "") : (char*)args;
    if (!tailStr)
        return false;

    char* guildStr = extractQuotedArg(tailStr);
    if (!guildStr)
        return false;

    std::string guildname = guildStr;

    if (target->GetGuildId())
    {
        SendSysMessage(LANG_PLAYER_IN_GUILD);
        return true;
    }

    Guild* guild = new Guild;
    if (!guild->Create(target, guildname))
    {
        delete guild;
        SendSysMessage(LANG_GUILD_NOT_CREATED);
        SetSentErrorMessage(true);
        return false;
    }

    sGuildMgr->AddGuild(guild);
    return true;
}

bool ChatHandler::HandleGuildInviteCommand(const char *args)
{
    if (!*args)
        return false;

    // if not guild name only (in "") then player name
    uint64 target_guid;
    if (!extractPlayerTarget(*args != '"' ? (char*)args : NULL, NULL, &target_guid))
        return false;

    char* tailStr = *args != '"' ? strtok(NULL, "") : (char*)args;
    if (!tailStr)
        return false;

    char* guildStr = extractQuotedArg(tailStr);
    if (!guildStr)
        return false;

    std::string glName = guildStr;
    Guild* targetGuild = sGuildMgr->GetGuildByName(glName);
    if (!targetGuild)
        return false;

    // player's guild membership checked in AddMember before add
    return targetGuild->AddMember(target_guid);
}

bool ChatHandler::HandleGuildUninviteCommand(const char *args)
{
    Player* target;
    uint64 target_guid;
    if (!extractPlayerTarget((char*)args, &target, &target_guid))
        return false;

    uint32 glId = target ? target->GetGuildId() : Player::GetGuildIdFromDB(target_guid);
    if (!glId)
        return false;

    Guild* targetGuild = sGuildMgr->GetGuildById(glId);
    if (!targetGuild)
        return false;

    targetGuild->DeleteMember(target_guid, false, true);
    return true;
}

bool ChatHandler::HandleGuildRankCommand(const char *args)
{
    char* nameStr;
    char* rankStr;
    extractOptFirstArg((char*)args, &nameStr, &rankStr);
    if (!rankStr)
        return false;

    Player* target;
    uint64 target_guid;
    std::string target_name;
    if (!extractPlayerTarget(nameStr, &target, &target_guid, &target_name))
        return false;

    uint32 glId = target ? target->GetGuildId() : Player::GetGuildIdFromDB(target_guid);
    if (!glId)
        return false;

    Guild* targetGuild = sGuildMgr->GetGuildById(glId);
    if (!targetGuild)
        return false;

    uint32 newrank = uint32 (atoi (rankStr));
    return targetGuild->ChangeMemberRank(target_guid, newrank);
}

bool ChatHandler::HandleGuildDeleteCommand(const char *args)
{
    if (!*args)
        return false;

    char* guildStr = extractQuotedArg((char*)args);
    if (!guildStr)
        return false;

    std::string gld = guildStr;

    Guild* targetGuild = sGuildMgr->GetGuildByName(gld);
    if (!targetGuild)
        return false;

    targetGuild->Disband();

    return true;
}

=======
>>>>>>> 5485f92c
bool ChatHandler::HandleGetDistanceCommand(const char *args)
{
    WorldObject* obj = NULL;

    if (*args)
    {
        uint64 guid = extractGuidFromLink((char*)args);
        if (guid)
            obj = (WorldObject*)ObjectAccessor::GetObjectByTypeMask(*m_session->GetPlayer(), guid, TYPEMASK_UNIT|TYPEMASK_GAMEOBJECT);

        if (!obj)
        {
            SendSysMessage(LANG_PLAYER_NOT_FOUND);
            SetSentErrorMessage(true);
            return false;
        }
    }
    else
    {
        obj = getSelectedUnit();

        if (!obj)
        {
            SendSysMessage(LANG_SELECT_CHAR_OR_CREATURE);
            SetSentErrorMessage(true);
            return false;
        }
    }

    PSendSysMessage(LANG_DISTANCE, m_session->GetPlayer()->GetDistance(obj), m_session->GetPlayer()->GetDistance2d(obj), m_session->GetPlayer()->GetExactDist(obj), m_session->GetPlayer()->GetExactDist2d(obj));
    return true;
}

bool ChatHandler::HandleDieCommand(const char* /*args*/)
{
    Unit* target = getSelectedUnit();

    if (!target || !m_session->GetPlayer()->GetSelection())
    {
        SendSysMessage(LANG_SELECT_CHAR_OR_CREATURE);
        SetSentErrorMessage(true);
        return false;
    }

    if (target->GetTypeId() == TYPEID_PLAYER)
    {
        if (HasLowerSecurity((Player*)target, 0, false))
            return false;
    }

    if (target->isAlive())
    {
        if (sWorld->getBoolConfig(CONFIG_DIE_COMMAND_MODE))
            m_session->GetPlayer()->Kill(target);
        else
            m_session->GetPlayer()->DealDamage(target, target->GetHealth(), NULL, DIRECT_DAMAGE, SPELL_SCHOOL_MASK_NORMAL, NULL, false);
    }

    return true;
}

bool ChatHandler::HandleDamageCommand(const char * args)
{
    if (!*args)
        return false;

    Unit* target = getSelectedUnit();

    if (!target || !m_session->GetPlayer()->GetSelection())
    {
        SendSysMessage(LANG_SELECT_CHAR_OR_CREATURE);
        SetSentErrorMessage(true);
        return false;
    }

    if (target->GetTypeId() == TYPEID_PLAYER)
    {
        if (HasLowerSecurity((Player*)target, 0, false))
            return false;
    }

    if (!target->isAlive())
        return true;

    char* damageStr = strtok((char*)args, " ");
    if (!damageStr)
        return false;

    int32 damage_int = atoi((char*)damageStr);
    if (damage_int <= 0)
        return true;

    uint32 damage = damage_int;

    char* schoolStr = strtok((char*)NULL, " ");

    // flat melee damage without resistence/etc reduction
    if (!schoolStr)
    {
        m_session->GetPlayer()->DealDamage(target, damage, NULL, DIRECT_DAMAGE, SPELL_SCHOOL_MASK_NORMAL, NULL, false);
        if (target != m_session->GetPlayer())
            m_session->GetPlayer()->SendAttackStateUpdate (HITINFO_AFFECTS_VICTIM, target, 1, SPELL_SCHOOL_MASK_NORMAL, damage, 0, 0, VICTIMSTATE_HIT, 0);
        return true;
    }

    uint32 school = schoolStr ? atoi((char*)schoolStr) : SPELL_SCHOOL_NORMAL;
    if (school >= MAX_SPELL_SCHOOL)
        return false;

    SpellSchoolMask schoolmask = SpellSchoolMask(1 << school);

    if (Unit::IsDamageReducedByArmor(schoolmask))
        damage = m_session->GetPlayer()->CalcArmorReducedDamage(target, damage, NULL, BASE_ATTACK);

    char* spellStr = strtok((char*)NULL, " ");

    // melee damage by specific school
    if (!spellStr)
    {
        uint32 absorb = 0;
        uint32 resist = 0;

        m_session->GetPlayer()->CalcAbsorbResist(target, schoolmask, SPELL_DIRECT_DAMAGE, damage, &absorb, &resist);

        if (damage <= absorb + resist)
            return true;

        damage -= absorb + resist;

        m_session->GetPlayer()->DealDamageMods(target, damage, &absorb);
        m_session->GetPlayer()->DealDamage(target, damage, NULL, DIRECT_DAMAGE, schoolmask, NULL, false);
        m_session->GetPlayer()->SendAttackStateUpdate (HITINFO_AFFECTS_VICTIM, target, 1, schoolmask, damage, absorb, resist, VICTIMSTATE_HIT, 0);
        return true;
    }

    // non-melee damage

    // number or [name] Shift-click form |color|Hspell:spell_id|h[name]|h|r or Htalent form
    uint32 spellid = extractSpellIdFromLink((char*)args);
    if (!spellid || !sSpellMgr->GetSpellInfo(spellid))
        return false;

    m_session->GetPlayer()->SpellNonMeleeDamageLog(target, spellid, damage);
    return true;
}

bool ChatHandler::HandleReviveCommand(const char *args)
{
    Player* target;
    uint64 target_guid;
    if (!extractPlayerTarget((char*)args, &target, &target_guid))
        return false;

    if (target)
    {
        target->ResurrectPlayer(!AccountMgr::IsPlayerAccount(target->GetSession()->GetSecurity()) ? 1.0f : 0.5f);
        target->SpawnCorpseBones();
        target->SaveToDB();
    }
    else
        // will resurrected at login without corpse
        sObjectAccessor->ConvertCorpseForPlayer(target_guid);

    return true;
}

bool ChatHandler::HandleAuraCommand(const char *args)
{
    Unit* target = getSelectedUnit();
    if (!target)
    {
        SendSysMessage(LANG_SELECT_CHAR_OR_CREATURE);
        SetSentErrorMessage(true);
        return false;
    }

    // number or [name] Shift-click form |color|Hspell:spell_id|h[name]|h|r or Htalent form
    uint32 spellID = extractSpellIdFromLink((char*)args);

    if (SpellInfo const* spellInfo = sSpellMgr->GetSpellInfo(spellID))
        Aura::TryRefreshStackOrCreate(spellInfo, MAX_EFFECT_MASK, target, target);

    return true;
}

bool ChatHandler::HandleUnAuraCommand(const char *args)
{
    Unit* target = getSelectedUnit();
    if (!target)
    {
        SendSysMessage(LANG_SELECT_CHAR_OR_CREATURE);
        SetSentErrorMessage(true);
        return false;
    }

    std::string argstr = args;
    if (argstr == "all")
    {
        target->RemoveAllAuras();
        return true;
    }

    // number or [name] Shift-click form |color|Hspell:spell_id|h[name]|h|r or Htalent form
    uint32 spellID = extractSpellIdFromLink((char*)args);
    if (!spellID)
        return false;

    target->RemoveAurasDueToSpell(spellID);

    return true;
}

bool ChatHandler::HandleLinkGraveCommand(const char *args)
{
    if (!*args)
        return false;

    char* px = strtok((char*)args, " ");
    if (!px)
        return false;

    uint32 g_id = (uint32)atoi(px);

    uint32 g_team;

    char* px2 = strtok(NULL, " ");

    if (!px2)
        g_team = 0;
    else if (strncmp(px2, "horde", 6) == 0)
        g_team = HORDE;
    else if (strncmp(px2, "alliance", 9) == 0)
        g_team = ALLIANCE;
    else
        return false;

    WorldSafeLocsEntry const* graveyard = sWorldSafeLocsStore.LookupEntry(g_id);

    if (!graveyard)
    {
        PSendSysMessage(LANG_COMMAND_GRAVEYARDNOEXIST, g_id);
        SetSentErrorMessage(true);
        return false;
    }

    Player* player = m_session->GetPlayer();

    uint32 zoneId = player->GetZoneId();

    AreaTableEntry const* areaEntry = GetAreaEntryByAreaID(zoneId);
    if (!areaEntry || areaEntry->zone !=0)
    {
        PSendSysMessage(LANG_COMMAND_GRAVEYARDWRONGZONE, g_id, zoneId);
        SetSentErrorMessage(true);
        return false;
    }

    if (sObjectMgr->AddGraveYardLink(g_id, zoneId, g_team))
        PSendSysMessage(LANG_COMMAND_GRAVEYARDLINKED, g_id, zoneId);
    else
        PSendSysMessage(LANG_COMMAND_GRAVEYARDALRLINKED, g_id, zoneId);

    return true;
}

bool ChatHandler::HandleNearGraveCommand(const char *args)
{
    uint32 g_team;

    size_t argslen = strlen(args);

    if (!*args)
        g_team = 0;
    else if (strncmp((char*)args, "horde", argslen) == 0)
        g_team = HORDE;
    else if (strncmp((char*)args, "alliance", argslen) == 0)
        g_team = ALLIANCE;
    else
        return false;

    Player* player = m_session->GetPlayer();
    uint32 zone_id = player->GetZoneId();

    WorldSafeLocsEntry const* graveyard = sObjectMgr->GetClosestGraveYard(
        player->GetPositionX(), player->GetPositionY(), player->GetPositionZ(), player->GetMapId(), g_team);

    if (graveyard)
    {
        uint32 g_id = graveyard->ID;

        GraveYardData const* data = sObjectMgr->FindGraveYardData(g_id, zone_id);
        if (!data)
        {
            PSendSysMessage(LANG_COMMAND_GRAVEYARDERROR, g_id);
            SetSentErrorMessage(true);
            return false;
        }

        g_team = data->team;

        std::string team_name = GetTrinityString(LANG_COMMAND_GRAVEYARD_NOTEAM);

        if (g_team == 0)
            team_name = GetTrinityString(LANG_COMMAND_GRAVEYARD_ANY);
        else if (g_team == HORDE)
            team_name = GetTrinityString(LANG_COMMAND_GRAVEYARD_HORDE);
        else if (g_team == ALLIANCE)
            team_name = GetTrinityString(LANG_COMMAND_GRAVEYARD_ALLIANCE);

        PSendSysMessage(LANG_COMMAND_GRAVEYARDNEAREST, g_id, team_name.c_str(), zone_id);
    }
    else
    {
        std::string team_name;

        if (g_team == 0)
            team_name = GetTrinityString(LANG_COMMAND_GRAVEYARD_ANY);
        else if (g_team == HORDE)
            team_name = GetTrinityString(LANG_COMMAND_GRAVEYARD_HORDE);
        else if (g_team == ALLIANCE)
            team_name = GetTrinityString(LANG_COMMAND_GRAVEYARD_ALLIANCE);

        if (g_team == ~uint32(0))
            PSendSysMessage(LANG_COMMAND_ZONENOGRAVEYARDS, zone_id);
        else
            PSendSysMessage(LANG_COMMAND_ZONENOGRAFACTION, zone_id, team_name.c_str());
    }

    return true;
}

bool ChatHandler::HandleExploreCheatCommand(const char *args)
{
    if (!*args)
        return false;

    int flag = atoi((char*)args);

    Player* chr = getSelectedPlayer();
    if (chr == NULL)
    {
        SendSysMessage(LANG_NO_CHAR_SELECTED);
        SetSentErrorMessage(true);
        return false;
    }

    if (flag != 0)
    {
        PSendSysMessage(LANG_YOU_SET_EXPLORE_ALL, GetNameLink(chr).c_str());
        if (needReportToTarget(chr))
            ChatHandler(chr).PSendSysMessage(LANG_YOURS_EXPLORE_SET_ALL, GetNameLink().c_str());
    }
    else
    {
        PSendSysMessage(LANG_YOU_SET_EXPLORE_NOTHING, GetNameLink(chr).c_str());
        if (needReportToTarget(chr))
            ChatHandler(chr).PSendSysMessage(LANG_YOURS_EXPLORE_SET_NOTHING, GetNameLink().c_str());
    }

    for (uint8 i = 0; i < PLAYER_EXPLORED_ZONES_SIZE; ++i)
    {
        if (flag != 0)
            m_session->GetPlayer()->SetFlag(PLAYER_EXPLORED_ZONES_1+i, 0xFFFFFFFF);
        else
            m_session->GetPlayer()->SetFlag(PLAYER_EXPLORED_ZONES_1+i, 0);
    }

    return true;
}

void ChatHandler::HandleCharacterLevel(Player* player, uint64 playerGuid, uint32 oldLevel, uint32 newLevel)
{
    if (player)
    {
        player->GiveLevel(newLevel);
        player->InitTalentForLevel();
        player->SetUInt32Value(PLAYER_XP, 0);

        if (needReportToTarget(player))
        {
            if (oldLevel == newLevel)
                ChatHandler(player).PSendSysMessage(LANG_YOURS_LEVEL_PROGRESS_RESET, GetNameLink().c_str());
            else if (oldLevel < newLevel)
                ChatHandler(player).PSendSysMessage(LANG_YOURS_LEVEL_UP, GetNameLink().c_str(), newLevel);
            else                                                // if (oldlevel > newlevel)
                ChatHandler(player).PSendSysMessage(LANG_YOURS_LEVEL_DOWN, GetNameLink().c_str(), newLevel);
        }
    }
    else
    {
        // Update level and reset XP, everything else will be updated at login
        PreparedStatement* stmt = CharacterDatabase.GetPreparedStatement(CHAR_UPD_LEVEL);

        stmt->setUInt8(0, uint8(newLevel));
        stmt->setUInt32(1, GUID_LOPART(playerGuid));

        CharacterDatabase.Execute(stmt);
    }
}

bool ChatHandler::HandleLevelUpCommand(const char *args)
{
    char* nameStr;
    char* levelStr;
    extractOptFirstArg((char*)args, &nameStr, &levelStr);

    // exception opt second arg: .character level $name
    if (levelStr && isalpha(levelStr[0]))
    {
        nameStr = levelStr;
        levelStr = NULL;                                    // current level will used
    }

    Player* target;
    uint64 target_guid;
    std::string target_name;
    if (!extractPlayerTarget(nameStr, &target, &target_guid, &target_name))
        return false;

    int32 oldlevel = target ? target->getLevel() : Player::GetLevelFromDB(target_guid);
    int32 addlevel = levelStr ? atoi(levelStr) : 1;
    int32 newlevel = oldlevel + addlevel;

    if (newlevel < 1)
        newlevel = 1;

    if (newlevel > STRONG_MAX_LEVEL)                         // hardcoded maximum level
        newlevel = STRONG_MAX_LEVEL;

    HandleCharacterLevel(target, target_guid, oldlevel, newlevel);

    if (!m_session || m_session->GetPlayer() != target)      // including chr == NULL
    {
        std::string nameLink = playerLink(target_name);
        PSendSysMessage(LANG_YOU_CHANGE_LVL, nameLink.c_str(), newlevel);
    }

    return true;
}

bool ChatHandler::HandleShowAreaCommand(const char *args)
{
    if (!*args)
        return false;

    Player* chr = getSelectedPlayer();
    if (chr == NULL)
    {
        SendSysMessage(LANG_NO_CHAR_SELECTED);
        SetSentErrorMessage(true);
        return false;
    }

    int area = GetAreaFlagByAreaID(atoi((char*)args));
    int offset = area / 32;
    uint32 val = (uint32)(1 << (area % 32));

    if (area<0 || offset >= PLAYER_EXPLORED_ZONES_SIZE)
    {
        SendSysMessage(LANG_BAD_VALUE);
        SetSentErrorMessage(true);
        return false;
    }

    uint32 currFields = chr->GetUInt32Value(PLAYER_EXPLORED_ZONES_1 + offset);
    chr->SetUInt32Value(PLAYER_EXPLORED_ZONES_1 + offset, (uint32)(currFields | val));

    SendSysMessage(LANG_EXPLORE_AREA);
    return true;
}

bool ChatHandler::HandleHideAreaCommand(const char *args)
{
    if (!*args)
        return false;

    Player* chr = getSelectedPlayer();
    if (chr == NULL)
    {
        SendSysMessage(LANG_NO_CHAR_SELECTED);
        SetSentErrorMessage(true);
        return false;
    }

    int area = GetAreaFlagByAreaID(atoi((char*)args));
    int offset = area / 32;
    uint32 val = (uint32)(1 << (area % 32));

    if (area<0 || offset >= PLAYER_EXPLORED_ZONES_SIZE)
    {
        SendSysMessage(LANG_BAD_VALUE);
        SetSentErrorMessage(true);
        return false;
    }

    uint32 currFields = chr->GetUInt32Value(PLAYER_EXPLORED_ZONES_1 + offset);
    chr->SetUInt32Value(PLAYER_EXPLORED_ZONES_1 + offset, (uint32)(currFields ^ val));

    SendSysMessage(LANG_UNEXPLORE_AREA);
    return true;
}

bool ChatHandler::HandleBankCommand(const char* /*args*/)
{
    m_session->SendShowBank(m_session->GetPlayer()->GetGUID());

    return true;
}

bool ChatHandler::HandleChangeWeather(const char *args)
{
    if (!*args)
        return false;

    //Weather is OFF
    if (!sWorld->getBoolConfig(CONFIG_WEATHER))
    {
        SendSysMessage(LANG_WEATHER_DISABLED);
        SetSentErrorMessage(true);
        return false;
    }

    // *Change the weather of a cell
    char* px = strtok((char*)args, " ");
    char* py = strtok(NULL, " ");

    if (!px || !py)
        return false;

    uint32 type = (uint32)atoi(px);                         //0 to 3, 0: fine, 1: rain, 2: snow, 3: sand
    float grade = (float)atof(py);                          //0 to 1, sending -1 is instand good weather

    Player* player = m_session->GetPlayer();
    uint32 zoneid = player->GetZoneId();

    Weather* wth = WeatherMgr::FindWeather(zoneid);

    if (!wth)
        wth = WeatherMgr::AddWeather(zoneid);
    if (!wth)
    {
        SendSysMessage(LANG_NO_WEATHER);
        SetSentErrorMessage(true);
        return false;
    }

    wth->SetWeather(WeatherType(type), grade);

    return true;
}


bool ChatHandler::HandleBanAccountCommand(const char *args)
{
    return HandleBanHelper(BAN_ACCOUNT, args);
}

bool ChatHandler::HandleBanAccountByCharCommand(const char *args)
{
    return HandleBanHelper(BAN_CHARACTER, args);
}

bool ChatHandler::HandleBanCharacterCommand(const char *args)
{
    if (!*args)
        return false;

    char* cname = strtok((char*)args, " ");
    if (!cname)
        return false;

    std::string name = cname;

    char* duration = strtok(NULL, " ");
    if (!duration || !atoi(duration))
        return false;

   char* reason = strtok(NULL, "");
    if (!reason)
        return false;

    if (!normalizePlayerName(name))
    {
        SendSysMessage(LANG_PLAYER_NOT_FOUND);
        SetSentErrorMessage(true);
        return false;
    }

    switch (sWorld->BanCharacter(name, duration, reason, m_session ? m_session->GetPlayerName() : ""))
    {
        case BAN_SUCCESS:
        {
            if (atoi(duration) > 0)
                PSendSysMessage(LANG_BAN_YOUBANNED, name.c_str(), secsToTimeString(TimeStringToSecs(duration), true).c_str(), reason);
            else
                PSendSysMessage(LANG_BAN_YOUPERMBANNED, name.c_str(), reason);
            break;
        }
        case BAN_NOTFOUND:
        {
            PSendSysMessage(LANG_BAN_NOTFOUND, "character", name.c_str());
            SetSentErrorMessage(true);
            return false;
        }
        default:
            break;
    }

    return true;
}

bool ChatHandler::HandleBanIPCommand(const char *args)
{
    return HandleBanHelper(BAN_IP, args);
}

bool ChatHandler::HandleBanHelper(BanMode mode, const char *args)
{
    if (!*args)
        return false;

    char* cnameOrIP = strtok ((char*)args, " ");
    if (!cnameOrIP)
        return false;

    std::string nameOrIP = cnameOrIP;

    char* duration = strtok (NULL, " ");
    if (!duration || !atoi(duration))
        return false;

    char* reason = strtok (NULL, "");
    if (!reason)
        return false;

    switch (mode)
    {
        case BAN_ACCOUNT:
            if (!AccountMgr::normalizeString(nameOrIP))
            {
                PSendSysMessage(LANG_ACCOUNT_NOT_EXIST, nameOrIP.c_str());
                SetSentErrorMessage(true);
                return false;
            }
            break;
        case BAN_CHARACTER:
            if (!normalizePlayerName(nameOrIP))
            {
                SendSysMessage(LANG_PLAYER_NOT_FOUND);
                SetSentErrorMessage(true);
                return false;
            }
            break;
        case BAN_IP:
            if (!IsIPAddress(nameOrIP.c_str()))
                return false;
            break;
    }

    switch (sWorld->BanAccount(mode, nameOrIP, duration, reason, m_session ? m_session->GetPlayerName() : ""))
    {
        case BAN_SUCCESS:
            if (atoi(duration)>0)
                PSendSysMessage(LANG_BAN_YOUBANNED, nameOrIP.c_str(), secsToTimeString(TimeStringToSecs(duration), true).c_str(), reason);
            else
                PSendSysMessage(LANG_BAN_YOUPERMBANNED, nameOrIP.c_str(), reason);
            break;
        case BAN_SYNTAX_ERROR:
            return false;
        case BAN_NOTFOUND:
            switch (mode)
            {
                default:
                    PSendSysMessage(LANG_BAN_NOTFOUND, "account", nameOrIP.c_str());
                    break;
                case BAN_CHARACTER:
                    PSendSysMessage(LANG_BAN_NOTFOUND, "character", nameOrIP.c_str());
                    break;
                case BAN_IP:
                    PSendSysMessage(LANG_BAN_NOTFOUND, "ip", nameOrIP.c_str());
                    break;
            }
            SetSentErrorMessage(true);
            return false;
    }

    return true;
}

bool ChatHandler::HandleUnBanAccountCommand(const char *args)
{
    return HandleUnBanHelper(BAN_ACCOUNT, args);
}

bool ChatHandler::HandleUnBanAccountByCharCommand(const char *args)
{
    return HandleUnBanHelper(BAN_CHARACTER, args);
}

bool ChatHandler::HandleUnBanCharacterCommand(const char *args)
{
    if (!*args)
        return false;

    char* cname = strtok((char*)args, " ");
    if (!cname)
        return false;

    std::string name = cname;

    if (!normalizePlayerName(name))
    {
        SendSysMessage(LANG_PLAYER_NOT_FOUND);
        SetSentErrorMessage(true);
        return false;
    }

    if (!sWorld->RemoveBanCharacter(name))
    {
        SendSysMessage(LANG_PLAYER_NOT_FOUND);
        SetSentErrorMessage(true);
        return false;
    }

    return true;
}

bool ChatHandler::HandleUnBanIPCommand(const char *args)
{
    return HandleUnBanHelper(BAN_IP, args);
}

bool ChatHandler::HandleUnBanHelper(BanMode mode, const char *args)
{
    if (!*args)
        return false;

    char* cnameOrIP = strtok ((char*)args, " ");
    if (!cnameOrIP)
        return false;

    std::string nameOrIP = cnameOrIP;

    switch (mode)
    {
        case BAN_ACCOUNT:
            if (!AccountMgr::normalizeString(nameOrIP))
            {
                PSendSysMessage(LANG_ACCOUNT_NOT_EXIST, nameOrIP.c_str());
                SetSentErrorMessage(true);
                return false;
            }
            break;
        case BAN_CHARACTER:
            if (!normalizePlayerName(nameOrIP))
            {
                SendSysMessage(LANG_PLAYER_NOT_FOUND);
                SetSentErrorMessage(true);
                return false;
            }
            break;
        case BAN_IP:
            if (!IsIPAddress(nameOrIP.c_str()))
                return false;
            break;
    }

    if (sWorld->RemoveBanAccount(mode, nameOrIP))
        PSendSysMessage(LANG_UNBAN_UNBANNED, nameOrIP.c_str());
    else
        PSendSysMessage(LANG_UNBAN_ERROR, nameOrIP.c_str());

    return true;
}

bool ChatHandler::HandleBanInfoAccountCommand(const char *args)
{
    if (!*args)
        return false;

    char* cname = strtok((char*)args, "");
    if (!cname)
        return false;

    std::string account_name = cname;
    if (!AccountMgr::normalizeString(account_name))
    {
        PSendSysMessage(LANG_ACCOUNT_NOT_EXIST, account_name.c_str());
        SetSentErrorMessage(true);
        return false;
    }

    uint32 accountid = AccountMgr::GetId(account_name);
    if (!accountid)
    {
        PSendSysMessage(LANG_ACCOUNT_NOT_EXIST, account_name.c_str());
        return true;
    }

    return HandleBanInfoHelper(accountid, account_name.c_str());
}

bool ChatHandler::HandleBanInfoCharacterCommand(const char *args)
{
    if (!*args)
        return false;

    Player* target = sObjectAccessor->FindPlayerByName(args);
    uint32 target_guid = 0;
    std::string name(args);

    if (!target)
    {
        PreparedStatement* stmt = CharacterDatabase.GetPreparedStatement(CHAR_SEL_GUID_BY_NAME);
        stmt->setString(0, name);
        PreparedQueryResult resultCharacter = CharacterDatabase.Query(stmt);

        if (!resultCharacter)
        {
            PSendSysMessage(LANG_BANINFO_NOCHARACTER);
            return false;
        }

        target_guid = (*resultCharacter)[0].GetUInt32();
    }
    else
        target_guid = target->GetGUIDLow();

    PreparedStatement* stmt = CharacterDatabase.GetPreparedStatement(CHAR_SEL_BANINFO);
    stmt->setUInt32(0, target_guid);
    PreparedQueryResult result = CharacterDatabase.Query(stmt);
    if (!result)
    {
        PSendSysMessage(LANG_CHAR_NOT_BANNED, name.c_str());
        return true;
    }

    PSendSysMessage(LANG_BANINFO_BANHISTORY, name.c_str());
    do
    {
        Field* fields = result->Fetch();
        time_t unbandate = time_t(fields[3].GetUInt32());
        bool active = false;
        if (fields[2].GetUInt8() && (!fields[1].GetUInt32() || unbandate >= time(NULL)))
            active = true;
        bool permanent = (fields[1].GetUInt32() == uint32(0));
        std::string bantime = permanent ? GetTrinityString(LANG_BANINFO_INFINITE) : secsToTimeString(fields[1].GetUInt32(), true);
        PSendSysMessage(LANG_BANINFO_HISTORYENTRY,
            fields[0].GetCString(), bantime.c_str(), active ? GetTrinityString(LANG_BANINFO_YES) : GetTrinityString(LANG_BANINFO_NO), fields[4].GetCString(), fields[5].GetCString());
    }
    while (result->NextRow());

    return true;
}

bool ChatHandler::HandleBanInfoHelper(uint32 accountid, char const* accountname)
{
    QueryResult result = LoginDatabase.PQuery("SELECT FROM_UNIXTIME(bandate), unbandate-bandate, active, unbandate, banreason, bannedby FROM account_banned WHERE id = '%u' ORDER BY bandate ASC", accountid);
    if (!result)
    {
        PSendSysMessage(LANG_BANINFO_NOACCOUNTBAN, accountname);
        return true;
    }

    PSendSysMessage(LANG_BANINFO_BANHISTORY, accountname);
    do
    {
        Field* fields = result->Fetch();

        time_t unbandate = time_t(fields[3].GetUInt64());
        bool active = false;
        if (fields[2].GetBool() && (fields[1].GetUInt64() == (uint64)0 ||unbandate >= time(NULL)))
            active = true;
        bool permanent = (fields[1].GetUInt64() == (uint64)0);
        std::string bantime = permanent ? GetTrinityString(LANG_BANINFO_INFINITE) : secsToTimeString(fields[1].GetUInt64(), true);
        PSendSysMessage(LANG_BANINFO_HISTORYENTRY,
            fields[0].GetCString(), bantime.c_str(), active ? GetTrinityString(LANG_BANINFO_YES) : GetTrinityString(LANG_BANINFO_NO), fields[4].GetCString(), fields[5].GetCString());
    } while (result->NextRow());

    return true;
}

bool ChatHandler::HandleBanInfoIPCommand(const char *args)
{
    if (!*args)
        return false;

    char* cIP = strtok ((char*)args, "");
    if (!cIP)
        return false;

    if (!IsIPAddress(cIP))
        return false;

    std::string IP = cIP;

    LoginDatabase.EscapeString(IP);
    QueryResult result = LoginDatabase.PQuery("SELECT ip, FROM_UNIXTIME(bandate), FROM_UNIXTIME(unbandate), unbandate-UNIX_TIMESTAMP(), banreason, bannedby, unbandate-bandate FROM ip_banned WHERE ip = '%s'", IP.c_str());
    if (!result)
    {
        PSendSysMessage(LANG_BANINFO_NOIP);
        return true;
    }

    Field* fields = result->Fetch();
    bool permanent = !fields[6].GetUInt64();
    PSendSysMessage(LANG_BANINFO_IPENTRY,
        fields[0].GetCString(), fields[1].GetCString(), permanent ? GetTrinityString(LANG_BANINFO_NEVER) : fields[2].GetCString(),
        permanent ? GetTrinityString(LANG_BANINFO_INFINITE) : secsToTimeString(fields[3].GetUInt64(), true).c_str(), fields[4].GetCString(), fields[5].GetCString());

    return true;
}

bool ChatHandler::HandleBanListCharacterCommand(const char *args)
{
    if (!*args)
        return false;

    char* cFilter = strtok((char*)args, " ");
    if (!cFilter)
        return false;

    std::string filter(cFilter);
    PreparedStatement* stmt = CharacterDatabase.GetPreparedStatement(CHAR_SEL_GUID_BY_NAME_FILTER);
    stmt->setString(0, filter);
    PreparedQueryResult result = CharacterDatabase.Query(stmt);
    if (!result)
    {
        PSendSysMessage(LANG_BANLIST_NOCHARACTER);
        return true;
    }

    PSendSysMessage(LANG_BANLIST_MATCHINGCHARACTER);

    // Chat short output
    if (m_session)
    {
        do
        {
            Field* fields = result->Fetch();
            PreparedStatement* stmt2 = CharacterDatabase.GetPreparedStatement(CHAR_SEL_BANNED_NAME);
            stmt2->setUInt32(0, fields[0].GetUInt32());
            PreparedQueryResult banresult = CharacterDatabase.Query(stmt2);
            if (banresult)
                PSendSysMessage("%s", (*banresult)[0].GetCString());
        }
        while (result->NextRow());
    }
    // Console wide output
    else
    {
        SendSysMessage(LANG_BANLIST_CHARACTERS);
        SendSysMessage(" =============================================================================== ");
        SendSysMessage(LANG_BANLIST_CHARACTERS_HEADER);
        do
        {
            SendSysMessage("-------------------------------------------------------------------------------");

            Field* fields = result->Fetch();

            std::string char_name = fields[1].GetString();

            PreparedStatement* stmt2 = CharacterDatabase.GetPreparedStatement(CHAR_SEL_BANINFO_LIST);
            stmt2->setUInt32(0, fields[0].GetUInt32());
            PreparedQueryResult banInfo = CharacterDatabase.Query(stmt2);
            if (banInfo)
            {
                Field* banFields = banInfo->Fetch();
                do
                {
                    time_t t_ban = time_t(banFields[0].GetUInt32());
                    tm* aTm_ban = localtime(&t_ban);

                    if (banFields[0].GetUInt32() == banFields[1].GetUInt32())
                    {
                        PSendSysMessage("|%-15.15s|%02d-%02d-%02d %02d:%02d|   permanent  |%-15.15s|%-15.15s|",
                            char_name.c_str(), aTm_ban->tm_year%100, aTm_ban->tm_mon+1, aTm_ban->tm_mday, aTm_ban->tm_hour, aTm_ban->tm_min,
                            banFields[2].GetCString(), banFields[3].GetCString());
                    }
                    else
                    {
                        time_t t_unban = time_t(banFields[1].GetUInt32());
                        tm* aTm_unban = localtime(&t_unban);
                        PSendSysMessage("|%-15.15s|%02d-%02d-%02d %02d:%02d|%02d-%02d-%02d %02d:%02d|%-15.15s|%-15.15s|",
                            char_name.c_str(), aTm_ban->tm_year%100, aTm_ban->tm_mon+1, aTm_ban->tm_mday, aTm_ban->tm_hour, aTm_ban->tm_min,
                            aTm_unban->tm_year%100, aTm_unban->tm_mon+1, aTm_unban->tm_mday, aTm_unban->tm_hour, aTm_unban->tm_min,
                            banFields[2].GetCString(), banFields[3].GetCString());
                    }
                }
                while (banInfo->NextRow());
            }
        }
        while (result->NextRow());
        SendSysMessage(" =============================================================================== ");
    }

    return true;
}

bool ChatHandler::HandleBanListAccountCommand(const char *args)
{
    PreparedStatement* stmt = LoginDatabase.GetPreparedStatement(LOGIN_DEL_EXPIRED_IP_BANS);
    LoginDatabase.Execute(stmt);

    char* cFilter = strtok((char*)args, " ");
    std::string filter = cFilter ? cFilter : "";

    PreparedQueryResult result;

    if (filter.empty())
    {
        PreparedStatement* stmt = LoginDatabase.GetPreparedStatement(LOGIN_SEL_ACCOUNT_BANNED_ALL);

        result = LoginDatabase.Query(stmt);
    }
    else
    {
        PreparedStatement* stmt = LoginDatabase.GetPreparedStatement(LOGIN_SEL_ACCOUNT_BANNED_BY_USERNAME);

        stmt->setString(0, filter);

        result = LoginDatabase.Query(stmt);
    }

    if (!result)
    {
        PSendSysMessage(LANG_BANLIST_NOACCOUNT);
        return true;
    }

    return HandleBanListHelper(result);
}

bool ChatHandler::HandleBanListHelper(PreparedQueryResult result)
{
    PSendSysMessage(LANG_BANLIST_MATCHINGACCOUNT);

    // Chat short output
    if (m_session)
    {
        do
        {
            Field* fields = result->Fetch();
            uint32 accountid = fields[0].GetUInt32();

            QueryResult banresult = LoginDatabase.PQuery("SELECT account.username FROM account, account_banned WHERE account_banned.id='%u' AND account_banned.id=account.id", accountid);
            if (banresult)
            {
                Field* fields2 = banresult->Fetch();
                PSendSysMessage("%s", fields2[0].GetCString());
            }
        } while (result->NextRow());
    }
    // Console wide output
    else
    {
        SendSysMessage(LANG_BANLIST_ACCOUNTS);
        SendSysMessage(" ===============================================================================");
        SendSysMessage(LANG_BANLIST_ACCOUNTS_HEADER);
        do
        {
            SendSysMessage("-------------------------------------------------------------------------------");
            Field* fields = result->Fetch();
            uint32 account_id = fields[0].GetUInt32();

            std::string account_name;

            // "account" case, name can be get in same query
            if (result->GetFieldCount() > 1)
                account_name = fields[1].GetString();
            // "character" case, name need extract from another DB
            else
                AccountMgr::GetName (account_id, account_name);

            // No SQL injection. id is uint32.
            QueryResult banInfo = LoginDatabase.PQuery("SELECT bandate, unbandate, bannedby, banreason FROM account_banned WHERE id = %u ORDER BY unbandate", account_id);
            if (banInfo)
            {
                Field* fields2 = banInfo->Fetch();
                do
                {
                    time_t t_ban = fields2[0].GetUInt64();
                    tm* aTm_ban = localtime(&t_ban);

                    if (fields2[0].GetUInt64() == fields2[1].GetUInt64())
                    {
                        PSendSysMessage("|%-15.15s|%02d-%02d-%02d %02d:%02d|   permanent  |%-15.15s|%-15.15s|",
                            account_name.c_str(), aTm_ban->tm_year%100, aTm_ban->tm_mon+1, aTm_ban->tm_mday, aTm_ban->tm_hour, aTm_ban->tm_min,
                            fields2[2].GetCString(), fields2[3].GetCString());
                    }
                    else
                    {
                        time_t t_unban = fields2[1].GetUInt64();
                        tm* aTm_unban = localtime(&t_unban);
                        PSendSysMessage("|%-15.15s|%02d-%02d-%02d %02d:%02d|%02d-%02d-%02d %02d:%02d|%-15.15s|%-15.15s|",
                            account_name.c_str(), aTm_ban->tm_year%100, aTm_ban->tm_mon+1, aTm_ban->tm_mday, aTm_ban->tm_hour, aTm_ban->tm_min,
                            aTm_unban->tm_year%100, aTm_unban->tm_mon+1, aTm_unban->tm_mday, aTm_unban->tm_hour, aTm_unban->tm_min,
                            fields2[2].GetCString(), fields2[3].GetCString());
                    }
                } while (banInfo->NextRow());
            }
        }while (result->NextRow());
        SendSysMessage(" ===============================================================================");
    }
    return true;
}

bool ChatHandler::HandleBanListIPCommand(const char *args)
{
    PreparedStatement* stmt = LoginDatabase.GetPreparedStatement(LOGIN_DEL_EXPIRED_IP_BANS);
    LoginDatabase.Execute(stmt);

    char* cFilter = strtok((char*)args, " ");
    std::string filter = cFilter ? cFilter : "";
    LoginDatabase.EscapeString(filter);

    PreparedQueryResult result;

    if (filter.empty())
    {
        PreparedStatement* stmt = LoginDatabase.GetPreparedStatement(LOGIN_SEL_IP_BANNED_ALL);

        result = LoginDatabase.Query(stmt);
    }
    else
    {
        PreparedStatement* stmt = LoginDatabase.GetPreparedStatement(LOGIN_SEL_IP_BANNED_BY_IP);

        stmt->setString(0, filter);

        result = LoginDatabase.Query(stmt);
    }

    if (!result)
    {
        PSendSysMessage(LANG_BANLIST_NOIP);
        return true;
    }

    PSendSysMessage(LANG_BANLIST_MATCHINGIP);
    // Chat short output
    if (m_session)
    {
        do
        {
            Field* fields = result->Fetch();
            PSendSysMessage("%s", fields[0].GetCString());
        } while (result->NextRow());
    }
    // Console wide output
    else
    {
        SendSysMessage(LANG_BANLIST_IPS);
        SendSysMessage(" ===============================================================================");
        SendSysMessage(LANG_BANLIST_IPS_HEADER);
        do
        {
            SendSysMessage("-------------------------------------------------------------------------------");
            Field* fields = result->Fetch();
            time_t t_ban = fields[1].GetUInt64();
            tm* aTm_ban = localtime(&t_ban);
            if (fields[1].GetUInt64() == fields[2].GetUInt64())
            {
                PSendSysMessage("|%-15.15s|%02d-%02d-%02d %02d:%02d|   permanent  |%-15.15s|%-15.15s|",
                    fields[0].GetCString(), aTm_ban->tm_year%100, aTm_ban->tm_mon+1, aTm_ban->tm_mday, aTm_ban->tm_hour, aTm_ban->tm_min,
                    fields[3].GetCString(), fields[4].GetCString());
            }
            else
            {
                time_t t_unban = fields[2].GetUInt64();
                tm* aTm_unban = localtime(&t_unban);
                PSendSysMessage("|%-15.15s|%02d-%02d-%02d %02d:%02d|%02d-%02d-%02d %02d:%02d|%-15.15s|%-15.15s|",
                    fields[0].GetCString(), aTm_ban->tm_year%100, aTm_ban->tm_mon+1, aTm_ban->tm_mday, aTm_ban->tm_hour, aTm_ban->tm_min,
                    aTm_unban->tm_year%100, aTm_unban->tm_mon+1, aTm_unban->tm_mday, aTm_unban->tm_hour, aTm_unban->tm_min,
                    fields[3].GetCString(), fields[4].GetCString());
            }
        }while (result->NextRow());
        SendSysMessage(" ===============================================================================");
    }

    return true;
}

bool ChatHandler::HandleRespawnCommand(const char* /*args*/)
{
    Player* player = m_session->GetPlayer();

    // accept only explicitly selected target (not implicitly self targeting case)
    Unit* target = getSelectedUnit();
    if (player->GetSelection() && target)
    {
        if (target->GetTypeId() != TYPEID_UNIT || target->isPet())
        {
            SendSysMessage(LANG_SELECT_CREATURE);
            SetSentErrorMessage(true);
            return false;
        }

        if (target->isDead())
            target->ToCreature()->Respawn();
        return true;
    }

    CellCoord p(Trinity::ComputeCellCoord(player->GetPositionX(), player->GetPositionY()));
    Cell cell(p);
    cell.SetNoCreate();

    Trinity::RespawnDo u_do;
    Trinity::WorldObjectWorker<Trinity::RespawnDo> worker(player, u_do);

    TypeContainerVisitor<Trinity::WorldObjectWorker<Trinity::RespawnDo>, GridTypeMapContainer > obj_worker(worker);
    cell.Visit(p, obj_worker, *player->GetMap(), *player, player->GetGridActivationRange());

    return true;
}

bool ChatHandler::HandlePDumpLoadCommand(const char *args)
{
    if (!*args)
        return false;

    char * file = strtok((char*)args, " ");
    if (!file)
        return false;

    char * account = strtok(NULL, " ");
    if (!account)
        return false;

    std::string account_name = account;
    if (!AccountMgr::normalizeString(account_name))
    {
        PSendSysMessage(LANG_ACCOUNT_NOT_EXIST, account_name.c_str());
        SetSentErrorMessage(true);
        return false;
    }

    uint32 account_id = AccountMgr::GetId(account_name);
    if (!account_id)
    {
        account_id = atoi(account);                             // use original string
        if (!account_id)
        {
            PSendSysMessage(LANG_ACCOUNT_NOT_EXIST, account_name.c_str());
            SetSentErrorMessage(true);
            return false;
        }
    }

    if (!AccountMgr::GetName(account_id, account_name))
    {
        PSendSysMessage(LANG_ACCOUNT_NOT_EXIST, account_name.c_str());
        SetSentErrorMessage(true);
        return false;
    }

    char* guid_str = NULL;
    char* name_str = strtok(NULL, " ");

    std::string name;
    if (name_str)
    {
        name = name_str;
        // normalize the name if specified and check if it exists
        if (!normalizePlayerName(name))
        {
            PSendSysMessage(LANG_INVALID_CHARACTER_NAME);
            SetSentErrorMessage(true);
            return false;
        }

        if (ObjectMgr::CheckPlayerName(name, true) != CHAR_NAME_SUCCESS)
        {
            PSendSysMessage(LANG_INVALID_CHARACTER_NAME);
            SetSentErrorMessage(true);
            return false;
        }

        guid_str = strtok(NULL, " ");
    }

    uint32 guid = 0;

    if (guid_str)
    {
        guid = atoi(guid_str);
        if (!guid)
        {
            PSendSysMessage(LANG_INVALID_CHARACTER_GUID);
            SetSentErrorMessage(true);
            return false;
        }

        if (sObjectMgr->GetPlayerAccountIdByGUID(guid))
        {
            PSendSysMessage(LANG_CHARACTER_GUID_IN_USE, guid);
            SetSentErrorMessage(true);
            return false;
        }
    }

    switch (PlayerDumpReader().LoadDump(file, account_id, name, guid))
    {
        case DUMP_SUCCESS:
            PSendSysMessage(LANG_COMMAND_IMPORT_SUCCESS);
            break;
        case DUMP_FILE_OPEN_ERROR:
            PSendSysMessage(LANG_FILE_OPEN_FAIL, file);
            SetSentErrorMessage(true);
            return false;
        case DUMP_FILE_BROKEN:
            PSendSysMessage(LANG_DUMP_BROKEN, file);
            SetSentErrorMessage(true);
            return false;
        case DUMP_TOO_MANY_CHARS:
            PSendSysMessage(LANG_ACCOUNT_CHARACTER_LIST_FULL, account_name.c_str(), account_id);
            SetSentErrorMessage(true);
            return false;
        default:
            PSendSysMessage(LANG_COMMAND_IMPORT_FAILED);
            SetSentErrorMessage(true);
            return false;
    }

    return true;
}

bool ChatHandler::HandlePDumpWriteCommand(const char *args)
{
    if (!*args)
        return false;

    char* file = strtok((char*)args, " ");
    char* p2 = strtok(NULL, " ");

    if (!file || !p2)
        return false;

    uint64 guid;
    // character name can't start from number
    if (isNumeric(p2))
        guid = MAKE_NEW_GUID(atoi(p2), 0, HIGHGUID_PLAYER);
    else
    {
        std::string name = extractPlayerNameFromLink(p2);
        if (name.empty())
        {
            SendSysMessage(LANG_PLAYER_NOT_FOUND);
            SetSentErrorMessage(true);
            return false;
        }

        guid = sObjectMgr->GetPlayerGUIDByName(name);
    }

    if (!sObjectMgr->GetPlayerAccountIdByGUID(guid))
    {
        PSendSysMessage(LANG_PLAYER_NOT_FOUND);
        SetSentErrorMessage(true);
        return false;
    }

    switch (PlayerDumpWriter().WriteDump(file, uint32(guid)))
    {
        case DUMP_SUCCESS:
            PSendSysMessage(LANG_COMMAND_EXPORT_SUCCESS);
            break;
        case DUMP_FILE_OPEN_ERROR:
            PSendSysMessage(LANG_FILE_OPEN_FAIL, file);
            SetSentErrorMessage(true);
            return false;
        case DUMP_CHARACTER_DELETED:
            PSendSysMessage(LANG_COMMAND_EXPORT_DELETED_CHAR);
            SetSentErrorMessage(true);
            return false;
        default:
            PSendSysMessage(LANG_COMMAND_EXPORT_FAILED);
            SetSentErrorMessage(true);
            return false;
    }

    return true;
}

bool ChatHandler::HandleMovegensCommand(const char* /*args*/)
{
    Unit* unit = getSelectedUnit();
    if (!unit)
    {
        SendSysMessage(LANG_SELECT_CHAR_OR_CREATURE);
        SetSentErrorMessage(true);
        return false;
    }

    PSendSysMessage(LANG_MOVEGENS_LIST, (unit->GetTypeId() == TYPEID_PLAYER ? "Player" : "Creature"), unit->GetGUIDLow());

    MotionMaster* mm = unit->GetMotionMaster();
    float x,y,z;
    mm->GetDestination(x,y,z);

    for (uint8 i = 0; i < MAX_MOTION_SLOT; ++i)
    {
        MovementGenerator* mg = mm->GetMotionSlot(i);
        if (!mg)
        {
            SendSysMessage("Empty");
            continue;
        }
        switch (mg->GetMovementGeneratorType())
        {
            case IDLE_MOTION_TYPE:          SendSysMessage(LANG_MOVEGENS_IDLE);          break;
            case RANDOM_MOTION_TYPE:        SendSysMessage(LANG_MOVEGENS_RANDOM);        break;
            case WAYPOINT_MOTION_TYPE:      SendSysMessage(LANG_MOVEGENS_WAYPOINT);      break;
            case ANIMAL_RANDOM_MOTION_TYPE: SendSysMessage(LANG_MOVEGENS_ANIMAL_RANDOM); break;
            case CONFUSED_MOTION_TYPE:      SendSysMessage(LANG_MOVEGENS_CONFUSED);      break;
            case CHASE_MOTION_TYPE:
            {
                Unit* target = NULL;
                if (unit->GetTypeId() == TYPEID_PLAYER)
                    target = static_cast<ChaseMovementGenerator<Player> const*>(mg)->GetTarget();
                else
                    target = static_cast<ChaseMovementGenerator<Creature> const*>(mg)->GetTarget();

                if (!target)
                    SendSysMessage(LANG_MOVEGENS_CHASE_NULL);
                else if (target->GetTypeId() == TYPEID_PLAYER)
                    PSendSysMessage(LANG_MOVEGENS_CHASE_PLAYER, target->GetName(), target->GetGUIDLow());
                else
                    PSendSysMessage(LANG_MOVEGENS_CHASE_CREATURE, target->GetName(), target->GetGUIDLow());
                break;
            }
            case FOLLOW_MOTION_TYPE:
            {
                Unit* target = NULL;
                if (unit->GetTypeId() == TYPEID_PLAYER)
                    target = static_cast<FollowMovementGenerator<Player> const*>(mg)->GetTarget();
                else
                    target = static_cast<FollowMovementGenerator<Creature> const*>(mg)->GetTarget();

                if (!target)
                    SendSysMessage(LANG_MOVEGENS_FOLLOW_NULL);
                else if (target->GetTypeId() == TYPEID_PLAYER)
                    PSendSysMessage(LANG_MOVEGENS_FOLLOW_PLAYER, target->GetName(), target->GetGUIDLow());
                else
                    PSendSysMessage(LANG_MOVEGENS_FOLLOW_CREATURE, target->GetName(), target->GetGUIDLow());
                 break;
             }
            case HOME_MOTION_TYPE:
            {
                if (unit->GetTypeId() == TYPEID_UNIT)
                    PSendSysMessage(LANG_MOVEGENS_HOME_CREATURE, x, y, z);
                else
                    SendSysMessage(LANG_MOVEGENS_HOME_PLAYER);
                break;
            }
            case FLIGHT_MOTION_TYPE:   SendSysMessage(LANG_MOVEGENS_FLIGHT);  break;
            case POINT_MOTION_TYPE:
            {
                PSendSysMessage(LANG_MOVEGENS_POINT, x, y, z);
                break;
            }
            case FLEEING_MOTION_TYPE:  SendSysMessage(LANG_MOVEGENS_FEAR);    break;
            case DISTRACT_MOTION_TYPE: SendSysMessage(LANG_MOVEGENS_DISTRACT);  break;
            case EFFECT_MOTION_TYPE: SendSysMessage(LANG_MOVEGENS_EFFECT);  break;
            default:
                PSendSysMessage(LANG_MOVEGENS_UNKNOWN, mg->GetMovementGeneratorType());
                break;
        }
    }
    return true;
}

/*
ComeToMe command REQUIRED for 3rd party scripting library to have access to PointMovementGenerator
Without this function 3rd party scripting library will get linking errors (unresolved external)
when attempting to use the PointMovementGenerator
*/
bool ChatHandler::HandleComeToMeCommand(const char *args)
{
    char* newFlagStr = strtok((char*)args, " ");

    if (!newFlagStr)
        return false;

    Creature* caster = getSelectedCreature();
    if (!caster)
    {
        SendSysMessage(LANG_SELECT_CREATURE);
        SetSentErrorMessage(true);
        return false;
    }

    Player* player = m_session->GetPlayer();

    caster->GetMotionMaster()->MovePoint(0, player->GetPositionX(), player->GetPositionY(), player->GetPositionZ());
    return true;
}

//Send items by mail
bool ChatHandler::HandleSendItemsCommand(const char *args)
{
    // format: name "subject text" "mail text" item1[:count1] item2[:count2] ... item12[:count12]
    Player* receiver;
    uint64 receiver_guid;
    std::string receiver_name;
    if (!extractPlayerTarget((char*)args, &receiver, &receiver_guid, &receiver_name))
        return false;

    char* tail1 = strtok(NULL, "");
    if (!tail1)
        return false;

    char* msgSubject = extractQuotedArg(tail1);
    if (!msgSubject)
        return false;

    char* tail2 = strtok(NULL, "");
    if (!tail2)
        return false;

    char* msgText = extractQuotedArg(tail2);
    if (!msgText)
        return false;

    // msgSubject, msgText isn't NUL after prev. check
    std::string subject = msgSubject;
    std::string text    = msgText;

    // extract items
    typedef std::pair<uint32, uint32> ItemPair;
    typedef std::list< ItemPair > ItemPairs;
    ItemPairs items;

    // get all tail string
    char* tail = strtok(NULL, "");

    // get from tail next item str
    while (char* itemStr = strtok(tail, " "))
    {
        // and get new tail
        tail = strtok(NULL, "");

        // parse item str
        char* itemIdStr = strtok(itemStr, ":");
        char* itemCountStr = strtok(NULL, " ");

        uint32 item_id = atoi(itemIdStr);
        if (!item_id)
            return false;

        ItemTemplate const* item_proto = sObjectMgr->GetItemTemplate(item_id);
        if (!item_proto)
        {
            PSendSysMessage(LANG_COMMAND_ITEMIDINVALID, item_id);
            SetSentErrorMessage(true);
            return false;
        }

        uint32 item_count = itemCountStr ? atoi(itemCountStr) : 1;
        if (item_count < 1 || (item_proto->MaxCount > 0 && item_count > uint32(item_proto->MaxCount)))
        {
            PSendSysMessage(LANG_COMMAND_INVALID_ITEM_COUNT, item_count, item_id);
            SetSentErrorMessage(true);
            return false;
        }

        while (item_count > item_proto->GetMaxStackSize())
        {
            items.push_back(ItemPair(item_id, item_proto->GetMaxStackSize()));
            item_count -= item_proto->GetMaxStackSize();
        }

        items.push_back(ItemPair(item_id, item_count));

        if (items.size() > MAX_MAIL_ITEMS)
        {
            PSendSysMessage(LANG_COMMAND_MAIL_ITEMS_LIMIT, MAX_MAIL_ITEMS);
            SetSentErrorMessage(true);
            return false;
        }
    }

    // from console show not existed sender
    MailSender sender(MAIL_NORMAL, m_session ? m_session->GetPlayer()->GetGUIDLow() : 0, MAIL_STATIONERY_GM);

    // fill mail
    MailDraft draft(subject, text);

    SQLTransaction trans = CharacterDatabase.BeginTransaction();

    for (ItemPairs::const_iterator itr = items.begin(); itr != items.end(); ++itr)
    {
        if (Item* item = Item::CreateItem(itr->first, itr->second, m_session ? m_session->GetPlayer() : 0))
        {
            item->SaveToDB(trans);                               // save for prevent lost at next mail load, if send fail then item will deleted
            draft.AddItem(item);
        }
    }

    draft.SendMailTo(trans, MailReceiver(receiver, GUID_LOPART(receiver_guid)), sender);
    CharacterDatabase.CommitTransaction(trans);

    std::string nameLink = playerLink(receiver_name);
    PSendSysMessage(LANG_MAIL_SENT, nameLink.c_str());
    return true;
}

///Send money by mail
bool ChatHandler::HandleSendMoneyCommand(const char *args)
{
    /// format: name "subject text" "mail text" money

    Player* receiver;
    uint64 receiver_guid;
    std::string receiver_name;
    if (!extractPlayerTarget((char*)args, &receiver, &receiver_guid, &receiver_name))
        return false;

    char* tail1 = strtok(NULL, "");
    if (!tail1)
        return false;

    char* msgSubject = extractQuotedArg(tail1);
    if (!msgSubject)
        return false;

    char* tail2 = strtok(NULL, "");
    if (!tail2)
        return false;

    char* msgText = extractQuotedArg(tail2);
    if (!msgText)
        return false;

    char* money_str = strtok(NULL, "");
    int32 money = money_str ? atoi(money_str) : 0;
    if (money <= 0)
        return false;

    // msgSubject, msgText isn't NUL after prev. check
    std::string subject = msgSubject;
    std::string text    = msgText;

    // from console show not existed sender
    MailSender sender(MAIL_NORMAL, m_session ? m_session->GetPlayer()->GetGUIDLow() : 0, MAIL_STATIONERY_GM);

    SQLTransaction trans = CharacterDatabase.BeginTransaction();

    MailDraft(subject, text)
        .AddMoney(money)
        .SendMailTo(trans, MailReceiver(receiver, GUID_LOPART(receiver_guid)), sender);

    CharacterDatabase.CommitTransaction(trans);

    std::string nameLink = playerLink(receiver_name);
    PSendSysMessage(LANG_MAIL_SENT, nameLink.c_str());
    return true;
}

/// Send a message to a player in game
bool ChatHandler::HandleSendMessageCommand(const char *args)
{
    ///- Find the player
    Player* rPlayer;
    if (!extractPlayerTarget((char*)args, &rPlayer))
        return false;

    char* msg_str = strtok(NULL, "");
    if (!msg_str)
        return false;

    ///- Check that he is not logging out.
    if (rPlayer->GetSession()->isLogingOut())
    {
        SendSysMessage(LANG_PLAYER_NOT_FOUND);
        SetSentErrorMessage(true);
        return false;
    }

    ///- Send the message
    //Use SendAreaTriggerMessage for fastest delivery.
    rPlayer->GetSession()->SendAreaTriggerMessage("%s", msg_str);
    rPlayer->GetSession()->SendAreaTriggerMessage("|cffff0000[Message from administrator]:|r");

    //Confirmation message
    std::string nameLink = GetNameLink(rPlayer);
    PSendSysMessage(LANG_SENDMESSAGE, nameLink.c_str(), msg_str);
    return true;
}

bool ChatHandler::HandleFlushArenaPointsCommand(const char * /*args*/)
{
    sArenaTeamMgr->DistributeArenaPoints();
    return true;
}

bool ChatHandler::HandleChannelSetOwnership(const char *args)
{
    if (!*args)
        return false;
    char *channel = strtok((char*)args, " ");
    char *argstr = strtok(NULL, "");

    if (!channel || !argstr)
        return false;

    Player* player = m_session->GetPlayer();
    Channel* chn = NULL;

    if (ChannelMgr* cMgr = channelMgr(player->GetTeam()))
        chn = cMgr->GetChannel(channel, player);

    if (strcmp(argstr, "on") == 0)
    {
        if (chn)
            chn->SetOwnership(true);
        PreparedStatement* stmt = CharacterDatabase.GetPreparedStatement(CHAR_UPD_CHANNEL_OWNERSHIP);
        stmt->setUInt8 (0, 1);
        stmt->setString(1, channel);
        CharacterDatabase.Execute(stmt);
        PSendSysMessage(LANG_CHANNEL_ENABLE_OWNERSHIP, channel);
    }
    else if (strcmp(argstr, "off") == 0)
    {
        if (chn)
            chn->SetOwnership(false);
        PreparedStatement* stmt = CharacterDatabase.GetPreparedStatement(CHAR_UPD_CHANNEL_OWNERSHIP);
        stmt->setUInt8 (0, 0);
        stmt->setString(1, channel);
        CharacterDatabase.Execute(stmt);
        PSendSysMessage(LANG_CHANNEL_DISABLE_OWNERSHIP, channel);
    }
    else
        return false;

    return true;
}

bool ChatHandler::HandlePlayAllCommand(const char *args)
{
    if (!*args)
        return false;

    uint32 soundId = atoi((char*)args);

    if (!sSoundEntriesStore.LookupEntry(soundId))
    {
        PSendSysMessage(LANG_SOUND_NOT_EXIST, soundId);
        SetSentErrorMessage(true);
        return false;
    }

    WorldPacket data(SMSG_PLAY_SOUND, 4);
    data << uint32(soundId) << m_session->GetPlayer()->GetGUID();
    sWorld->SendGlobalMessage(&data);

    PSendSysMessage(LANG_COMMAND_PLAYED_TO_ALL, soundId);
    return true;
}

bool ChatHandler::HandleFreezeCommand(const char *args)
{
    std::string name;
    Player* player;
    char *TargetName = strtok((char*)args, " "); //get entered name
    if (!TargetName) //if no name entered use target
    {
        player = getSelectedPlayer();
        if (player) //prevent crash with creature as target
        {
            name = player->GetName();
            normalizePlayerName(name);
        }
    }
    else // if name entered
    {
        name = TargetName;
        normalizePlayerName(name);
        player = sObjectAccessor->FindPlayerByName(name.c_str());
    }

    if (!player)
    {
        SendSysMessage(LANG_COMMAND_FREEZE_WRONG);
        return true;
    }

    if (player == m_session->GetPlayer())
    {
        SendSysMessage(LANG_COMMAND_FREEZE_ERROR);
        return true;
    }

    //effect
    if (player && player != m_session->GetPlayer())
    {
        PSendSysMessage(LANG_COMMAND_FREEZE, name.c_str());

        //stop combat + make player unattackable + duel stop + stop some spells
        player->setFaction(35);
        player->CombatStop();
        if (player->IsNonMeleeSpellCasted(true))
            player->InterruptNonMeleeSpells(true);
        player->SetFlag(UNIT_FIELD_FLAGS, UNIT_FLAG_NON_ATTACKABLE);

        //if player class = hunter || warlock remove pet if alive
        if ((player->getClass() == CLASS_HUNTER) || (player->getClass() == CLASS_WARLOCK))
        {
            if (Pet* pet = player->GetPet())
            {
                pet->SavePetToDB(PET_SAVE_AS_CURRENT);
                // not let dismiss dead pet
                if (pet && pet->isAlive())
                    player->RemovePet(pet, PET_SAVE_NOT_IN_SLOT);
            }
        }

        //m_session->GetPlayer()->CastSpell(player, spellID, false);
        if (SpellInfo const* spellInfo = sSpellMgr->GetSpellInfo(9454))
            Aura::TryRefreshStackOrCreate(spellInfo, MAX_EFFECT_MASK, player, player);

        //save player
        player->SaveToDB();
    }
    return true;
}

bool ChatHandler::HandleUnFreezeCommand(const char *args)
{
    std::string name;
    Player* player;
    char* targetName = strtok((char*)args, " "); // Get entered name

    if (targetName)
    {
        name = targetName;
        normalizePlayerName(name);
        player = sObjectAccessor->FindPlayerByName(name.c_str());
    }
    else // If no name was entered - use target
    {
        player = getSelectedPlayer();
        if (player)
            name = player->GetName();
    }

    if (player)
    {
        PSendSysMessage(LANG_COMMAND_UNFREEZE, name.c_str());

        // Reset player faction + allow combat + allow duels
        player->setFactionForRace(player->getRace());
        player->RemoveFlag(UNIT_FIELD_FLAGS, UNIT_FLAG_NON_ATTACKABLE);

        // Remove Freeze spell (allowing movement and spells)
        player->RemoveAurasDueToSpell(9454);

        // Save player
        player->SaveToDB();
    }
    else
    {
        if (targetName)
        {
            // Check for offline players
            PreparedStatement* stmt = CharacterDatabase.GetPreparedStatement(CHAR_SEL_CHAR_GUID_BY_NAME);
            stmt->setString(0, name);
            PreparedQueryResult result = CharacterDatabase.Query(stmt);

            if (!result)
            {
                SendSysMessage(LANG_COMMAND_FREEZE_WRONG);
                return true;
            }

            // If player found: delete his freeze aura
            Field* fields = result->Fetch();
            uint32 lowGuid = fields[0].GetUInt32();

            stmt = CharacterDatabase.GetPreparedStatement(CHAR_DEL_CHAR_AURA_FROZEN);
            stmt->setUInt32(0, lowGuid);
            CharacterDatabase.Execute(stmt);

            PSendSysMessage(LANG_COMMAND_UNFREEZE, name.c_str());
            return true;
        }
        else
        {
            SendSysMessage(LANG_COMMAND_FREEZE_WRONG);
            return true;
        }
    }

    return true;
}

bool ChatHandler::HandleListFreezeCommand(const char * /*args*/)
{
    // Get names from DB
    PreparedStatement* stmt = CharacterDatabase.GetPreparedStatement(CHAR_SEL_CHARACTER_AURA_FROZEN);

    PreparedQueryResult result = CharacterDatabase.Query(stmt);

    if (!result)
    {
        SendSysMessage(LANG_COMMAND_NO_FROZEN_PLAYERS);
        return true;
    }
    //Header of the names
    PSendSysMessage(LANG_COMMAND_LIST_FREEZE);

    //Output of the results
    do
    {
        Field* fields = result->Fetch();
        std::string fplayers = fields[0].GetString();
        PSendSysMessage(LANG_COMMAND_FROZEN_PLAYERS, fplayers.c_str());
    } while (result->NextRow());

    return true;
}

bool ChatHandler::HandleGroupLeaderCommand(const char *args)
{
    Player* player  = NULL;
    Group* group = NULL;
    uint64 guid  = 0;
    char* cname  = strtok((char*)args, " ");

    if (GetPlayerGroupAndGUIDByName(cname, player, group, guid))
        if (group && group->GetLeaderGUID() != guid)
        {
            group->ChangeLeader(guid);
            group->SendUpdate();
        }

    return true;
}

bool ChatHandler::HandleGroupDisbandCommand(const char *args)
{
    Player* player  = NULL;
    Group* group = NULL;
    uint64 guid  = 0;
    char* cname  = strtok((char*)args, " ");

    if (GetPlayerGroupAndGUIDByName(cname, player, group, guid))
        if (group)
            group->Disband();

    return true;
}

bool ChatHandler::HandleGroupRemoveCommand(const char *args)
{
    Player* player  = NULL;
    Group* group = NULL;
    uint64 guid  = 0;
    char* cname  = strtok((char*)args, " ");

    if (GetPlayerGroupAndGUIDByName(cname, player, group, guid, true))
        if (group)
            group->RemoveMember(guid);

    return true;
}

bool ChatHandler::HandlePossessCommand(const char * /*args*/)
{
    Unit* unit = getSelectedUnit();
    if (!unit)
        return false;

    m_session->GetPlayer()->CastSpell(unit, 530, true);
    return true;
}

bool ChatHandler::HandleUnPossessCommand(const char * /*args*/)
{
    Unit* unit = getSelectedUnit();
    if (!unit)
        unit = m_session->GetPlayer();

    unit->RemoveCharmAuras();

    return true;
}

bool ChatHandler::HandleBindSightCommand(const char * /*args*/)
{
    Unit* unit = getSelectedUnit();
    if (!unit)
        return false;

    m_session->GetPlayer()->CastSpell(unit, 6277, true);
    return true;
}

bool ChatHandler::HandleUnbindSightCommand(const char * /*args*/)
{
    Player* player = m_session->GetPlayer();

    if (player->isPossessing())
        return false;

    player->StopCastingBindSight();
    return true;
}<|MERGE_RESOLUTION|>--- conflicted
+++ resolved
@@ -385,1063 +385,6 @@
     return true;
 }
 
-<<<<<<< HEAD
-bool ChatHandler::HandleLookupItemCommand(const char *args)
-{
-    if (!*args)
-        return false;
-
-    std::string namepart = args;
-    std::wstring wnamepart;
-
-    // converting string that we try to find to lower case
-    if (!Utf8toWStr(namepart, wnamepart))
-        return false;
-
-    wstrToLower(wnamepart);
-
-    bool found = false;
-    uint32 count = 0;
-    uint32 maxResults = sWorld->getIntConfig(CONFIG_MAX_RESULTS_LOOKUP_COMMANDS);
-
-    // Search in `item_template`
-    ItemTemplateContainer const* its = sObjectMgr->GetItemTemplateStore();
-    for (ItemTemplateContainer::const_iterator itr = its->begin(); itr != its->end(); ++itr)
-    {
-        int loc_idx = GetSessionDbLocaleIndex();
-        if (loc_idx >= 0)
-        {
-            uint8 uloc_idx = uint8(loc_idx);
-            if (ItemLocale const* il = sObjectMgr->GetItemLocale(itr->second.ItemId))
-            {
-                if (il->Name.size() > uloc_idx && !il->Name[uloc_idx].empty())
-                {
-                    std::string name = il->Name[uloc_idx];
-
-                    if (Utf8FitTo(name, wnamepart))
-                    {
-                        if (maxResults && count++ == maxResults)
-                        {
-                            PSendSysMessage(LANG_COMMAND_LOOKUP_MAX_RESULTS, maxResults);
-                            return true;
-                        }
-
-                        if (m_session)
-                            PSendSysMessage(LANG_ITEM_LIST_CHAT, itr->second.ItemId, itr->second.ItemId, name.c_str());
-                        else
-                            PSendSysMessage(LANG_ITEM_LIST_CONSOLE, itr->second.ItemId, name.c_str());
-
-                        if (!found)
-                            found = true;
-
-                        continue;
-                    }
-                }
-            }
-        }
-
-        std::string name = itr->second.Name1;
-        if (name.empty())
-            continue;
-
-        if (Utf8FitTo(name, wnamepart))
-        {
-            if (maxResults && count++ == maxResults)
-            {
-                PSendSysMessage(LANG_COMMAND_LOOKUP_MAX_RESULTS, maxResults);
-                return true;
-            }
-
-            if (m_session)
-                PSendSysMessage(LANG_ITEM_LIST_CHAT, itr->second.ItemId, itr->second.ItemId, name.c_str());
-            else
-                PSendSysMessage(LANG_ITEM_LIST_CONSOLE, itr->second.ItemId, name.c_str());
-
-            if (!found)
-                found = true;
-        }
-    }
-
-    if (!found)
-        SendSysMessage(LANG_COMMAND_NOITEMFOUND);
-
-    return true;
-}
-
-bool ChatHandler::HandleLookupItemSetCommand(const char *args)
-{
-    if (!*args)
-        return false;
-
-    std::string namepart = args;
-    std::wstring wnamepart;
-
-    if (!Utf8toWStr(namepart, wnamepart))
-        return false;
-
-    // converting string that we try to find to lower case
-    wstrToLower(wnamepart);
-
-    bool found = false;
-    uint32 count = 0;
-    uint32 maxResults = sWorld->getIntConfig(CONFIG_MAX_RESULTS_LOOKUP_COMMANDS);
-
-    // Search in ItemSet.dbc
-    for (uint32 id = 0; id < sItemSetStore.GetNumRows(); id++)
-    {
-        ItemSetEntry const* set = sItemSetStore.LookupEntry(id);
-        if (set)
-        {
-            int loc = GetSessionDbcLocale();
-            std::string name = set->name;
-            if (name.empty())
-                continue;
-
-            if (!Utf8FitTo(name, wnamepart))
-            {
-                loc = 0;
-                for (; loc < TOTAL_LOCALES; ++loc)
-                {
-                    if (loc == GetSessionDbcLocale())
-                        continue;
-
-                    name = set->name[loc];
-                    if (name.empty())
-                        continue;
-
-                    if (Utf8FitTo(name, wnamepart))
-                        break;
-                }
-            }
-
-            if (loc < TOTAL_LOCALES)
-            {
-                if (maxResults && count++ == maxResults)
-                {
-                    PSendSysMessage(LANG_COMMAND_LOOKUP_MAX_RESULTS, maxResults);
-                    return true;
-                }
-
-                // send item set in "id - [namedlink locale]" format
-                if (m_session)
-                    PSendSysMessage(LANG_ITEMSET_LIST_CHAT, id, id, name.c_str(), localeNames[loc]);
-                else
-                    PSendSysMessage(LANG_ITEMSET_LIST_CONSOLE, id, name.c_str(), localeNames[loc]);
-
-                if (!found)
-                    found = true;
-            }
-        }
-    }
-    if (!found)
-        SendSysMessage(LANG_COMMAND_NOITEMSETFOUND);
-    return true;
-}
-
-bool ChatHandler::HandleLookupSkillCommand(const char *args)
-{
-    if (!*args)
-        return false;
-
-    // can be NULL in console call
-    Player* target = getSelectedPlayer();
-
-    std::string namepart = args;
-    std::wstring wnamepart;
-
-    if (!Utf8toWStr(namepart, wnamepart))
-        return false;
-
-    // converting string that we try to find to lower case
-    wstrToLower(wnamepart);
-
-    bool found = false;
-    uint32 count = 0;
-    uint32 maxResults = sWorld->getIntConfig(CONFIG_MAX_RESULTS_LOOKUP_COMMANDS);
-
-    // Search in SkillLine.dbc
-    for (uint32 id = 0; id < sSkillLineStore.GetNumRows(); id++)
-    {
-        SkillLineEntry const* skillInfo = sSkillLineStore.LookupEntry(id);
-        if (skillInfo)
-        {
-            int loc = GetSessionDbcLocale();
-            std::string name = skillInfo->name;
-            if (name.empty())
-                continue;
-
-            if (!Utf8FitTo(name, wnamepart))
-            {
-                loc = 0;
-                for (; loc < TOTAL_LOCALES; ++loc)
-                {
-                    if (loc == GetSessionDbcLocale())
-                        continue;
-
-                    name = skillInfo->name[loc];
-                    if (name.empty())
-                        continue;
-
-                    if (Utf8FitTo(name, wnamepart))
-                        break;
-                }
-            }
-
-            if (loc < TOTAL_LOCALES)
-            {
-                if (maxResults && count++ == maxResults)
-                {
-                    PSendSysMessage(LANG_COMMAND_LOOKUP_MAX_RESULTS, maxResults);
-                    return true;
-                }
-
-                char valStr[50] = "";
-                char const* knownStr = "";
-                if (target && target->HasSkill(id))
-                {
-                    knownStr = GetTrinityString(LANG_KNOWN);
-                    uint32 curValue = target->GetPureSkillValue(id);
-                    uint32 maxValue  = target->GetPureMaxSkillValue(id);
-                    uint32 permValue = target->GetSkillPermBonusValue(id);
-                    uint32 tempValue = target->GetSkillTempBonusValue(id);
-
-                    char const* valFormat = GetTrinityString(LANG_SKILL_VALUES);
-                    snprintf(valStr, 50, valFormat, curValue, maxValue, permValue, tempValue);
-                }
-
-                // send skill in "id - [namedlink locale]" format
-                if (m_session)
-                    PSendSysMessage(LANG_SKILL_LIST_CHAT, id, id, name.c_str(), localeNames[loc], knownStr, valStr);
-                else
-                    PSendSysMessage(LANG_SKILL_LIST_CONSOLE, id, name.c_str(), localeNames[loc], knownStr, valStr);
-
-                if (!found)
-                    found = true;
-            }
-        }
-    }
-    if (!found)
-        SendSysMessage(LANG_COMMAND_NOSKILLFOUND);
-    return true;
-}
-
-bool ChatHandler::HandleLookupSpellCommand(const char *args)
-{
-    if (!*args)
-        return false;
-
-    // can be NULL at console call
-    Player* target = getSelectedPlayer();
-
-    std::string namepart = args;
-    std::wstring wnamepart;
-
-    if (!Utf8toWStr(namepart, wnamepart))
-        return false;
-
-    // converting string that we try to find to lower case
-    wstrToLower(wnamepart);
-
-    bool found = false;
-    uint32 count = 0;
-    uint32 maxResults = sWorld->getIntConfig(CONFIG_MAX_RESULTS_LOOKUP_COMMANDS);
-
-    // Search in Spell.dbc
-    for (uint32 id = 0; id < sSpellMgr->GetSpellInfoStoreSize(); id++)
-    {
-        SpellInfo const* spellInfo = sSpellMgr->GetSpellInfo(id);
-        if (spellInfo)
-        {
-            int loc = GetSessionDbcLocale();
-            std::string name = spellInfo->SpellName;
-            if (name.empty())
-                continue;
-
-            if (!Utf8FitTo(name, wnamepart))
-            {
-                loc = 0;
-                for (; loc < TOTAL_LOCALES; ++loc)
-                {
-                    if (loc == GetSessionDbcLocale())
-                        continue;
-
-                    name = spellInfo->SpellName[loc];
-                    if (name.empty())
-                        continue;
-
-                    if (Utf8FitTo(name, wnamepart))
-                        break;
-                }
-            }
-
-            if (loc < TOTAL_LOCALES)
-            {
-                if (maxResults && count++ == maxResults)
-                {
-                    PSendSysMessage(LANG_COMMAND_LOOKUP_MAX_RESULTS, maxResults);
-                    return true;
-                }
-
-                bool known = target && target->HasSpell(id);
-                bool learn = (spellInfo->Effects[0].Effect == SPELL_EFFECT_LEARN_SPELL);
-
-                SpellInfo const* learnSpellInfo = sSpellMgr->GetSpellInfo(spellInfo->Effects[0].TriggerSpell);
-
-                uint32 talentCost = GetTalentSpellCost(id);
-
-                bool talent = (talentCost > 0);
-                bool passive = spellInfo->IsPassive();
-                bool active = target && target->HasAura(id);
-
-                // unit32 used to prevent interpreting uint8 as char at output
-                // find rank of learned spell for learning spell, or talent rank
-                uint32 rank = talentCost ? talentCost : learn && learnSpellInfo ? learnSpellInfo->GetRank() : spellInfo->GetRank();
-
-                // send spell in "id - [name, rank N] [talent] [passive] [learn] [known]" format
-                std::ostringstream ss;
-                if (m_session)
-                    ss << id << " - |cffffffff|Hspell:" << id << "|h[" << name;
-                else
-                    ss << id << " - " << name;
-
-                // include rank in link name
-                if (rank)
-                    ss << GetTrinityString(LANG_SPELL_RANK) << rank;
-
-                if (m_session)
-                    ss << ' ' << localeNames[loc] << "]|h|r";
-                else
-                    ss << ' ' << localeNames[loc];
-
-                if (talent)
-                    ss << GetTrinityString(LANG_TALENT);
-                if (passive)
-                    ss << GetTrinityString(LANG_PASSIVE);
-                if (learn)
-                    ss << GetTrinityString(LANG_LEARN);
-                if (known)
-                    ss << GetTrinityString(LANG_KNOWN);
-                if (active)
-                    ss << GetTrinityString(LANG_ACTIVE);
-
-                SendSysMessage(ss.str().c_str());
-
-                if (!found)
-                    found = true;
-            }
-        }
-    }
-    if (!found)
-        SendSysMessage(LANG_COMMAND_NOSPELLFOUND);
-    return true;
-}
-
-bool ChatHandler::HandleLookupQuestCommand(const char *args)
-{
-    if (!*args)
-        return false;
-
-    // can be NULL at console call
-    Player* target = getSelectedPlayer();
-
-    std::string namepart = args;
-    std::wstring wnamepart;
-
-    // converting string that we try to find to lower case
-    if (!Utf8toWStr(namepart, wnamepart))
-        return false;
-
-    wstrToLower(wnamepart);
-
-    bool found = false;
-    uint32 count = 0;
-    uint32 maxResults = sWorld->getIntConfig(CONFIG_MAX_RESULTS_LOOKUP_COMMANDS);
-
-    ObjectMgr::QuestMap const& qTemplates = sObjectMgr->GetQuestTemplates();
-    for (ObjectMgr::QuestMap::const_iterator iter = qTemplates.begin(); iter != qTemplates.end(); ++iter)
-    {
-        Quest * qinfo = iter->second;
-
-        int loc_idx = GetSessionDbLocaleIndex();
-        if (loc_idx >= 0)
-        {
-            uint8 uloc_idx = uint8(loc_idx);
-            if (QuestLocale const* il = sObjectMgr->GetQuestLocale(qinfo->GetQuestId()))
-            {
-                if (il->Title.size() > uloc_idx && !il->Title[uloc_idx].empty())
-                {
-                    std::string title = il->Title[uloc_idx];
-
-                    if (Utf8FitTo(title, wnamepart))
-                    {
-                        if (maxResults && count++ == maxResults)
-                        {
-                            PSendSysMessage(LANG_COMMAND_LOOKUP_MAX_RESULTS, maxResults);
-                            return true;
-                        }
-
-                        char const* statusStr = "";
-
-                        if (target)
-                        {
-                            QuestStatus status = target->GetQuestStatus(qinfo->GetQuestId());
-
-                            switch (status) 
-                            {
-                                case QUEST_STATUS_COMPLETE:
-                                    statusStr = GetTrinityString(LANG_COMMAND_QUEST_COMPLETE);
-                                    break;
-                                case QUEST_STATUS_INCOMPLETE:
-                                    statusStr = GetTrinityString(LANG_COMMAND_QUEST_ACTIVE);
-                                    break;
-                                case QUEST_STATUS_REWARDED:
-                                    statusStr = GetTrinityString(LANG_COMMAND_QUEST_REWARDED);
-                                    break;
-                                default:
-                                    break;
-                            }
-                        }
-
-                        if (m_session)
-                            PSendSysMessage(LANG_QUEST_LIST_CHAT, qinfo->GetQuestId(), qinfo->GetQuestId(), qinfo->GetQuestLevel(), title.c_str(), statusStr);
-                        else
-                            PSendSysMessage(LANG_QUEST_LIST_CONSOLE, qinfo->GetQuestId(), title.c_str(), statusStr);
-
-                        if (!found)
-                            found = true;
-
-                        continue;
-                    }
-                }
-            }
-        }
-
-        std::string title = qinfo->GetTitle();
-        if (title.empty())
-            continue;
-
-        if (Utf8FitTo(title, wnamepart))
-        {
-            if (maxResults && count++ == maxResults)
-            {
-                PSendSysMessage(LANG_COMMAND_LOOKUP_MAX_RESULTS, maxResults);
-                return true;
-            }
-
-            char const* statusStr = "";
-
-            if (target)
-            {
-                QuestStatus status = target->GetQuestStatus(qinfo->GetQuestId());
-
-                switch (status) 
-                {
-                    case QUEST_STATUS_COMPLETE:
-                        statusStr = GetTrinityString(LANG_COMMAND_QUEST_COMPLETE);
-                        break;
-                    case QUEST_STATUS_INCOMPLETE:
-                        statusStr = GetTrinityString(LANG_COMMAND_QUEST_ACTIVE);
-                        break;
-                    case QUEST_STATUS_REWARDED:
-                        statusStr = GetTrinityString(LANG_COMMAND_QUEST_REWARDED);
-                        break;
-                    default:
-                        break;
-                }
-            }
-
-            if (m_session)
-                PSendSysMessage(LANG_QUEST_LIST_CHAT, qinfo->GetQuestId(), qinfo->GetQuestId(), qinfo->GetQuestLevel(), title.c_str(), statusStr);
-            else
-                PSendSysMessage(LANG_QUEST_LIST_CONSOLE, qinfo->GetQuestId(), title.c_str(), statusStr);
-
-            if (!found)
-                found = true;
-        }
-    }
-
-    if (!found)
-        SendSysMessage(LANG_COMMAND_NOQUESTFOUND);
-
-    return true;
-}
-
-bool ChatHandler::HandleLookupCreatureCommand(const char *args)
-{
-    if (!*args)
-        return false;
-
-    std::string namepart = args;
-    std::wstring wnamepart;
-
-    // converting string that we try to find to lower case
-    if (!Utf8toWStr (namepart, wnamepart))
-        return false;
-
-    wstrToLower (wnamepart);
-
-    bool found = false;
-    uint32 count = 0;
-    uint32 maxResults = sWorld->getIntConfig(CONFIG_MAX_RESULTS_LOOKUP_COMMANDS);
-
-    CreatureTemplateContainer const* ctc = sObjectMgr->GetCreatureTemplates();
-    for (CreatureTemplateContainer::const_iterator itr = ctc->begin(); itr != ctc->end(); ++itr)
-    {
-        uint32 id = itr->second.Entry;
-        uint8 localeIndex = GetSessionDbLocaleIndex();
-        if (CreatureLocale const* cl = sObjectMgr->GetCreatureLocale(id))
-        {
-            if (cl->Name.size() > localeIndex && !cl->Name[localeIndex].empty())
-            {
-                std::string name = cl->Name[localeIndex];
-
-                if (Utf8FitTo (name, wnamepart))
-                {
-                    if (maxResults && count++ == maxResults)
-                    {
-                        PSendSysMessage(LANG_COMMAND_LOOKUP_MAX_RESULTS, maxResults);
-                        return true;
-                    }
-
-                    if (m_session)
-                        PSendSysMessage(LANG_CREATURE_ENTRY_LIST_CHAT, id, id, name.c_str());
-                    else
-                        PSendSysMessage(LANG_CREATURE_ENTRY_LIST_CONSOLE, id, name.c_str());
-
-                    if (!found)
-                        found = true;
-
-                    continue;
-                }
-            }
-        }
-
-        std::string name = itr->second.Name;
-        if (name.empty())
-            continue;
-
-        if (Utf8FitTo(name, wnamepart))
-        {
-            if (maxResults && count++ == maxResults)
-            {
-                PSendSysMessage(LANG_COMMAND_LOOKUP_MAX_RESULTS, maxResults);
-                return true;
-            }
-
-            if (m_session)
-                PSendSysMessage(LANG_CREATURE_ENTRY_LIST_CHAT, id, id, name.c_str());
-            else
-                PSendSysMessage(LANG_CREATURE_ENTRY_LIST_CONSOLE, id, name.c_str());
-
-            if (!found)
-                found = true;
-        }
-    }
-
-    if (!found)
-        SendSysMessage(LANG_COMMAND_NOCREATUREFOUND);
-
-    return true;
-}
-
-bool ChatHandler::HandleLookupObjectCommand(const char *args)
-{
-    if (!*args)
-        return false;
-
-    std::string namepart = args;
-    std::wstring wnamepart;
-
-    // converting string that we try to find to lower case
-    if (!Utf8toWStr(namepart, wnamepart))
-        return false;
-
-    wstrToLower(wnamepart);
-
-    bool found = false;
-    uint32 count = 0;
-    uint32 maxResults = sWorld->getIntConfig(CONFIG_MAX_RESULTS_LOOKUP_COMMANDS);
-
-    GameObjectTemplateContainer const* gotc = sObjectMgr->GetGameObjectTemplates();
-    for (GameObjectTemplateContainer::const_iterator itr = gotc->begin(); itr != gotc->end(); ++itr)
-    {
-        uint8 localeIndex = GetSessionDbLocaleIndex();
-        if (GameObjectLocale const* gl = sObjectMgr->GetGameObjectLocale(itr->second.entry))
-        {
-            if (gl->Name.size() > localeIndex && !gl->Name[localeIndex].empty())
-            {
-                std::string name = gl->Name[localeIndex];
-
-                if (Utf8FitTo(name, wnamepart))
-                {
-                    if (maxResults && count++ == maxResults)
-                    {
-                        PSendSysMessage(LANG_COMMAND_LOOKUP_MAX_RESULTS, maxResults);
-                        return true;
-                    }
-
-                    if (m_session)
-                        PSendSysMessage(LANG_GO_ENTRY_LIST_CHAT, itr->second.entry, itr->second.entry, name.c_str());
-                    else
-                        PSendSysMessage(LANG_GO_ENTRY_LIST_CONSOLE, itr->second.entry, name.c_str());
-
-                    if (!found)
-                        found = true;
-
-                    continue;
-                }
-            }
-        }
-
-        std::string name = itr->second.name;
-        if (name.empty())
-            continue;
-
-        if (Utf8FitTo(name, wnamepart))
-        {
-            if (maxResults && count++ == maxResults)
-            {
-                PSendSysMessage(LANG_COMMAND_LOOKUP_MAX_RESULTS, maxResults);
-                return true;
-            }
-
-            if (m_session)
-                PSendSysMessage(LANG_GO_ENTRY_LIST_CHAT, itr->second.entry, itr->second.entry, name.c_str());
-            else
-                PSendSysMessage(LANG_GO_ENTRY_LIST_CONSOLE, itr->second.entry, name.c_str());
-
-            if (!found)
-                found = true;
-        }
-    }
-
-    if (!found)
-        SendSysMessage(LANG_COMMAND_NOGAMEOBJECTFOUND);
-
-    return true;
-}
-
-bool ChatHandler::HandleLookupFactionCommand(const char *args)
-{
-    if (!*args)
-        return false;
-
-    // Can be NULL at console call
-    Player* target = getSelectedPlayer();
-
-    std::string namepart = args;
-    std::wstring wnamepart;
-
-    if (!Utf8toWStr (namepart, wnamepart))
-        return false;
-
-    // converting string that we try to find to lower case
-    wstrToLower (wnamepart);
-
-    bool found = false;
-    uint32 count = 0;
-    uint32 maxResults = sWorld->getIntConfig(CONFIG_MAX_RESULTS_LOOKUP_COMMANDS);
-
-    for (uint32 id = 0; id < sFactionStore.GetNumRows(); ++id)
-    {
-        FactionEntry const* factionEntry = sFactionStore.LookupEntry (id);
-        if (factionEntry)
-        {
-            FactionState const* repState = target ? target->GetReputationMgr().GetState(factionEntry) : NULL;
-
-            int loc = GetSessionDbcLocale();
-            std::string name = factionEntry->name;
-            if (name.empty())
-                continue;
-
-            if (!Utf8FitTo(name, wnamepart))
-            {
-                loc = 0;
-                for (; loc < TOTAL_LOCALES; ++loc)
-                {
-                    if (loc == GetSessionDbcLocale())
-                        continue;
-
-                    name = factionEntry->name[loc];
-                    if (name.empty())
-                        continue;
-
-                    if (Utf8FitTo(name, wnamepart))
-                        break;
-                }
-            }
-
-            if (loc < TOTAL_LOCALES)
-            {
-                if (maxResults && count++ == maxResults)
-                {
-                    PSendSysMessage(LANG_COMMAND_LOOKUP_MAX_RESULTS, maxResults);
-                    return true;
-                }
-
-                // send faction in "id - [faction] rank reputation [visible] [at war] [own team] [unknown] [invisible] [inactive]" format
-                // or              "id - [faction] [no reputation]" format
-                std::ostringstream ss;
-                if (m_session)
-                    ss << id << " - |cffffffff|Hfaction:" << id << "|h[" << name << ' ' << localeNames[loc] << "]|h|r";
-                else
-                    ss << id << " - " << name << ' ' << localeNames[loc];
-
-                if (repState)                               // and then target != NULL also
-                {
-                    uint32 index = target->GetReputationMgr().GetReputationRankStrIndex(factionEntry);
-                    std::string rankName = GetTrinityString(index);
-
-                    ss << ' ' << rankName << "|h|r (" << target->GetReputationMgr().GetReputation(factionEntry) << ')';
-
-                    if (repState->Flags & FACTION_FLAG_VISIBLE)
-                        ss << GetTrinityString(LANG_FACTION_VISIBLE);
-                    if (repState->Flags & FACTION_FLAG_AT_WAR)
-                        ss << GetTrinityString(LANG_FACTION_ATWAR);
-                    if (repState->Flags & FACTION_FLAG_PEACE_FORCED)
-                        ss << GetTrinityString(LANG_FACTION_PEACE_FORCED);
-                    if (repState->Flags & FACTION_FLAG_HIDDEN)
-                        ss << GetTrinityString(LANG_FACTION_HIDDEN);
-                    if (repState->Flags & FACTION_FLAG_INVISIBLE_FORCED)
-                        ss << GetTrinityString(LANG_FACTION_INVISIBLE_FORCED);
-                    if (repState->Flags & FACTION_FLAG_INACTIVE)
-                        ss << GetTrinityString(LANG_FACTION_INACTIVE);
-                }
-                else
-                    ss << GetTrinityString(LANG_FACTION_NOREPUTATION);
-
-                SendSysMessage(ss.str().c_str());
-
-                if (!found)
-                    found = true;
-            }
-        }
-    }
-
-    if (!found)
-        SendSysMessage(LANG_COMMAND_FACTION_NOTFOUND);
-    return true;
-}
-
-bool ChatHandler::HandleLookupTaxiNodeCommand(const char * args)
-{
-    if (!*args)
-        return false;
-
-    std::string namepart = args;
-    std::wstring wnamepart;
-
-    if (!Utf8toWStr(namepart, wnamepart))
-        return false;
-
-    // converting string that we try to find to lower case
-    wstrToLower(wnamepart);
-
-    bool found = false;
-    uint32 count = 0;
-    uint32 maxResults = sWorld->getIntConfig(CONFIG_MAX_RESULTS_LOOKUP_COMMANDS);
-
-    // Search in TaxiNodes.dbc
-    for (uint32 id = 0; id < sTaxiNodesStore.GetNumRows(); id++)
-    {
-        TaxiNodesEntry const* nodeEntry = sTaxiNodesStore.LookupEntry(id);
-        if (nodeEntry)
-        {
-            int loc = GetSessionDbcLocale();
-            std::string name = nodeEntry->name;
-            if (name.empty())
-                continue;
-
-            if (!Utf8FitTo(name, wnamepart))
-            {
-                loc = 0;
-                for (; loc < TOTAL_LOCALES; ++loc)
-                {
-                    if (loc == GetSessionDbcLocale())
-                        continue;
-
-                    name = nodeEntry->name[loc];
-                    if (name.empty())
-                        continue;
-
-                    if (Utf8FitTo(name, wnamepart))
-                        break;
-                }
-            }
-
-            if (loc < TOTAL_LOCALES)
-            {
-                if (maxResults && count++ == maxResults)
-                {
-                    PSendSysMessage(LANG_COMMAND_LOOKUP_MAX_RESULTS, maxResults);
-                    return true;
-                }
-
-                // send taxinode in "id - [name] (Map:m X:x Y:y Z:z)" format
-                if (m_session)
-                    PSendSysMessage(LANG_TAXINODE_ENTRY_LIST_CHAT, id, id, name.c_str(), localeNames[loc],
-                        nodeEntry->map_id, nodeEntry->x, nodeEntry->y, nodeEntry->z);
-                else
-                    PSendSysMessage(LANG_TAXINODE_ENTRY_LIST_CONSOLE, id, name.c_str(), localeNames[loc],
-                        nodeEntry->map_id, nodeEntry->x, nodeEntry->y, nodeEntry->z);
-
-                if (!found)
-                    found = true;
-            }
-        }
-    }
-    if (!found)
-        SendSysMessage(LANG_COMMAND_NOTAXINODEFOUND);
-    return true;
-}
-
-bool ChatHandler::HandleLookupMapCommand(const char *args)
-{
-    if (!*args)
-        return false;
-
-    /*std::string namepart = args;
-    std::wstring wnamepart;
-
-    // converting string that we try to find to lower case
-    if (!Utf8toWStr(namepart, wnamepart))
-        return false;
-
-    wstrToLower(wnamepart);
-
-    bool found = false;
-
-    // search in Map.dbc
-    for (uint32 id = 0; id < sMapStore.GetNumRows(); id++)
-    {
-        MapEntry const* MapInfo = sMapStore.LookupEntry(id);
-        if (MapInfo)
-        {
-            uint8 loc = m_session ? m_session->GetSessionDbcLocale() : sWorld->GetDefaultDbcLocale();
-
-            std::string name = MapInfo->name[loc];
-            if (name.empty())
-                continue;
-
-            if (!Utf8FitTo(name, wnamepart))
-            {
-                loc = LOCALE_enUS;
-                for (; loc < TOTAL_LOCALES; loc++)
-                {
-                    if (m_session && loc == m_session->GetSessionDbcLocale())
-                        continue;
-
-                    name = MapInfo->name[loc];
-                    if (name.empty())
-                        continue;
-
-                    if (Utf8FitTo(name, wnamepart))
-                        break;
-                }
-            }
-
-            if (loc < TOTAL_LOCALES)
-            {
-                // send map in "id - [name][Continent][Instance/Battleground/Arena][Raid reset time:][Heroic reset time:][Mountable]" format
-                std::ostringstream ss;
-
-                if (m_session)
-                    ss << id << " - |cffffffff|Hmap:" << id << "|h[" << name << ']';
-                else // console
-                    ss << id << " - [" << name << ']';
-
-                if (MapInfo->IsContinent())
-                    ss << GetTrinityString(LANG_CONTINENT);
-
-                switch (MapInfo->map_type)
-                {
-                    case MAP_INSTANCE:      ss << GetTrinityString(LANG_INSTANCE);      break;
-                    case MAP_BATTLEGROUND:  ss << GetTrinityString(LANG_BATTLEGROUND);  break;
-                    case MAP_ARENA:         ss << GetTrinityString(LANG_ARENA);         break;
-                }
-
-                if (MapInfo->IsRaid())
-                    ss << GetTrinityString(LANG_RAID);
-
-                if (MapInfo->SupportsHeroicMode())
-                    ss << GetTrinityString(LANG_HEROIC);
-
-                uint32 ResetTimeRaid = MapInfo->resetTimeRaid;
-
-                std::string ResetTimeRaidStr;
-                if (ResetTimeRaid)
-                    ResetTimeRaidStr = secsToTimeString(ResetTimeRaid, true, false);
-
-                uint32 ResetTimeHeroic = MapInfo->resetTimeHeroic;
-                std::string ResetTimeHeroicStr;
-                if (ResetTimeHeroic)
-                    ResetTimeHeroicStr = secsToTimeString(ResetTimeHeroic, true, false);
-
-                if (MapInfo->IsMountAllowed())
-                    ss << GetTrinityString(LANG_MOUNTABLE);
-
-                if (ResetTimeRaid && !ResetTimeHeroic)
-                    PSendSysMessage(ss.str().c_str(), ResetTimeRaidStr.c_str());
-                else if (!ResetTimeRaid && ResetTimeHeroic)
-                    PSendSysMessage(ss.str().c_str(), ResetTimeHeroicStr.c_str());
-                else if (ResetTimeRaid && ResetTimeHeroic)
-                    PSendSysMessage(ss.str().c_str(), ResetTimeRaidStr.c_str(), ResetTimeHeroicStr.c_str());
-                else
-                    SendSysMessage(ss.str().c_str());
-
-                if (!found)
-                    found = true;
-            }
-        }
-    }
-
-    if (!found)
-        SendSysMessage(LANG_COMMAND_NOMAPFOUND);
-    */
-    return true;
-}
-
-/** \brief GM command level 3 - Create a guild.
- *
- * This command allows a GM (level 3) to create a guild.
- *
- * The "args" parameter contains the name of the guild leader
- * and then the name of the guild.
- *
- */
-bool ChatHandler::HandleGuildCreateCommand(const char *args)
-{
-    if (!*args)
-        return false;
-
-    // if not guild name only (in "") then player name
-    Player* target;
-    if (!extractPlayerTarget(*args != '"' ? (char*)args : NULL, &target))
-        return false;
-
-    char* tailStr = *args != '"' ? strtok(NULL, "") : (char*)args;
-    if (!tailStr)
-        return false;
-
-    char* guildStr = extractQuotedArg(tailStr);
-    if (!guildStr)
-        return false;
-
-    std::string guildname = guildStr;
-
-    if (target->GetGuildId())
-    {
-        SendSysMessage(LANG_PLAYER_IN_GUILD);
-        return true;
-    }
-
-    Guild* guild = new Guild;
-    if (!guild->Create(target, guildname))
-    {
-        delete guild;
-        SendSysMessage(LANG_GUILD_NOT_CREATED);
-        SetSentErrorMessage(true);
-        return false;
-    }
-
-    sGuildMgr->AddGuild(guild);
-    return true;
-}
-
-bool ChatHandler::HandleGuildInviteCommand(const char *args)
-{
-    if (!*args)
-        return false;
-
-    // if not guild name only (in "") then player name
-    uint64 target_guid;
-    if (!extractPlayerTarget(*args != '"' ? (char*)args : NULL, NULL, &target_guid))
-        return false;
-
-    char* tailStr = *args != '"' ? strtok(NULL, "") : (char*)args;
-    if (!tailStr)
-        return false;
-
-    char* guildStr = extractQuotedArg(tailStr);
-    if (!guildStr)
-        return false;
-
-    std::string glName = guildStr;
-    Guild* targetGuild = sGuildMgr->GetGuildByName(glName);
-    if (!targetGuild)
-        return false;
-
-    // player's guild membership checked in AddMember before add
-    return targetGuild->AddMember(target_guid);
-}
-
-bool ChatHandler::HandleGuildUninviteCommand(const char *args)
-{
-    Player* target;
-    uint64 target_guid;
-    if (!extractPlayerTarget((char*)args, &target, &target_guid))
-        return false;
-
-    uint32 glId = target ? target->GetGuildId() : Player::GetGuildIdFromDB(target_guid);
-    if (!glId)
-        return false;
-
-    Guild* targetGuild = sGuildMgr->GetGuildById(glId);
-    if (!targetGuild)
-        return false;
-
-    targetGuild->DeleteMember(target_guid, false, true);
-    return true;
-}
-
-bool ChatHandler::HandleGuildRankCommand(const char *args)
-{
-    char* nameStr;
-    char* rankStr;
-    extractOptFirstArg((char*)args, &nameStr, &rankStr);
-    if (!rankStr)
-        return false;
-
-    Player* target;
-    uint64 target_guid;
-    std::string target_name;
-    if (!extractPlayerTarget(nameStr, &target, &target_guid, &target_name))
-        return false;
-
-    uint32 glId = target ? target->GetGuildId() : Player::GetGuildIdFromDB(target_guid);
-    if (!glId)
-        return false;
-
-    Guild* targetGuild = sGuildMgr->GetGuildById(glId);
-    if (!targetGuild)
-        return false;
-
-    uint32 newrank = uint32 (atoi (rankStr));
-    return targetGuild->ChangeMemberRank(target_guid, newrank);
-}
-
-bool ChatHandler::HandleGuildDeleteCommand(const char *args)
-{
-    if (!*args)
-        return false;
-
-    char* guildStr = extractQuotedArg((char*)args);
-    if (!guildStr)
-        return false;
-
-    std::string gld = guildStr;
-
-    Guild* targetGuild = sGuildMgr->GetGuildByName(gld);
-    if (!targetGuild)
-        return false;
-
-    targetGuild->Disband();
-
-    return true;
-}
-
-=======
->>>>>>> 5485f92c
 bool ChatHandler::HandleGetDistanceCommand(const char *args)
 {
     WorldObject* obj = NULL;
