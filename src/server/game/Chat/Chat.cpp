--- conflicted
+++ resolved
@@ -350,28 +350,9 @@
                 std::string zoneName = "Unknown";
                 if (AreaTableEntry const* area = GetAreaEntryByAreaID(areaId))
                 {
-<<<<<<< HEAD
-                    Player* p = m_session->GetPlayer();
-                    uint64 sel_guid = p->GetSelection();
-                    uint32 areaId = p->GetAreaId();
-                    std::string areaName = "Unknown";
-                    std::string zoneName = "Unknown";
-                    if (AreaTableEntry const* area = GetAreaEntryByAreaID(areaId))
-                    {
-                        areaName = area->area_name;
-                        if (AreaTableEntry const* zone = GetAreaEntryByAreaID(area->zone))
-                            zoneName = zone->area_name;
-                    }
-
-                    sLog->outCommand(m_session->GetAccountId(), "Command: %s [Player: %s (Guid: %u) (Account: %u) X: %f Y: %f Z: %f Map: %u (%s) Area: %u (%s) Zone: %s Selected %s: %s (GUID: %u)]",
-                        fullcmd.c_str(), p->GetName().c_str(), GUID_LOPART(p->GetGUID()), m_session->GetAccountId(), p->GetPositionX(), p->GetPositionY(), p->GetPositionZ(), p->GetMapId(), p->GetMap() ? p->GetMap()->GetMapName() : "Unknown", areaId, areaName.c_str(), zoneName.c_str(),
-                        GetLogNameForGuid(sel_guid), (p->GetSelectedUnit()) ? p->GetSelectedUnit()->GetName().c_str() : "", GUID_LOPART(sel_guid));
-=======
-                    int locale = GetSessionDbcLocale();
-                    areaName = area->area_name[locale];
+                    areaName = area->area_name;
                     if (AreaTableEntry const* zone = GetAreaEntryByAreaID(area->zone))
-                        zoneName = zone->area_name[locale];
->>>>>>> 87e105c8
+                        zoneName = zone->area_name;
                 }
 
                 sLog->outCommand(m_session->GetAccountId(), "Command: %s [Player: %s (Guid: %u) (Account: %u) X: %f Y: %f Z: %f Map: %u (%s) Area: %u (%s) Zone: %s Selected %s: %s (GUID: %u)]",
