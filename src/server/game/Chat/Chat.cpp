/*
 * Copyright (C) 2008-2016 TrinityCore <http://www.trinitycore.org/>
 * Copyright (C) 2005-2009 MaNGOS <http://getmangos.com/>
 *
 * This program is free software; you can redistribute it and/or modify it
 * under the terms of the GNU General Public License as published by the
 * Free Software Foundation; either version 2 of the License, or (at your
 * option) any later version.
 *
 * This program is distributed in the hope that it will be useful, but WITHOUT
 * ANY WARRANTY; without even the implied warranty of MERCHANTABILITY or
 * FITNESS FOR A PARTICULAR PURPOSE. See the GNU General Public License for
 * more details.
 *
 * You should have received a copy of the GNU General Public License along
 * with this program. If not, see <http://www.gnu.org/licenses/>.
 */

#include "Common.h"
#include "ObjectMgr.h"
#include "World.h"
#include "WorldSession.h"
#include "DatabaseEnv.h"

#include "AccountMgr.h"
#include "CellImpl.h"
#include "Chat.h"
#include "GridNotifiersImpl.h"
#include "Language.h"
#include "Log.h"
#include "Player.h"
#include "ScriptMgr.h"
#include "ChatLink.h"
#include "Group.h"

bool ChatHandler::load_command_table = true;

std::vector<ChatCommand> const& ChatHandler::getCommandTable()
{
    static std::vector<ChatCommand> commandTableCache;

    if (LoadCommandTable())
    {
        SetLoadCommandTable(false);

        std::vector<ChatCommand> cmds = sScriptMgr->GetChatCommands();
        commandTableCache.swap(cmds);

        PreparedStatement* stmt = WorldDatabase.GetPreparedStatement(WORLD_SEL_COMMANDS);
        PreparedQueryResult result = WorldDatabase.Query(stmt);
        if (result)
        {
            do
            {
                Field* fields = result->Fetch();
                std::string name = fields[0].GetString();

                SetDataForCommandInTable(commandTableCache, name.c_str(), fields[1].GetUInt16(), fields[2].GetString(), name);
            }
            while (result->NextRow());
        }
    }

    return commandTableCache;
}

char const* ChatHandler::GetTrinityString(uint32 entry) const
{
    return m_session->GetTrinityString(entry);
}

bool ChatHandler::isAvailable(ChatCommand const& cmd) const
{
    return HasPermission(cmd.Permission);
}

bool ChatHandler::HasLowerSecurity(Player* target, ObjectGuid guid, bool strong)
{
    WorldSession* target_session = nullptr;
    uint32 target_account = 0;

    if (target)
        target_session = target->GetSession();
    else if (!guid.IsEmpty())
        target_account = sObjectMgr->GetPlayerAccountIdByGUID(guid);

    if (!target_session && !target_account)
    {
        SendSysMessage(LANG_PLAYER_NOT_FOUND);
        SetSentErrorMessage(true);
        return true;
    }

    return HasLowerSecurityAccount(target_session, target_account, strong);
}

bool ChatHandler::HasLowerSecurityAccount(WorldSession* target, uint32 target_account, bool strong)
{
    uint32 target_sec;

    // allow everything from console and RA console
    if (!m_session)
        return false;

    // ignore only for non-players for non strong checks (when allow apply command at least to same sec level)
    if (m_session->HasPermission(rbac::RBAC_PERM_CHECK_FOR_LOWER_SECURITY) && !strong && !sWorld->getBoolConfig(CONFIG_GM_LOWER_SECURITY))
        return false;

    if (target)
        target_sec = target->GetSecurity();
    else if (target_account)
        target_sec = AccountMgr::GetSecurity(target_account, realmHandle.Index);
    else
        return true;                                        // caller must report error for (target == nullptr && target_account == 0)

    AccountTypes target_ac_sec = AccountTypes(target_sec);
    if (m_session->GetSecurity() < target_ac_sec || (strong && m_session->GetSecurity() <= target_ac_sec))
    {
        SendSysMessage(LANG_YOURS_SECURITY_IS_LOW);
        SetSentErrorMessage(true);
        return true;
    }

    return false;
}

bool ChatHandler::hasStringAbbr(const char* name, const char* part)
{
    // non "" command
    if (*name)
    {
        // "" part from non-"" command
        if (!*part)
            return false;

        while (true)
        {
            if (!*part)
                return true;
            else if (!*name)
                return false;
            else if (tolower(*name) != tolower(*part))
                return false;
            ++name; ++part;
        }
    }
    // allow with any for ""

    return true;
}

void ChatHandler::SendSysMessage(const char *str, bool escapeCharacters)
{
    WorldPacket data;

    // need copy to prevent corruption by strtok call in LineFromMessage original string
    char* buf;
    char* pos;

    if (escapeCharacters && strchr(str, '|'))
    {
        size_t startPos = 0;
        std::ostringstream o;
        while (const char* charPos = strchr(str + startPos, '|'))
        {
            o.write(str + startPos, charPos - str - startPos);
            o << "||";
            startPos = charPos - str + 1;
        }
        o.write(str + startPos, strlen(str) - startPos);
        buf = strdup(o.str().c_str());
    }
    else
    {
        buf = strdup(str);
    }

    pos = buf;

    while (char* line = LineFromMessage(pos))
    {
        BuildChatPacket(data, CHAT_MSG_SYSTEM, LANG_UNIVERSAL, nullptr, nullptr, line);
        m_session->SendPacket(&data);
    }

    free(buf);
}

void ChatHandler::SendGlobalSysMessage(const char *str)
{
    // Chat output
    WorldPacket data;

    // need copy to prevent corruption by strtok call in LineFromMessage original string
    char* buf = strdup(str);
    char* pos = buf;

    while (char* line = LineFromMessage(pos))
    {
        BuildChatPacket(data, CHAT_MSG_SYSTEM, LANG_UNIVERSAL, nullptr, nullptr, line);
        sWorld->SendGlobalMessage(&data);
    }

    free(buf);
}

void ChatHandler::SendGlobalGMSysMessage(const char *str)
{
    // Chat output
    WorldPacket data;

    // need copy to prevent corruption by strtok call in LineFromMessage original string
    char* buf = strdup(str);
    char* pos = buf;

    while (char* line = LineFromMessage(pos))
    {
        BuildChatPacket(data, CHAT_MSG_SYSTEM, LANG_UNIVERSAL, nullptr, nullptr, line);
        sWorld->SendGlobalGMMessage(&data);
    }

    free(buf);
}

void ChatHandler::SendSysMessage(uint32 entry)
{
    SendSysMessage(GetTrinityString(entry));
}

bool ChatHandler::ExecuteCommandInTable(std::vector<ChatCommand> const& table, const char* text, std::string const& fullcmd)
{
    char const* oldtext = text;
    std::string cmd = "";

    while (*text != ' ' && *text != '\0')
    {
        cmd += *text;
        ++text;
    }

    while (*text == ' ') ++text;

    for (uint32 i = 0; i < table.size(); ++i)
    {
        if (!hasStringAbbr(table[i].Name, cmd.c_str()))
            continue;

        bool match = false;
        if (strlen(table[i].Name) > cmd.length())
        {
            for (uint32 j = 0; j < table.size(); ++j)
            {
                if (!hasStringAbbr(table[j].Name, cmd.c_str()))
                    continue;

                if (strcmp(table[j].Name, cmd.c_str()) == 0)
                {
                    match = true;
                    break;
                }
            }
        }
        if (match)
            continue;

        // select subcommand from child commands list
        if (!table[i].ChildCommands.empty())
        {
            if (!ExecuteCommandInTable(table[i].ChildCommands, text, fullcmd))
            {
                if (text[0] != '\0')
                    SendSysMessage(LANG_NO_SUBCMD);
                else
                    SendSysMessage(LANG_CMD_SYNTAX);

                ShowHelpForCommand(table[i].ChildCommands, text);
            }

            return true;
        }

        // must be available and have handler
        if (!table[i].Handler || !isAvailable(table[i]))
            continue;

        SetSentErrorMessage(false);
        // table[i].Name == "" is special case: send original command to handler
        if ((table[i].Handler)(this, table[i].Name[0] != '\0' ? text : oldtext))
        {
            if (!m_session) // ignore console
                return true;

            Player* player = m_session->GetPlayer();
            if (!AccountMgr::IsPlayerAccount(m_session->GetSecurity()))
            {
                ObjectGuid guid = player->GetTarget();
                uint32 areaId = player->GetAreaId();
                std::string areaName = "Unknown";
                std::string zoneName = "Unknown";
                if (AreaTableEntry const* area = GetAreaEntryByAreaID(areaId))
                {
                    areaName = area->area_name;
                    if (AreaTableEntry const* zone = GetAreaEntryByAreaID(area->zone))
                        zoneName = zone->area_name;
                }

                sLog->outCommand(m_session->GetAccountId(), "Command: %s [Player: %s (%s) (Account: %u) X: %f Y: %f Z: %f Map: %u (%s) Area: %u (%s) Zone: %s Selected: %s (%s)]",
                    fullcmd.c_str(), player->GetName().c_str(), player->GetGUID().ToString().c_str(),
                    m_session->GetAccountId(), player->GetPositionX(), player->GetPositionY(),
                    player->GetPositionZ(), player->GetMapId(),
                    player->FindMap() ? player->FindMap()->GetMapName() : "Unknown",
                    areaId, areaName.c_str(), zoneName.c_str(),
                    (player->GetSelectedUnit()) ? player->GetSelectedUnit()->GetName().c_str() : "",
                    guid.ToString().c_str());
            }
        }
        // some commands have custom error messages. Don't send the default one in these cases.
        else if (!HasSentErrorMessage())
        {
            if (!table[i].Help.empty())
                SendSysMessage(table[i].Help.c_str());
            else
                SendSysMessage(LANG_CMD_SYNTAX);
        }

        return true;
    }

    return false;
}

bool ChatHandler::SetDataForCommandInTable(std::vector<ChatCommand>& table, char const* text, uint32 permission, std::string const& help, std::string const& fullcommand)
{
    std::string cmd = "";

    while (*text != ' ' && *text != '\0')
    {
        cmd += *text;
        ++text;
    }

    while (*text == ' ') ++text;

    for (uint32 i = 0; i < table.size(); i++)
    {
        // for data fill use full explicit command names
        if (table[i].Name != cmd)
            continue;

        // select subcommand from child commands list (including "")
        if (!table[i].ChildCommands.empty())
        {
            if (SetDataForCommandInTable(table[i].ChildCommands, text, permission, help, fullcommand))
                return true;
            else if (*text)
                return false;

            // fail with "" subcommands, then use normal level up command instead
        }
        // expected subcommand by full name DB content
        else if (*text)
        {
            TC_LOG_ERROR("sql.sql", "Table `command` have unexpected subcommand '%s' in command '%s', skip.", text, fullcommand.c_str());
            return false;
        }

        if (table[i].Permission != permission)
            TC_LOG_INFO("misc", "Table `command` overwrite for command '%s' default permission (%u) by %u", fullcommand.c_str(), table[i].Permission, permission);

        table[i].Permission = permission;
        table[i].Help          = help;
        return true;
    }

    // in case "" command let process by caller
    if (!cmd.empty())
    {
        if (&table == &getCommandTable())
            TC_LOG_ERROR("sql.sql", "Table `command` have not existed command '%s', skip.", cmd.c_str());
        else
            TC_LOG_ERROR("sql.sql", "Table `command` have not existed subcommand '%s' in command '%s', skip.", cmd.c_str(), fullcommand.c_str());
    }

    return false;
}

bool ChatHandler::ParseCommands(char const* text)
{
    ASSERT(text);
    ASSERT(*text);

    std::string fullcmd = text;

    /// chat case (.command or !command format)
    if (m_session)
    {
        if (text[0] != '!' && text[0] != '.')
            return false;
    }

    /// ignore single . and ! in line
    if (strlen(text) < 2)
        return false;
    // original `text` can't be used. It content destroyed in command code processing.

    /// ignore messages staring from many dots.
    if ((text[0] == '.' && text[1] == '.') || (text[0] == '!' && text[1] == '!'))
        return false;

    /// skip first . or ! (in console allowed use command with . and ! and without its)
    if (text[0] == '!' || text[0] == '.')
        ++text;

    if (!ExecuteCommandInTable(getCommandTable(), text, fullcmd))
    {
        if (m_session && !m_session->HasPermission(rbac::RBAC_PERM_COMMANDS_NOTIFY_COMMAND_NOT_FOUND_ERROR))
            return false;

        SendSysMessage(LANG_NO_CMD);
    }
    return true;
}

bool ChatHandler::isValidChatMessage(char const* message)
{
/*
Valid examples:
|cffa335ee|Hitem:812:0:0:0:0:0:0:0:70|h[Glowing Brightwood Staff]|h|r
|cff808080|Hquest:2278:47|h[The Platinum Discs]|h|r
|cffffd000|Htrade:4037:1:150:1:6AAAAAAAAAAAAAAAAAAAAAAOAADAAAAAAAAAAAAAAAAIAAAAAAAAA|h[Engineering]|h|r
|cff4e96f7|Htalent:2232:-1|h[Taste for Blood]|h|r
|cff71d5ff|Hspell:21563|h[Command]|h|r
|cffffd000|Henchant:3919|h[Engineering: Rough Dynamite]|h|r
|cffffff00|Hachievement:546:0000000000000001:0:0:0:-1:0:0:0:0|h[Safe Deposit]|h|r
|cff66bbff|Hglyph:21:762|h[Glyph of Bladestorm]|h|r

| will be escaped to ||
*/

    if (strlen(message) > 255)
        return false;

    // more simple checks
    if (sWorld->getIntConfig(CONFIG_CHAT_STRICT_LINK_CHECKING_SEVERITY) < 3)
    {
        const char validSequence[6] = "cHhhr";
        const char* validSequenceIterator = validSequence;
        const std::string validCommands = "cHhr|";

        while (*message)
        {
            // find next pipe command
            message = strchr(message, '|');

            if (!message)
                return true;

            ++message;
            char commandChar = *message;
            if (validCommands.find(commandChar) == std::string::npos)
                return false;

            ++message;
            // validate sequence
            if (sWorld->getIntConfig(CONFIG_CHAT_STRICT_LINK_CHECKING_SEVERITY) == 2)
            {
                if (commandChar == *validSequenceIterator)
                {
                    if (validSequenceIterator == validSequence + 4)
                        validSequenceIterator = validSequence;
                    else
                        ++validSequenceIterator;
                }
                else
                    return false;
            }
        }
        return true;
    }

    return LinkExtractor(message).IsValidMessage();
}

bool ChatHandler::ShowHelpForSubCommands(std::vector<ChatCommand> const& table, char const* cmd, char const* subcmd)
{
    std::string list;
    for (uint32 i = 0; i < table.size(); ++i)
    {
        // must be available (ignore handler existence for show command with possible available subcommands)
        if (!isAvailable(table[i]))
            continue;

        // for empty subcmd show all available
        if (*subcmd && !hasStringAbbr(table[i].Name, subcmd))
            continue;

        if (m_session)
            list += "\n    ";
        else
            list += "\n\r    ";

        list += table[i].Name;

        if (!table[i].ChildCommands.empty())
            list += " ...";
    }

    if (list.empty())
        return false;

    if (&table == &getCommandTable())
    {
        SendSysMessage(LANG_AVIABLE_CMD);
        PSendSysMessage("%s", list.c_str());
    }
    else
        PSendSysMessage(LANG_SUBCMDS_LIST, cmd, list.c_str());

    return true;
}

bool ChatHandler::ShowHelpForCommand(std::vector<ChatCommand> const& table, const char* cmd)
{
    if (*cmd)
    {
        for (uint32 i = 0; i < table.size(); ++i)
        {
            // must be available (ignore handler existence for show command with possible available subcommands)
            if (!isAvailable(table[i]))
                continue;

            if (!hasStringAbbr(table[i].Name, cmd))
                continue;

            // have subcommand
            char const* subcmd = (*cmd) ? strtok(nullptr, " ") : "";

            if (!table[i].ChildCommands.empty() && subcmd && *subcmd)
            {
                if (ShowHelpForCommand(table[i].ChildCommands, subcmd))
                    return true;
            }

            if (!table[i].Help.empty())
                SendSysMessage(table[i].Help.c_str());

            if (!table[i].ChildCommands.empty())
                if (ShowHelpForSubCommands(table[i].ChildCommands, table[i].Name, subcmd ? subcmd : ""))
                    return true;

            return !table[i].Help.empty();
        }
    }
    else
    {
        for (uint32 i = 0; i < table.size(); ++i)
        {
            // must be available (ignore handler existence for show command with possible available subcommands)
            if (!isAvailable(table[i]))
                continue;

            if (strlen(table[i].Name))
                continue;

            if (!table[i].Help.empty())
                SendSysMessage(table[i].Help.c_str());

            if (!table[i].ChildCommands.empty())
                if (ShowHelpForSubCommands(table[i].ChildCommands, "", ""))
                    return true;

            return !table[i].Help.empty();
        }
    }

    return ShowHelpForSubCommands(table, "", cmd);
}

size_t ChatHandler::BuildChatPacket(WorldPacket& data, ChatMsg chatType, Language language, ObjectGuid senderGUID, ObjectGuid receiverGUID, std::string const& message, uint8 chatTag,
                                  std::string const& senderName /*= ""*/, std::string const& receiverName /*= ""*/,
                                  uint32 achievementId /*= 0*/, bool gmMessage /*= false*/, std::string const& channelName /*= ""*/,
                                  std::string const& addonPrefix /*= ""*/)
{
    size_t receiverGUIDPos = 0;
    data.Initialize(!gmMessage ? SMSG_MESSAGECHAT : SMSG_GM_MESSAGECHAT);
    data << uint8(chatType);
    data << int32(language);
    data << uint64(senderGUID);
    data << uint32(0);  // some flags
    switch (chatType)
    {
        case CHAT_MSG_MONSTER_SAY:
        case CHAT_MSG_MONSTER_PARTY:
        case CHAT_MSG_MONSTER_YELL:
        case CHAT_MSG_MONSTER_WHISPER:
        case CHAT_MSG_MONSTER_EMOTE:
        case CHAT_MSG_RAID_BOSS_EMOTE:
        case CHAT_MSG_RAID_BOSS_WHISPER:
        case CHAT_MSG_BATTLENET:
            data << uint32(senderName.length() + 1);
            data << senderName;
            receiverGUIDPos = data.wpos();
            data << uint64(receiverGUID);
            if (receiverGUID && !receiverGUID.IsPlayer() && !receiverGUID.IsPet())
            {
                data << uint32(receiverName.length() + 1);
                data << receiverName;
            }

            if (language == LANG_ADDON)
                data << addonPrefix;
            break;
        case CHAT_MSG_WHISPER_FOREIGN:
            data << uint32(senderName.length() + 1);
            data << senderName;
            receiverGUIDPos = data.wpos();
            data << uint64(receiverGUID);
            if (language == LANG_ADDON)
                data << addonPrefix;
            break;
        case CHAT_MSG_BG_SYSTEM_NEUTRAL:
        case CHAT_MSG_BG_SYSTEM_ALLIANCE:
        case CHAT_MSG_BG_SYSTEM_HORDE:
            receiverGUIDPos = data.wpos();
            data << uint64(receiverGUID);
            if (receiverGUID && !receiverGUID.IsPlayer())
            {
                data << uint32(receiverName.length() + 1);
                data << receiverName;
            }

            if (language == LANG_ADDON)
                data << addonPrefix;
            break;
        case CHAT_MSG_ACHIEVEMENT:
        case CHAT_MSG_GUILD_ACHIEVEMENT:
            receiverGUIDPos = data.wpos();
            data << uint64(receiverGUID);
            if (language == LANG_ADDON)
                data << addonPrefix;
            break;
        default:
            if (gmMessage)
            {
                data << uint32(senderName.length() + 1);
                data << senderName;
            }

            if (chatType == CHAT_MSG_CHANNEL)
            {
                ASSERT(channelName.length() > 0);
                data << channelName;
            }

            receiverGUIDPos = data.wpos();
            data << uint64(receiverGUID);

            if (language == LANG_ADDON)
                data << addonPrefix;
            break;
    }

    data << uint32(message.length() + 1);
    data << message;
    data << uint8(chatTag);

    if (chatType == CHAT_MSG_ACHIEVEMENT || chatType == CHAT_MSG_GUILD_ACHIEVEMENT)
        data << uint32(achievementId);
    else if (chatType == CHAT_MSG_RAID_BOSS_WHISPER || chatType == CHAT_MSG_RAID_BOSS_EMOTE)
    {
        data << float(0.0f);                        // Display time in middle of the screen (in seconds), defaults to 10 if not set (cannot be below 1)
        data << uint8(0);                           // Hide in chat frame (only shows in middle of the screen)
    }

    return receiverGUIDPos;
}

size_t ChatHandler::BuildChatPacket(WorldPacket& data, ChatMsg chatType, Language language, WorldObject const* sender, WorldObject const* receiver, std::string const& message,
                                  uint32 achievementId /*= 0*/, std::string const& channelName /*= ""*/, LocaleConstant locale /*= DEFAULT_LOCALE*/, std::string const& addonPrefix /*= ""*/)
{
    ObjectGuid senderGUID;
    std::string senderName = "";
    uint8 chatTag = 0;
    bool gmMessage = false;
    ObjectGuid receiverGUID;
    std::string receiverName = "";
    if (sender)
    {
        senderGUID = sender->GetGUID();
        senderName = sender->GetNameForLocaleIdx(locale);
        if (Player const* playerSender = sender->ToPlayer())
        {
            chatTag = playerSender->GetChatTag();
            gmMessage = playerSender->GetSession()->HasPermission(rbac::RBAC_PERM_COMMAND_GM_CHAT);
        }
    }

    if (receiver)
    {
        receiverGUID = receiver->GetGUID();
        receiverName = receiver->GetNameForLocaleIdx(locale);
    }

    return BuildChatPacket(data, chatType, language, senderGUID, receiverGUID, message, chatTag, senderName, receiverName, achievementId, gmMessage, channelName, addonPrefix);
}

Player* ChatHandler::getSelectedPlayer()
{
    if (!m_session)
        return nullptr;

    ObjectGuid selected = m_session->GetPlayer()->GetTarget();
    if (!selected)
        return m_session->GetPlayer();

    return ObjectAccessor::FindConnectedPlayer(selected);
}

Unit* ChatHandler::getSelectedUnit()
{
    if (!m_session)
        return nullptr;

    if (Unit* selected = m_session->GetPlayer()->GetSelectedUnit())
        return selected;

    return m_session->GetPlayer();
}

WorldObject* ChatHandler::getSelectedObject()
{
    if (!m_session)
        return nullptr;

    ObjectGuid guid = m_session->GetPlayer()->GetTarget();

    if (!guid)
        return GetNearbyGameObject();

    return ObjectAccessor::GetUnit(*m_session->GetPlayer(), guid);
}

Creature* ChatHandler::getSelectedCreature()
{
    if (!m_session)
        return nullptr;

    return ObjectAccessor::GetCreatureOrPetOrVehicle(*m_session->GetPlayer(), m_session->GetPlayer()->GetTarget());
}

Player* ChatHandler::getSelectedPlayerOrSelf()
{
    if (!m_session)
        return nullptr;

    ObjectGuid selected = m_session->GetPlayer()->GetTarget();
    if (!selected)
        return m_session->GetPlayer();

    // first try with selected target
    Player* targetPlayer = ObjectAccessor::FindConnectedPlayer(selected);
    // if the target is not a player, then return self
    if (!targetPlayer)
        targetPlayer = m_session->GetPlayer();

    return targetPlayer;
}

char* ChatHandler::extractKeyFromLink(char* text, char const* linkType, char** something1)
{
    // skip empty
    if (!text)
        return nullptr;

    // skip spaces
    while (*text == ' '||*text == '\t'||*text == '\b')
        ++text;

    if (!*text)
        return nullptr;

    // return non link case
    if (text[0] != '|')
        return strtok(text, " ");

    // [name] Shift-click form |color|linkType:key|h[name]|h|r
    // or
    // [name] Shift-click form |color|linkType:key:something1:...:somethingN|h[name]|h|r

    char* check = strtok(text, "|");                        // skip color
    if (!check)
        return nullptr;                                        // end of data

    char* cLinkType = strtok(nullptr, ":");                    // linktype
    if (!cLinkType)
        return nullptr;                                        // end of data

    if (strcmp(cLinkType, linkType) != 0)
    {
        strtok(nullptr, " ");                                  // skip link tail (to allow continue strtok(nullptr, s) use after retturn from function
        SendSysMessage(LANG_WRONG_LINK_TYPE);
        return nullptr;
    }

    char* cKeys = strtok(nullptr, "|");                        // extract keys and values
    char* cKeysTail = strtok(nullptr, "");

    char* cKey = strtok(cKeys, ":|");                       // extract key
    if (something1)
        *something1 = strtok(nullptr, ":|");                   // extract something

    strtok(cKeysTail, "]");                                 // restart scan tail and skip name with possible spaces
    strtok(nullptr, " ");                                      // skip link tail (to allow continue strtok(nullptr, s) use after return from function
    return cKey;
}

char* ChatHandler::extractKeyFromLink(char* text, char const* const* linkTypes, int* found_idx, char** something1)
{
    // skip empty
    if (!text)
        return nullptr;

    // skip spaces
    while (*text == ' '||*text == '\t'||*text == '\b')
        ++text;

    if (!*text)
        return nullptr;

    // return non link case
    if (text[0] != '|')
        return strtok(text, " ");

    // [name] Shift-click form |color|linkType:key|h[name]|h|r
    // or
    // [name] Shift-click form |color|linkType:key:something1:...:somethingN|h[name]|h|r
    // or
    // [name] Shift-click form |linkType:key|h[name]|h|r

    char* tail;

    if (text[1] == 'c')
    {
        char* check = strtok(text, "|");                    // skip color
        if (!check)
            return nullptr;                                    // end of data

        tail = strtok(nullptr, "");                            // tail
    }
    else
        tail = text+1;                                      // skip first |

    char* cLinkType = strtok(tail, ":");                    // linktype
    if (!cLinkType)
        return nullptr;                                        // end of data

    for (int i = 0; linkTypes[i]; ++i)
    {
        if (strcmp(cLinkType, linkTypes[i]) == 0)
        {
            char* cKeys = strtok(nullptr, "|");                // extract keys and values
            char* cKeysTail = strtok(nullptr, "");

            char* cKey = strtok(cKeys, ":|");               // extract key
            if (something1)
                *something1 = strtok(nullptr, ":|");           // extract something

            strtok(cKeysTail, "]");                         // restart scan tail and skip name with possible spaces
            strtok(nullptr, " ");                              // skip link tail (to allow continue strtok(nullptr, s) use after return from function
            if (found_idx)
                *found_idx = i;
            return cKey;
        }
    }

    strtok(nullptr, " ");                                      // skip link tail (to allow continue strtok(nullptr, s) use after return from function
    SendSysMessage(LANG_WRONG_LINK_TYPE);
    return nullptr;
}

GameObject* ChatHandler::GetNearbyGameObject()
{
    if (!m_session)
        return nullptr;

    Player* pl = m_session->GetPlayer();
    GameObject* obj = nullptr;
    Trinity::NearestGameObjectCheck check(*pl);
    Trinity::GameObjectLastSearcher<Trinity::NearestGameObjectCheck> searcher(pl, obj, check);
    pl->VisitNearbyGridObject(SIZE_OF_GRIDS, searcher);
    return obj;
}

GameObject* ChatHandler::GetObjectGlobalyWithGuidOrNearWithDbGuid(ObjectGuid::LowType lowguid, uint32 entry)
{
    if (!m_session)
        return nullptr;

    Player* pl = m_session->GetPlayer();
<<<<<<< HEAD
=======

>>>>>>> 233297c5
    GameObject* obj = pl->GetMap()->GetGameObject(ObjectGuid(HighGuid::GameObject, entry, lowguid));

    if (!obj && sObjectMgr->GetGOData(lowguid))                   // guid is DB guid of object
    {
        auto bounds = pl->GetMap()->GetGameObjectBySpawnIdStore().equal_range(lowguid);
<<<<<<< HEAD
        if (bounds.first != bounds.second)
            obj = bounds.first->second;
=======
        if (bounds.first == bounds.second)
            return nullptr;

        return bounds.first->second;
>>>>>>> 233297c5
    }

    return obj;
}

enum SpellLinkType
{
    SPELL_LINK_SPELL   = 0,
    SPELL_LINK_TALENT  = 1,
    SPELL_LINK_ENCHANT = 2,
    SPELL_LINK_TRADE   = 3,
    SPELL_LINK_GLYPH   = 4
};

static char const* const spellKeys[] =
{
    "Hspell",                                               // normal spell
    "Htalent",                                              // talent spell
    "Henchant",                                             // enchanting recipe spell
    "Htrade",                                               // profession/skill spell
    "Hglyph",                                               // glyph
    nullptr
};

uint32 ChatHandler::extractSpellIdFromLink(char* text)
{
    // number or [name] Shift-click form |color|Henchant:recipe_spell_id|h[prof_name: recipe_name]|h|r
    // number or [name] Shift-click form |color|Hglyph:glyph_slot_id:glyph_prop_id|h[%s]|h|r
    // number or [name] Shift-click form |color|Hspell:spell_id|h[name]|h|r
    // number or [name] Shift-click form |color|Htalent:talent_id, rank|h[name]|h|r
    // number or [name] Shift-click form |color|Htrade:spell_id, skill_id, max_value, cur_value|h[name]|h|r
    int type = 0;
    char* param1_str = nullptr;
    char* idS = extractKeyFromLink(text, spellKeys, &type, &param1_str);
    if (!idS)
        return 0;

    uint32 id = atoul(idS);

    switch (type)
    {
        case SPELL_LINK_SPELL:
            return id;
        case SPELL_LINK_TALENT:
        {
            // talent
            TalentEntry const* talentEntry = sTalentStore.LookupEntry(id);
            if (!talentEntry)
                return 0;

            uint32 rank = param1_str ? atol(param1_str) : 0u;
            if (rank >= MAX_TALENT_RANK)
                return 0;

            return talentEntry->RankID[rank];
        }
        case SPELL_LINK_ENCHANT:
        case SPELL_LINK_TRADE:
            return id;
        case SPELL_LINK_GLYPH:
        {
            uint32 glyph_prop_id = param1_str ? atoul(param1_str) : 0;

            GlyphPropertiesEntry const* glyphPropEntry = sGlyphPropertiesStore.LookupEntry(glyph_prop_id);
            if (!glyphPropEntry)
                return 0;

            return glyphPropEntry->SpellId;
        }
    }

    // unknown type?
    return 0;
}

GameTele const* ChatHandler::extractGameTeleFromLink(char* text)
{
    // id, or string, or [name] Shift-click form |color|Htele:id|h[name]|h|r
    char* cId = extractKeyFromLink(text, "Htele");
    if (!cId)
        return nullptr;

    // id case (explicit or from shift link)
    if (cId[0] >= '0' || cId[0] >= '9')
        if (uint32 id = atoi(cId))
            return sObjectMgr->GetGameTele(id);

    return sObjectMgr->GetGameTele(cId);
}

enum GuidLinkType
{
    SPELL_LINK_PLAYER     = 0,                              // must be first for selection in not link case
    SPELL_LINK_CREATURE   = 1,
    SPELL_LINK_GAMEOBJECT = 2
};

static char const* const guidKeys[] =
{
    "Hplayer",
    "Hcreature",
    "Hgameobject",
    nullptr
};

ObjectGuid ChatHandler::extractGuidFromLink(char* text)
{
    int type = 0;

    // |color|Hcreature:creature_guid|h[name]|h|r
    // |color|Hgameobject:go_guid|h[name]|h|r
    // |color|Hplayer:name|h[name]|h|r
    char* idS = extractKeyFromLink(text, guidKeys, &type);
    if (!idS)
        return ObjectGuid::Empty;

    switch (type)
    {
        case SPELL_LINK_PLAYER:
        {
            std::string name = idS;
            if (!normalizePlayerName(name))
                return ObjectGuid::Empty;

            if (Player* player = ObjectAccessor::FindPlayerByName(name))
                return player->GetGUID();

            if (ObjectGuid guid = sObjectMgr->GetPlayerGUIDByName(name))
                return guid;

            return ObjectGuid::Empty;
        }
        case SPELL_LINK_CREATURE:
        {
            ObjectGuid::LowType lowguid = atoul(idS);

            if (CreatureData const* data = sObjectMgr->GetCreatureData(lowguid))
                return ObjectGuid(HighGuid::Unit, data->id, lowguid);
            else
                return ObjectGuid::Empty;
        }
        case SPELL_LINK_GAMEOBJECT:
        {
            ObjectGuid::LowType lowguid = atoul(idS);

            if (GameObjectData const* data = sObjectMgr->GetGOData(lowguid))
                return ObjectGuid(HighGuid::GameObject, data->id, lowguid);
            else
                return ObjectGuid::Empty;
        }
    }

    // unknown type?
    return ObjectGuid::Empty;
}

std::string ChatHandler::extractPlayerNameFromLink(char* text)
{
    // |color|Hplayer:name|h[name]|h|r
    char* name_str = extractKeyFromLink(text, "Hplayer");
    if (!name_str)
        return "";

    std::string name = name_str;
    if (!normalizePlayerName(name))
        return "";

    return name;
}

bool ChatHandler::extractPlayerTarget(char* args, Player** player, ObjectGuid* player_guid /*=nullptr*/, std::string* player_name /*= nullptr*/)
{
    if (args && *args)
    {
        std::string name = extractPlayerNameFromLink(args);
        if (name.empty())
        {
            SendSysMessage(LANG_PLAYER_NOT_FOUND);
            SetSentErrorMessage(true);
            return false;
        }

        Player* pl = ObjectAccessor::FindPlayerByName(name);

        // if allowed player pointer
        if (player)
            *player = pl;

        // if need guid value from DB (in name case for check player existence)
        ObjectGuid guid = !pl && (player_guid || player_name) ? sObjectMgr->GetPlayerGUIDByName(name) : ObjectGuid::Empty;

        // if allowed player guid (if no then only online players allowed)
        if (player_guid)
            *player_guid = pl ? pl->GetGUID() : guid;

        if (player_name)
            *player_name = pl || guid ? name : "";
    }
    else
    {
        Player* pl = getSelectedPlayerOrSelf();
        // if allowed player pointer
        if (player)
            *player = pl;
        // if allowed player guid (if no then only online players allowed)
        if (player_guid)
            *player_guid = pl ? pl->GetGUID() : ObjectGuid::Empty;

        if (player_name)
            *player_name = pl ? pl->GetName() : "";
    }

    // some from req. data must be provided (note: name is empty if player not exist)
    if ((!player || !*player) && (!player_guid || !*player_guid) && (!player_name || player_name->empty()))
    {
        SendSysMessage(LANG_PLAYER_NOT_FOUND);
        SetSentErrorMessage(true);
        return false;
    }

    return true;
}

void ChatHandler::extractOptFirstArg(char* args, char** arg1, char** arg2)
{
    char* p1 = strtok(args, " ");
    char* p2 = strtok(nullptr, " ");

    if (!p2)
    {
        p2 = p1;
        p1 = nullptr;
    }

    if (arg1)
        *arg1 = p1;

    if (arg2)
        *arg2 = p2;
}

char* ChatHandler::extractQuotedArg(char* args)
{
    if (!args || !*args)
<<<<<<< HEAD
        return nullptr;
=======
        return NULL;
>>>>>>> 233297c5

    if (*args == '"')
        return strtok(args+1, "\"");
    else
    {
        // skip spaces
        while (*args == ' ')
        {
            args += 1;
            continue;
        }

        // return nullptr if we reached the end of the string
        if (!*args)
            return nullptr;

        // since we skipped all spaces, we expect another token now
        if (*args == '"')
        {
            // return an empty string if there are 2 "" in a row.
            // strtok doesn't handle this case
            if (*(args + 1) == '"')
            {
                strtok(args, " ");
                static char arg[1];
                arg[0] = '\0';
                return arg;
            }
            else
                return strtok(args + 1, "\"");
        }
        else
            return nullptr;
    }
}

bool ChatHandler::needReportToTarget(Player* chr) const
{
    Player* pl = m_session->GetPlayer();
    return pl != chr && pl->IsVisibleGloballyFor(chr);
}

LocaleConstant ChatHandler::GetSessionDbcLocale() const
{
    return m_session->GetSessionDbcLocale();
}

int ChatHandler::GetSessionDbLocaleIndex() const
{
    return m_session->GetSessionDbLocaleIndex();
}

std::string ChatHandler::GetNameLink(Player* chr) const
{
    return playerLink(chr->GetName());
}

char const* CliHandler::GetTrinityString(uint32 entry) const
{
    return sObjectMgr->GetTrinityStringForDBCLocale(entry);
}

bool CliHandler::isAvailable(ChatCommand const& cmd) const
{
    // skip non-console commands in console case
    return cmd.AllowConsole;
}

void CliHandler::SendSysMessage(const char *str, bool /*escapeCharacters*/)
{
    m_print(m_callbackArg, str);
    m_print(m_callbackArg, "\r\n");
}

std::string CliHandler::GetNameLink() const
{
    return GetTrinityString(LANG_CONSOLE_COMMAND);
}

bool CliHandler::needReportToTarget(Player* /*chr*/) const
{
    return true;
}

bool ChatHandler::GetPlayerGroupAndGUIDByName(const char* cname, Player*& player, Group*& group, ObjectGuid& guid, bool offline)
{
    player = nullptr;
    guid.Clear();

    if (cname)
    {
        std::string name = cname;
        if (!name.empty())
        {
            if (!normalizePlayerName(name))
            {
                PSendSysMessage(LANG_PLAYER_NOT_FOUND);
                SetSentErrorMessage(true);
                return false;
            }

            player = ObjectAccessor::FindPlayerByName(name);
            if (offline)
                guid = sObjectMgr->GetPlayerGUIDByName(name.c_str());
        }
    }

    if (player)
    {
        group = player->GetGroup();
        if (!guid || !offline)
            guid = player->GetGUID();
    }
    else
    {
        if (getSelectedPlayer())
            player = getSelectedPlayer();
        else
            player = m_session->GetPlayer();

        if (!guid || !offline)
            guid  = player->GetGUID();
        group = player->GetGroup();
    }

    return true;
}

LocaleConstant CliHandler::GetSessionDbcLocale() const
{
    return sWorld->GetDefaultDbcLocale();
}

int CliHandler::GetSessionDbLocaleIndex() const
{
    return sObjectMgr->GetDBCLocaleIndex();
}<|MERGE_RESOLUTION|>--- conflicted
+++ resolved
@@ -897,24 +897,13 @@
         return nullptr;
 
     Player* pl = m_session->GetPlayer();
-<<<<<<< HEAD
-=======
-
->>>>>>> 233297c5
     GameObject* obj = pl->GetMap()->GetGameObject(ObjectGuid(HighGuid::GameObject, entry, lowguid));
 
     if (!obj && sObjectMgr->GetGOData(lowguid))                   // guid is DB guid of object
     {
         auto bounds = pl->GetMap()->GetGameObjectBySpawnIdStore().equal_range(lowguid);
-<<<<<<< HEAD
         if (bounds.first != bounds.second)
             obj = bounds.first->second;
-=======
-        if (bounds.first == bounds.second)
-            return nullptr;
-
-        return bounds.first->second;
->>>>>>> 233297c5
     }
 
     return obj;
@@ -1159,11 +1148,7 @@
 char* ChatHandler::extractQuotedArg(char* args)
 {
     if (!args || !*args)
-<<<<<<< HEAD
-        return nullptr;
-=======
-        return NULL;
->>>>>>> 233297c5
+        return nullptr;
 
     if (*args == '"')
         return strtok(args+1, "\"");
