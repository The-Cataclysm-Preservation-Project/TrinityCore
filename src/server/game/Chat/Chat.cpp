--- conflicted
+++ resolved
@@ -299,16 +299,9 @@
                 std::string zoneName = "Unknown";
                 if (AreaTableEntry const* area = sAreaTableStore.LookupEntry(areaId))
                 {
-<<<<<<< HEAD
                     areaName = area->area_name;
-                    if (AreaTableEntry const* zone = GetAreaEntryByAreaID(area->zone))
+                    if (AreaTableEntry const* zone = sAreaTableStore.LookupEntry(area->zone))
                         zoneName = zone->area_name;
-=======
-                    int locale = GetSessionDbcLocale();
-                    areaName = area->area_name[locale];
-                    if (AreaTableEntry const* zone = sAreaTableStore.LookupEntry(area->zone))
-                        zoneName = zone->area_name[locale];
->>>>>>> ae1a5c6c
                 }
 
                 sLog->outCommand(m_session->GetAccountId(), "Command: %s [Player: %s (%s) (Account: %u) X: %f Y: %f Z: %f Map: %u (%s) Area: %u (%s) Zone: %s Selected: %s (%s)]",
