--- conflicted
+++ resolved
@@ -42,11 +42,7 @@
 
     public:
         ChatCommand(char const* name, uint32 permission, bool allowConsole, pHandler handler, std::string help, std::vector<ChatCommand> childCommands = std::vector<ChatCommand>())
-<<<<<<< HEAD
-            : Name(name), Permission(permission), AllowConsole(allowConsole), Handler(handler), Help(std::move(help)), ChildCommands(std::move(childCommands)) { }
-=======
             : Name(ASSERT_NOTNULL(name)), Permission(permission), AllowConsole(allowConsole), Handler(handler), Help(std::move(help)), ChildCommands(std::move(childCommands)) { }
->>>>>>> 233297c5
 
         char const* Name;
         uint32 Permission;                   // function pointer required correct align (use uint32)
