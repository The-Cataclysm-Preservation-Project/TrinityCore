--- conflicted
+++ resolved
@@ -246,19 +246,6 @@
         uint32 GetSrcItemId() const { return SourceItemId; }
         uint32 GetSrcItemCount() const { return SourceItemIdCount; }
         uint32 GetSrcSpell() const { return SourceSpellid; }
-<<<<<<< HEAD
-        std::string GetTitle() const { return Title; }
-        std::string GetDetails() const { return Details; }
-        std::string GetObjectives() const { return Objectives; }
-        std::string GetOfferRewardText() const { return OfferRewardText; }
-        std::string GetRequestItemsText() const { return RequestItemsText; }
-        std::string GetEndText() const { return EndText; }
-        std::string GetCompletedText() const { return CompletedText; }
-        std::string GetQuestGiverTextWindow() const { return QuestGiverTextWindow; }
-        std::string GetQuestGiverTargetName() const { return QuestGiverTargetName; }
-        std::string GetQuestTurnTextWindow() const { return QuestTurnTextWindow; }
-        std::string GetQuestTurnTargetName() const { return QuestTurnTargetName; }
-=======
         std::string const& GetTitle() const { return Title; }
         std::string const& GetDetails() const { return Details; }
         std::string const& GetObjectives() const { return Objectives; }
@@ -266,7 +253,10 @@
         std::string const& GetRequestItemsText() const { return RequestItemsText; }
         std::string const& GetEndText() const { return EndText; }
         std::string const& GetCompletedText() const { return CompletedText; }
->>>>>>> cd8e9dfb
+        std::string const& GetQuestGiverTextWindow() const { return QuestGiverTextWindow; }
+        std::string const& GetQuestGiverTargetName() const { return QuestGiverTargetName; }
+        std::string const& GetQuestTurnTextWindow() const { return QuestTurnTextWindow; }
+        std::string const& GetQuestTurnTargetName() const { return QuestTurnTargetName; }
         int32  GetRewOrReqMoney() const;
         uint32 GetRewHonorAddition() const { return RewardHonor; }
         float GetRewHonorMultiplier() const { return RewardHonorMultiplier; }
