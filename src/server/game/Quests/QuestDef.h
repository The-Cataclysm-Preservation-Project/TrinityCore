--- conflicted
+++ resolved
@@ -127,35 +127,6 @@
 
 enum QuestFlags
 {
-    // Flags used at server and sent to client
-<<<<<<< HEAD
-    QUEST_FLAGS_NONE           = 0x00000000,
-    QUEST_FLAGS_STAY_ALIVE     = 0x00000001,                // Not used currently
-    QUEST_FLAGS_PARTY_ACCEPT   = 0x00000002,                // Not used currently. If player in party, all players that can accept this quest will receive confirmation box to accept quest CMSG_QUEST_CONFIRM_ACCEPT/SMSG_QUEST_CONFIRM_ACCEPT
-    QUEST_FLAGS_EXPLORATION    = 0x00000004,                // Not used currently
-    QUEST_FLAGS_SHARABLE       = 0x00000008,                // Can be shared: Player::CanShareQuest()
-    //QUEST_FLAGS_NONE2        = 0x00000010,                // Not used currently
-    QUEST_FLAGS_EPIC           = 0x00000020,                // Not used currently: Unsure of content
-    QUEST_FLAGS_RAID           = 0x00000040,                // Not used currently
-    QUEST_FLAGS_TBC            = 0x00000080,                // Not used currently: Available if TBC expansion enabled only
-    QUEST_FLAGS_DELIVER_MORE   = 0x00000100,                // Not used currently: _DELIVER_MORE Quest needs more than normal _q-item_ drops from mobs
-    QUEST_FLAGS_HIDDEN_REWARDS = 0x00000200,                // Items and money rewarded only sent in SMSG_QUESTGIVER_OFFER_REWARD (not in SMSG_QUESTGIVER_QUEST_DETAILS or in client quest log(SMSG_QUEST_QUERY_RESPONSE))
-    QUEST_FLAGS_AUTO_REWARDED  = 0x00000400,                // These quests are automatically rewarded on quest complete and they will never appear in quest log client side.
-    QUEST_FLAGS_TBC_RACES      = 0x00000800,                // Not used currently: Blood elf/Draenei starting zone quests
-    QUEST_FLAGS_DAILY          = 0x00001000,                // Used to know quest is Daily one
-    QUEST_FLAGS_REPEATABLE     = 0x00002000,                // Used on repeatable quests (3.0.0+)
-    QUEST_FLAGS_UNAVAILABLE    = 0x00004000,                // Used on quests that are not generically available
-    QUEST_FLAGS_WEEKLY         = 0x00008000,
-    QUEST_FLAGS_AUTOCOMPLETE   = 0x00010000,                // auto complete
-    QUEST_FLAGS_SPECIAL_ITEM   = 0x00020000,                // has something to do with RequiredItemId and SourceItemId
-    QUEST_FLAGS_OBJ_TEXT       = 0x00040000,                // use Objective text as Complete text
-    QUEST_FLAGS_AUTO_ACCEPT    = 0x00080000,                // The client recognizes this flag as auto-accept. However, NONE of the current quests (3.3.5a) have this flag. Maybe blizz used to use it, or will use it in the future.
-    QUEST_FLAGS_AUTO_SUBMIT    = 0x00100000,                // Quests with this flag player submit automatically by special button in player gui
-    QUEST_FLAGS_AUTO_TAKE      = 0x00200000,                // Automatically suggestion of accepting quest. Not from npc.
-    //QUEST_FLAGS_UNK2           = 0x00400000,
-    //QUEST_FLAGS_UNK3           = 0x00800000,                // Found in quest 14069
-    //QUEST_FLAGS_UNK4           = 0x01000000,
-=======
     QUEST_FLAGS_NONE                    = 0x00000000,
     QUEST_FLAGS_STAY_ALIVE              = 0x00000001,   // Not used currently
     QUEST_FLAGS_PARTY_ACCEPT            = 0x00000002,   // Not used currently. If player in party, all players that can accept this quest will receive confirmation box to accept quest CMSG_QUEST_CONFIRM_ACCEPT/SMSG_QUEST_CONFIRM_ACCEPT
@@ -177,8 +148,11 @@
     QUEST_FLAGS_DISPLAY_ITEM_IN_TRACKER = 0x00020000,   // Displays usable item in quest tracker
     QUEST_FLAGS_OBJ_TEXT                = 0x00040000,   // use Objective text as Complete text
     QUEST_FLAGS_AUTO_ACCEPT             = 0x00080000,   // The client recognizes this flag as auto-accept. However, NONE of the current quests (3.3.5a) have this flag. Maybe blizz used to use it, or will use it in the future.
->>>>>>> 480c6cf4
-
+    QUEST_FLAGS_AUTO_SUBMIT             = 0x00100000,   // Quests with this flag player submit automatically by special button in player gui
+    QUEST_FLAGS_AUTO_TAKE               = 0x00200000,   // Automatically suggestion of accepting quest. Not from npc.
+    //QUEST_FLAGS_UNK2                    = 0x00400000,
+    //QUEST_FLAGS_UNK3                    = 0x00800000,   // Found in quest 14069
+    //QUEST_FLAGS_UNK4                    = 0x01000000,
     // ... 4.x added flags up to 0x80000000 - all unknown for now
 };
 
