--- conflicted
+++ resolved
@@ -166,16 +166,9 @@
     for (int i = 0; i < QUEST_EMOTE_COUNT; ++i)
         OfferRewardEmoteDelay[i] = questRecord[168+i].GetInt32();
 
-<<<<<<< HEAD
-    StartScript = questRecord[172].GetUInt32();
-    CompleteScript = questRecord[173].GetUInt32();
-
-    // int32 WDBVerified = questRecord[174].GetInt32();
-=======
-    CompleteScript = questRecord[144].GetUInt32();
-
-    // int32 WDBVerified = questRecord[145].GetInt32();
->>>>>>> 6ed36342
+    CompleteScript = questRecord[172].GetUInt32();
+
+    // int32 WDBVerified = questRecord[173].GetInt32();
 
     if (SpecialFlags & QUEST_SPECIAL_FLAGS_AUTO_ACCEPT)
         Flags |= QUEST_FLAGS_AUTO_ACCEPT;
