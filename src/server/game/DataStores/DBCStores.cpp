--- conflicted
+++ resolved
@@ -363,7 +363,12 @@
         if (CharStartOutfitEntry const* outfit = sCharStartOutfitStore.LookupEntry(i))
             sCharStartOutfitMap[outfit->Race | (outfit->Class << 8) | (outfit->Gender << 16)] = outfit;
 
-<<<<<<< HEAD
+    LoadDBC(availableDbcLocales, bad_dbc_files, sCharSectionsStore,           dbcPath, "CharSections.dbc");
+    for (uint32 i = 0; i < sCharSectionsStore.GetNumRows(); ++i)
+        if (CharSectionsEntry const* entry = sCharSectionsStore.LookupEntry(i))
+            if (entry->Race && ((1 << (entry->Race - 1)) & RACEMASK_ALL_PLAYABLE) != 0) //ignore Nonplayable races
+                sCharSectionMap.insert({ entry->GenType | (entry->Gender << 8) | (entry->Race << 16), entry });
+
     LoadDBC(availableDbcLocales, bad_dbc_files, sCharTitlesStore,             dbcPath, "CharTitles.dbc");//15595
     LoadDBC(availableDbcLocales, bad_dbc_files, sChatChannelsStore,           dbcPath, "ChatChannels.dbc");//15595
     LoadDBC(availableDbcLocales, bad_dbc_files, sChrClassesStore,             dbcPath, "ChrClasses.dbc");//15595
@@ -401,33 +406,6 @@
     LoadDBC(availableDbcLocales, bad_dbc_files, sEmotesStore,                 dbcPath, "Emotes.dbc");//15595
     LoadDBC(availableDbcLocales, bad_dbc_files, sEmotesTextStore,             dbcPath, "EmotesText.dbc");//15595
     LoadDBC(availableDbcLocales, bad_dbc_files, sFactionStore,                dbcPath, "Faction.dbc");//15595
-=======
-    LoadDBC(availableDbcLocales, bad_dbc_files, sCharSectionsStore,           dbcPath, "CharSections.dbc");
-    for (uint32 i = 0; i < sCharSectionsStore.GetNumRows(); ++i)
-        if (CharSectionsEntry const* entry = sCharSectionsStore.LookupEntry(i))
-            if (entry->Race && ((1 << (entry->Race - 1)) & RACEMASK_ALL_PLAYABLE) != 0) //ignore Nonplayable races
-                sCharSectionMap.insert({ entry->GenType | (entry->Gender << 8) | (entry->Race << 16), entry });
-
-    LoadDBC(availableDbcLocales, bad_dbc_files, sCharTitlesStore,             dbcPath, "CharTitles.dbc");
-    LoadDBC(availableDbcLocales, bad_dbc_files, sChatChannelsStore,           dbcPath, "ChatChannels.dbc");
-    LoadDBC(availableDbcLocales, bad_dbc_files, sChrClassesStore,             dbcPath, "ChrClasses.dbc");
-    LoadDBC(availableDbcLocales, bad_dbc_files, sChrRacesStore,               dbcPath, "ChrRaces.dbc");
-    LoadDBC(availableDbcLocales, bad_dbc_files, sCinematicSequencesStore,     dbcPath, "CinematicSequences.dbc");
-    LoadDBC(availableDbcLocales, bad_dbc_files, sCreatureDisplayInfoStore,    dbcPath, "CreatureDisplayInfo.dbc");
-    LoadDBC(availableDbcLocales, bad_dbc_files, sCreatureDisplayInfoExtraStore, dbcPath, "CreatureDisplayInfoExtra.dbc");
-    LoadDBC(availableDbcLocales, bad_dbc_files, sCreatureFamilyStore,         dbcPath, "CreatureFamily.dbc");
-    LoadDBC(availableDbcLocales, bad_dbc_files, sCreatureModelDataStore,      dbcPath, "CreatureModelData.dbc");
-    LoadDBC(availableDbcLocales, bad_dbc_files, sCreatureSpellDataStore,      dbcPath, "CreatureSpellData.dbc");
-    LoadDBC(availableDbcLocales, bad_dbc_files, sCreatureTypeStore,           dbcPath, "CreatureType.dbc");
-    LoadDBC(availableDbcLocales, bad_dbc_files, sCurrencyTypesStore,          dbcPath, "CurrencyTypes.dbc");
-    LoadDBC(availableDbcLocales, bad_dbc_files, sDestructibleModelDataStore,  dbcPath, "DestructibleModelData.dbc");
-    LoadDBC(availableDbcLocales, bad_dbc_files, sDungeonEncounterStore,       dbcPath, "DungeonEncounter.dbc");
-    LoadDBC(availableDbcLocales, bad_dbc_files, sDurabilityCostsStore,        dbcPath, "DurabilityCosts.dbc");
-    LoadDBC(availableDbcLocales, bad_dbc_files, sDurabilityQualityStore,      dbcPath, "DurabilityQuality.dbc");
-    LoadDBC(availableDbcLocales, bad_dbc_files, sEmotesStore,                 dbcPath, "Emotes.dbc");
-    LoadDBC(availableDbcLocales, bad_dbc_files, sEmotesTextStore,             dbcPath, "EmotesText.dbc");
-    LoadDBC(availableDbcLocales, bad_dbc_files, sFactionStore,                dbcPath, "Faction.dbc");
->>>>>>> 6c1e4bc2
     for (uint32 i=0; i<sFactionStore.GetNumRows(); ++i)
     {
         FactionEntry const* faction = sFactionStore.LookupEntry(i);
@@ -1163,7 +1141,18 @@
     return itr->second;
 }
 
-<<<<<<< HEAD
+CharSectionsEntry const* GetCharSectionEntry(uint8 race, CharSectionType genType, uint8 gender, uint8 type, uint8 color)
+{
+    std::pair<CharSectionsMap::const_iterator, CharSectionsMap::const_iterator> eqr = sCharSectionMap.equal_range(uint32(genType) | uint32(gender << 8) | uint32(race << 16));
+    for (CharSectionsMap::const_iterator itr = eqr.first; itr != eqr.second; ++itr)
+    {
+        if (itr->second->Type == type && itr->second->Color == color)
+            return itr->second;
+    }
+
+    return NULL;
+}
+
 uint32 GetPowerIndexByClass(uint32 powerType, uint32 classId)
 {
     return PowersByClass[classId][powerType];
@@ -1319,18 +1308,6 @@
         return dpsMod[2];
     }
     return 0;
-=======
-CharSectionsEntry const* GetCharSectionEntry(uint8 race, CharSectionType genType, uint8 gender, uint8 type, uint8 color)
-{
-    std::pair<CharSectionsMap::const_iterator, CharSectionsMap::const_iterator> eqr = sCharSectionMap.equal_range(uint32(genType) | uint32(gender << 8) | uint32(race << 16));
-    for (CharSectionsMap::const_iterator itr = eqr.first; itr != eqr.second; ++itr)
-    {
-        if (itr->second->Type == type && itr->second->Color == color)
-            return itr->second;
-    }
-
-    return NULL;
->>>>>>> 6c1e4bc2
 }
 
 /// Returns LFGDungeonEntry for a specific map and difficulty. Will return first found entry if multiple dungeons use the same map (such as Scarlet Monastery)
