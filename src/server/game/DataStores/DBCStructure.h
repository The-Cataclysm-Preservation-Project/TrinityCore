/*
 * Copyright (C) 2008-2012 TrinityCore <http://www.trinitycore.org/>
 * Copyright (C) 2005-2009 MaNGOS <http://getmangos.com/>
 *
 * This program is free software; you can redistribute it and/or modify it
 * under the terms of the GNU General Public License as published by the
 * Free Software Foundation; either version 2 of the License, or (at your
 * option) any later version.
 *
 * This program is distributed in the hope that it will be useful, but WITHOUT
 * ANY WARRANTY; without even the implied warranty of MERCHANTABILITY or
 * FITNESS FOR A PARTICULAR PURPOSE. See the GNU General Public License for
 * more details.
 *
 * You should have received a copy of the GNU General Public License along
 * with this program. If not, see <http://www.gnu.org/licenses/>.
 */

#ifndef TRINITY_DBCSTRUCTURE_H
#define TRINITY_DBCSTRUCTURE_H

#include "Common.h"
#include "DBCEnums.h"
#include "Define.h"
#include "Path.h"
#include "Util.h"

#include <map>
#include <set>
#include <vector>

// Structures using to access raw DBC data and required packing to portability

// GCC have alternative #pragma pack(N) syntax and old gcc version not support pack(push, N), also any gcc version not support it at some platform
#if defined(__GNUC__)
#pragma pack(1)
#else
#pragma pack(push, 1)
#endif

struct AchievementEntry
{
    uint32    ID;                                           // 0
    int32    requiredFaction;                               // 1 -1=all, 0=horde, 1=alliance
    int32    mapID;                                         // 2 -1=none
    //uint32 parentAchievement;                             // 3 its Achievement parent (can`t start while parent uncomplete, use its Criteria if don`t have own, use its progress on begin)
    char* name;                                             // 4
    //char* description;                                    // 5
    uint32    categoryId;                                   // 6
    uint32    points;                                       // 7 reward points
    //uint32 OrderInCategory;                               // 8
    uint32    flags;                                        // 9
    //uint32    icon;                                       // 10 icon (from SpellIcon.dbc)
    //char* reward;                                         // 11
    uint32 count;                                           // 12 - need this count of completed criterias (own or referenced achievement criterias)
    uint32 refAchievement;                                  // 13 - referenced achievement (counting of all completed criterias)
};

struct AchievementCategoryEntry
{
    uint32    ID;                                           // 0
    uint32    parentCategory;                               // 1 -1 for main category
    //char* name;                                           // 2
    //uint32    sortOrder;                                  // 3
};

struct AchievementCriteriaEntry
{
    uint32  ID;                                             // 0
    uint32  achievement;                                    // 1
    uint32  type;                                           // 2
    union
    {
        // ACHIEVEMENT_CRITERIA_TYPE_KILL_CREATURE          = 0
        // TODO: also used for player deaths..
        struct
        {
            uint32  creatureID;                             // 3
            uint32  creatureCount;                          // 4
        } kill_creature;

        // ACHIEVEMENT_CRITERIA_TYPE_WIN_BG                 = 1
        struct
        {
            uint32  bgMapID;                                // 3
            uint32  winCount;                               // 4
        } win_bg;

        // ACHIEVEMENT_CRITERIA_TYPE_REACH_LEVEL            = 5
        // ACHIEVEMENT_CRITERIA_TYPE_REACH_GUILD_LEVEL      = 125
        struct
        {
            uint32  unused;                                 // 3
            uint32  level;                                  // 4
        } reach_level;

        // ACHIEVEMENT_CRITERIA_TYPE_REACH_SKILL_LEVEL      = 7
        struct
        {
            uint32  skillID;                                // 3
            uint32  skillLevel;                             // 4
        } reach_skill_level;

        // ACHIEVEMENT_CRITERIA_TYPE_COMPLETE_ACHIEVEMENT   = 8
        struct
        {
            uint32  linkedAchievement;                      // 3
        } complete_achievement;

        // ACHIEVEMENT_CRITERIA_TYPE_COMPLETE_QUEST_COUNT   = 9
        struct
        {
            uint32  unused;                                 // 3
            uint32  totalQuestCount;                        // 4
        } complete_quest_count;

        // ACHIEVEMENT_CRITERIA_TYPE_COMPLETE_DAILY_QUEST_DAILY = 10
        struct
        {
            uint32  unused;                                 // 3
            uint32  numberOfDays;                           // 4
        } complete_daily_quest_daily;

        // ACHIEVEMENT_CRITERIA_TYPE_COMPLETE_QUESTS_IN_ZONE = 11
        struct
        {
            uint32  zoneID;                                 // 3
            uint32  questCount;                             // 4
        } complete_quests_in_zone;

        // ACHIEVEMENT_CRITERIA_TYPE_CURRENCY = 12
        struct
        {
            uint32 currency;
            uint32 count;
        } currencyGain;

        // ACHIEVEMENT_CRITERIA_TYPE_COMPLETE_DAILY_QUEST   = 14
        struct
        {
            uint32  unused;                                 // 3
            uint32  questCount;                             // 4
        } complete_daily_quest;

        // ACHIEVEMENT_CRITERIA_TYPE_COMPLETE_BATTLEGROUND  = 15
        struct
        {
            uint32  mapID;                                  // 3
        } complete_battleground;

        // ACHIEVEMENT_CRITERIA_TYPE_DEATH_AT_MAP           = 16
        struct
        {
            uint32  mapID;                                  // 3
        } death_at_map;

        // ACHIEVEMENT_CRITERIA_TYPE_DEATH_IN_DUNGEON       = 18
        struct
        {
            uint32  manLimit;                               // 3
        } death_in_dungeon;

        // ACHIEVEMENT_CRITERIA_TYPE_COMPLETE_RAID          = 19
        struct
        {
            uint32  groupSize;                              // 3 can be 5, 10 or 25
        } complete_raid;

        // ACHIEVEMENT_CRITERIA_TYPE_KILLED_BY_CREATURE     = 20
        struct
        {
            uint32  creatureEntry;                          // 3
        } killed_by_creature;

        // ACHIEVEMENT_CRITERIA_TYPE_FALL_WITHOUT_DYING     = 24
        struct
        {
            uint32  unused;                                 // 3
            uint32  fallHeight;                             // 4
        } fall_without_dying;

        // ACHIEVEMENT_CRITERIA_TYPE_DEATHS_FROM            = 26
        struct
        {
            uint32 type;                                    // 3, see enum EnviromentalDamage
        } death_from;

        // ACHIEVEMENT_CRITERIA_TYPE_COMPLETE_QUEST         = 27
        struct
        {
            uint32  questID;                                // 3
            uint32  questCount;                             // 4
        } complete_quest;

        // ACHIEVEMENT_CRITERIA_TYPE_BE_SPELL_TARGET        = 28
        // ACHIEVEMENT_CRITERIA_TYPE_BE_SPELL_TARGET2       = 69
        struct
        {
            uint32  spellID;                                // 3
            uint32  spellCount;                             // 4
        } be_spell_target;

        // ACHIEVEMENT_CRITERIA_TYPE_CAST_SPELL             = 29
        // ACHIEVEMENT_CRITERIA_TYPE_CAST_SPELL2            = 110
        struct
        {
            uint32  spellID;                                // 3
            uint32  castCount;                              // 4
        } cast_spell;

        // ACHIEVEMENT_CRITERIA_TYPE_BG_OBJECTIVE_CAPTURE
        struct
        {
            uint32 objectiveId;                             // 3
            uint32 completeCount;                           // 4
        } bg_objective;

        // ACHIEVEMENT_CRITERIA_TYPE_HONORABLE_KILL_AT_AREA = 31
        struct
        {
            uint32  areaID;                                 // 3 Reference to AreaTable.dbc
            uint32  killCount;                              // 4
        } honorable_kill_at_area;

        // ACHIEVEMENT_CRITERIA_TYPE_WIN_ARENA              = 32
        struct
        {
            uint32 mapID;                                   // 3 Reference to Map.dbc
            uint32 count;                                   // 4 Number of times that the arena must be won.
        } win_arena;

        // ACHIEVEMENT_CRITERIA_TYPE_PLAY_ARENA             = 33
        struct
        {
            uint32  mapID;                                  // 3 Reference to Map.dbc
        } play_arena;

        // ACHIEVEMENT_CRITERIA_TYPE_LEARN_SPELL            = 34
        struct
        {
            uint32  spellID;                                // 3 Reference to Map.dbc
        } learn_spell;

        // ACHIEVEMENT_CRITERIA_TYPE_OWN_ITEM               = 36
        struct
        {
            uint32  itemID;                                 // 3
            uint32  itemCount;                              // 4
        } own_item;

        // ACHIEVEMENT_CRITERIA_TYPE_WIN_RATED_ARENA        = 37
        struct
        {
            uint32  unused;                                 // 3
            uint32  count;                                  // 4
        } win_rated_arena;

        // ACHIEVEMENT_CRITERIA_TYPE_HIGHEST_TEAM_RATING    = 38
        struct
        {
            uint32  teamtype;                               // 3 {2, 3, 5}
        } highest_team_rating;

        // ACHIEVEMENT_CRITERIA_TYPE_REACH_TEAM_RATING      = 39
        struct
        {
            uint32  teamtype;                               // 3 {2, 3, 5}
            uint32  teamrating;                             // 4
        } reach_team_rating;

        // ACHIEVEMENT_CRITERIA_TYPE_HIGHEST_PERSONAL_RATING = 39
        struct
        {
            uint32 teamtype; // 3 {2, 3, 5}
            uint32 PersonalRating; // 4
        } highest_personal_rating;

        // ACHIEVEMENT_CRITERIA_TYPE_LEARN_SKILL_LEVEL      = 40
        struct
        {
            uint32  skillID;                                // 3
            uint32  skillLevel;                             // 4 apprentice=1, journeyman=2, expert=3, artisan=4, master=5, grand master=6
        } learn_skill_level;

        // ACHIEVEMENT_CRITERIA_TYPE_USE_ITEM               = 41
        struct
        {
            uint32  itemID;                                 // 3
            uint32  itemCount;                              // 4
        } use_item;

        // ACHIEVEMENT_CRITERIA_TYPE_LOOT_ITEM              = 42
        struct
        {
            uint32  itemID;                                 // 3
            uint32  itemCount;                              // 4
        } loot_item;

        // ACHIEVEMENT_CRITERIA_TYPE_EXPLORE_AREA           = 43
        struct
        {
            // TODO: This rank is _NOT_ the index from AreaTable.dbc
            uint32  areaReference;                          // 3
        } explore_area;

        // ACHIEVEMENT_CRITERIA_TYPE_OWN_RANK               = 44
        struct
        {
            // TODO: This rank is _NOT_ the index from CharTitles.dbc
            uint32  rank;                                   // 3
        } own_rank;

        // ACHIEVEMENT_CRITERIA_TYPE_BUY_BANK_SLOT          = 45
        struct
        {
            uint32  unused;                                 // 3
            uint32  numberOfSlots;                          // 4
        } buy_bank_slot;

        // ACHIEVEMENT_CRITERIA_TYPE_GAIN_REPUTATION        = 46
        struct
        {
            uint32  factionID;                              // 3
            uint32  reputationAmount;                       // 4 Total reputation amount, so 42000 = exalted
        } gain_reputation;

        // ACHIEVEMENT_CRITERIA_TYPE_GAIN_EXALTED_REPUTATION= 47
        struct
        {
            uint32  unused;                                 // 3
            uint32  numberOfExaltedFactions;                // 4
        } gain_exalted_reputation;

        // ACHIEVEMENT_CRITERIA_TYPE_VISIT_BARBER_SHOP      = 48
        struct
        {
            uint32 unused;                                  // 3
            uint32 numberOfVisits;                          // 4
        } visit_barber;

        // ACHIEVEMENT_CRITERIA_TYPE_EQUIP_EPIC_ITEM        = 49
        // TODO: where is the required itemlevel stored?
        struct
        {
            uint32  itemSlot;                               // 3
            uint32  count;                                  // 4
        } equip_epic_item;

        // ACHIEVEMENT_CRITERIA_TYPE_ROLL_NEED_ON_LOOT      = 50
        struct
        {
            uint32  rollValue;                              // 3
            uint32  count;                                  // 4
        } roll_need_on_loot;
       // ACHIEVEMENT_CRITERIA_TYPE_ROLL_GREED_ON_LOOT      = 51
        struct
        {
            uint32  rollValue;                              // 3
            uint32  count;                                  // 4
        } roll_greed_on_loot;

        // ACHIEVEMENT_CRITERIA_TYPE_HK_CLASS               = 52
        struct
        {
            uint32  classID;                                // 3
            uint32  count;                                  // 4
        } hk_class;

        // ACHIEVEMENT_CRITERIA_TYPE_HK_RACE                = 53
        struct
        {
            uint32  raceID;                                 // 3
            uint32  count;                                  // 4
        } hk_race;

        // ACHIEVEMENT_CRITERIA_TYPE_DO_EMOTE               = 54
        // TODO: where is the information about the target stored?
        struct
        {
            uint32  emoteID;                                // 3 enum TextEmotes
            uint32  count;                                  // 4 count of emotes, always required special target or requirements
        } do_emote;
        // ACHIEVEMENT_CRITERIA_TYPE_DAMAGE_DONE            = 13
        // ACHIEVEMENT_CRITERIA_TYPE_HEALING_DONE           = 55
        // ACHIEVEMENT_CRITERIA_TYPE_GET_KILLING_BLOWS      = 56
        struct
        {
            uint32  unused;                                 // 3
            uint32  count;                                  // 4
        } healing_done;

        // ACHIEVEMENT_CRITERIA_TYPE_GET_KILLING_BLOWS      = 56
        struct
        {
            uint32  unused;
            uint32  killCount;
        } get_killing_blow;

        // ACHIEVEMENT_CRITERIA_TYPE_EQUIP_ITEM             = 57
        struct
        {
            uint32  itemID;                                 // 3
            uint32  count;                                  // 4
        } equip_item;

        // ACHIEVEMENT_CRITERIA_TYPE_MONEY_FROM_QUEST_REWARD= 62
        struct
        {
            uint32  unused;                                 // 3
            uint32  goldInCopper;                           // 4
        } quest_reward_money;

        // ACHIEVEMENT_CRITERIA_TYPE_LOOT_MONEY             = 67
        struct
        {
            uint32  unused;                                 // 3
            uint32  goldInCopper;                           // 4
        } loot_money;

        // ACHIEVEMENT_CRITERIA_TYPE_USE_GAMEOBJECT         = 68
        struct
        {
            uint32  goEntry;                                // 3
            uint32  useCount;                               // 4
        } use_gameobject;

        // ACHIEVEMENT_CRITERIA_TYPE_SPECIAL_PVP_KILL       = 70
        // TODO: are those special criteria stored in the dbc or do we have to add another sql table?
        struct
        {
            uint32  unused;                                 // 3
            uint32  killCount;                              // 4
        } special_pvp_kill;

        // ACHIEVEMENT_CRITERIA_TYPE_FISH_IN_GAMEOBJECT     = 72
        struct
        {
            uint32  goEntry;                                // 3
            uint32  lootCount;                              // 4
        } fish_in_gameobject;

        // ACHIEVEMENT_CRITERIA_TYPE_LEARN_SKILLLINE_SPELLS = 75
        struct
        {
            uint32  skillLine;                              // 3
            uint32  spellCount;                             // 4
        } learn_skillline_spell;

        // ACHIEVEMENT_CRITERIA_TYPE_WIN_DUEL               = 76
        struct
        {
            uint32  unused;                                 // 3
            uint32  duelCount;                              // 4
        } win_duel;

        // ACHIEVEMENT_CRITERIA_TYPE_HIGHEST_POWER          = 96
        struct
        {
            uint32  powerType;                              // 3 mana=0, 1=rage, 3=energy, 6=runic power
        } highest_power;

        // ACHIEVEMENT_CRITERIA_TYPE_HIGHEST_STAT           = 97
        struct
        {
            uint32  statType;                               // 3 4=spirit, 3=int, 2=stamina, 1=agi, 0=strength
        } highest_stat;

        // ACHIEVEMENT_CRITERIA_TYPE_HIGHEST_SPELLPOWER     = 98
        struct
        {
            uint32  spellSchool;                            // 3
        } highest_spellpower;

        // ACHIEVEMENT_CRITERIA_TYPE_HIGHEST_RATING         = 100
        struct
        {
            uint32  ratingType;                             // 3
        } highest_rating;

        // ACHIEVEMENT_CRITERIA_TYPE_LOOT_TYPE              = 109
        struct
        {
            uint32  lootType;                               // 3 3=fishing, 2=pickpocket, 4=disentchant
            uint32  lootTypeCount;                          // 4
        } loot_type;

        // ACHIEVEMENT_CRITERIA_TYPE_LEARN_SKILL_LINE       = 112
        struct
        {
            uint32  skillLine;                              // 3
            uint32  spellCount;                             // 4
        } learn_skill_line;

        // ACHIEVEMENT_CRITERIA_TYPE_EARN_HONORABLE_KILL    = 113
        struct
        {
            uint32  unused;                                 // 3
            uint32  killCount;                              // 4
        } honorable_kill;

        struct
        {
            uint32  unused;
            uint32  dungeonsComplete;
        } use_lfg;

        struct
        {
            uint32  field3;                                 // 3 main requirement
            uint32  count;                                  // 4 main requirement count
        } raw;
    };

    struct
    {
        uint32  additionalRequirement_type;
        uint32  additionalRequirement_value;
    } additionalRequirements[MAX_CRITERIA_REQUIREMENTS];

    char*  name;                                            // 9        m_description_lang
    uint32  completionFlag;                                 // 10       m_flags
    uint32  timedCriteriaStartType;                         // 11       m_timer_start_event Only appears with timed achievements, seems to be the type of starting a timed Achievement, only type 1 and some of type 6 need manual starting
                                                            //              1: ByEventId(?) (serverside IDs),    2: ByQuestId,   5: ByCastSpellId(?)
                                                            //              6: BySpellIdTarget(some of these are unknown spells, some not, some maybe spells)
                                                            //              7: ByKillNpcId,  9: ByUseItemId
    uint32  timedCriteriaMiscId;                            // 12       m_timer_asset_id Alway appears with timed events, used internally to start the achievement, store
    uint32  timeLimit;                                      // 13       m_timer_time time limit in seconds
    uint32  showOrder;                                      // 14       m_ui_order  also used in achievement shift-links as index in state bitmask
    //uint32 unk1;                                          // 15 only one value, still unknown
    //uint32 unk2;                                          // 16 all zeros
    uint32 additionalConditionType[MAX_ADDITIONAL_CRITERIA_CONDITIONS];     // 17-19
    uint32 additionalConditionValue[MAX_ADDITIONAL_CRITERIA_CONDITIONS];    // 20-22
};

struct AreaTableEntry
{
    uint32  ID;                                             // 0
    uint32  mapid;                                          // 1
    uint32  zone;                                           // 2 if 0 then it's zone, else it's zone id of this area
    uint32  exploreFlag;                                    // 3, main index
    uint32  flags;                                          // 4,
    //uint32 unk5;                                          // 5,
    //uint32 unk6;                                          // 6,
    //uint32 unk7;                                          // 7,
    //uint32 unk8;                                          // 8,
    //uint32 unk9;                                          // 9,
    int32   area_level;                                     // 10
    char*   area_name;                                      // 11
    uint32  team;                                           // 12
    uint32  LiquidTypeOverride[4];                          // 13-16 liquid override by type
    float   MaxDepth;                                       // 17,
    //float  unk13;                                         // 18,
    //uint32 unk19;                                         // 19, All zeros (4.2.2)
    //uint32 unk20;                                         // 20 4.0.0
    //uint32 unk21;                                         // 21 4.0.0
    //uint32 unk22;                                         // 22 4.0.0
    //uint32 unk23;                                         // 23 4.0.0
    //uint32 unk24;                                         // 24 - worldStateId
    //uint32 unk25                                          // 25

    // helpers
    bool IsSanctuary() const
    {
        if (mapid == 609)
            return true;
        return (flags & AREA_FLAG_SANCTUARY);
    }
};

#define MAX_GROUP_AREA_IDS 6

struct AreaGroupEntry
{
    uint32  AreaGroupId;                                    // 0
    uint32  AreaId[MAX_GROUP_AREA_IDS];                     // 1-6
    uint32  nextGroup;                                      // 7 index of next group
};

struct AreaPOIEntry
{
    uint32 id;              //0
    uint32 icon[11];        //1-11
    float x;                //12
    float y;                //13
    uint32 mapId;           //14
    //uint32 val1;          //15
    uint32 zoneId;          //16
    //char* name;           //17 - name
    //char* name2;          //18 - name2
    uint32 worldState;      //19
    //uint32 val2;          //20
    //uint32 unk;           //21
};

struct AreaTriggerEntry
{
    uint32  id;                                             // 0        m_ID
    uint32  mapid;                                          // 1        m_ContinentID
    float   x;                                              // 2        m_x
    float   y;                                              // 3        m_y
    float   z;                                              // 4        m_z
    //uint32                                                // 5
    //uint32                                                // 6
    //uint32                                                // 7
    float   radius;                                         // 8        m_radius
    float   box_x;                                          // 9        m_box_length
    float   box_y;                                          // 10       m_box_width
    float   box_z;                                          // 11       m_box_heigh
    float   box_orientation;                                // 12       m_box_yaw
};

struct ArmorLocationEntry
{
  uint32    InventoryType;                                  // 0
  float     Value[5];                                       // 1-5 multiplier for armor types (cloth...plate, no armor?)
};

struct AuctionHouseEntry
{
    uint32    houseId;                                      // 0 index
    uint32    faction;                                      // 1 id of faction.dbc for player factions associated with city
    uint32    depositPercent;                               // 2 1/3 from real
    uint32    cutPercent;                                   // 3
    //char*     name;                                       // 4
};

struct BankBagSlotPricesEntry
{
    uint32  ID;
    uint32  price;
};

struct BarberShopStyleEntry
{
    uint32  Id;                                             // 0
    uint32  type;                                           // 1 value 0 -> hair, value 2 -> facialhair
    //char*   name;                                         // 2        m_DisplayName_lang
    //uint32  unk_name;                                     // 3        m_Description_lang
    //float   CostMultiplier;                               // 4        m_Cost_Modifier
    uint32  race;                                           // 5        m_race
    uint32  gender;                                         // 6        m_sex
    uint32  hair_id;                                        // 7        m_data (real ID to hair/facial hair)
};

struct BattlemasterListEntry
{
    uint32  id;                                             // 0
    int32   mapid[8];                                       // 1-8 mapid
    uint32  type;                                           // 9 (3 - BG, 4 - arena)
    //uint32 canJoinAsGroup;                                // 10 (0 or 1)
    char* name;                                             // 11
    uint32 maxGroupSize;                                    // 12 maxGroupSize, used for checking if queue as group
    uint32 HolidayWorldStateId;                             // 13 new 3.1
    uint32 minLevel;                                        // 14, min level (sync with PvPDifficulty.dbc content)
    uint32 maxLevel;                                        // 15, max level (sync with PvPDifficulty.dbc content)
    //uint32 maxGroupSizeRated;                             // 16 4.0.1
    //uint32 unk;                                           // 17 - 4.0.6.13596
    //uint32 maxPlayers;                                    // 18 4.0.1
    //uint32 unk1;                                          // 19 4.0.3, value 2 for Rated Battlegrounds
};

#define MAX_OUTFIT_ITEMS 24

struct CharStartOutfitEntry
{
    //uint32 Id;                                            // 0
    uint32 RaceClassGender;                                 // 1 (UNIT_FIELD_BYTES_0 & 0x00FFFFFF) comparable (0 byte = race, 1 byte = class, 2 byte = gender)
    int32 ItemId[MAX_OUTFIT_ITEMS];                         // 2-13
    //int32 ItemDisplayId[MAX_OUTFIT_ITEMS];                // 14-25 not required at server side
    //int32 ItemInventorySlot[MAX_OUTFIT_ITEMS];            // 26-37 not required at server side
    //uint32 Unknown1;                                      // 38, unique values (index-like with gaps ordered in other way as ids)
    //uint32 Unknown2;                                      // 39
    //uint32 Unknown3;                                      // 40
    //uint32 Unknown4;                                      // 41
    //uint32 Unknown5;                                      // 42
};

struct CharTitlesEntry
{
    uint32  ID;                                             // 0, title ids, for example in Quest::GetCharTitleId()
    //uint32      unk1;                                     // 1 flags?
    char* name;                                             // 2        m_name_lang
    //char*       name2;                                    // 3        m_name1_lang
    uint32  bit_index;                                      // 4        m_mask_ID used in PLAYER_CHOSEN_TITLE and 1<<index in PLAYER__FIELD_KNOWN_TITLES
    //uint32                                                // 5
};

struct ChatChannelsEntry
{
    uint32  ChannelID;                                      // 0
    uint32  flags;                                          // 1
    //uint32                                                // 2        m_factionGroup
    char* pattern;                                          // 3        m_name_lang
    //char*       name;                                     // 4        m_shortcut_lang
};

struct ChrClassesEntry
{
    uint32  ClassID;                                        // 0
    uint32  powerType;                                      // 1        m_DisplayPower
                                                            // 2        m_petNameToken
    char* name;                                             // 3        m_name_lang
    //char*       nameFemale;                               // 4        m_name_female_lang
    //char*       nameNeutralGender;                        // 5        m_name_male_lang
    //char*       capitalizedName                           // 6,       m_filename
    uint32  spellfamily;                                    // 7        m_spellClassSet
    //uint32 flags2;                                        // 8        m_flags (0x08 HasRelicSlot)
    uint32  CinematicSequence;                              // 9        m_cinematicSequenceID
    uint32  expansion;                                      // 10       m_required_expansion
    uint32 APPerStrenth;                                    // 11       Attack Power bonus per point of strength
    uint32 APPerAgility;                                    // 12       Attack Power bonus per point of agility
    uint32 RAPPerAgility;                                   // 13       Ranged Attack Power bonus per point of agility
};

struct ChrRacesEntry
{
    uint32      RaceID;                                     // 0
                                                            // 1 unused
    uint32      FactionID;                                  // 2 facton template id
                                                            // 3 unused
    uint32      model_m;                                    // 4
    uint32      model_f;                                    // 5
                                                            // 6 unused
    uint32      TeamID;                                     // 7 (7-Alliance 1-Horde)
                                                            // 8-11 unused
    uint32      CinematicSequence;                          // 12 id from CinematicSequences.dbc
    //uint32    unk_322;                                    // 13       m_alliance (0 alliance, 1 horde, 2 not available?)
    char* name;                                             // 14       m_name_lang used for DBC language detection/selection
    //char*       nameFemale;                               // 15       m_name_female_lang
    //char*       nameNeutralGender;                        // 16       m_name_male_lang
                                                            // 17-18    m_facialHairCustomization[2]
                                                            // 19       m_hairCustomization
    uint32      expansion;                                  // 20       m_required_expansion
    //uint32                                                // 21 (23 for worgens)
    //uint32                                                // 22 4.0.0
    //uint32                                                // 23 4.0.0
};

struct ChrPowerTypesEntry
{
   uint32 entry;                                               // 0
   uint32 classId;                                             // 1
   uint32 power;                                               // 2
};

/* not used
struct CinematicCameraEntry
{
    uint32      id;                                         // 0 index
    char*       filename;                                   // 1
    uint32      soundid;                                    // 2 in SoundEntries.dbc or 0
    float       start_x;                                    // 3
    float       start_y;                                    // 4
    float       start_z;                                    // 5
    float       unk6;                                       // 6 speed?
};
*/

struct CinematicSequencesEntry
{
    uint32      Id;                                         // 0 index
    //uint32      unk1;                                     // 1 always 0
    //uint32      cinematicCamera;                          // 2 id in CinematicCamera.dbc
                                                            // 3-9 always 0
};

struct CreatureDisplayInfoEntry
{
    uint32      Displayid;                                  // 0        m_ID
    uint32      ModelId;                                    // 1        m_modelID
                                                            // 2        m_soundID
                                                            // 3        m_extendedDisplayInfoID
    float       scale;                                      // 4        m_creatureModelScale
                                                            // 5        m_creatureModelAlpha
                                                            // 6-8      m_textureVariation[3]
                                                            // 9        m_portraitTextureName
                                                            // 10       m_sizeClass
                                                            // 11       m_bloodID
                                                            // 12       m_NPCSoundID
                                                            // 13       m_particleColorID
                                                            // 14       m_creatureGeosetData
                                                            // 15       m_objectEffectPackageID
                                                            // 16
};

struct CreatureFamilyEntry
{
    uint32  ID;                                             // 0        m_ID
    float   minScale;                                       // 1        m_minScale
    uint32  minScaleLevel;                                  // 2        m_minScaleLevel
    float   maxScale;                                       // 3        m_maxScale
    uint32  maxScaleLevel;                                  // 4        m_maxScaleLevel
    uint32  skillLine[2];                                   // 5-6      m_skillLine
    uint32  petFoodMask;                                    // 7        m_petFoodMask
    int32   petTalentType;                                  // 8        m_petTalentType
                                                            // 9        m_categoryEnumID
    char* Name;                                             // 10       m_name_lang
                                                            // 11       m_iconFile
};

struct CreatureModelDataEntry
{
    uint32 Id;
    //uint32 Flags;
    //char* ModelPath
    //uint32 Unk1;
    //float Scale;                                             // Used in calculation of unit collision data
    //int32 Unk2
    //int32 Unk3
    //uint32 Unk4
    //uint32 Unk5
    //float Unk6
    //uint32 Unk7
    //float Unk8
    //uint32 Unk9
    //uint32 Unk10
    //float CollisionWidth;
    float CollisionHeight;
    float MountHeight;                                       // Used in calculation of unit collision data when mounted
    //float Unks[11]
};

#define MAX_CREATURE_SPELL_DATA_SLOT 4

struct CreatureSpellDataEntry
{
    uint32    ID;                                           // 0        m_ID
    uint32    spellId[MAX_CREATURE_SPELL_DATA_SLOT];        // 1-4      m_spells[4]
    //uint32    availability[MAX_CREATURE_SPELL_DATA_SLOT]; // 4-7      m_availability[4]
};

struct CreatureTypeEntry
{
    uint32    ID;                                           // 0        m_ID
    //char*   Name;                                         // 1        m_name_lang
    //uint32    no_expirience;                              // 2        m_flags no exp? critters, non-combat pets, gas cloud.
};

/* not used
struct CurrencyCategoryEntry
{
    uint32    ID;                                           // 0
    uint32    Unk1;                                         // 1        0 for known categories and 3 for unknown one (3.0.9)
    char*   Name[16];                                       // 2-17     name
    //                                                      // 18       string flags
};
*/

struct CurrencyTypesEntry
{
    uint32 ID;                                              // 0        not used
    uint32 Category;                                        // 1        may be category
    //char* name;                                           // 2
    //char* iconName;                                       // 3
    //uint32 unk4;                                          // 4        all 0
    //uint32 unk5;                                          // 5        archaeology-related (?)
    uint32 SubstitutionId;                                  // 6
    uint32 TotalCap;                                        // 7
    uint32 WeekCap;                                         // 8
    uint32 Flags;                                           // 9
    //char* description;                                    // 10
};

struct DestructibleModelDataEntry
{
    uint32  Id;
    uint32  DamagedDisplayId;
    //uint32  DamagedUnk1;
    //uint32  DamagedUnk2;
    //uint32  DamagedUnk3;
    uint32  DestroyedDisplayId;
    //uint32  DestroyedUnk1;
    //uint32  DestroyedUnk2;
    //uint32  DestroyedUnk3;
    //uint32  DestroyedUnk4;
    uint32  RebuildingDisplayId;
    //uint32  RebuildingUnk1;
    //uint32  RebuildingUnk2;
    //uint32  RebuildingUnk3;
    //uint32  RebuildingUnk4;
    uint32  SmokeDisplayId;
    //uint32  SmokeUnk1;
    //uint32  SmokeUnk2;
    //uint32  SmokeUnk3;
    //uint32  SmokeUnk4;
    //uint32  UnkDisplayid;
    //uint32  Unk6;
    //uint32  Unk7;
    //uint32  Unk8;
};

struct DungeonEncounterEntry
{
    uint32 id;                                              // 0        unique id
    uint32 mapId;                                           // 1        map id
    uint32 difficulty;                                      // 2        instance mode
    //uint32 unk0;                                          // 3
    uint32 encounterIndex;                                  // 4        encounter index for creating completed mask
    char* encounterName;                                    // 5        encounter name
    //uint32 nameFlags;                                     // 21
    //uint32 unk1;                                          // 22
};

struct DurabilityCostsEntry
{
    uint32    Itemlvl;                                      // 0
    uint32    multiplier[29];                               // 1-29
};

struct DurabilityQualityEntry
{
    uint32    Id;                                           // 0
    float     quality_mod;                                  // 1
};

struct EmotesEntry
{
    uint32  Id;                                             // 0
    //char* Name;                                           // 1, internal name
    //uint32 AnimationId;                                   // 2, ref to animationData
    uint32  Flags;                                          // 3, bitmask, may be unit_flags
    uint32  EmoteType;                                      // 4, Can be 0, 1 or 2 (determine how emote are shown)
    uint32  UnitStandState;                                 // 5, uncomfirmed, may be enum UnitStandStateType
    //uint32 SoundId;                                       // 6, ref to soundEntries
    //uint32 unk7                                           // 7
};

struct EmotesTextEntry
{
    uint32  Id;
    uint32  textid;
};

struct FactionEntry
{
    uint32      ID;                                         // 0        m_ID
    int32       reputationListID;                           // 1        m_reputationIndex
    uint32      BaseRepRaceMask[4];                         // 2-5      m_reputationRaceMask
    uint32      BaseRepClassMask[4];                        // 6-9      m_reputationClassMask
    int32       BaseRepValue[4];                            // 10-13    m_reputationBase
    uint32      ReputationFlags[4];                         // 14-17    m_reputationFlags
    uint32      team;                                       // 18       m_parentFactionID
    float       spilloverRateIn;                            // 19       Faction gains incoming rep * spilloverRateIn
    float       spilloverRateOut;                           // 20       Faction outputs rep * spilloverRateOut as spillover reputation
    uint32      spilloverMaxRankIn;                         // 21       The highest rank the faction will profit from incoming spillover
    //uint32    spilloverRank_unk;                          // 22       It does not seem to be the max standing at which a faction outputs spillover ...so no idea
    char* name;                                             // 23       m_name_lang
    //char*     description;                                // 24       m_description_lang
    //uint32                                                // 25

    // helpers
    bool CanHaveReputation() const
    {
        return reputationListID >= 0;
    }
};

#define MAX_FACTION_RELATIONS 4

struct FactionTemplateEntry
{
    uint32      ID;                                         // 0        m_ID
    uint32      faction;                                    // 1        m_faction
    uint32      factionFlags;                               // 2        m_flags
    uint32      ourMask;                                    // 3        m_factionGroup
    uint32      friendlyMask;                               // 4        m_friendGroup
    uint32      hostileMask;                                // 5        m_enemyGroup
    uint32      enemyFaction[MAX_FACTION_RELATIONS];        // 6        m_enemies[MAX_FACTION_RELATIONS]
    uint32      friendFaction[MAX_FACTION_RELATIONS];       // 10       m_friend[MAX_FACTION_RELATIONS]
    //-------------------------------------------------------  end structure

    // helpers
    bool IsFriendlyTo(FactionTemplateEntry const& entry) const
    {
        if (ID == entry.ID)
            return true;
        if (entry.faction)
        {
            for (int i = 0; i < MAX_FACTION_RELATIONS; ++i)
                if (enemyFaction[i] == entry.faction)
                    return false;
            for (int i = 0; i < MAX_FACTION_RELATIONS; ++i)
                if (friendFaction[i] == entry.faction)
                    return true;
        }
        return (friendlyMask & entry.ourMask) || (ourMask & entry.friendlyMask);
    }
    bool IsHostileTo(FactionTemplateEntry const& entry) const
    {
        if (ID == entry.ID)
            return false;
        if (entry.faction)
        {
            for (int i = 0; i < MAX_FACTION_RELATIONS; ++i)
                if (enemyFaction[i] == entry.faction)
                    return true;
            for (int i = 0; i < MAX_FACTION_RELATIONS; ++i)
                if (friendFaction[i] == entry.faction)
                    return false;
        }
        return (hostileMask & entry.ourMask) != 0;
    }
    bool IsHostileToPlayers() const { return (hostileMask & FACTION_MASK_PLAYER) !=0; }
    bool IsNeutralToAll() const
    {
        for (int i = 0; i < MAX_FACTION_RELATIONS; ++i)
            if (enemyFaction[i] != 0)
                return false;
        return hostileMask == 0 && friendlyMask == 0;
    }
    bool IsContestedGuardFaction() const { return (factionFlags & FACTION_TEMPLATE_FLAG_CONTESTED_GUARD) != 0; }
};

struct GameObjectDisplayInfoEntry
{
    uint32      Displayid;                                  // 0        m_ID
    char* filename;                                         // 1
    //uint32  unk1[10];                                     //2-11
    float   minX;
    float   minY;
    float   minZ;
    float   maxX;
    float   maxY;
    float   maxZ;
    //uint32  transport;                                    //18
};

struct GemPropertiesEntry
{
    uint32      ID;                                         // 0        m_id
    uint32      spellitemenchantement;                      // 1        m_enchant_id
                                                            // 2        m_maxcount_inv
                                                            // 3        m_maxcount_item
    uint32      color;                                      // 4        m_type
    //uint32                                                // 5
};

struct GlyphPropertiesEntry
{
    uint32  Id;
    uint32  SpellId;
    uint32  TypeFlags;
    uint32  Unk1;                                           // GlyphIconId (SpellIcon.dbc)
};

struct GlyphSlotEntry
{
    uint32  Id;
    uint32  TypeFlags;
    uint32  Order;
};

// All Gt* DBC store data for 100 levels, some by 100 per class/race
#define GT_MAX_LEVEL    100
// gtOCTClassCombatRatingScalar.dbc stores data for 32 ratings, look at MAX_COMBAT_RATING for real used amount
#define GT_MAX_RATING   32

struct GtBarberShopCostBaseEntry
{
    //uint32 level;
    float   cost;
};

struct GtCombatRatingsEntry
{
    //uint32 level;
    float    ratio;
};

struct GtChanceToMeleeCritBaseEntry
{
    //uint32 level;
    float    base;
};

struct GtChanceToMeleeCritEntry
{
    //uint32 level;
    float    ratio;
};

struct GtChanceToSpellCritBaseEntry
{
    float    base;
};

struct GtChanceToSpellCritEntry
{
    float    ratio;
};

struct GtOCTClassCombatRatingScalarEntry
{
    float    ratio;
};

struct GtOCTRegenHPEntry
{
    float    ratio;
};

struct GtOCTRegenMPEntry
{
    float    ratio;
};

struct gtOCTHpPerStaminaEntry
{
    float    ratio;
};

struct GtRegenHPPerSptEntry
{
    float    ratio;
};

struct GtRegenMPPerSptEntry
{
    float    ratio;
};

struct GtSpellScalingEntry
{
    float value;
};

struct GtOCTBaseHPByClassEntry
{
    float ratio;
};

struct GtOCTBaseMPByClassEntry
{
    float ratio;
};

struct GuildPerkSpellsEntry
{
    //uint32 Id;
    uint32 Level;
    uint32 SpellId;
};

/* no used
struct HolidayDescriptionsEntry
{
    uint32 ID;                                              // 0, m_holidayDescriptionID
    //char*     name                                        // 1  m_name_lang
};
*/

/* no used
struct HolidayNamesEntry
{
    uint32 ID;                                              // 0, m_holidayNameID
    //char*     name                                        // 1  m_name_lang
};
*/

#define MAX_HOLIDAY_DURATIONS 10
#define MAX_HOLIDAY_DATES 26
#define MAX_HOLIDAY_FLAGS 10

struct HolidaysEntry
{
    uint32 Id;                                              // 0        m_ID
    uint32 Duration[MAX_HOLIDAY_DURATIONS];                 // 1-10     m_duration
    uint32 Date[MAX_HOLIDAY_DATES];                         // 11-36    m_date (dates in unix time starting at January, 1, 2000)
    uint32 Region;                                          // 37       m_region (wow region)
    uint32 Looping;                                         // 38       m_looping
    uint32 CalendarFlags[MAX_HOLIDAY_FLAGS];                // 39-48    m_calendarFlags
    //uint32 holidayNameId;                                 // 49       m_holidayNameID (HolidayNames.dbc)
    //uint32 holidayDescriptionId;                          // 50       m_holidayDescriptionID (HolidayDescriptions.dbc)
    char* TextureFilename;                                  // 51       m_textureFilename
    uint32 Priority;                                        // 52       m_priority
    uint32 CalendarFilterType;                              // 53       m_calendarFilterType (-1 = Fishing Contest, 0 = Unk, 1 = Darkmoon Festival, 2 = Yearly holiday)
    //uint32 flags;                                         // 54       m_flags (0 = Darkmoon Faire, Fishing Contest and Wotlk Launch, rest is 1)
};

// ImportPriceArmor.dbc
struct ImportPriceArmorEntry
{
    uint32 InventoryType;                                   // 1        Id/InventoryType
    float ClothFactor;                                      // 2        Price factor cloth
    float LeatherFactor;                                    // 3        Price factor leather
    float MailFactor;                                       // 4        Price factor mail
    float PlateFactor;                                      // 5        Price factor plate
};

// ImportPriceQuality.dbc
struct ImportPriceQualityEntry
{
    uint32 QualityId;                                       // 1        Quality Id (+1?)
    float Factor;                                           // 2        Price factor
};

// ImportPriceShield.dbc
struct ImportPriceShieldEntry
{
    uint32 Id;                                              // 1        Unk id (only 1 and 2)
    float Factor;                                           // 2        Price factor
};

// ImportPriceWeapon.dbc
struct ImportPriceWeaponEntry
{
    uint32 Id;                                              // 1        Unk id (mainhand - 0, offhand - 1, weapon - 2, 2hweapon - 3, ranged/rangedright/relic - 4)
    float Factor;                                           // 2        Price factor
};

// ItemPriceBase.dbc
struct ItemPriceBaseEntry
{
    uint32 ItemLevel;                                       // 2        Item level (1 - 1000)
    float ArmorFactor;                                      // 3        Price factor for armor
    float WeaponFactor;                                     // 4        Price factor for weapons
};

struct ItemReforgeEntry
{
    uint32 Id;
    uint32 SourceStat;
    float SourceMultiplier;
    uint32 FinalStat;
    float FinalMultiplier;
};

// common struct for:
// ItemDamageAmmo.dbc
// ItemDamageOneHand.dbc
// ItemDamageOneHandCaster.dbc
// ItemDamageRanged.dbc
// ItemDamageThrown.dbc
// ItemDamageTwoHand.dbc
// ItemDamageTwoHandCaster.dbc
// ItemDamageWand.dbc
struct ItemDamageEntry
{
    uint32    Id;                                             // 0 item level
    float     DPS[7];                                         // 1-7 multiplier for item quality
    uint32    Id2;                                            // 8 item level
};

struct ItemArmorQualityEntry
{
    uint32    Id;                                             // 0 item level
    float     Value[7];                                       // 1-7 multiplier for item quality
    uint32    Id2;                                            // 8 item level
};

struct ItemArmorShieldEntry
{
    uint32    Id;                                             // 0 item level
    uint32    Id2;                                            // 1 item level
    float     Value[7];                                       // 2-8 multiplier for item quality
};

struct ItemArmorTotalEntry
{
    uint32    Id;                                             // 0 item level
    uint32    Id2;                                            // 1 item level
    float     Value[4];                                       // 2-5 multiplier for armor types (cloth...plate)
};

// ItemClass.dbc
struct ItemClassEntry
{
    uint32    Class;                                          // 1 item class id
  //uint32    Unk;                                            // 2 unk
  //uint32    IsWeapon;                                       // 3 1 for weapon, 0 for everything else
    float     PriceFactor;                                    // 4 used to calculate certain prices
  //char*     Name;                                           // class name
};

struct ItemBagFamilyEntry
{
    uint32   ID;                                            // 0
    //char*     name;                                       // 1        m_name_lang
};

struct ItemDisplayInfoEntry
{
    uint32      ID;                                         // 0        m_ID
                                                            // 1        m_modelName[2]
                                                            // 2        m_modelTexture[2]
                                                            // 3        m_inventoryIcon
                                                            // 4        m_geosetGroup[3]
                                                            // 5        m_flags
                                                            // 6        m_spellVisualID
                                                            // 7        m_groupSoundIndex
                                                            // 8        m_helmetGeosetVis[2]
                                                            // 9        m_texture[2]
                                                            // 10       m_itemVisual[8]
                                                            // 11       m_particleColorID
};

struct ItemDisenchantLootEntry
{
    uint32 Id;
    uint32 ItemClass;
    int32 ItemSubClass;
    uint32 ItemQuality;
    uint32 MinItemLevel;
    uint32 MaxItemLevel;
    uint32 RequiredDisenchantSkill;
};

struct ItemLimitCategoryEntry
{
    uint32      ID;                                         // 0 Id
    //char*     name;                                       // 1        m_name_lang
    uint32      maxCount;                                   // 2,       m_quantity max allowed equipped as item or in gem slot
    uint32      mode;                                       // 3,       m_flags 0 = have, 1 = equip (enum ItemLimitCategoryMode)
};

#define MAX_ITEM_ENCHANTMENT_EFFECTS 3

struct ItemRandomPropertiesEntry
{
    uint32    ID;                                           // 0        m_ID
    //char* internalName                                    // 1        m_Name
    uint32    enchant_id[MAX_ITEM_ENCHANTMENT_EFFECTS];     // 2-4      m_Enchantment
                                                            // 5-6      unused
    char* nameSuffix;                                       // 7        m_name_lang
};

struct ItemRandomSuffixEntry
{
    uint32    ID;                                           // 0        m_ID
    char* nameSuffix;                                       // 1        m_name_lang
                                                            // 2        m_internalName
    uint32    enchant_id[5];                                // 3-7      m_enchantment
    uint32    prefix[5];                                    // 8-12     m_allocationPct
};

#define MAX_ITEM_SET_ITEMS 10
#define MAX_ITEM_SET_SPELLS 8

struct ItemSetEntry
{
    //uint32    id                                          // 0        m_ID
    char* name;                                             // 1        m_name_lang
    uint32    itemId[MAX_ITEM_SET_ITEMS];                   // 2-18     m_itemID
    uint32    spells[MAX_ITEM_SET_SPELLS];                  // 19-26    m_setSpellID
    uint32    items_to_triggerspell[MAX_ITEM_SET_SPELLS];   // 27-34    m_setThreshold
    uint32    required_skill_id;                            // 35       m_requiredSkill
    uint32    required_skill_value;                         // 36       m_requiredSkillRank
};

struct LFGDungeonEntry
{
    uint32  ID;                                             // 0
    char*   name;                                           // 1
    uint32  minlevel;                                       // 2
    uint32  maxlevel;                                       // 3
    uint32  reclevel;                                       // 4
    uint32  recminlevel;                                    // 5
    uint32  recmaxlevel;                                    // 6
    int32  map;                                             // 7
    uint32  difficulty;                                     // 8
    uint32  flags;                                          // 9
    uint32  type;                                           // 10
    //uint32  unk2;                                         // 11
    //char*   iconname;                                     // 12
    uint32  expansion;                                      // 13
    //uint32  unk4;                                         // 14
    uint32  grouptype;                                      // 15
    //char*   desc;                                         // 16 Description
    // Helpers
    uint32 Entry() const { return ID + (type << 24); }
};


struct LiquidTypeEntry
{
    uint32 Id;
    //char*  Name;
    //uint32 Flags;
    uint32 Type;
    //uint32 SoundId;
    uint32 SpellId;
    //float MaxDarkenDepth;
    //float FogDarkenIntensity;
    //float AmbDarkenIntensity;
    //float DirDarkenIntensity;
    //uint32 LightID;
    //float ParticleScale;
    //uint32 ParticleMovement;
    //uint32 ParticleTexSlots;
    //uint32 LiquidMaterialID;
    //char* Texture[6];
    //uint32 Color[2];
    //float Unk1[18];
    //uint32 Unk2[4];
};

#define MAX_LOCK_CASE 8

struct LockEntry
{
    uint32      ID;                                         // 0        m_ID
    uint32      Type[MAX_LOCK_CASE];                        // 1-8      m_Type
    uint32      Index[MAX_LOCK_CASE];                       // 9-16     m_Index
    uint32      Skill[MAX_LOCK_CASE];                       // 17-24    m_Skill
    //uint32      Action[MAX_LOCK_CASE];                    // 25-32    m_Action
};

struct PhaseEntry
{
    uint32    ID;                                           // 0
    char*     Name;                                         // 1
    uint32    flag;                                         // 2
};

struct MailTemplateEntry
{
    uint32      ID;                                         // 0
    //char*       subject;                                  // 1        m_subject_lang
    char* content;                                          // 2        m_body_lang
};

struct MapEntry
{
    uint32  MapID;                                          // 0
    //char*       internalname;                             // 1 unused
    uint32  map_type;                                       // 2
    //uint32 unk_330;                                       // 3
    //uint32 unk4;                                          // 4 4.0.1
    //uint32 isPvP;                                         // 5        m_PVP 0 or 1 for battlegrounds (not arenas)
    char* name;                                             // 6        m_MapName_lang
    uint32  linked_zone;                                    // 7        m_areaTableID
    //char*     hordeIntro;                                 // 8        m_MapDescription0_lang
    //char*     allianceIntro;                              // 9        m_MapDescription1_lang
    uint32  multimap_id;                                    // 10       m_LoadingScreenID (LoadingScreens.dbc)
    //float   BattlefieldMapIconScale;                      // 11       m_minimapIconScale
    int32   entrance_map;                                   // 12       m_corpseMapID map_id of entrance map in ghost mode (continent always and in most cases = normal entrance)
    float   entrance_x;                                     // 13       m_corpseX entrance x coordinate in ghost mode  (in most cases = normal entrance)
    float   entrance_y;                                     // 14       m_corpseY entrance y coordinate in ghost mode  (in most cases = normal entrance)
    //uint32  timeOfDayOverride;                            // 15       m_timeOfDayOverride
    uint32  addon;                                          // 16       m_expansionID
    uint32 unk_time;                                        // 17       m_raidOffset
    //uint32 maxPlayers;                                    // 18       m_maxPlayers
    int32 rootPhaseMap;                                     // 19 new 4.0.0, mapid, related to phasing

    // Helpers
    uint32 Expansion() const { return addon; }

    bool IsDungeon() const { return map_type == MAP_INSTANCE || map_type == MAP_RAID; }
    bool IsNonRaidDungeon() const { return map_type == MAP_INSTANCE; }
    bool Instanceable() const { return map_type == MAP_INSTANCE || map_type == MAP_RAID || map_type == MAP_BATTLEGROUND || map_type == MAP_ARENA; }
    bool IsRaid() const { return map_type == MAP_RAID; }
    bool IsBattleground() const { return map_type == MAP_BATTLEGROUND; }
    bool IsBattleArena() const { return map_type == MAP_ARENA; }
    bool IsBattlegroundOrArena() const { return map_type == MAP_BATTLEGROUND || map_type == MAP_ARENA; }
    bool IsWorldMap() const { return map_type == MAP_COMMON; }

    bool GetEntrancePos(int32 &mapid, float &x, float &y) const
    {
        if (entrance_map < 0)
            return false;
        mapid = entrance_map;
        x = entrance_x;
        y = entrance_y;
        return true;
    }

    bool IsContinent() const
    {
        return MapID == 0 || MapID == 1 || MapID == 530 || MapID == 571;
    }
};

struct MapDifficultyEntry
{
    //uint32      Id;                                       // 0
    uint32      MapId;                                      // 1
    uint32      Difficulty;                                 // 2 (for arenas: arena slot)
    char*   areaTriggerText;                                // 3        m_message_lang (text showed when transfer to map failed)
    uint32      resetTime;                                  // 4,       m_raidDuration in secs, 0 if no fixed reset time
    uint32      maxPlayers;                                 // 5,       m_maxPlayers some heroic versions have 0 when expected same amount as in normal version
    //char*       difficultyString;                         // 6        m_difficultystring
};

struct MountCapabilityEntry
{
    uint32 Id;
    uint32 Flags;
    uint32 RequiredRidingSkill;
    uint32 RequiredArea;
    uint32 RequiredAura;
    uint32 RequiredSpell;
    uint32 SpeedModSpell;
    int32  RequiredMap;
};

#define MAX_MOUNT_CAPABILITIES 24

struct MountTypeEntry
{
    uint32 Id;
    uint32 MountCapability[MAX_MOUNT_CAPABILITIES];
};

struct MovieEntry
{
    uint32      Id;                                         // 0 index
    //char*       filename;                                 // 1
    //uint32      unk1;                                     // 2        m_volume
    //uint32      unk2;                                     // 3 4.0.0
};

struct NameGenEntry
{
    //uint32 id;
    char*  name;
    uint32 race;
    uint32 gender;
};

struct NumTalentsAtLevelEntry
{
    //uint32 Level;                                         // 0 index
    float Talents;                                         // 1 talent count
};

#define MAX_OVERRIDE_SPELL 10

struct OverrideSpellDataEntry
{
    uint32      id;                                         // 0
    uint32      spellId[MAX_OVERRIDE_SPELL];                // 1-10
    //uint32      unk0;                                     // 11
    //uint32      unk3;                                     // 12 possibly flag
};

struct PvPDifficultyEntry
{
    //uint32      id;                                       // 0        m_ID
    uint32      mapId;                                      // 1
    uint32      bracketId;                                  // 2
    uint32      minLevel;                                   // 3
    uint32      maxLevel;                                   // 4
    uint32      difficulty;                                 // 5

    // helpers
    BattlegroundBracketId GetBracketId() const { return BattlegroundBracketId(bracketId); }
};

struct QuestSortEntry
{
    uint32      id;                                         // 0        m_ID
    //char*       name;                                     // 1        m_SortName_lang
};

struct QuestXPEntry
{
  uint32      id;
  uint32      Exp[10];
};

struct QuestFactionRewEntry
{
  uint32      id;
  int32       QuestRewFactionValue[10];
};

struct RandomPropertiesPointsEntry
{
    //uint32  Id;                                           // 0 hidden key
    uint32    itemLevel;                                    // 1
    uint32    EpicPropertiesPoints[5];                      // 2-6
    uint32    RarePropertiesPoints[5];                      // 7-11
    uint32    UncommonPropertiesPoints[5];                  // 12-16
};

struct ScalingStatDistributionEntry
{
    uint32  Id;                                             // 0
    int32   StatMod[10];                                    // 1-10
    uint32  Modifier[10];                                   // 11-20
    //uint32 unk1;                                          // 21
    uint32  MaxLevel;                                       // 22       m_maxlevel
};

struct ScalingStatValuesEntry
{
    uint32 Id;                                              // 0
    uint32 Level;                                           // 1
    uint32 dpsMod[6];                                       // 2-7 DPS mod for level
    uint32 Spellpower;                                      // 8 spell power for level
    uint32 StatMultiplier[5];                               // 9-13 Multiplier for ScalingStatDistribution
    uint32 Armor[8][4];                                     // 14-46 Armor for level
    uint32 CloakArmor;                                      // 47 armor for cloak

    uint32 GetStatMultiplier(uint32 inventoryType) const;
    uint32 GetArmor(uint32 inventoryType, uint32 armorType) const;
    uint32 GetDPSAndDamageMultiplier(uint32 subClass, bool isCasterWeapon, float* damageMultiplier) const;
};

//struct SkillLineCategoryEntry{
//    uint32    id;                                         // 0      m_ID
//    char*     name[16];                                   // 1-17   m_name_lang
//                                                          // 18 string flag
//    uint32    displayOrder;                               // 19     m_sortIndex
//};

//struct SkillRaceClassInfoEntry{
//    uint32    id;                                         // 0      m_ID
//    uint32    skillId;                                    // 1      m_skillID
//    uint32    raceMask;                                   // 2      m_raceMask
//    uint32    classMask;                                  // 3      m_classMask
//    uint32    flags;                                      // 4      m_flags
//    uint32    reqLevel;                                   // 5      m_minLevel
//    uint32    skillTierId;                                // 6      m_skillTierID
//    uint32    skillCostID;                                // 7      m_skillCostIndex
//};

//struct SkillTiersEntry{
//    uint32    id;                                         // 0      m_ID
//    uint32    skillValue[16];                             // 1-17   m_cost
//    uint32    maxSkillValue[16];                          // 18-32  m_valueMax
//};

struct SkillLineEntry
{
    uint32    id;                                           // 0        m_ID
    int32     categoryId;                                   // 1        m_categoryID
    //uint32    skillCostID;                                // 2        m_skillCostsID
    char* name;                                             // 3        m_displayName_lang
    //char*     description;                                // 4        m_description_lang
    uint32    spellIcon;                                    // 5        m_spellIconID
    //char*     alternateVerb;                              // 6        m_alternateVerb_lang
    uint32    canLink;                                      // 7        m_canLink (prof. with recipes)
};

struct SkillLineAbilityEntry
{
    uint32    id;                                           // 0        m_ID
    uint32    skillId;                                      // 1        m_skillLine
    uint32    spellId;                                      // 2        m_spell
    uint32    racemask;                                     // 3        m_raceMask
    uint32    classmask;                                    // 4        m_classMask
    //uint32    racemaskNot;                                // 5        m_excludeRace
    //uint32    classmaskNot;                               // 6        m_excludeClass
    uint32    req_skill_value;                              // 7        m_minSkillLineRank
    uint32    forward_spellid;                              // 8        m_supercededBySpell
    uint32    learnOnGetSkill;                              // 9        m_acquireMethod
    uint32    max_value;                                    // 10       m_trivialSkillLineRankHigh
    uint32    min_value;                                    // 11       m_trivialSkillLineRankLow
    //uint32                                                // 12
    //uint32                                                // 13       4.0.0
};

struct SoundEntriesEntry
{
    uint32    Id;                                           // 0        m_ID
    //uint32    Type;                                       // 1        m_soundType
    //char*     InternalName;                               // 2        m_name
    //char*     FileName[10];                               // 3-12     m_File[10]
    //uint32    Unk13[10];                                  // 13-22    m_Freq[10]
    //char*     Path;                                       // 23       m_DirectoryBase
                                                            // 24       m_volumeFloat
                                                            // 25       m_flags
                                                            // 26       m_minDistance
                                                            // 27       m_distanceCutoff
                                                            // 28       m_EAXDef
                                                            // 29       m_soundEntriesAdvancedID, new in 3.1
    //unk                                                   // 30       4.0.0
    //unk                                                   // 31       4.0.0
    //unk                                                   // 32       4.0.0
    //unk                                                   // 33       4.0.0
};

// SpellEffect.dbc
struct SpellEffectEntry
{
    uint32    Id;                                           // 0         m_ID
    uint32    Effect;                                       // 1         m_effect
    float     EffectValueMultiplier;                        // 2         m_effectAmplitude
    uint32    EffectApplyAuraName;                          // 3         m_effectAura
    uint32    EffectAmplitude;                              // 4         m_effectAuraPeriod
    int32     EffectBasePoints;                             // 5         m_effectBasePoints (don't must be used in spell/auras explicitly, must be used cached Spell::m_currentBasePoints)
    float     EffectBonusMultiplier;                        // 6         m_effectBonus
    float     EffectDamageMultiplier;                       // 7         m_effectChainAmplitude
    uint32    EffectChainTarget;                            // 8         m_effectChainTargets
    int32     EffectDieSides;                               // 9         m_effectDieSides
    uint32    EffectItemType;                               // 10        m_effectItemType
    uint32    EffectMechanic;                               // 11        m_effectMechanic
    int32     EffectMiscValue;                              // 12        m_effectMiscValue
    int32     EffectMiscValueB;                             // 13        m_effectMiscValueB
    float     EffectPointsPerComboPoint;                    // 14        m_effectPointsPerCombo
    uint32    EffectRadiusIndex;                            // 15        m_effectRadiusIndex - spellradius.dbc
    uint32    EffectRadiusMaxIndex;                         // 16        4.0.0
    float     EffectRealPointsPerLevel;                     // 17        m_effectRealPointsPerLevel
    flag96    EffectSpellClassMask;                         // 18 19 20  m_effectSpellClassMask1(2/3), effect 0
    uint32    EffectTriggerSpell;                           // 21        m_effectTriggerSpell
    uint32    EffectImplicitTargetA;                        // 22        m_implicitTargetA
    uint32    EffectImplicitTargetB;                        // 23        m_implicitTargetB
    uint32    EffectSpellId;                                // 24        new 4.0.0
    uint32    EffectIndex;                                  // 25        new 4.0.0
    //uint32  Unk0                                          // 26        4.2.0 only 0 or 1
};

#define MAX_SPELL_EFFECTS 3
#define MAX_EFFECT_MASK 7
#define MAX_SPELL_REAGENTS 8

// SpellAuraOptions.dbc
struct SpellAuraOptionsEntry
{
    uint32    Id;                                           // 0        m_ID
    uint32    StackAmount;                                  // 1       m_cumulativeAura
    uint32    procChance;                                   // 2       m_procChance
    uint32    procCharges;                                  // 3       m_procCharges
    uint32    procFlags;                                    // 4       m_procTypeMask
};

// SpellAuraRestrictions.dbc/
struct SpellAuraRestrictionsEntry
{
    //uint32    Id;                                           // 0        m_ID
    uint32    CasterAuraState;                              // 1       m_casterAuraState
    uint32    TargetAuraState;                              // 2       m_targetAuraState
    uint32    CasterAuraStateNot;                           // 3       m_excludeCasterAuraState
    uint32    TargetAuraStateNot;                           // 4       m_excludeTargetAuraState
    uint32    casterAuraSpell;                              // 5       m_casterAuraSpell
    uint32    targetAuraSpell;                              // 6       m_targetAuraSpell
    uint32    excludeCasterAuraSpell;                       // 7       m_excludeCasterAuraSpell
    uint32    excludeTargetAuraSpell;                       // 8       m_excludeTargetAuraSpell
};

// SpellCastingRequirements.dbc
struct SpellCastingRequirementsEntry
{
    //uint32    Id;                                           // 0        m_ID
    uint32    FacingCasterFlags;                            // 1       m_facingCasterFlags
    //uint32    MinFactionId;                               // 2      m_minFactionID not used
    //uint32    MinReputation;                              // 3      m_minReputation not used
    int32     AreaGroupId;                                  // 4      m_requiredAreaGroupId
    //uint32    RequiredAuraVision;                         // 5      m_requiredAuraVision not used
    uint32    RequiresSpellFocus;                           // 6       m_requiresSpellFocus
};

#define MAX_SPELL_TOTEMS            2

// SpellTotems.dbc
struct SpellTotemsEntry
{
    uint32    Id;                                             // 0        m_ID
    uint32    TotemCategory[MAX_SPELL_TOTEMS];                // 1        m_requiredTotemCategoryID
    uint32    Totem[MAX_SPELL_TOTEMS];                        // 2        m_totem
};

// Spell.dbc
struct SpellEntry
{
    uint32    Id;                                           // 0        m_ID
    uint32    Attributes;                                   // 1        m_attribute
    uint32    AttributesEx;                                 // 2        m_attributesEx
    uint32    AttributesEx2;                                // 3        m_attributesExB
    uint32    AttributesEx3;                                // 4        m_attributesExC
    uint32    AttributesEx4;                                // 5        m_attributesExD
    uint32    AttributesEx5;                                // 6        m_attributesExE
    uint32    AttributesEx6;                                // 7        m_attributesExF
    uint32    AttributesEx7;                                // 8        m_attributesExG
    uint32    AttributesEx8;                                // 9        m_attributesExH
    uint32    AttributesEx9;                                // 10       m_attributesExI
    uint32    AttributesEx10;                               // 11       m_attributesExJ
    uint32    CastingTimeIndex;                             // 12       m_castingTimeIndex
    uint32    DurationIndex;                                // 13       m_durationIndex
    uint32    powerType;                                    // 14       m_powerType
    uint32    rangeIndex;                                   // 15       m_rangeIndex
    float     speed;                                        // 16       m_speed
    uint32    SpellVisual[2];                               // 17-18    m_spellVisualID
    uint32    SpellIconID;                                  // 19       m_spellIconID
    uint32    activeIconID;                                 // 20       m_activeIconID
    char* SpellName;                                        // 21       m_name_lang
    char* Rank;                                             // 22       m_nameSubtext_lang
    //char* Description;                                    // 23       m_description_lang not used
    //char* ToolTip;                                        // 24       m_auraDescription_lang not used
    uint32    SchoolMask;                                   // 25       m_schoolMask
    uint32    runeCostID;                                   // 26       m_runeCostID
    //uint32    spellMissileID;                             // 27       m_spellMissileID not used
    //uint32  spellDescriptionVariableID;                   // 28       m_spellDescriptionVariableID, 3.2.0
    uint32  SpellDifficultyId;                              // 29       m_spellDifficultyID - id from SpellDifficulty.dbc
    //float unk_f1;                                         // 30
    uint32 SpellScalingId;                                  // 31       SpellScaling.dbc
    uint32 SpellAuraOptionsId;                              // 32       SpellAuraOptions.dbc
    uint32 SpellAuraRestrictionsId;                         // 33       SpellAuraRestrictions.dbc
    uint32 SpellCastingRequirementsId;                      // 34       SpellCastingRequirements.dbc
    uint32 SpellCategoriesId;                               // 35       SpellCategories.dbc
    uint32 SpellClassOptionsId;                             // 36       SpellClassOptions.dbc
    uint32 SpellCooldownsId;                                // 37       SpellCooldowns.dbc
    //uint32 unkIndex7;                                     // 38       all zeros...
    uint32 SpellEquippedItemsId;                            // 39       SpellEquippedItems.dbc
    uint32 SpellInterruptsId;                               // 40       SpellInterrupts.dbc
    uint32 SpellLevelsId;                                   // 41       SpellLevels.dbc
    uint32 SpellPowerId;                                    // 42       SpellPower.dbc
    uint32 SpellReagentsId;                                 // 43       SpellReagents.dbc
    uint32 SpellShapeshiftId;                               // 44       SpellShapeshift.dbc
    uint32 SpellTargetRestrictionsId;                       // 45       SpellTargetRestrictions.dbc
    uint32 SpellTotemsId;                                   // 46       SpellTotems.dbc
    //uint32 ResearchProject;                               // 47       ResearchProject.dbc
};

// SpellCategories.dbc
struct SpellCategoriesEntry
{
    //uint32    Id;                                           // 0        m_ID
    uint32    Category;                                     // 1        m_category
    uint32    DmgClass;                                     // 153      m_defenseType
    uint32    Dispel;                                       // 2        m_dispelType
    uint32    Mechanic;                                     // 3        m_mechanic
    uint32    PreventionType;                               // 154      m_preventionType
    uint32    StartRecoveryCategory;                        // 145      m_startRecoveryCategory
};

typedef std::set<uint32> SpellCategorySet;
typedef std::map<uint32, SpellCategorySet > SpellCategoryStore;
typedef std::set<uint32> PetFamilySpellsSet;
typedef std::map<uint32, PetFamilySpellsSet > PetFamilySpellsStore;

struct SpellCastTimesEntry
{
    uint32    ID;                                           // 0
    int32     CastTime;                                     // 1
    //float     CastTimePerLevel;                           // 2 unsure / per skill?
    //int32     MinCastTime;                                // 3 unsure
};

struct SpellDifficultyEntry
{
    uint32     ID;                                          // 0
    int32      SpellID[MAX_DIFFICULTY];                     // 1-4 instance modes: 10N, 25N, 10H, 25H or Normal/Heroic if only 1-2 is set, if 3-4 is 0 then Mode-2
};

struct SpellFocusObjectEntry
{
    uint32    ID;                                           // 0
    //char*     Name;                                       // 1        m_name_lang
};

struct SpellRadiusEntry
{
    uint32    ID;
<<<<<<< HEAD
    float     radiusHostile;
    //uint32    Unk    //always 0
    float     radiusFriend;
=======
    float     RadiusMin;
    float     RadiusPerLevel;
    float     RadiusMax;
>>>>>>> e9544985
};

struct SpellRangeEntry
{
    uint32    ID;
    float     minRangeHostile;
    float     minRangeFriend;
    float     maxRangeHostile;
    float     maxRangeFriend;                               //friend means unattackable unit here
    uint32    type;
    //char*   Name;                                         // 6-21     m_displayName_lang
    //char*   ShortName;                                    // 23-38    m_displayNameShort_lang
};

// SpellEquippedItems.dbc
struct SpellEquippedItemsEntry
{
    //uint32    Id;                                           // 0        m_ID
    int32     EquippedItemClass;                            // 70       m_equippedItemClass (value)
    int32     EquippedItemInventoryTypeMask;                // 72       m_equippedItemInvTypes (mask)
    int32     EquippedItemSubClassMask;                     // 71       m_equippedItemSubclass (mask)
};

// SpellCooldowns.dbc
struct SpellCooldownsEntry
{
    //uint32    Id;                                           // 0        m_ID
    uint32    CategoryRecoveryTime;                         // 31       m_categoryRecoveryTime
    uint32    RecoveryTime;                                 // 30       m_recoveryTime
    uint32    StartRecoveryTime;                            // 146      m_startRecoveryTime
};

// SpellClassOptions.dbc
struct SpellClassOptionsEntry
{
    //uint32    Id;                                         // 0        m_ID
    //uint32    modalNextSpell;                             // 1       m_modalNextSpell not used
    flag96    SpellFamilyFlags;                             // 2-4
    uint32    SpellFamilyName;                              // 5       m_spellClassSet
    //char*   Description;                                  // 6 4.0.0
};

// SpellInterrupts.dbc
struct SpellInterruptsEntry
{
    //uint32    Id;                                           // 0        m_ID
    uint32    AuraInterruptFlags;                           // 1       m_auraInterruptFlags
    //uint32                                                // 2       4.0.0
    uint32    ChannelInterruptFlags;                        // 3       m_channelInterruptFlags
    //uint32                                                // 4       4.0.0
    uint32    InterruptFlags;                               // 5       m_interruptFlags
};

// SpellLevels.dbc
struct SpellLevelsEntry
{
    //uint32    Id;                                           // 0        m_ID
    uint32    baseLevel;                                    // 1       m_baseLevel
    uint32    maxLevel;                                     // 2       m_maxLevel
    uint32    spellLevel;                                   // 3       m_spellLevel
};

// SpellPower.dbc
struct SpellPowerEntry
{
    //uint32    Id;                                           // 0        m_ID
    uint32    manaCost;                                     // 1       m_manaCost
    uint32    manaCostPerlevel;                             // 2       m_manaCostPerLevel
    uint32    ManaCostPercentage;                           // 3       m_manaCostPct
    uint32    manaPerSecond;                                // 4       m_manaPerSecond
    //uint32  PowerDisplayId;                               // 5       m_powerDisplayID - id from PowerDisplay.dbc, new in 3.1
    //uint32  unk1;                                         // 6       4.0.0
    //float   unk2;                                         // 7       4.3.0
};

struct SpellRuneCostEntry
{
    uint32  ID;                                             // 0
    uint32  RuneCost[3];                                    // 1-3 (0=blood, 1=frost, 2=unholy)
    uint32  runePowerGain;                                  // 4

    bool NoRuneCost() const { return RuneCost[0] == 0 && RuneCost[1] == 0 && RuneCost[2] == 0; }
    bool NoRunicPowerGain() const { return runePowerGain == 0; }
};

#define MAX_SHAPESHIFT_SPELLS 8

struct SpellShapeshiftFormEntry
{
    uint32 ID;                                              // 0
    //uint32 buttonPosition;                                // 1 unused
    //char* Name;                                           // 2 unused
    uint32 flags1;                                          // 3
    int32  creatureType;                                    // 4 <=0 humanoid, other normal creature types
    //uint32 unk1;                                          // 5 unused, related to next field
    uint32 attackSpeed;                                     // 6
    uint32 modelID_A;                                       // 7 alliance modelid (0 means no model)
    uint32 modelID_H;                                       // 8 horde modelid (but only for one form)
    //uint32 unk3;                                          // 9 unused always 0
    //uint32 unk4;                                          // 10 unused always 0
    uint32 stanceSpell[MAX_SHAPESHIFT_SPELLS];              // 11-18 spells which appear in the bar after shapeshifting
    //uint32 unk5;                                          // 19
    //uint32 unk6;                                          // 20
};

// SpellShapeshift.dbc
struct SpellShapeshiftEntry
{
    uint32    Id;                                           // 0 - m_ID
    uint32    StancesNot;                                   // 3 - m_shapeshiftExclude
    // uint32 unk_320_2;                                    // 2 - 3.2.0
    uint32    Stances;                                      // 1 - m_shapeshiftMask
    // uint32 unk_320_3;                                    // 4 - 3.2.0
    // uint32    StanceBarOrder;                            // 5 - m_stanceBarOrder not used
};

// SpellTargetRestrictions.dbc
struct SpellTargetRestrictionsEntry
{
    uint32    Id;                                           // 0        m_ID
    uint32    MaxAffectedTargets;                           // 1        m_maxTargets
    uint32    MaxTargetLevel;                               // 2        m_maxTargetLevel
    uint32    TargetCreatureType;                           // 3       m_targetCreatureType
    uint32    Targets;                                      // 4       m_targets
};

// SpellReagents.dbc
struct SpellReagentsEntry
{
    //uint32    Id;                                           // 0        m_ID
    int32     Reagent[MAX_SPELL_REAGENTS];                  // 54-61    m_reagent
    uint32    ReagentCount[MAX_SPELL_REAGENTS];             // 62-69    m_reagentCount
};

// SpellScaling.dbc
struct SpellScalingEntry
{
    //uint32    Id;                                         // 0        m_ID
    int32     CastTimeMin;                                  // 1
    int32     CastTimeMax;                                  // 2
    int32     CastTimeMaxLevel;                             // 3
    int32     ScalingClass;                                 // 4        (index * 100) + charLevel - 1 => gtSpellScaling.dbc
    float     Multiplier[3];                                // 5-7
    float     RandomMultiplier[3];                          // 8-10
    float     OtherMultiplier[3];                           // 11-13
    float     CoefBase;                                     // 14        some coefficient, mostly 1.0f
    int32     CoefLevelBase;                                // 15        some level
};

struct SpellDurationEntry
{
    uint32    ID;
    int32     Duration[3];
};

struct SpellItemEnchantmentEntry
{
    uint32      ID;                                         // 0        m_ID
    //uint32      charges;                                  // 1        m_charges
    uint32      type[MAX_ITEM_ENCHANTMENT_EFFECTS];         // 2-4      m_effect[MAX_ITEM_ENCHANTMENT_EFFECTS]
    uint32      amount[MAX_ITEM_ENCHANTMENT_EFFECTS];       // 5-7      m_effectPointsMin[MAX_ITEM_ENCHANTMENT_EFFECTS]
    //uint32      amount2[MAX_ITEM_ENCHANTMENT_EFFECTS]     // 8-10     m_effectPointsMax[MAX_ITEM_ENCHANTMENT_EFFECTS]
    uint32      spellid[MAX_ITEM_ENCHANTMENT_EFFECTS];      // 11-13    m_effectArg[MAX_ITEM_ENCHANTMENT_EFFECTS]
    char*       description;                                // 14       m_name_lang
    uint32      aura_id;                                    // 15       m_itemVisual
    uint32      slot;                                       // 16       m_flags
    uint32      GemID;                                      // 17       m_src_itemID
    uint32      EnchantmentCondition;                       // 18       m_condition_id
    uint32      requiredSkill;                              // 19       m_requiredSkillID
    uint32      requiredSkillValue;                         // 20       m_requiredSkillRank
    uint32      requiredLevel;                              // 21       new in 3.1
                                                            // 22       new in 3.1
};

struct SpellItemEnchantmentConditionEntry
{
    uint32  ID;                                             // 0        m_ID
    uint8   Color[5];                                       // 1-5      m_lt_operandType[5]
    //uint32  LT_Operand[5];                                // 6-10     m_lt_operand[5]
    uint8   Comparator[5];                                  // 11-15    m_operator[5]
    uint8   CompareColor[5];                                // 15-20    m_rt_operandType[5]
    uint32  Value[5];                                       // 21-25    m_rt_operand[5]
    //uint8   Logic[5]                                      // 25-30    m_logic[5]
};

struct StableSlotPricesEntry
{
    uint32 Slot;
    uint32 Price;
};

struct SummonPropertiesEntry
{
    uint32  Id;                                             // 0
    uint32  Category;                                       // 1, 0 - can't be controlled?, 1 - something guardian?, 2 - pet?, 3 - something controllable?, 4 - taxi/mount?
    uint32  Faction;                                        // 2, 14 rows > 0
    uint32  Type;                                           // 3, see enum
    uint32  Slot;                                           // 4, 0-6
    uint32  Flags;                                          // 5
};

#define MAX_TALENT_RANK 5
#define MAX_PET_TALENT_RANK 3                               // use in calculations, expected <= MAX_TALENT_RANK
#define MAX_TALENT_TABS 3

struct TalentEntry
{
    uint32    TalentID;                                     // 0
    uint32    TalentTab;                                    // 1 index in TalentTab.dbc (TalentTabEntry)
    uint32    Row;                                          // 2
    uint32    Col;                                          // 3
    uint32    RankID[MAX_TALENT_RANK];                      // 4-8
    uint32    DependsOn;                                    // 9        m_prereqTalent (Talent.dbc)
                                                            // 10-11 part of prev field
    uint32    DependsOnRank;                                // 12       m_prereqRank
                                                            // 13-14 part of prev field
    //uint32  needAddInSpellBook;                           // 15       m_flags also need disable higest ranks on reset talent tree
    //uint32  unk2;                                         // 16       m_requiredSpellID
    //uint64  allowForPet;                                  // 17       m_categoryMask its a 64 bit mask for pet 1<<m_categoryEnumID in CreatureFamily.dbc
};

struct TalentTabEntry
{
    uint32  TalentTabID;                                    // 0
    //char* name;                                           // 1        m_name_lang
    //unit32  spellicon;                                    // 2        m_spellIconID
    uint32  ClassMask;                                      // 3        m_classMask
    uint32  petTalentMask;                                  // 4        m_petTalentMask
    uint32  tabpage;                                        // 5        m_orderIndex
    //char* internalname;                                   // 6        m_backgroundFile
    //char* description;                                    // 7
    //uint32 rolesMask;                                     // 8 4.0.0
    //uint32 spellIds[2];                                   // 9-10 passive mastery bonus spells?
};

struct TalentTreePrimarySpellsEntry
{
    //uint32 Id;                                            // 0 index
    uint32 TalentTree;                                      // 1 entry from TalentTab.dbc
    uint32 SpellId;                                         // 2 spell id to learn
    //uint32 Flags;                                         // 3 some kind of flags
};

struct TaxiNodesEntry
{
    uint32    ID;                                           // 0        m_ID
    uint32    map_id;                                       // 1        m_ContinentID
    float     x;                                            // 2        m_x
    float     y;                                            // 3        m_y
    float     z;                                            // 4        m_z
    char* name;                                             // 5        m_Name_lang
    uint32    MountCreatureID[2];                           // 6-7      m_MountCreatureID[2]
};

struct TaxiPathEntry
{
    uint32    ID;                                           // 0        m_ID
    uint32    from;                                         // 1        m_FromTaxiNode
    uint32    to;                                           // 2        m_ToTaxiNode
    uint32    price;                                        // 3        m_Cost
};

struct TaxiPathNodeEntry
{
                                                            // 0        m_ID
    uint32    path;                                         // 1        m_PathID
    uint32    index;                                        // 2        m_NodeIndex
    uint32    mapid;                                        // 3        m_ContinentID
    float     x;                                            // 4        m_LocX
    float     y;                                            // 5        m_LocY
    float     z;                                            // 6        m_LocZ
    uint32    actionFlag;                                   // 7        m_flags
    uint32    delay;                                        // 8        m_delay
    uint32    arrivalEventID;                               // 9        m_arrivalEventID
    uint32    departureEventID;                             // 10       m_departureEventID
};

struct TeamContributionPointsEntry
{
    //uint32    entry;                                      // 0
    float     value;                                        // 1 (???)
};

struct TotemCategoryEntry
{
    uint32    ID;                                           // 0
    //char*   name;                                         // 1        m_name_lang
    uint32    categoryType;                                 // 2        m_totemCategoryType (one for specialization)
    uint32    categoryMask;                                 // 3        m_totemCategoryMask (compatibility mask for same type: different for totems, compatible from high to low for rods)
};

#define MAX_VEHICLE_SEATS 8

struct VehicleEntry
{
    uint32  m_ID;                                           // 0
    uint32  m_flags;                                        // 1
    float   m_turnSpeed;                                    // 2
    float   m_pitchSpeed;                                   // 3
    float   m_pitchMin;                                     // 4
    float   m_pitchMax;                                     // 5
    uint32  m_seatID[MAX_VEHICLE_SEATS];                    // 6-13
    float   m_mouseLookOffsetPitch;                         // 14
    float   m_cameraFadeDistScalarMin;                      // 15
    float   m_cameraFadeDistScalarMax;                      // 16
    float   m_cameraPitchOffset;                            // 17
    //int     m_powerType[3];                               //       removed in 3.1
    //int     m_powerToken[3];                              //       removed in 3.1
    float   m_facingLimitRight;                             // 18
    float   m_facingLimitLeft;                              // 19
    float   m_msslTrgtTurnLingering;                        // 20
    float   m_msslTrgtPitchLingering;                       // 21
    float   m_msslTrgtMouseLingering;                       // 22
    float   m_msslTrgtEndOpacity;                           // 23
    float   m_msslTrgtArcSpeed;                             // 24
    float   m_msslTrgtArcRepeat;                            // 25
    float   m_msslTrgtArcWidth;                             // 26
    float   m_msslTrgtImpactRadius[2];                      // 27-28
    char* m_msslTrgtArcTexture;                         // 29
    char* m_msslTrgtImpactTexture;                      // 30
    char* m_msslTrgtImpactModel[2];                     // 31-32
    float   m_cameraYawOffset;                              // 33
    uint32  m_uiLocomotionType;                             // 34
    float   m_msslTrgtImpactTexRadius;                      // 35
    uint32  m_uiSeatIndicatorType;                          // 36
    uint32  m_powerType;                                    // 37, new in 3.1
                                                            // 38, new in 3.1
                                                            // 39, new in 3.1
};

struct VehicleSeatEntry
{
    uint32  m_ID;                                           // 0
    uint32  m_flags;                                        // 1
    int32   m_attachmentID;                                 // 2
    float   m_attachmentOffsetX;                            // 3
    float   m_attachmentOffsetY;                            // 4
    float   m_attachmentOffsetZ;                            // 5
    float   m_enterPreDelay;                                // 6
    float   m_enterSpeed;                                   // 7
    float   m_enterGravity;                                 // 8
    float   m_enterMinDuration;                             // 9
    float   m_enterMaxDuration;                             // 10
    float   m_enterMinArcHeight;                            // 11
    float   m_enterMaxArcHeight;                            // 12
    int32   m_enterAnimStart;                               // 13
    int32   m_enterAnimLoop;                                // 14
    int32   m_rideAnimStart;                                // 15
    int32   m_rideAnimLoop;                                 // 16
    int32   m_rideUpperAnimStart;                           // 17
    int32   m_rideUpperAnimLoop;                            // 18
    float   m_exitPreDelay;                                 // 19
    float   m_exitSpeed;                                    // 20
    float   m_exitGravity;                                  // 21
    float   m_exitMinDuration;                              // 22
    float   m_exitMaxDuration;                              // 23
    float   m_exitMinArcHeight;                             // 24
    float   m_exitMaxArcHeight;                             // 25
    int32   m_exitAnimStart;                                // 26
    int32   m_exitAnimLoop;                                 // 27
    int32   m_exitAnimEnd;                                  // 28
    float   m_passengerYaw;                                 // 29
    float   m_passengerPitch;                               // 30
    float   m_passengerRoll;                                // 31
    int32   m_passengerAttachmentID;                        // 32
    int32   m_vehicleEnterAnim;                             // 33
    int32   m_vehicleExitAnim;                              // 34
    int32   m_vehicleRideAnimLoop;                          // 35
    int32   m_vehicleEnterAnimBone;                         // 36
    int32   m_vehicleExitAnimBone;                          // 37
    int32   m_vehicleRideAnimLoopBone;                      // 38
    float   m_vehicleEnterAnimDelay;                        // 39
    float   m_vehicleExitAnimDelay;                         // 40
    uint32  m_vehicleAbilityDisplay;                        // 41
    uint32  m_enterUISoundID;                               // 42
    uint32  m_exitUISoundID;                                // 43
    int32   m_uiSkin;                                       // 44
    uint32  m_flagsB;                                       // 45
                                                            // 46-57 added in 3.1, floats mostly

    bool CanEnterOrExit() const { return m_flags & VEHICLE_SEAT_FLAG_CAN_ENTER_OR_EXIT; }
    bool CanSwitchFromSeat() const { return m_flags & VEHICLE_SEAT_FLAG_CAN_SWITCH; }
    bool IsUsableByOverride() const { return (m_flags & VEHICLE_SEAT_FLAG_UNCONTROLLED)
                                    || (m_flagsB & (VEHICLE_SEAT_FLAG_B_USABLE_FORCED | VEHICLE_SEAT_FLAG_B_USABLE_FORCED_2 |
                                        VEHICLE_SEAT_FLAG_B_USABLE_FORCED_3 | VEHICLE_SEAT_FLAG_B_USABLE_FORCED_4)); }
    bool IsEjectable() const { return m_flagsB & VEHICLE_SEAT_FLAG_B_EJECTABLE; }
};

struct WMOAreaTableEntry
{
    uint32 Id;                                              // 0 index
    int32 rootId;                                           // 1 used in root WMO
    int32 adtId;                                            // 2 used in adt file
    int32 groupId;                                          // 3 used in group WMO
    //uint32 field4;
    //uint32 field5;
    //uint32 field6;
    //uint32 field7;
    //uint32 field8;
    uint32 Flags;                                           // 9 used for indoor/outdoor determination
    uint32 areaId;                                          // 10 link to AreaTableEntry.ID
    //char *Name;                                           // 11       m_AreaName_lang
    //uint32 field12;                                       // 12
    //uint32 field13;                                       // 13
    //uint32 field14;                                       // 14
};

struct WorldMapAreaEntry
{
    //uint32  ID;                                           // 0
    uint32  map_id;                                         // 1
    uint32  area_id;                                        // 2 index (continent 0 areas ignored)
    //char* internal_name                                   // 3
    float   y1;                                             // 4
    float   y2;                                             // 5
    float   x1;                                             // 6
    float   x2;                                             // 7
    int32   virtual_map_id;                                 // 8 -1 (map_id have correct map) other: virtual map where zone show (map_id - where zone in fact internally)
    // int32   dungeonMap_id;                               // 9 pointer to DungeonMap.dbc (owerride x1, x2, y1, y2 coordinates)
    // uint32  parentMapID;                                 // 10

    // uint32  minRecommendedLevel;                         // 12 Minimum recommended level displayed on world map
    // uint32  maxRecommendedLevel;                         // 13 Maximum recommended level displayed on world map
};

#define MAX_WORLD_MAP_OVERLAY_AREA_IDX 4

struct WorldMapOverlayEntry
{
    uint32    ID;                                           // 0
    //uint32    worldMapAreaId;                             // 1 idx in WorldMapArea.dbc
    uint32    areatableID[MAX_WORLD_MAP_OVERLAY_AREA_IDX];  // 2-5
    //char* internal_name                                   // 6        m_textureName
                                                            // 7        m_textureWidth
                                                            // 8        m_textureHeight
                                                            // 9        m_offsetX
                                                            // 10       m_offsetY
                                                            // 11       m_hitRectTop
                                                            // 12       m_hitRectLeft
                                                            // 13       m_hitRectBottom
                                                            // 14       m_hitRectRight
};

struct WorldSafeLocsEntry
{
    uint32    ID;                                           // 0
    uint32    map_id;                                       // 1
    float     x;                                            // 2
    float     y;                                            // 3
    float     z;                                            // 4
    //char*   name;                                         // 5        m_AreaName_lang
};

/*
struct WorldStateSounds
{
    uint32    ID;                                           // 0        Worldstate
    uint32    unk;                                          // 1
    uint32    areaTable;                                    // 2
    uint32    WMOAreaTable;                                 // 3
    uint32    zoneIntroMusicTable;                          // 4
    uint32    zoneIntroMusic;                               // 5
    uint32    zoneMusic;                                    // 6
    uint32    soundAmbience;                                // 7
    uint32    soundProviderPreferences;                     // 8
};
*/

/*
struct WorldStateUI
{
    uint32    ID;                                           // 0
    uint32    map_id;                                       // 1        Can be -1 to show up everywhere.
    uint32    zone;                                         // 2        Can be zero for "everywhere".
    uint32    phaseMask;                                    // 3        Phase this WorldState is avaliable in
    uint32    icon;                                         // 4        The icon that is used in the interface.
    char*     textureFilename;                              // 5
    char*     text;                                         // 6-21     The worldstate text
    char*     description;                                  // 22-38    Text shown when hovering mouse on icon
    uint32    worldstateID;                                 // 39       This is the actual ID used
    uint32    type;                                         // 40       0 = unknown, 1 = unknown, 2 = not shown in ui, 3 = wintergrasp
    uint32    unk1;                                         // 41
    uint32    unk2;                                         // 43
    uint32    unk3;                                         // 44-58
    uint32    unk4;                                         // 59-61    Used for some progress bars.
    uint32    unk7;                                         // 62       Unused in 3.3.5a
};
*/

// GCC have alternative #pragma pack() syntax and old gcc version not support pack(pop), also any gcc version not support it at some platform
#if defined(__GNUC__)
#pragma pack()
#else
#pragma pack(pop)
#endif

struct VectorArray
{
    std::vector<std::string> stringVectorArray[2];
};

typedef std::map<uint32, VectorArray> NameGenVectorArraysMap;

// Structures not used for casting to loaded DBC data and not required then packing
struct MapDifficulty
{
    MapDifficulty() : resetTime(0), maxPlayers(0), hasErrorMessage(false) {}
    MapDifficulty(uint32 _resetTime, uint32 _maxPlayers, bool _hasErrorMessage) : resetTime(_resetTime), maxPlayers(_maxPlayers), hasErrorMessage(_hasErrorMessage) {}

    uint32 resetTime;
    uint32 maxPlayers;
    bool hasErrorMessage;
};

struct TalentSpellPos
{
    TalentSpellPos() : talent_id(0), rank(0) {}
    TalentSpellPos(uint16 _talent_id, uint8 _rank) : talent_id(_talent_id), rank(_rank) {}

    uint16 talent_id;
    uint8  rank;
};

typedef std::map<uint32, TalentSpellPos> TalentSpellPosMap;

struct TaxiPathBySourceAndDestination
{
    TaxiPathBySourceAndDestination() : ID(0), price(0) {}
    TaxiPathBySourceAndDestination(uint32 _id, uint32 _price) : ID(_id), price(_price) {}

    uint32    ID;
    uint32    price;
};
typedef std::map<uint32, TaxiPathBySourceAndDestination> TaxiPathSetForSource;
typedef std::map<uint32, TaxiPathSetForSource> TaxiPathSetBySource;

struct TaxiPathNodePtr
{
    TaxiPathNodePtr() : i_ptr(NULL) {}
    TaxiPathNodePtr(TaxiPathNodeEntry const* ptr) : i_ptr(ptr) {}
    TaxiPathNodeEntry const* i_ptr;
    operator TaxiPathNodeEntry const& () const { return *i_ptr; }
};

typedef Path<TaxiPathNodePtr, TaxiPathNodeEntry const> TaxiPathNodeList;
typedef std::vector<TaxiPathNodeList> TaxiPathNodesByPath;

#define TaxiMaskSize 114
typedef uint8 TaxiMask[TaxiMaskSize];
#endif<|MERGE_RESOLUTION|>--- conflicted
+++ resolved
@@ -1843,15 +1843,9 @@
 struct SpellRadiusEntry
 {
     uint32    ID;
-<<<<<<< HEAD
-    float     radiusHostile;
-    //uint32    Unk    //always 0
-    float     radiusFriend;
-=======
     float     RadiusMin;
     float     RadiusPerLevel;
     float     RadiusMax;
->>>>>>> e9544985
 };
 
 struct SpellRangeEntry
