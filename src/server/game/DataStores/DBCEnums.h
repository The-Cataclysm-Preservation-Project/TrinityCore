/*
 * Copyright (C) 2008-2013 TrinityCore <http://www.trinitycore.org/>
 * Copyright (C) 2005-2009 MaNGOS <http://getmangos.com/>
 *
 * This program is free software; you can redistribute it and/or modify it
 * under the terms of the GNU General Public License as published by the
 * Free Software Foundation; either version 2 of the License, or (at your
 * option) any later version.
 *
 * This program is distributed in the hope that it will be useful, but WITHOUT
 * ANY WARRANTY; without even the implied warranty of MERCHANTABILITY or
 * FITNESS FOR A PARTICULAR PURPOSE. See the GNU General Public License for
 * more details.
 *
 * You should have received a copy of the GNU General Public License along
 * with this program. If not, see <http://www.gnu.org/licenses/>.
 */

#ifndef DBCENUMS_H
#define DBCENUMS_H

enum LevelLimit
{
    // Client expected level limitation, like as used in DBC item max levels for "until max player level"
    // use as default max player level, must be fit max level for used client
    // also see MAX_LEVEL and STRONG_MAX_LEVEL define
    DEFAULT_MAX_LEVEL = 85,

    // client supported max level for player/pets/etc. Avoid overflow or client stability affected.
    // also see GT_MAX_LEVEL define
    MAX_LEVEL = 100,

    // Server side limitation. Base at used code requirements.
    // also see MAX_LEVEL and GT_MAX_LEVEL define
    STRONG_MAX_LEVEL = 255,
};

enum BattlegroundBracketId                                  // bracketId for level ranges
{
    BG_BRACKET_ID_FIRST          = 0,
    BG_BRACKET_ID_LAST           = 15
};

// must be max value in PvPDificulty slot+1
#define MAX_BATTLEGROUND_BRACKETS  16

enum AreaTeams
{
    AREATEAM_NONE  = 0,
    AREATEAM_ALLY  = 2,
    AREATEAM_HORDE = 4,
    AREATEAM_ANY   = 6
};

enum AchievementFaction
{
    ACHIEVEMENT_FACTION_HORDE           = 0,
    ACHIEVEMENT_FACTION_ALLIANCE        = 1,
    ACHIEVEMENT_FACTION_ANY             = -1
};

enum AchievementFlags
{
    ACHIEVEMENT_FLAG_COUNTER               = 0x00000001,    // Just count statistic (never stop and complete)
    ACHIEVEMENT_FLAG_HIDDEN                = 0x00000002,    // Not sent to client - internal use only
    ACHIEVEMENT_FLAG_PLAY_NO_VISUAL        = 0x00000004,    // Client does not play achievement earned visual
    ACHIEVEMENT_FLAG_SUMM                  = 0x00000008,    // Use summ criteria value from all requirements (and calculate max value)
    ACHIEVEMENT_FLAG_MAX_USED              = 0x00000010,    // Show max criteria (and calculate max value ??)
    ACHIEVEMENT_FLAG_REQ_COUNT             = 0x00000020,    // Use not zero req count (and calculate max value)
    ACHIEVEMENT_FLAG_AVERAGE               = 0x00000040,    // Show as average value (value / time_in_days) depend from other flag (by def use last criteria value)
    ACHIEVEMENT_FLAG_BAR                   = 0x00000080,    // Show as progress bar (value / max vale) depend from other flag (by def use last criteria value)
    ACHIEVEMENT_FLAG_REALM_FIRST_REACH     = 0x00000100,    //
    ACHIEVEMENT_FLAG_REALM_FIRST_KILL      = 0x00000200,    //
    ACHIEVEMENT_FLAG_UNK3                  = 0x00000400,    // ACHIEVEMENT_FLAG_HIDE_NAME_IN_TIE
    ACHIEVEMENT_FLAG_REALM_FIRST_GUILD     = 0x00000800,    // first guild on realm done something
    ACHIEVEMENT_FLAG_SHOW_IN_GUILD_NEWS    = 0x00001000,    // Shows in guild news
    ACHIEVEMENT_FLAG_SHOW_IN_GUILD_HEADER  = 0x00002000,    // Shows in guild news header
    ACHIEVEMENT_FLAG_GUILD                 = 0x00004000,    //
    ACHIEVEMENT_FLAG_SHOW_GUILD_MEMBERS    = 0x00008000,    //
    ACHIEVEMENT_FLAG_SHOW_CRITERIA_MEMBERS = 0x00010000     //
};

enum AchievementCriteriaLimits
{
    MAX_CRITERIA_REQUIREMENTS          = 2,
    MAX_ADDITIONAL_CRITERIA_CONDITIONS = 3
};

enum AchievementCriteriaCondition
{
    ACHIEVEMENT_CRITERIA_CONDITION_NONE            = 0,
    ACHIEVEMENT_CRITERIA_CONDITION_NO_DEATH        = 1,    // reset progress on death
    ACHIEVEMENT_CRITERIA_CONDITION_UNK2            = 2,    // only used in "Complete a daily quest every day for five consecutive days"
    ACHIEVEMENT_CRITERIA_CONDITION_BG_MAP          = 3,    // requires you to be on specific map, reset at change
    ACHIEVEMENT_CRITERIA_CONDITION_NO_LOSE         = 4,    // only used in "Win 10 arenas without losing"
    ACHIEVEMENT_CRITERIA_CONDITION_UNK5            = 5,    // Have spell?
    ACHIEVEMENT_CRITERIA_CONDITION_UNK8            = 8,
    ACHIEVEMENT_CRITERIA_CONDITION_NO_SPELL_HIT    = 9,    // requires the player not to be hit by specific spell
    ACHIEVEMENT_CRITERIA_CONDITION_NOT_IN_GROUP    = 10,   // requires the player not to be in group
    ACHIEVEMENT_CRITERIA_CONDITION_UNK13           = 13    // unk
};

enum AchievementCriteriaAdditionalCondition
{
    ACHIEVEMENT_CRITERIA_ADDITIONAL_CONDITION_SOURCE_DRUNK_VALUE          = 1, // NYI
    ACHIEVEMENT_CRITERIA_ADDITIONAL_CONDITION_UNK2                        = 2,
    ACHIEVEMENT_CRITERIA_ADDITIONAL_CONDITION_ITEM_LEVEL                  = 3, // NYI
    ACHIEVEMENT_CRITERIA_ADDITIONAL_CONDITION_TARGET_CREATURE_ENTRY       = 4,
    ACHIEVEMENT_CRITERIA_ADDITIONAL_CONDITION_TARGET_MUST_BE_PLAYER       = 5,
    ACHIEVEMENT_CRITERIA_ADDITIONAL_CONDITION_TARGET_MUST_BE_DEAD         = 6,
    ACHIEVEMENT_CRITERIA_ADDITIONAL_CONDITION_TARGET_MUST_BE_ENEMY        = 7,
    ACHIEVEMENT_CRITERIA_ADDITIONAL_CONDITION_SOURCE_HAS_AURA             = 8,
    ACHIEVEMENT_CRITERIA_ADDITIONAL_CONDITION_TARGET_HAS_AURA             = 10,
    ACHIEVEMENT_CRITERIA_ADDITIONAL_CONDITION_TARGET_HAS_AURA_TYPE        = 11,
    ACHIEVEMENT_CRITERIA_ADDITIONAL_CONDITION_ITEM_QUALITY_MIN            = 14,
    ACHIEVEMENT_CRITERIA_ADDITIONAL_CONDITION_ITEM_QUALITY_EQUALS         = 15,
    ACHIEVEMENT_CRITERIA_ADDITIONAL_CONDITION_UNK16                       = 16,
    ACHIEVEMENT_CRITERIA_ADDITIONAL_CONDITION_SOURCE_AREA_OR_ZONE         = 17,
    ACHIEVEMENT_CRITERIA_ADDITIONAL_CONDITION_TARGET_AREA_OR_ZONE         = 18,
    ACHIEVEMENT_CRITERIA_ADDITIONAL_CONDITION_MAP_DIFFICULTY              = 20,
    ACHIEVEMENT_CRITERIA_ADDITIONAL_CONDITION_TARGET_CREATURE_YIELDS_XP   = 21, // NYI
    ACHIEVEMENT_CRITERIA_ADDITIONAL_CONDITION_ARENA_TYPE                  = 24, // NYI
    ACHIEVEMENT_CRITERIA_ADDITIONAL_CONDITION_SOURCE_RACE                 = 25,
    ACHIEVEMENT_CRITERIA_ADDITIONAL_CONDITION_SOURCE_CLASS                = 26,
    ACHIEVEMENT_CRITERIA_ADDITIONAL_CONDITION_TARGET_RACE                 = 27,
    ACHIEVEMENT_CRITERIA_ADDITIONAL_CONDITION_TARGET_CLASS                = 28,
    ACHIEVEMENT_CRITERIA_ADDITIONAL_CONDITION_MAX_GROUP_MEMBERS           = 29,
    ACHIEVEMENT_CRITERIA_ADDITIONAL_CONDITION_TARGET_CREATURE_TYPE        = 30,
    ACHIEVEMENT_CRITERIA_ADDITIONAL_CONDITION_SOURCE_MAP                  = 32,
    ACHIEVEMENT_CRITERIA_ADDITIONAL_CONDITION_ITEM_CLASS                  = 33, // NYI
    ACHIEVEMENT_CRITERIA_ADDITIONAL_CONDITION_ITEM_SUBCLASS               = 34, // NYI
    ACHIEVEMENT_CRITERIA_ADDITIONAL_CONDITION_COMPLETE_QUEST_NOT_IN_GROUP = 35, // NYI
    ACHIEVEMENT_CRITERIA_ADDITIONAL_CONDITION_MIN_PERSONAL_RATING         = 37, // NYI (when implementing don't forget about ACHIEVEMENT_CRITERIA_CONDITION_NO_LOSE)
    ACHIEVEMENT_CRITERIA_ADDITIONAL_CONDITION_TITLE_BIT_INDEX             = 38,
    ACHIEVEMENT_CRITERIA_ADDITIONAL_CONDITION_SOURCE_LEVEL                = 39,
    ACHIEVEMENT_CRITERIA_ADDITIONAL_CONDITION_TARGET_LEVEL                = 40,
    ACHIEVEMENT_CRITERIA_ADDITIONAL_CONDITION_TARGET_ZONE                 = 41,
    ACHIEVEMENT_CRITERIA_ADDITIONAL_CONDITION_TARGET_HEALTH_PERCENT_BELOW = 46,
    ACHIEVEMENT_CRITERIA_ADDITIONAL_CONDITION_UNK55                       = 55,
    ACHIEVEMENT_CRITERIA_ADDITIONAL_CONDITION_MIN_ACHIEVEMENT_POINTS      = 56, // NYI
    ACHIEVEMENT_CRITERIA_ADDITIONAL_CONDITION_REQUIRES_LFG_GROUP          = 58, // NYI
    ACHIEVEMENT_CRITERIA_ADDITIONAL_CONDITION_UNK60                       = 60,
    ACHIEVEMENT_CRITERIA_ADDITIONAL_CONDITION_REQUIRES_GUILD_GROUP        = 61, // NYI
    ACHIEVEMENT_CRITERIA_ADDITIONAL_CONDITION_GUILD_REPUTATION            = 62, // NYI
    ACHIEVEMENT_CRITERIA_ADDITIONAL_CONDITION_RATED_BATTLEGROUND          = 63, // NYI
    ACHIEVEMENT_CRITERIA_ADDITIONAL_CONDITION_PROJECT_RARITY              = 65,
    ACHIEVEMENT_CRITERIA_ADDITIONAL_CONDITION_PROJECT_RACE                = 66,
};

enum AchievementCriteriaFlags
{
    ACHIEVEMENT_CRITERIA_FLAG_SHOW_PROGRESS_BAR = 0x00000001,         // Show progress as bar
    ACHIEVEMENT_CRITERIA_FLAG_HIDDEN            = 0x00000002,         // Not show criteria in client
    ACHIEVEMENT_CRITERIA_FLAG_UNK3              = 0x00000004,         // BG related??
    ACHIEVEMENT_CRITERIA_FLAG_UNK4              = 0x00000008,         //
    ACHIEVEMENT_CRITERIA_FLAG_UNK5              = 0x00000010,         // not used
    ACHIEVEMENT_CRITERIA_FLAG_MONEY_COUNTER     = 0x00000020          // Displays counter as money
};

enum AchievementCriteriaTimedTypes
{
    ACHIEVEMENT_TIMED_TYPE_EVENT            = 1,    // Timer is started by internal event with id in timerStartEvent
    ACHIEVEMENT_TIMED_TYPE_QUEST            = 2,    // Timer is started by accepting quest with entry in timerStartEvent
    ACHIEVEMENT_TIMED_TYPE_SPELL_CASTER     = 5,    // Timer is started by casting a spell with entry in timerStartEvent
    ACHIEVEMENT_TIMED_TYPE_SPELL_TARGET     = 6,    // Timer is started by being target of spell with entry in timerStartEvent
    ACHIEVEMENT_TIMED_TYPE_CREATURE         = 7,    // Timer is started by killing creature with entry in timerStartEvent
    ACHIEVEMENT_TIMED_TYPE_ITEM             = 9,    // Timer is started by using item with entry in timerStartEvent
    ACHIEVEMENT_TIMED_TYPE_UNK              = 10,   // Unknown

    ACHIEVEMENT_TIMED_TYPE_MAX
};

enum AchievementCriteriaTypes
{
    ACHIEVEMENT_CRITERIA_TYPE_KILL_CREATURE                 = 0,
    ACHIEVEMENT_CRITERIA_TYPE_WIN_BG                        = 1,
    ACHIEVEMENT_CRITERIA_TYPE_COMPLETE_ARCHAEOLOGY_PROJECTS = 3, // struct { uint32 itemCount; }
    ACHIEVEMENT_CRITERIA_TYPE_REACH_LEVEL                   = 5,
    ACHIEVEMENT_CRITERIA_TYPE_REACH_SKILL_LEVEL             = 7,
    ACHIEVEMENT_CRITERIA_TYPE_COMPLETE_ACHIEVEMENT          = 8,
    ACHIEVEMENT_CRITERIA_TYPE_COMPLETE_QUEST_COUNT          = 9,
    ACHIEVEMENT_CRITERIA_TYPE_COMPLETE_DAILY_QUEST_DAILY    = 10, // you have to complete a daily quest x times in a row
    ACHIEVEMENT_CRITERIA_TYPE_COMPLETE_QUESTS_IN_ZONE       = 11,
    ACHIEVEMENT_CRITERIA_TYPE_CURRENCY                      = 12,
    ACHIEVEMENT_CRITERIA_TYPE_DAMAGE_DONE                   = 13,
    ACHIEVEMENT_CRITERIA_TYPE_COMPLETE_DAILY_QUEST          = 14,
    ACHIEVEMENT_CRITERIA_TYPE_COMPLETE_BATTLEGROUND         = 15,
    ACHIEVEMENT_CRITERIA_TYPE_DEATH_AT_MAP                  = 16,
    ACHIEVEMENT_CRITERIA_TYPE_DEATH                         = 17,
    ACHIEVEMENT_CRITERIA_TYPE_DEATH_IN_DUNGEON              = 18,
    ACHIEVEMENT_CRITERIA_TYPE_COMPLETE_RAID                 = 19,
    ACHIEVEMENT_CRITERIA_TYPE_KILLED_BY_CREATURE            = 20,
    ACHIEVEMENT_CRITERIA_TYPE_KILLED_BY_PLAYER              = 23,
    ACHIEVEMENT_CRITERIA_TYPE_FALL_WITHOUT_DYING            = 24,
    ACHIEVEMENT_CRITERIA_TYPE_DEATHS_FROM                   = 26,
    ACHIEVEMENT_CRITERIA_TYPE_COMPLETE_QUEST                = 27,
    ACHIEVEMENT_CRITERIA_TYPE_BE_SPELL_TARGET               = 28,
    ACHIEVEMENT_CRITERIA_TYPE_CAST_SPELL                    = 29,
    ACHIEVEMENT_CRITERIA_TYPE_BG_OBJECTIVE_CAPTURE          = 30,
    ACHIEVEMENT_CRITERIA_TYPE_HONORABLE_KILL_AT_AREA        = 31,
    ACHIEVEMENT_CRITERIA_TYPE_WIN_ARENA                     = 32,
    ACHIEVEMENT_CRITERIA_TYPE_PLAY_ARENA                    = 33,
    ACHIEVEMENT_CRITERIA_TYPE_LEARN_SPELL                   = 34,
    ACHIEVEMENT_CRITERIA_TYPE_HONORABLE_KILL                = 35,
    ACHIEVEMENT_CRITERIA_TYPE_OWN_ITEM                      = 36,
    ACHIEVEMENT_CRITERIA_TYPE_WIN_RATED_ARENA               = 37,
    ACHIEVEMENT_CRITERIA_TYPE_HIGHEST_TEAM_RATING           = 38,
    ACHIEVEMENT_CRITERIA_TYPE_HIGHEST_PERSONAL_RATING       = 39,
    ACHIEVEMENT_CRITERIA_TYPE_LEARN_SKILL_LEVEL             = 40,
    ACHIEVEMENT_CRITERIA_TYPE_USE_ITEM                      = 41,
    ACHIEVEMENT_CRITERIA_TYPE_LOOT_ITEM                     = 42,
    ACHIEVEMENT_CRITERIA_TYPE_EXPLORE_AREA                  = 43,
    ACHIEVEMENT_CRITERIA_TYPE_OWN_RANK                      = 44,
    ACHIEVEMENT_CRITERIA_TYPE_BUY_BANK_SLOT                 = 45,
    ACHIEVEMENT_CRITERIA_TYPE_GAIN_REPUTATION               = 46,
    ACHIEVEMENT_CRITERIA_TYPE_GAIN_EXALTED_REPUTATION       = 47,
    ACHIEVEMENT_CRITERIA_TYPE_VISIT_BARBER_SHOP             = 48,
    ACHIEVEMENT_CRITERIA_TYPE_EQUIP_EPIC_ITEM               = 49,
    ACHIEVEMENT_CRITERIA_TYPE_ROLL_NEED_ON_LOOT             = 50, /// @todo itemlevel is mentioned in text but not present in dbc
    ACHIEVEMENT_CRITERIA_TYPE_ROLL_GREED_ON_LOOT            = 51,
    ACHIEVEMENT_CRITERIA_TYPE_HK_CLASS                      = 52,
    ACHIEVEMENT_CRITERIA_TYPE_HK_RACE                       = 53,
    ACHIEVEMENT_CRITERIA_TYPE_DO_EMOTE                      = 54,
    ACHIEVEMENT_CRITERIA_TYPE_HEALING_DONE                  = 55,
    ACHIEVEMENT_CRITERIA_TYPE_GET_KILLING_BLOWS             = 56, /// @todo in some cases map not present, and in some cases need do without die
    ACHIEVEMENT_CRITERIA_TYPE_EQUIP_ITEM                    = 57,
    ACHIEVEMENT_CRITERIA_TYPE_MONEY_FROM_VENDORS            = 59,
    ACHIEVEMENT_CRITERIA_TYPE_GOLD_SPENT_FOR_TALENTS        = 60,
    ACHIEVEMENT_CRITERIA_TYPE_NUMBER_OF_TALENT_RESETS       = 61,
    ACHIEVEMENT_CRITERIA_TYPE_MONEY_FROM_QUEST_REWARD       = 62,
    ACHIEVEMENT_CRITERIA_TYPE_GOLD_SPENT_FOR_TRAVELLING     = 63,
    ACHIEVEMENT_CRITERIA_TYPE_GOLD_SPENT_AT_BARBER          = 65,
    ACHIEVEMENT_CRITERIA_TYPE_GOLD_SPENT_FOR_MAIL           = 66,
    ACHIEVEMENT_CRITERIA_TYPE_LOOT_MONEY                    = 67,
    ACHIEVEMENT_CRITERIA_TYPE_USE_GAMEOBJECT                = 68,
    ACHIEVEMENT_CRITERIA_TYPE_BE_SPELL_TARGET2              = 69,
    ACHIEVEMENT_CRITERIA_TYPE_SPECIAL_PVP_KILL              = 70,
    ACHIEVEMENT_CRITERIA_TYPE_FISH_IN_GAMEOBJECT            = 72,
    /// @todo 73: Achievements 1515, 1241, 1103 (Name: Mal'Ganis)
    ACHIEVEMENT_CRITERIA_TYPE_EARNED_PVP_TITLE              = 74, /// @todo title id is not mentioned in dbc
    ACHIEVEMENT_CRITERIA_TYPE_LEARN_SKILLLINE_SPELLS        = 75,
    ACHIEVEMENT_CRITERIA_TYPE_WIN_DUEL                      = 76,
    ACHIEVEMENT_CRITERIA_TYPE_LOSE_DUEL                     = 77,
    ACHIEVEMENT_CRITERIA_TYPE_KILL_CREATURE_TYPE            = 78,
    ACHIEVEMENT_CRITERIA_TYPE_GOLD_EARNED_BY_AUCTIONS       = 80,
    ACHIEVEMENT_CRITERIA_TYPE_CREATE_AUCTION                = 82,
    ACHIEVEMENT_CRITERIA_TYPE_HIGHEST_AUCTION_BID           = 83,
    ACHIEVEMENT_CRITERIA_TYPE_WON_AUCTIONS                  = 84,
    ACHIEVEMENT_CRITERIA_TYPE_HIGHEST_AUCTION_SOLD          = 85,
    ACHIEVEMENT_CRITERIA_TYPE_HIGHEST_GOLD_VALUE_OWNED      = 86,
    ACHIEVEMENT_CRITERIA_TYPE_GAIN_REVERED_REPUTATION       = 87,
    ACHIEVEMENT_CRITERIA_TYPE_GAIN_HONORED_REPUTATION       = 88,
    ACHIEVEMENT_CRITERIA_TYPE_KNOWN_FACTIONS                = 89,
    ACHIEVEMENT_CRITERIA_TYPE_LOOT_EPIC_ITEM                = 90,
    ACHIEVEMENT_CRITERIA_TYPE_RECEIVE_EPIC_ITEM             = 91,
    ACHIEVEMENT_CRITERIA_TYPE_ROLL_NEED                     = 93,
    ACHIEVEMENT_CRITERIA_TYPE_ROLL_GREED                    = 94,
    ACHIEVEMENT_CRITERIA_TYPE_HIGHEST_HIT_DEALT             = 101,
    ACHIEVEMENT_CRITERIA_TYPE_HIGHEST_HIT_RECEIVED          = 102,
    ACHIEVEMENT_CRITERIA_TYPE_TOTAL_DAMAGE_RECEIVED         = 103,
    ACHIEVEMENT_CRITERIA_TYPE_HIGHEST_HEAL_CASTED           = 104,
    ACHIEVEMENT_CRITERIA_TYPE_TOTAL_HEALING_RECEIVED        = 105,
    ACHIEVEMENT_CRITERIA_TYPE_HIGHEST_HEALING_RECEIVED      = 106,
    ACHIEVEMENT_CRITERIA_TYPE_QUEST_ABANDONED               = 107,
    ACHIEVEMENT_CRITERIA_TYPE_FLIGHT_PATHS_TAKEN            = 108,
    ACHIEVEMENT_CRITERIA_TYPE_LOOT_TYPE                     = 109,
    ACHIEVEMENT_CRITERIA_TYPE_CAST_SPELL2                   = 110, /// @todo target entry is missing
    ACHIEVEMENT_CRITERIA_TYPE_LEARN_SKILL_LINE              = 112,
    ACHIEVEMENT_CRITERIA_TYPE_EARN_HONORABLE_KILL           = 113,
    ACHIEVEMENT_CRITERIA_TYPE_ACCEPTED_SUMMONINGS           = 114,
    ACHIEVEMENT_CRITERIA_TYPE_EARN_ACHIEVEMENT_POINTS       = 115,
    ACHIEVEMENT_CRITERIA_TYPE_USE_LFD_TO_GROUP_WITH_PLAYERS = 119,
    ACHIEVEMENT_CRITERIA_TYPE_SPENT_GOLD_GUILD_REPAIRS      = 124,
    ACHIEVEMENT_CRITERIA_TYPE_REACH_GUILD_LEVEL             = 125,
    ACHIEVEMENT_CRITERIA_TYPE_CRAFT_ITEMS_GUILD             = 126,
    ACHIEVEMENT_CRITERIA_TYPE_CATCH_FROM_POOL               = 127,
    ACHIEVEMENT_CRITERIA_TYPE_BUY_GUILD_BANK_SLOTS          = 128,
    ACHIEVEMENT_CRITERIA_TYPE_EARN_GUILD_ACHIEVEMENT_POINTS = 129,
    ACHIEVEMENT_CRITERIA_TYPE_WIN_RATED_BATTLEGROUND        = 130,
    ACHIEVEMENT_CRITERIA_TYPE_REACH_BG_RATING               = 132,
    ACHIEVEMENT_CRITERIA_TYPE_BUY_GUILD_TABARD              = 133,
    ACHIEVEMENT_CRITERIA_TYPE_COMPLETE_QUESTS_GUILD         = 134,
    ACHIEVEMENT_CRITERIA_TYPE_HONORABLE_KILLS_GUILD         = 135,
    ACHIEVEMENT_CRITERIA_TYPE_KILL_CREATURE_TYPE_GUILD      = 136,
    ACHIEVEMENT_CRITERIA_TYPE_COMPLETE_GUILD_CHALLENGE_TYPE = 138, //struct { Flag flag; uint32 count; } 1: Guild Dungeon, 2:Guild Challenge, 3:Guild battlefield
    ACHIEVEMENT_CRITERIA_TYPE_COMPLETE_GUILD_CHALLENGE      = 139  //struct { uint32 count; } Guild Challenge
};

#define ACHIEVEMENT_CRITERIA_TYPE_TOTAL 140

enum AreaFlags
{
    AREA_FLAG_SNOW             = 0x00000001,                // snow (only Dun Morogh, Naxxramas, Razorfen Downs and Winterspring)
    AREA_FLAG_UNK1             = 0x00000002,                // Razorfen Downs, Naxxramas and Acherus: The Ebon Hold (3.3.5a)
    AREA_FLAG_UNK2             = 0x00000004,                // Only used for areas on map 571 (development before)
    AREA_FLAG_SLAVE_CAPITAL    = 0x00000008,                // city and city subsones
    AREA_FLAG_UNK3             = 0x00000010,                // can't find common meaning
    AREA_FLAG_SLAVE_CAPITAL2   = 0x00000020,                // slave capital city flag?
    AREA_FLAG_ALLOW_DUELS      = 0x00000040,                // allow to duel here
    AREA_FLAG_ARENA            = 0x00000080,                // arena, both instanced and world arenas
    AREA_FLAG_CAPITAL          = 0x00000100,                // main capital city flag
    AREA_FLAG_CITY             = 0x00000200,                // only for one zone named "City" (where it located?)
    AREA_FLAG_OUTLAND          = 0x00000400,                // expansion zones? (only Eye of the Storm not have this flag, but have 0x00004000 flag)
    AREA_FLAG_SANCTUARY        = 0x00000800,                // sanctuary area (PvP disabled)
    AREA_FLAG_NEED_FLY         = 0x00001000,                // Respawn alive at the graveyard without corpse
    AREA_FLAG_UNUSED1          = 0x00002000,                // Unused in 3.3.5a
    AREA_FLAG_OUTLAND2         = 0x00004000,                // expansion zones? (only Circle of Blood Arena not have this flag, but have 0x00000400 flag)
    AREA_FLAG_OUTDOOR_PVP      = 0x00008000,                // pvp objective area? (Death's Door also has this flag although it's no pvp object area)
    AREA_FLAG_ARENA_INSTANCE   = 0x00010000,                // used by instanced arenas only
    AREA_FLAG_UNUSED2          = 0x00020000,                // Unused in 3.3.5a
    AREA_FLAG_CONTESTED_AREA   = 0x00040000,                // On PvP servers these areas are considered contested, even though the zone it is contained in is a Horde/Alliance territory.
    AREA_FLAG_UNK6             = 0x00080000,                // Valgarde and Acherus: The Ebon Hold
    AREA_FLAG_LOWLEVEL         = 0x00100000,                // used for some starting areas with area_level <= 15
    AREA_FLAG_TOWN             = 0x00200000,                // small towns with Inn
    AREA_FLAG_UNK7             = 0x00400000,                // Warsong Hold, Acherus: The Ebon Hold, New Agamand Inn, Vengeance Landing Inn, Sunreaver Pavilion (Something to do with team?)
    AREA_FLAG_UNK8             = 0x00800000,                // Valgarde, Acherus: The Ebon Hold, Westguard Inn, Silver Covenant Pavilion (Something to do with team?)
    AREA_FLAG_WINTERGRASP      = 0x01000000,                // Wintergrasp and it's subzones
    AREA_FLAG_INSIDE           = 0x02000000,                // used for determinating spell related inside/outside questions in Map::IsOutdoors
    AREA_FLAG_OUTSIDE          = 0x04000000,                // used for determinating spell related inside/outside questions in Map::IsOutdoors
    AREA_FLAG_WINTERGRASP_2    = 0x08000000,                // Can Hearth And Resurrect From Area
    AREA_FLAG_NO_FLY_ZONE      = 0x20000000,                // Marks zones where you cannot fly
    AREA_FLAG_UNK9             = 0x40000000,
};

enum Difficulty
{
    REGULAR_DIFFICULTY           = 0,

    DUNGEON_DIFFICULTY_NORMAL    = 0,
    DUNGEON_DIFFICULTY_HEROIC    = 1,
    DUNGEON_DIFFICULTY_EPIC      = 2,

    RAID_DIFFICULTY_10MAN_NORMAL = 0,
    RAID_DIFFICULTY_25MAN_NORMAL = 1,
    RAID_DIFFICULTY_10MAN_HEROIC = 2,
    RAID_DIFFICULTY_25MAN_HEROIC = 3
};

#define RAID_DIFFICULTY_MASK_25MAN 1    // since 25man difficulties are 1 and 3, we can check them like that

#define MAX_DUNGEON_DIFFICULTY     3
#define MAX_RAID_DIFFICULTY        4
#define MAX_DIFFICULTY             4

enum SpawnMask
{
    SPAWNMASK_CONTINENT         = (1 << REGULAR_DIFFICULTY), // any maps without spawn modes

    SPAWNMASK_DUNGEON_NORMAL    = (1 << DUNGEON_DIFFICULTY_NORMAL),
    SPAWNMASK_DUNGEON_HEROIC    = (1 << DUNGEON_DIFFICULTY_HEROIC),
    SPAWNMASK_DUNGEON_ALL       = (SPAWNMASK_DUNGEON_NORMAL | SPAWNMASK_DUNGEON_HEROIC),

    SPAWNMASK_RAID_10MAN_NORMAL = (1 << RAID_DIFFICULTY_10MAN_NORMAL),
    SPAWNMASK_RAID_25MAN_NORMAL = (1 << RAID_DIFFICULTY_25MAN_NORMAL),
    SPAWNMASK_RAID_NORMAL_ALL   = (SPAWNMASK_RAID_10MAN_NORMAL | SPAWNMASK_RAID_25MAN_NORMAL),

    SPAWNMASK_RAID_10MAN_HEROIC = (1 << RAID_DIFFICULTY_10MAN_HEROIC),
    SPAWNMASK_RAID_25MAN_HEROIC = (1 << RAID_DIFFICULTY_25MAN_HEROIC),
    SPAWNMASK_RAID_HEROIC_ALL   = (SPAWNMASK_RAID_10MAN_HEROIC | SPAWNMASK_RAID_25MAN_HEROIC),

    SPAWNMASK_RAID_ALL          = (SPAWNMASK_RAID_NORMAL_ALL | SPAWNMASK_RAID_HEROIC_ALL)
};

enum FactionTemplateFlags
{
    FACTION_TEMPLATE_FLAG_PVP               = 0x00000800,   // flagged for PvP
    FACTION_TEMPLATE_FLAG_CONTESTED_GUARD   = 0x00001000,   // faction will attack players that were involved in PvP combats
    FACTION_TEMPLATE_FLAG_HOSTILE_BY_DEFAULT= 0x00002000
};

enum FactionMasks
{
    FACTION_MASK_PLAYER   = 1,                              // any player
    FACTION_MASK_ALLIANCE = 2,                              // player or creature from alliance team
    FACTION_MASK_HORDE    = 4,                              // player or creature from horde team
    FACTION_MASK_MONSTER  = 8                               // aggressive creature from monster team
    // if none flags set then non-aggressive creature
};

enum MapTypes                                               // Lua_IsInInstance
{
    MAP_COMMON          = 0,                                // none
    MAP_INSTANCE        = 1,                                // party
    MAP_RAID            = 2,                                // raid
    MAP_BATTLEGROUND    = 3,                                // pvp
    MAP_ARENA           = 4                                 // arena
};

enum AbilytyLearnType
{
    ABILITY_LEARNED_ON_GET_PROFESSION_SKILL     = 1,
    ABILITY_LEARNED_ON_GET_RACE_OR_CLASS_SKILL  = 2
};

enum ItemEnchantmentType
{
    ITEM_ENCHANTMENT_TYPE_NONE             = 0,
    ITEM_ENCHANTMENT_TYPE_COMBAT_SPELL     = 1,
    ITEM_ENCHANTMENT_TYPE_DAMAGE           = 2,
    ITEM_ENCHANTMENT_TYPE_EQUIP_SPELL      = 3,
    ITEM_ENCHANTMENT_TYPE_RESISTANCE       = 4,
    ITEM_ENCHANTMENT_TYPE_STAT             = 5,
    ITEM_ENCHANTMENT_TYPE_TOTEM            = 6,
    ITEM_ENCHANTMENT_TYPE_USE_SPELL        = 7,
    ITEM_ENCHANTMENT_TYPE_PRISMATIC_SOCKET = 8
};

enum ItemExtendedCostFlags
{
    ITEM_EXT_COST_FLAG_REQUIRE_GUILD                = 0x01,
    ITEM_EXT_COST_CURRENCY_REQ_IS_SEASON_EARNED_1   = 0x02,
    ITEM_EXT_COST_CURRENCY_REQ_IS_SEASON_EARNED_2   = 0x04,
    ITEM_EXT_COST_CURRENCY_REQ_IS_SEASON_EARNED_3   = 0x08,
    ITEM_EXT_COST_CURRENCY_REQ_IS_SEASON_EARNED_4   = 0x10,
    ITEM_EXT_COST_CURRENCY_REQ_IS_SEASON_EARNED_5   = 0x20,
};

enum ItemLimitCategoryMode
{
    ITEM_LIMIT_CATEGORY_MODE_HAVE       = 0,                      // limit applied to amount items in inventory/bank
    ITEM_LIMIT_CATEGORY_MODE_EQUIP      = 1                       // limit applied to amount equipped items (including used gems)
};

<<<<<<< HEAD
enum MountFlags
{
    MOUNT_FLAG_CAN_PITCH                = 0x4,                    // client checks MOVEMENTFLAG2_FULL_SPEED_PITCHING
    MOUNT_FLAG_CAN_SWIM                 = 0x8,                    // client checks MOVEMENTFLAG_SWIMMING
=======
enum SpellCategoryFlags
{
    SPELL_CATEGORY_FLAG_COOLDOWN_SCALES_WITH_WEAPON_SPEED   = 0x01, // unused
    SPELL_CATEGORY_FLAG_COOLDOWN_STARTS_ON_EVENT            = 0x04
>>>>>>> b81bf7d0
};

enum TotemCategoryType
{
    TOTEM_CATEGORY_TYPE_KNIFE           = 1,
    TOTEM_CATEGORY_TYPE_TOTEM           = 2,
    TOTEM_CATEGORY_TYPE_ROD             = 3,
    TOTEM_CATEGORY_TYPE_PICK            = 21,
    TOTEM_CATEGORY_TYPE_STONE           = 22,
    TOTEM_CATEGORY_TYPE_HAMMER          = 23,
    TOTEM_CATEGORY_TYPE_SPANNER         = 24
};

// SummonProperties.dbc, col 1
enum SummonPropGroup
{
    SUMMON_PROP_GROUP_UNKNOWN1       = 0,                   // 1160 spells in 3.0.3
    SUMMON_PROP_GROUP_UNKNOWN2       = 1,                   // 861 spells in 3.0.3
    SUMMON_PROP_GROUP_PETS           = 2,                   // 52 spells in 3.0.3, pets mostly
    SUMMON_PROP_GROUP_CONTROLLABLE   = 3,                   // 13 spells in 3.0.3, mostly controllable
    SUMMON_PROP_GROUP_UNKNOWN3       = 4                    // 86 spells in 3.0.3, taxi/mounts
};

// SummonProperties.dbc, col 3
enum SummonPropType
{
    SUMMON_PROP_TYPE_UNKNOWN         = 0,                   // different summons, 1330 spells in 3.0.3
    SUMMON_PROP_TYPE_SUMMON          = 1,                   // generic summons, 49 spells in 3.0.3
    SUMMON_PROP_TYPE_GUARDIAN        = 2,                   // summon guardian, 393 spells in 3.0.3
    SUMMON_PROP_TYPE_ARMY            = 3,                   // summon army, 5 spells in 3.0.3
    SUMMON_PROP_TYPE_TOTEM           = 4,                   // summon totem, 169 spells in 3.0.3
    SUMMON_PROP_TYPE_CRITTER         = 5,                   // critter/minipet, 195 spells in 3.0.3
    SUMMON_PROP_TYPE_DK              = 6,                   // summon DRW/Ghoul, 2 spells in 3.0.3
    SUMMON_PROP_TYPE_BOMB            = 7,                   // summon bot/bomb, 4 spells in 3.0.3
    SUMMON_PROP_TYPE_PHASING         = 8,                   // something todo with DK prequest line, 2 spells in 3.0.3
    SUMMON_PROP_TYPE_SIEGE_VEH       = 9,                   // summon different vehicles, 14 spells in 3.0.3
    SUMMON_PROP_TYPE_DRAKE_VEH       = 10,                  // summon drake (vehicle), 3 spells
    SUMMON_PROP_TYPE_LIGHTWELL       = 11,                  // summon lightwell, 6 spells in 3.0.3
    SUMMON_PROP_TYPE_JEEVES          = 12,                  // summon Jeeves, 1 spell in 3.3.5a
    SUMMON_PROP_TYPE_LASHTAIL        = 13                   // Lashtail Hatchling, 1 spell in 4.2.2
};

// SummonProperties.dbc, col 5
enum SummonPropFlags
{
    SUMMON_PROP_FLAG_NONE            = 0x00000000,          // 1342 spells in 3.0.3
    SUMMON_PROP_FLAG_UNK1            = 0x00000001,          // 75 spells in 3.0.3, something unfriendly
    SUMMON_PROP_FLAG_UNK2            = 0x00000002,          // 616 spells in 3.0.3, something friendly
    SUMMON_PROP_FLAG_UNK3            = 0x00000004,          // 22 spells in 3.0.3, no idea...
    SUMMON_PROP_FLAG_UNK4            = 0x00000008,          // 49 spells in 3.0.3, some mounts
    SUMMON_PROP_FLAG_UNK5            = 0x00000010,          // 25 spells in 3.0.3, quest related?
    SUMMON_PROP_FLAG_UNK6            = 0x00000020,          // 0 spells in 3.3.5, unused
    SUMMON_PROP_FLAG_UNK7            = 0x00000040,          // 12 spells in 3.0.3, no idea
    SUMMON_PROP_FLAG_UNK8            = 0x00000080,          // 4 spells in 3.0.3, no idea
    SUMMON_PROP_FLAG_UNK9            = 0x00000100,          // 51 spells in 3.0.3, no idea, many quest related
    SUMMON_PROP_FLAG_UNK10           = 0x00000200,          // 51 spells in 3.0.3, something defensive
    SUMMON_PROP_FLAG_UNK11           = 0x00000400,          // 3 spells, requires something near?
    SUMMON_PROP_FLAG_UNK12           = 0x00000800,          // 30 spells in 3.0.3, no idea
    SUMMON_PROP_FLAG_UNK13           = 0x00001000,          // Lightwell, Jeeves, Gnomish Alarm-o-bot, Build vehicles(wintergrasp)
    SUMMON_PROP_FLAG_UNK14           = 0x00002000,          // Guides, player follows
    SUMMON_PROP_FLAG_UNK15           = 0x00004000,          // Force of Nature, Shadowfiend, Feral Spirit, Summon Water Elemental
    SUMMON_PROP_FLAG_UNK16           = 0x00008000,          // Light/Dark Bullet, Soul/Fiery Consumption, Twisted Visage, Twilight Whelp. Phase related?
    SUMMON_PROP_FLAG_UNK17           = 0x00010000,
    SUMMON_PROP_FLAG_UNK18           = 0x00020000,
    SUMMON_PROP_FLAG_UNK19           = 0x00040000,
    SUMMON_PROP_FLAG_UNK20           = 0x00080000,
    SUMMON_PROP_FLAG_UNK21           = 0x00100000           // Totems
};

enum VehicleSeatFlags
{
    VEHICLE_SEAT_FLAG_HAS_LOWER_ANIM_FOR_ENTER                         = 0x00000001,
    VEHICLE_SEAT_FLAG_HAS_LOWER_ANIM_FOR_RIDE                          = 0x00000002,
    VEHICLE_SEAT_FLAG_UNK3                                             = 0x00000004,
    VEHICLE_SEAT_FLAG_SHOULD_USE_VEH_SEAT_EXIT_ANIM_ON_VOLUNTARY_EXIT  = 0x00000008,
    VEHICLE_SEAT_FLAG_UNK5                                             = 0x00000010,
    VEHICLE_SEAT_FLAG_UNK6                                             = 0x00000020,
    VEHICLE_SEAT_FLAG_UNK7                                             = 0x00000040,
    VEHICLE_SEAT_FLAG_UNK8                                             = 0x00000080,
    VEHICLE_SEAT_FLAG_UNK9                                             = 0x00000100,
    VEHICLE_SEAT_FLAG_HIDE_PASSENGER                                   = 0x00000200, // Passenger is hidden
    VEHICLE_SEAT_FLAG_ALLOW_TURNING                                    = 0x00000400, // needed for CGCamera__SyncFreeLookFacing
    VEHICLE_SEAT_FLAG_CAN_CONTROL                                      = 0x00000800, // Lua_UnitInVehicleControlSeat
    VEHICLE_SEAT_FLAG_CAN_CAST_MOUNT_SPELL                             = 0x00001000, // Can cast spells with SPELL_AURA_MOUNTED from seat (possibly 4.x only, 0 seats on 3.3.5a)
    VEHICLE_SEAT_FLAG_UNCONTROLLED                                     = 0x00002000, // can override !& VEHICLE_SEAT_FLAG_CAN_ENTER_OR_EXIT
    VEHICLE_SEAT_FLAG_CAN_ATTACK                                       = 0x00004000, // Can attack, cast spells and use items from vehicle
    VEHICLE_SEAT_FLAG_SHOULD_USE_VEH_SEAT_EXIT_ANIM_ON_FORCED_EXIT     = 0x00008000,
    VEHICLE_SEAT_FLAG_UNK17                                            = 0x00010000,
    VEHICLE_SEAT_FLAG_UNK18                                            = 0x00020000, // Needs research and support (28 vehicles): Allow entering vehicles while keeping specific permanent(?) auras that impose visuals (states like beeing under freeze/stun mechanic, emote state animations).
    VEHICLE_SEAT_FLAG_HAS_VEH_EXIT_ANIM_VOLUNTARY_EXIT                 = 0x00040000,
    VEHICLE_SEAT_FLAG_HAS_VEH_EXIT_ANIM_FORCED_EXIT                    = 0x00080000,
    VEHICLE_SEAT_FLAG_PASSENGER_NOT_SELECTABLE                         = 0x00100000,
    VEHICLE_SEAT_FLAG_UNK22                                            = 0x00200000,
    VEHICLE_SEAT_FLAG_REC_HAS_VEHICLE_ENTER_ANIM                       = 0x00400000,
    VEHICLE_SEAT_FLAG_IS_USING_VEHICLE_CONTROLS                        = 0x00800000, // Lua_IsUsingVehicleControls
    VEHICLE_SEAT_FLAG_ENABLE_VEHICLE_ZOOM                              = 0x01000000,
    VEHICLE_SEAT_FLAG_CAN_ENTER_OR_EXIT                                = 0x02000000, // Lua_CanExitVehicle - can enter and exit at free will
    VEHICLE_SEAT_FLAG_CAN_SWITCH                                       = 0x04000000, // Lua_CanSwitchVehicleSeats
    VEHICLE_SEAT_FLAG_HAS_START_WARITING_FOR_VEH_TRANSITION_ANIM_ENTER = 0x08000000,
    VEHICLE_SEAT_FLAG_HAS_START_WARITING_FOR_VEH_TRANSITION_ANIM_EXIT  = 0x10000000,
    VEHICLE_SEAT_FLAG_CAN_CAST                                         = 0x20000000, // Lua_UnitHasVehicleUI
    VEHICLE_SEAT_FLAG_UNK2                                             = 0x40000000, // checked in conjunction with 0x800 in CastSpell2
    VEHICLE_SEAT_FLAG_ALLOWS_INTERACTION                               = 0x80000000
};

enum VehicleSeatFlagsB
{
    VEHICLE_SEAT_FLAG_B_NONE                     = 0x00000000,
    VEHICLE_SEAT_FLAG_B_USABLE_FORCED            = 0x00000002,
    VEHICLE_SEAT_FLAG_B_TARGETS_IN_RAIDUI        = 0x00000008,           // Lua_UnitTargetsVehicleInRaidUI
    VEHICLE_SEAT_FLAG_B_EJECTABLE                = 0x00000020,           // ejectable
    VEHICLE_SEAT_FLAG_B_USABLE_FORCED_2          = 0x00000040,
    VEHICLE_SEAT_FLAG_B_USABLE_FORCED_3          = 0x00000100,
    VEHICLE_SEAT_FLAG_B_USABLE_FORCED_4          = 0x02000000,
    VEHICLE_SEAT_FLAG_B_CAN_SWITCH               = 0x04000000,
    VEHICLE_SEAT_FLAG_B_VEHICLE_PLAYERFRAME_UI   = 0x80000000            // Lua_UnitHasVehiclePlayerFrameUI - actually checked for flagsb &~ 0x80000000
};

// CurrencyTypes.dbc
enum CurrencyTypes
{
    CURRENCY_TYPE_CONQUEST_POINTS       = 390,
    CURRENCY_TYPE_HONOR_POINTS          = 392,
    CURRENCY_TYPE_JUSTICE_POINTS        = 395,
    CURRENCY_TYPE_VALOR_POINTS          = 396,
    CURRENCY_TYPE_CONQUEST_META_ARENA   = 483,
    CURRENCY_TYPE_CONQUEST_META_RBG     = 484,
};

#endif<|MERGE_RESOLUTION|>--- conflicted
+++ resolved
@@ -421,17 +421,16 @@
     ITEM_LIMIT_CATEGORY_MODE_EQUIP      = 1                       // limit applied to amount equipped items (including used gems)
 };
 
-<<<<<<< HEAD
 enum MountFlags
 {
     MOUNT_FLAG_CAN_PITCH                = 0x4,                    // client checks MOVEMENTFLAG2_FULL_SPEED_PITCHING
     MOUNT_FLAG_CAN_SWIM                 = 0x8,                    // client checks MOVEMENTFLAG_SWIMMING
-=======
+};
+
 enum SpellCategoryFlags
 {
     SPELL_CATEGORY_FLAG_COOLDOWN_SCALES_WITH_WEAPON_SPEED   = 0x01, // unused
     SPELL_CATEGORY_FLAG_COOLDOWN_STARTS_ON_EVENT            = 0x04
->>>>>>> b81bf7d0
 };
 
 enum TotemCategoryType
