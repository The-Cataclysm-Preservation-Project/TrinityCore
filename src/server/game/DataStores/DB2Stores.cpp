--- conflicted
+++ resolved
@@ -24,7 +24,6 @@
 #include "TransportMgr.h"
 #include "World.h"
 
-<<<<<<< HEAD
 DB2Storage<AchievementEntry>                    sAchievementStore("Achievement.db2", AchievementMeta::Instance(), HOTFIX_SEL_ACHIEVEMENT);
 DB2Storage<AnimKitEntry>                        sAnimKitStore("AnimKit.db2", AnimKitMeta::Instance(), HOTFIX_SEL_ANIM_KIT);
 DB2Storage<AreaGroupMemberEntry>                sAreaGroupMemberStore("AreaGroupMember.db2", AreaGroupMemberMeta::Instance(), HOTFIX_SEL_AREA_GROUP_MEMBER);
@@ -123,6 +122,7 @@
 DB2SparseStorage<ItemSparseEntry>               sItemSparseStore("Item-sparse.db2", ItemSparseMeta::Instance(), HOTFIX_SEL_ITEM_SPARSE);
 DB2Storage<ItemSpecEntry>                       sItemSpecStore("ItemSpec.db2", ItemSpecMeta::Instance(), HOTFIX_SEL_ITEM_SPEC);
 DB2Storage<ItemSpecOverrideEntry>               sItemSpecOverrideStore("ItemSpecOverride.db2", ItemSpecOverrideMeta::Instance(), HOTFIX_SEL_ITEM_SPEC_OVERRIDE);
+DB2Storage<ItemUpgradeEntry>                    sItemUpgradeStore("ItemUpgrade.db2", ItemUpgradeMeta::Instance(), HOTFIX_SEL_ITEM_UPGRADE);
 DB2Storage<ItemXBonusTreeEntry>                 sItemXBonusTreeStore("ItemXBonusTree.db2", ItemXBonusTreeMeta::Instance(), HOTFIX_SEL_ITEM_X_BONUS_TREE);
 DB2Storage<KeyChainEntry>                       sKeyChainStore("KeyChain.db2", KeyChainMeta::Instance(), HOTFIX_SEL_KEY_CHAIN);
 DB2Storage<LfgDungeonsEntry>                    sLfgDungeonsStore("LfgDungeons.db2", LfgDungeonsMeta::Instance(), HOTFIX_SEL_LFG_DUNGEONS);
@@ -154,6 +154,7 @@
 DB2Storage<QuestV2Entry>                        sQuestV2Store("QuestV2.db2", QuestV2Meta::Instance(), HOTFIX_SEL_QUEST_V2);
 DB2Storage<QuestXPEntry>                        sQuestXPStore("QuestXP.db2", QuestXPMeta::Instance(), HOTFIX_SEL_QUEST_XP);
 DB2Storage<RandPropPointsEntry>                 sRandPropPointsStore("RandPropPoints.db2", RandPropPointsMeta::Instance(), HOTFIX_SEL_RAND_PROP_POINTS);
+DB2Storage<RulesetItemUpgradeEntry>             sRulesetItemUpgradeStore("RulesetItemUpgrade.db2", RulesetItemUpgradeMeta::Instance(), HOTFIX_SEL_RULESET_ITEM_UPGRADE);
 DB2Storage<ScalingStatDistributionEntry>        sScalingStatDistributionStore("ScalingStatDistribution.db2", ScalingStatDistributionMeta::Instance(), HOTFIX_SEL_SCALING_STAT_DISTRIBUTION);
 DB2Storage<SkillLineEntry>                      sSkillLineStore("SkillLine.db2", SkillLineMeta::Instance(), HOTFIX_SEL_SKILL_LINE);
 DB2Storage<SkillLineAbilityEntry>               sSkillLineAbilityStore("SkillLineAbility.db2", SkillLineAbilityMeta::Instance(), HOTFIX_SEL_SKILL_LINE_ABILITY);
@@ -210,118 +211,6 @@
 DB2Storage<WorldMapOverlayEntry>                sWorldMapOverlayStore("WorldMapOverlay.db2", WorldMapOverlayMeta::Instance(), HOTFIX_SEL_WORLD_MAP_OVERLAY);
 DB2Storage<WorldMapTransformsEntry>             sWorldMapTransformsStore("WorldMapTransforms.db2", WorldMapTransformsMeta::Instance(), HOTFIX_SEL_WORLD_MAP_TRANSFORMS);
 DB2Storage<WorldSafeLocsEntry>                  sWorldSafeLocsStore("WorldSafeLocs.db2", WorldSafeLocsMeta::Instance(), HOTFIX_SEL_WORLD_SAFE_LOCS);
-=======
-DB2Storage<AchievementEntry>                    sAchievementStore("Achievement.db2", AchievementFormat, HOTFIX_SEL_ACHIEVEMENT);
-DB2Storage<AreaGroupMemberEntry>                sAreaGroupMemberStore("AreaGroupMember.db2", AreaGroupMemberFormat, HOTFIX_SEL_AREA_GROUP_MEMBER);
-DB2Storage<AuctionHouseEntry>                   sAuctionHouseStore("AuctionHouse.db2", AuctionHouseFormat, HOTFIX_SEL_AUCTION_HOUSE);
-DB2Storage<BarberShopStyleEntry>                sBarberShopStyleStore("BarberShopStyle.db2", BarberShopStyleFormat, HOTFIX_SEL_BARBER_SHOP_STYLE);
-DB2Storage<BattlePetBreedQualityEntry>          sBattlePetBreedQualityStore("BattlePetBreedQuality.db2", BattlePetBreedQualityFormat, HOTFIX_SEL_BATTLE_PET_BREED_QUALITY);
-DB2Storage<BattlePetBreedStateEntry>            sBattlePetBreedStateStore("BattlePetBreedState.db2", BattlePetBreedStateFormat, HOTFIX_SEL_BATTLE_PET_BREED_STATE);
-DB2Storage<BattlePetSpeciesEntry>               sBattlePetSpeciesStore("BattlePetSpecies.db2", BattlePetSpeciesFormat, HOTFIX_SEL_BATTLE_PET_SPECIES);
-DB2Storage<BattlePetSpeciesStateEntry>          sBattlePetSpeciesStateStore("BattlePetSpeciesState.db2", BattlePetSpeciesStateFormat, HOTFIX_SEL_BATTLE_PET_SPECIES_STATE);
-DB2Storage<BroadcastTextEntry>                  sBroadcastTextStore("BroadcastText.db2", BroadcastTextFormat, HOTFIX_SEL_BROADCAST_TEXT);
-DB2Storage<CharStartOutfitEntry>                sCharStartOutfitStore("CharStartOutfit.db2", CharStartOutfitFormat, HOTFIX_SEL_CHAR_START_OUTFIT);
-DB2Storage<ChrClassesXPowerTypesEntry>          sChrClassesXPowerTypesStore("ChrClassesXPowerTypes.db2", ChrClassesXPowerTypesFormat, HOTFIX_SEL_CHR_CLASSES_X_POWER_TYPES);
-DB2Storage<CinematicSequencesEntry>             sCinematicSequencesStore("CinematicSequences.db2", CinematicSequencesFormat, HOTFIX_SEL_CINEMATIC_SEQUENCES);
-DB2Storage<CreatureDisplayInfoEntry>            sCreatureDisplayInfoStore("CreatureDisplayInfo.db2", CreatureDisplayInfoFormat, HOTFIX_SEL_CREATURE_DISPLAY_INFO);
-DB2Storage<CreatureTypeEntry>                   sCreatureTypeStore("CreatureType.db2", CreatureTypeFormat, HOTFIX_SEL_CREATURE_TYPE);
-DB2Storage<CriteriaEntry>                       sCriteriaStore("Criteria.db2", CriteriaFormat, HOTFIX_SEL_CRITERIA);
-DB2Storage<CriteriaTreeEntry>                   sCriteriaTreeStore("CriteriaTree.db2", CriteriaTreeFormat, HOTFIX_SEL_CRITERIA_TREE);
-DB2Storage<CurrencyTypesEntry>                  sCurrencyTypesStore("CurrencyTypes.db2", CurrencyTypesFormat, HOTFIX_SEL_CURRENCY_TYPES);
-DB2Storage<CurvePointEntry>                     sCurvePointStore("CurvePoint.db2", CurvePointFormat, HOTFIX_SEL_CURVE_POINT);
-DB2Storage<DestructibleModelDataEntry>          sDestructibleModelDataStore("DestructibleModelData.db2", DestructibleModelDataFormat, HOTFIX_SEL_DESTRUCTIBLE_MODEL_DATA);
-DB2Storage<DurabilityQualityEntry>              sDurabilityQualityStore("DurabilityQuality.db2", DurabilityQualityFormat, HOTFIX_SEL_DURABILITY_QUALITY);
-DB2Storage<GameObjectsEntry>                    sGameObjectsStore("GameObjects.db2", GameObjectsFormat, HOTFIX_SEL_GAMEOBJECTS);
-DB2Storage<GameTablesEntry>                     sGameTablesStore("GameTables.db2", GameTablesFormat, HOTFIX_SEL_GAME_TABLES);
-DB2Storage<GarrAbilityEntry>                    sGarrAbilityStore("GarrAbility.db2", GarrAbilityFormat, HOTFIX_SEL_GARR_ABILITY);
-DB2Storage<GarrBuildingEntry>                   sGarrBuildingStore("GarrBuilding.db2", GarrBuildingFormat, HOTFIX_SEL_GARR_BUILDING);
-DB2Storage<GarrBuildingPlotInstEntry>           sGarrBuildingPlotInstStore("GarrBuildingPlotInst.db2", GarrBuildingPlotInstFormat, HOTFIX_SEL_GARR_BUILDING_PLOT_INST);
-DB2Storage<GarrClassSpecEntry>                  sGarrClassSpecStore("GarrClassSpec.db2", GarrClassSpecFormat, HOTFIX_SEL_GARR_CLASS_SPEC);
-DB2Storage<GarrFollowerEntry>                   sGarrFollowerStore("GarrFollower.db2", GarrFollowerFormat, HOTFIX_SEL_GARR_FOLLOWER);
-DB2Storage<GarrFollowerXAbilityEntry>           sGarrFollowerXAbilityStore("GarrFollowerXAbility.db2", GarrFollowerXAbilityFormat, HOTFIX_SEL_GARR_FOLLOWER_X_ABILITY);
-DB2Storage<GarrPlotBuildingEntry>               sGarrPlotBuildingStore("GarrPlotBuilding.db2", GarrPlotBuildingFormat, HOTFIX_SEL_GARR_PLOT_BUILDING);
-DB2Storage<GarrPlotEntry>                       sGarrPlotStore("GarrPlot.db2", GarrPlotFormat, HOTFIX_SEL_GARR_PLOT);
-DB2Storage<GarrPlotInstanceEntry>               sGarrPlotInstanceStore("GarrPlotInstance.db2", GarrPlotInstanceFormat, HOTFIX_SEL_GARR_PLOT_INSTANCE);
-DB2Storage<GarrSiteLevelEntry>                  sGarrSiteLevelStore("GarrSiteLevel.db2", GarrSiteLevelFormat, HOTFIX_SEL_GARR_SITE_LEVEL);
-DB2Storage<GarrSiteLevelPlotInstEntry>          sGarrSiteLevelPlotInstStore("GarrSiteLevelPlotInst.db2", GarrSiteLevelPlotInstFormat, HOTFIX_SEL_GARR_SITE_LEVEL_PLOT_INST);
-DB2Storage<GlyphSlotEntry>                      sGlyphSlotStore("GlyphSlot.db2", GlyphSlotFormat, HOTFIX_SEL_GLYPH_SLOT);
-DB2Storage<GuildPerkSpellsEntry>                sGuildPerkSpellsStore("GuildPerkSpells.db2", GuildPerkSpellsFormat, HOTFIX_SEL_GUILD_PERK_SPELLS);
-DB2Storage<HeirloomEntry>                       sHeirloomStore("Heirloom.db2", HeirloomFormat, HOTFIX_SEL_HEIRLOOM);
-DB2Storage<HolidaysEntry>                       sHolidaysStore("Holidays.db2", HolidaysEntryFormat, HOTFIX_SEL_HOLIDAYS);
-DB2Storage<ImportPriceArmorEntry>               sImportPriceArmorStore("ImportPriceArmor.db2", ImportPriceArmorFormat, HOTFIX_SEL_IMPORT_PRICE_ARMOR);
-DB2Storage<ImportPriceQualityEntry>             sImportPriceQualityStore("ImportPriceQuality.db2", ImportPriceQualityFormat, HOTFIX_SEL_IMPORT_PRICE_QUALITY);
-DB2Storage<ImportPriceShieldEntry>              sImportPriceShieldStore("ImportPriceShield.db2", ImportPriceShieldFormat, HOTFIX_SEL_IMPORT_PRICE_SHIELD);
-DB2Storage<ImportPriceWeaponEntry>              sImportPriceWeaponStore("ImportPriceWeapon.db2", ImportPriceWeaponFormat, HOTFIX_SEL_IMPORT_PRICE_WEAPON);
-DB2Storage<ItemAppearanceEntry>                 sItemAppearanceStore("ItemAppearance.db2", ItemAppearanceFormat, HOTFIX_SEL_ITEM_APPEARANCE);
-DB2Storage<ItemBonusEntry>                      sItemBonusStore("ItemBonus.db2", ItemBonusFormat, HOTFIX_SEL_ITEM_BONUS);
-DB2Storage<ItemBonusTreeNodeEntry>              sItemBonusTreeNodeStore("ItemBonusTreeNode.db2", ItemBonusTreeNodeFormat, HOTFIX_SEL_ITEM_BONUS_TREE_NODE);
-DB2Storage<ItemClassEntry>                      sItemClassStore("ItemClass.db2", ItemClassFormat, HOTFIX_SEL_ITEM_CLASS);
-DB2Storage<ItemCurrencyCostEntry>               sItemCurrencyCostStore("ItemCurrencyCost.db2", ItemCurrencyCostFormat, HOTFIX_SEL_ITEM_CURRENCY_COST);
-DB2Storage<ItemDisenchantLootEntry>             sItemDisenchantLootStore("ItemDisenchantLoot.db2", ItemDisenchantLootFormat, HOTFIX_SEL_ITEM_DISENCHANT_LOOT);
-DB2Storage<ItemEffectEntry>                     sItemEffectStore("ItemEffect.db2", ItemEffectFormat, HOTFIX_SEL_ITEM_EFFECT);
-DB2Storage<ItemEntry>                           sItemStore("Item.db2", ItemFormat, HOTFIX_SEL_ITEM);
-DB2Storage<ItemExtendedCostEntry>               sItemExtendedCostStore("ItemExtendedCost.db2", ItemExtendedCostFormat, HOTFIX_SEL_ITEM_EXTENDED_COST);
-DB2Storage<ItemLimitCategoryEntry>              sItemLimitCategoryStore("ItemLimitCategory.db2", ItemLimitCategoryFormat, HOTFIX_SEL_ITEM_LIMIT_CATEGORY);
-DB2Storage<ItemModifiedAppearanceEntry>         sItemModifiedAppearanceStore("ItemModifiedAppearance.db2", ItemModifiedAppearanceFormat, HOTFIX_SEL_ITEM_MODIFIED_APPEARANCE);
-DB2Storage<ItemPriceBaseEntry>                  sItemPriceBaseStore("ItemPriceBase.db2", ItemPriceBaseFormat, HOTFIX_SEL_ITEM_PRICE_BASE);
-DB2Storage<ItemRandomPropertiesEntry>           sItemRandomPropertiesStore("ItemRandomProperties.db2", ItemRandomPropertiesFormat, HOTFIX_SEL_ITEM_RANDOM_PROPERTIES);
-DB2Storage<ItemRandomSuffixEntry>               sItemRandomSuffixStore("ItemRandomSuffix.db2", ItemRandomSuffixFormat, HOTFIX_SEL_ITEM_RANDOM_SUFFIX);
-DB2Storage<ItemSparseEntry>                     sItemSparseStore("Item-sparse.db2", ItemSparseFormat, HOTFIX_SEL_ITEM_SPARSE);
-DB2Storage<ItemSpecEntry>                       sItemSpecStore("ItemSpec.db2", ItemSpecFormat, HOTFIX_SEL_ITEM_SPEC);
-DB2Storage<ItemSpecOverrideEntry>               sItemSpecOverrideStore("ItemSpecOverride.db2", ItemSpecOverrideFormat, HOTFIX_SEL_ITEM_SPEC_OVERRIDE);
-DB2Storage<ItemToBattlePetSpeciesEntry>         sItemToBattlePetSpeciesStore("ItemToBattlePetSpecies.db2", ItemToBattlePetSpeciesFormat, HOTFIX_SEL_ITEM_TO_BATTLE_PET_SPECIES);
-DB2Storage<ItemUpgradeEntry>                    sItemUpgradeStore("ItemUpgrade.db2", ItemUpgradeEntryFormat, HOTFIX_SEL_ITEM_UPGRADE);
-DB2Storage<ItemXBonusTreeEntry>                 sItemXBonusTreeStore("ItemXBonusTree.db2", ItemXBonusTreeFormat, HOTFIX_SEL_ITEM_X_BONUS_TREE);
-DB2Storage<KeyChainEntry>                       sKeyChainStore("KeyChain.db2", KeyChainFormat, HOTFIX_SEL_KEY_CHAIN);
-DB2Storage<MailTemplateEntry>                   sMailTemplateStore("MailTemplate.db2", MailTemplateFormat, HOTFIX_SEL_MAIL_TEMPLATE);
-DB2Storage<ModifierTreeEntry>                   sModifierTreeStore("ModifierTree.db2", ModifierTreeFormat, HOTFIX_SEL_MODIFIER_TREE);
-DB2Storage<MountCapabilityEntry>                sMountCapabilityStore("MountCapability.db2", MountCapabilityFormat, HOTFIX_SEL_MOUNT_CAPABILITY);
-DB2Storage<MountEntry>                          sMountStore("Mount.db2", MountFormat, HOTFIX_SEL_MOUNT);
-DB2Storage<MountTypeXCapabilityEntry>           sMountTypeXCapabilityStore("MountTypeXCapability.db2", MountTypeXCapabilityFormat, HOTFIX_SEL_MOUNT_TYPE_X_CAPABILITY);
-DB2Storage<NameGenEntry>                        sNameGenStore("NameGen.db2", NameGenFormat, HOTFIX_SEL_NAME_GEN);
-DB2Storage<NamesProfanityEntry>                 sNamesProfanityStore("NamesProfanity.db2", NamesProfanityFormat, HOTFIX_SEL_NAMES_PROFANITY);
-DB2Storage<NamesReservedEntry>                  sNamesReservedStore("NamesReserved.db2", NamesReservedFormat, HOTFIX_SEL_NAMES_RESERVED);
-DB2Storage<NamesReservedLocaleEntry>            sNamesReservedLocaleStore("NamesReservedLocale.db2", NamesReservedLocaleFormat, HOTFIX_SEL_NAMES_RESERVED_LOCALE);
-DB2Storage<OverrideSpellDataEntry>              sOverrideSpellDataStore("OverrideSpellData.db2", OverrideSpellDataFormat, HOTFIX_SEL_OVERRIDE_SPELL_DATA);
-DB2Storage<PhaseXPhaseGroupEntry>               sPhaseXPhaseGroupStore("PhaseXPhaseGroup.db2", PhaseXPhaseGroupFormat, HOTFIX_SEL_PHASE_X_PHASE_GROUP);
-DB2Storage<PlayerConditionEntry>                sPlayerConditionStore("PlayerCondition.db2", PlayerConditionFormat, HOTFIX_SEL_PLAYER_CONDITION);
-DB2Storage<QuestMoneyRewardEntry>               sQuestMoneyRewardStore("QuestMoneyReward.db2", QuestMoneyRewardFormat, HOTFIX_SEL_QUEST_MONEY_REWARD);
-DB2Storage<QuestPackageItemEntry>               sQuestPackageItemStore("QuestPackageItem.db2", QuestPackageItemfmt, HOTFIX_SEL_QUEST_PACKAGE_ITEM);
-DB2Storage<QuestSortEntry>                      sQuestSortStore("QuestSort.db2", QuestSortFormat, HOTFIX_SEL_QUEST_SORT);
-DB2Storage<QuestV2Entry>                        sQuestV2Store("QuestV2.db2", QuestV2Format, HOTFIX_SEL_QUEST_V2);
-DB2Storage<QuestXPEntry>                        sQuestXPStore("QuestXP.db2", QuestXPFormat, HOTFIX_SEL_QUEST_XP);
-DB2Storage<RulesetItemUpgradeEntry>             sRulesetItemUpgradeStore("RulesetItemUpgrade.db2", RulesetItemUpgradeEntryFormat, HOTFIX_SEL_RULESET_ITEM_UPGRADE);
-DB2Storage<ScalingStatDistributionEntry>        sScalingStatDistributionStore("ScalingStatDistribution.db2", ScalingStatDistributionFormat, HOTFIX_SEL_SCALING_STAT_DISTRIBUTION);
-DB2Storage<SoundEntriesEntry>                   sSoundEntriesStore("SoundEntries.db2", SoundEntriesFormat, HOTFIX_SEL_SOUND_ENTRIES);
-DB2Storage<SpecializationSpellsEntry>           sSpecializationSpellsStore("SpecializationSpells.db2", SpecializationSpellsFormat, HOTFIX_SEL_SPECIALIZATION_SPELLS);
-DB2Storage<SpellAuraRestrictionsEntry>          sSpellAuraRestrictionsStore("SpellAuraRestrictions.db2", SpellAuraRestrictionsFormat, HOTFIX_SEL_SPELL_AURA_RESTRICTIONS);
-DB2Storage<SpellCastTimesEntry>                 sSpellCastTimesStore("SpellCastTimes.db2", SpellCastTimesFormat, HOTFIX_SEL_SPELL_CAST_TIMES);
-DB2Storage<SpellCastingRequirementsEntry>       sSpellCastingRequirementsStore("SpellCastingRequirements.db2", SpellCastingRequirementsFormat, HOTFIX_SEL_SPELL_CASTING_REQUIREMENTS);
-DB2Storage<SpellClassOptionsEntry>              sSpellClassOptionsStore("SpellClassOptions.db2", SpellClassOptionsFormat, HOTFIX_SEL_SPELL_CLASS_OPTIONS);
-DB2Storage<SpellDurationEntry>                  sSpellDurationStore("SpellDuration.db2", SpellDurationFormat, HOTFIX_SEL_SPELL_DURATION);
-DB2Storage<SpellItemEnchantmentConditionEntry>  sSpellItemEnchantmentConditionStore("SpellItemEnchantmentCondition.db2", SpellItemEnchantmentConditionFormat, HOTFIX_SEL_SPELL_ITEM_ENCHANTMENT_CONDITION);
-DB2Storage<SpellLearnSpellEntry>                sSpellLearnSpellStore("SpellLearnSpell.db2", SpellLearnSpellFormat, HOTFIX_SEL_SPELL_LEARN_SPELL);
-DB2Storage<SpellMiscEntry>                      sSpellMiscStore("SpellMisc.db2", SpellMiscFormat, HOTFIX_SEL_SPELL_MISC);
-DB2Storage<SpellPowerEntry>                     sSpellPowerStore("SpellPower.db2", SpellPowerFormat, HOTFIX_SEL_SPELL_POWER);
-DB2Storage<SpellPowerDifficultyEntry>           sSpellPowerDifficultyStore("SpellPowerDifficulty.db2", SpellPowerDifficultyFormat, HOTFIX_SEL_SPELL_POWER_DIFFICULTY);
-DB2Storage<SpellProcsPerMinuteEntry>            sSpellProcsPerMinuteStore("SpellProcsPerMinute.db2", SpellProcsPerMinuteFormat, HOTFIX_SEL_SPELL_PROCS_PER_MINUTE);
-DB2Storage<SpellProcsPerMinuteModEntry>         sSpellProcsPerMinuteModStore("SpellProcsPerMinuteMod.db2", SpellProcsPerMinuteModFormat, HOTFIX_SEL_SPELL_PROCS_PER_MINUTE_MOD);
-DB2Storage<SpellRadiusEntry>                    sSpellRadiusStore("SpellRadius.db2", SpellRadiusFormat, HOTFIX_SEL_SPELL_RADIUS);
-DB2Storage<SpellRangeEntry>                     sSpellRangeStore("SpellRange.db2", SpellRangeFormat, HOTFIX_SEL_SPELL_RANGE);
-DB2Storage<SpellReagentsEntry>                  sSpellReagentsStore("SpellReagents.db2", SpellReagentsFormat, HOTFIX_SEL_SPELL_REAGENTS);
-DB2Storage<SpellRuneCostEntry>                  sSpellRuneCostStore("SpellRuneCost.db2", SpellRuneCostFormat, HOTFIX_SEL_SPELL_RUNE_COST);
-DB2Storage<SpellTotemsEntry>                    sSpellTotemsStore("SpellTotems.db2", SpellTotemsFormat, HOTFIX_SEL_SPELL_TOTEMS);
-DB2Storage<SpellXSpellVisualEntry>              sSpellXSpellVisualStore("SpellXSpellVisual.db2", SpellXSpellVisualFormat, HOTFIX_SEL_SPELL_X_SPELL_VISUAL);
-DB2Storage<TaxiNodesEntry>                      sTaxiNodesStore("TaxiNodes.db2", TaxiNodesFormat, HOTFIX_SEL_TAXI_NODES);
-DB2Storage<TaxiPathEntry>                       sTaxiPathStore("TaxiPath.db2", TaxiPathFormat, HOTFIX_SEL_TAXI_PATH);
-DB2Storage<TaxiPathNodeEntry>                   sTaxiPathNodeStore("TaxiPathNode.db2", TaxiPathNodeFormat, HOTFIX_SEL_TAXI_PATH_NODE);
-DB2Storage<TotemCategoryEntry>                  sTotemCategoryStore("TotemCategory.db2", TotemCategoryFormat, HOTFIX_SEL_TOTEM_CATEGORY);
-DB2Storage<ToyEntry>                            sToyStore("Toy.db2", ToyFormat, HOTFIX_SEL_TOY);
-DB2Storage<TransportAnimationEntry>             sTransportAnimationStore("TransportAnimation.db2", TransportAnimationFormat, HOTFIX_SEL_TRANSPORT_ANIMATION);
-DB2Storage<TransportRotationEntry>              sTransportRotationStore("TransportRotation.db2", TransportRotationFormat, HOTFIX_SEL_TRANSPORT_ROTATION);
-DB2Storage<UnitPowerBarEntry>                   sUnitPowerBarStore("UnitPowerBar.db2", UnitPowerBarFormat, HOTFIX_SEL_UNIT_POWER_BAR);
-DB2Storage<WorldMapOverlayEntry>                sWorldMapOverlayStore("WorldMapOverlay.db2", WorldMapOverlayFormat, HOTFIX_SEL_WORLD_MAP_OVERLAY);
->>>>>>> a7fcae93
 
 TaxiMask                                        sTaxiNodesMask;
 TaxiMask                                        sOldContinentsNodesMask;
@@ -493,13 +382,8 @@
     LOAD_DB2(sItemSetSpellStore);
     LOAD_DB2(sItemSparseStore);
     LOAD_DB2(sItemSpecStore);
-<<<<<<< HEAD
     LOAD_DB2(sItemSpecOverrideStore);
-=======
-    LOAD_DB2(sItemStore);
-    LOAD_DB2(sItemToBattlePetSpeciesStore);
     LOAD_DB2(sItemUpgradeStore);
->>>>>>> a7fcae93
     LOAD_DB2(sItemXBonusTreeStore);
     LOAD_DB2(sKeyChainStore);
     LOAD_DB2(sLfgDungeonsStore);
@@ -530,11 +414,8 @@
     LOAD_DB2(sQuestSortStore);
     LOAD_DB2(sQuestV2Store);
     LOAD_DB2(sQuestXPStore);
-<<<<<<< HEAD
     LOAD_DB2(sRandPropPointsStore);
-=======
     LOAD_DB2(sRulesetItemUpgradeStore);
->>>>>>> a7fcae93
     LOAD_DB2(sScalingStatDistributionStore);
     LOAD_DB2(sSkillLineStore);
     LOAD_DB2(sSkillLineAbilityStore);
@@ -806,15 +687,12 @@
     for (QuestPackageItemEntry const* questPackageItem : sQuestPackageItemStore)
         _questPackages[questPackageItem->QuestPackageID].push_back(questPackageItem);
 
-<<<<<<< HEAD
+    for (RulesetItemUpgradeEntry const* rulesetItemUpgrade : sRulesetItemUpgradeStore)
+        _rulesetItemUpgrade[rulesetItemUpgrade->ItemID] = rulesetItemUpgrade->ItemUpgradeID;
+
     for (SkillRaceClassInfoEntry const* entry : sSkillRaceClassInfoStore)
         if (sSkillLineStore.LookupEntry(entry->SkillID))
             _skillRaceClassInfoBySkill.insert(SkillRaceClassInfoContainer::value_type(entry->SkillID, entry));
-=======
-    for (RulesetItemUpgradeEntry const* rulesetItemUpgrade : sRulesetItemUpgradeStore)
-        if (rulesetItemUpgrade->RulesetID == 1) // xref to Cfg_Regions.db2, RulesetID column. 1 is the value for EU region we send hardcoded in SMSG_INITIAL_SETUP, possible other value for RulesetID is 2 in korean region
-            _rulesetItemUpgrade[rulesetItemUpgrade->ItemID] = rulesetItemUpgrade->ItemUpgradeID;
->>>>>>> a7fcae93
 
     for (SpecializationSpellsEntry const* specSpells : sSpecializationSpellsStore)
         _specializationSpellsBySpec[specSpells->SpecID].push_back(specSpells);
@@ -1441,7 +1319,15 @@
     return std::set<uint32>();
 }
 
-<<<<<<< HEAD
+uint32 DB2Manager::GetRulesetItemUpgrade(uint32 itemId) const
+{
+    auto itr = _rulesetItemUpgrade.find(itemId);
+    if (itr != _rulesetItemUpgrade.end())
+        return itr->second;
+
+    return 0;
+}
+
 SkillRaceClassInfoEntry const* DB2Manager::GetSkillRaceClassInfo(uint32 skill, uint8 race, uint8 class_)
 {
     auto bounds = _skillRaceClassInfoBySkill.equal_range(skill);
@@ -1456,15 +1342,6 @@
     }
 
     return nullptr;
-=======
-uint32 DB2Manager::GetRulesetItemUpgrade(uint32 itemId) const
-{
-    auto itr = _rulesetItemUpgrade.find(itemId);
-    if (itr != _rulesetItemUpgrade.end())
-        return itr->second;
-
-    return 0;
->>>>>>> a7fcae93
 }
 
 std::vector<SpecializationSpellsEntry const*> const* DB2Manager::GetSpecializationSpells(uint32 specId) const
