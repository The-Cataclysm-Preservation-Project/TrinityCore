/*
 * Copyright (C) 2008-2013 TrinityCore <http://www.trinitycore.org/>
 * Copyright (C) 2005-2009 MaNGOS <http://getmangos.com/>
 *
 * This program is free software; you can redistribute it and/or modify it
 * under the terms of the GNU General Public License as published by the
 * Free Software Foundation; either version 2 of the License, or (at your
 * option) any later version.
 *
 * This program is distributed in the hope that it will be useful, but WITHOUT
 * ANY WARRANTY; without even the implied warranty of MERCHANTABILITY or
 * FITNESS FOR A PARTICULAR PURPOSE. See the GNU General Public License for
 * more details.
 *
 * You should have received a copy of the GNU General Public License along
 * with this program. If not, see <http://www.gnu.org/licenses/>.
 */

/** \file
    \ingroup u2w
*/

#include "WorldSocket.h"                                    // must be first to make ACE happy with ACE includes in it
#include <zlib.h>
#include "Config.h"
#include "Common.h"
#include "DatabaseEnv.h"
#include "AccountMgr.h"
#include "Log.h"
#include "Opcodes.h"
#include "WorldPacket.h"
#include "WorldSession.h"
#include "Player.h"
#include "Vehicle.h"
#include "ObjectMgr.h"
#include "GuildMgr.h"
#include "Group.h"
#include "Guild.h"
#include "World.h"
#include "ObjectAccessor.h"
#include "BattlegroundMgr.h"
#include "OutdoorPvPMgr.h"
#include "MapManager.h"
#include "SocialMgr.h"
#include "zlib.h"
#include "ScriptMgr.h"
#include "Transport.h"
#include "WardenWin.h"
#include "WardenMac.h"

namespace {

std::string const DefaultPlayerName = "<none>";

} // namespace

bool MapSessionFilter::Process(WorldPacket* packet)
{
    Opcodes opcode = DropHighBytes(packet->GetOpcode());
    OpcodeHandler const* opHandle = opcodeTable[opcode];

    //let's check if our opcode can be really processed in Map::Update()
    if (opHandle->ProcessingPlace == PROCESS_INPLACE)
        return true;

    //we do not process thread-unsafe packets
    if (opHandle->ProcessingPlace == PROCESS_THREADUNSAFE)
        return false;

    Player* player = m_pSession->GetPlayer();
    if (!player)
        return false;

    //in Map::Update() we do not process packets where player is not in world!
    return player->IsInWorld();
}

//we should process ALL packets when player is not in world/logged in
//OR packet handler is not thread-safe!
bool WorldSessionFilter::Process(WorldPacket* packet)
{
    Opcodes opcode = DropHighBytes(packet->GetOpcode());
    OpcodeHandler const* opHandle = opcodeTable[opcode];
    //check if packet handler is supposed to be safe
    if (opHandle->ProcessingPlace == PROCESS_INPLACE)
        return true;

    //thread-unsafe packets should be processed in World::UpdateSessions()
    if (opHandle->ProcessingPlace == PROCESS_THREADUNSAFE)
        return true;

    //no player attached? -> our client! ^^
    Player* player = m_pSession->GetPlayer();
    if (!player)
        return true;

    //lets process all packets for non-in-the-world player
    return (player->IsInWorld() == false);
}

/// WorldSession constructor
WorldSession::WorldSession(uint32 id, WorldSocket* sock, AccountTypes sec, uint8 expansion, time_t mute_time, LocaleConstant locale, uint32 recruiter, bool isARecruiter):
    m_muteTime(mute_time),
    m_timeOutTime(0),
    AntiDOS(this),
    _player(NULL),
    m_Socket(sock),
    _security(sec),
    _accountId(id),
    m_expansion(expansion),
    _warden(NULL),
    _logoutTime(0),
    m_inQueue(false),
    m_playerLoading(false),
    m_playerLogout(false),
    m_playerRecentlyLogout(false),
    m_playerSave(false),
    m_sessionDbcLocale(sWorld->GetAvailableDbcLocale(locale)),
    m_sessionDbLocaleIndex(locale),
    m_latency(0),
    m_TutorialsChanged(false),
    _filterAddonMessages(false),
    recruiterId(recruiter),
    isRecruiter(isARecruiter),
    timeLastWhoCommand(0),
    _RBACData(NULL)
{
    if (sock)
    {
        m_Address = sock->GetRemoteAddress();
        sock->AddReference();
        ResetTimeOutTime();
        LoginDatabase.PExecute("UPDATE account SET online = 1 WHERE id = %u;", GetAccountId());     // One-time query
    }

    InitializeQueryCallbackParameters();

    _compressionStream = new z_stream();
    _compressionStream->zalloc = (alloc_func)NULL;
    _compressionStream->zfree = (free_func)NULL;
    _compressionStream->opaque = (voidpf)NULL;
    _compressionStream->avail_in = 0;
    _compressionStream->next_in = NULL;
    int32 z_res = deflateInit(_compressionStream, sWorld->getIntConfig(CONFIG_COMPRESSION));
    if (z_res != Z_OK)
        TC_LOG_ERROR(LOG_FILTER_NETWORKIO, "Can't initialize packet compression (zlib: deflateInit) Error code: %i (%s)", z_res, zError(z_res));
}

/// WorldSession destructor
WorldSession::~WorldSession()
{
    ///- unload player if not unloaded
    if (_player)
        LogoutPlayer (true);

    /// - If have unclosed socket, close it
    if (m_Socket)
    {
        m_Socket->CloseSocket();
        m_Socket->RemoveReference();
        m_Socket = NULL;
    }

    delete _warden;
    delete _RBACData;

    ///- empty incoming packet queue
    WorldPacket* packet = NULL;
    while (_recvQueue.next(packet))
        delete packet;

    LoginDatabase.PExecute("UPDATE account SET online = 0 WHERE id = %u;", GetAccountId());     // One-time query

    int32 z_res = deflateEnd(_compressionStream);
    if (z_res != Z_OK && z_res != Z_DATA_ERROR) // Z_DATA_ERROR signals that internal state was BUSY
        TC_LOG_ERROR(LOG_FILTER_NETWORKIO, "Can't close packet compression stream (zlib: deflateEnd) Error code: %i (%s)", z_res, zError(z_res));

    delete _compressionStream;
}

std::string const & WorldSession::GetPlayerName() const
{
    return _player != NULL ? _player->GetName() : DefaultPlayerName;
}

std::string WorldSession::GetPlayerInfo() const
{
    std::ostringstream ss;

    ss << "[Player: " << GetPlayerName()
       << " (Guid: " << (_player != NULL ? _player->GetGUID() : 0)
       << ", Account: " << GetAccountId() << ")]";

    return ss.str();
}

/// Get player guid if available. Use for logging purposes only
uint32 WorldSession::GetGuidLow() const
{
    return GetPlayer() ? GetPlayer()->GetGUIDLow() : 0;
}

/// Send a packet to the client
void WorldSession::SendPacket(WorldPacket const* packet, bool forced /*= false*/)
{
    if (!m_Socket)
        return;

    if (packet->GetOpcode() == NULL_OPCODE)
    {
        TC_LOG_ERROR(LOG_FILTER_OPCODES, "Prevented sending of NULL_OPCODE to %s", GetPlayerInfo().c_str());
        return;
    }
    else if (packet->GetOpcode() == UNKNOWN_OPCODE)
    {
        TC_LOG_ERROR(LOG_FILTER_OPCODES, "Prevented sending of UNKNOWN_OPCODE to %s", GetPlayerInfo().c_str());
        return;
    }

    if (!forced)
    {
        OpcodeHandler const* handler = opcodeTable[packet->GetOpcode()];
        if (!handler || handler->Status == STATUS_UNHANDLED)
        {
            TC_LOG_ERROR(LOG_FILTER_OPCODES, "Prevented sending disabled opcode %s to %s", GetOpcodeNameForLogging(packet->GetOpcode()).c_str(), GetPlayerInfo().c_str());
            return;
        }
    }

#ifdef TRINITY_DEBUG
    // Code for network use statistic
    static uint64 sendPacketCount = 0;
    static uint64 sendPacketBytes = 0;

    static time_t firstTime = time(NULL);
    static time_t lastTime = firstTime;                     // next 60 secs start time

    static uint64 sendLastPacketCount = 0;
    static uint64 sendLastPacketBytes = 0;

    time_t cur_time = time(NULL);

    if ((cur_time - lastTime) < 60)
    {
        sendPacketCount+=1;
        sendPacketBytes+=packet->size();

        sendLastPacketCount+=1;
        sendLastPacketBytes+=packet->size();
    }
    else
    {
        uint64 minTime = uint64(cur_time - lastTime);
        uint64 fullTime = uint64(lastTime - firstTime);
        TC_LOG_INFO(LOG_FILTER_GENERAL, "Send all time packets count: " UI64FMTD " bytes: " UI64FMTD " avr.count/sec: %f avr.bytes/sec: %f time: %u", sendPacketCount, sendPacketBytes, float(sendPacketCount)/fullTime, float(sendPacketBytes)/fullTime, uint32(fullTime));
        TC_LOG_INFO(LOG_FILTER_GENERAL, "Send last min packets count: " UI64FMTD " bytes: " UI64FMTD " avr.count/sec: %f avr.bytes/sec: %f", sendLastPacketCount, sendLastPacketBytes, float(sendLastPacketCount)/minTime, float(sendLastPacketBytes)/minTime);

        lastTime = cur_time;
        sendLastPacketCount = 1;
        sendLastPacketBytes = packet->wpos();               // wpos is real written size
    }
#endif                                                      // !TRINITY_DEBUG

    if (m_Socket->SendPacket(*packet) == -1)
        m_Socket->CloseSocket();
}

/// Add an incoming packet to the queue
void WorldSession::QueuePacket(WorldPacket* new_packet)
{
    _recvQueue.add(new_packet);
}

/// Logging helper for unexpected opcodes
void WorldSession::LogUnexpectedOpcode(WorldPacket* packet, const char* status, const char *reason)
{
    TC_LOG_ERROR(LOG_FILTER_OPCODES, "Received unexpected opcode %s Status: %s Reason: %s from %s",
        GetOpcodeNameForLogging(packet->GetOpcode()).c_str(), status, reason, GetPlayerInfo().c_str());
}

/// Logging helper for unexpected opcodes
void WorldSession::LogUnprocessedTail(WorldPacket* packet)
{
    if (!sLog->ShouldLog(LOG_FILTER_OPCODES, LOG_LEVEL_TRACE) || packet->rpos() >= packet->wpos())
        return;

    TC_LOG_TRACE(LOG_FILTER_OPCODES, "Unprocessed tail data (read stop at %u from %u) Opcode %s from %s",
        uint32(packet->rpos()), uint32(packet->wpos()), GetOpcodeNameForLogging(packet->GetOpcode()).c_str(), GetPlayerInfo().c_str());
    packet->print_storage();
}

/// Update the WorldSession (triggered by World update)
bool WorldSession::Update(uint32 diff, PacketFilter& updater)
{
    /// Update Timeout timer.
    UpdateTimeOutTime(diff);

    ///- Before we process anything:
    /// If necessary, kick the player from the character select screen
    if (IsConnectionIdle())
        m_Socket->CloseSocket();

    ///- Retrieve packets from the receive queue and call the appropriate handlers
    /// not process packets if socket already closed
    WorldPacket* packet = NULL;
    //! Delete packet after processing by default
    bool deletePacket = true;
    //! To prevent infinite loop
    WorldPacket* firstDelayedPacket = NULL;
    //! If _recvQueue.peek() == firstDelayedPacket it means that in this Update call, we've processed all
    //! *properly timed* packets, and we're now at the part of the queue where we find
    //! delayed packets that were re-enqueued due to improper timing. To prevent an infinite
    //! loop caused by re-enqueueing the same packets over and over again, we stop updating this session
    //! and continue updating others. The re-enqueued packets will be handled in the next Update call for this session.
    while (m_Socket && !m_Socket->IsClosed() &&
            !_recvQueue.empty() && _recvQueue.peek(true) != firstDelayedPacket &&
            _recvQueue.next(packet, updater))
    {
        if (!AntiDOS.EvaluateOpcode(*packet))
        {
            KickPlayer();
        }
<<<<<<< HEAD

        if (packet)
=======
        else if (packet->GetOpcode() >= NUM_MSG_TYPES)
        {
            TC_LOG_ERROR(LOG_FILTER_OPCODES, "Received non-existed opcode %s from %s", GetOpcodeNameForLogging(packet->GetOpcode()).c_str()
                            , GetPlayerInfo().c_str());
            sScriptMgr->OnUnknownPacketReceive(m_Socket, WorldPacket(*packet));
        }
        else
>>>>>>> 37bdc7a6
        {
            OpcodeHandler const* opHandle = opcodeTable[packet->GetOpcode()];
            try
            {
                switch (opHandle->Status)
                {
                    case STATUS_LOGGEDIN:
                        if (!_player)
                        {
                            // skip STATUS_LOGGEDIN opcode unexpected errors if player logout sometime ago - this can be network lag delayed packets
                            //! If player didn't log out a while ago, it means packets are being sent while the server does not recognize
                            //! the client to be in world yet. We will re-add the packets to the bottom of the queue and process them later.
                            if (!m_playerRecentlyLogout)
                            {
                                //! Prevent infinite loop
                                if (!firstDelayedPacket)
                                    firstDelayedPacket = packet;
                                //! Because checking a bool is faster than reallocating memory
                                deletePacket = false;
                                QueuePacket(packet);
                                //! Log
                                    TC_LOG_DEBUG(LOG_FILTER_NETWORKIO, "Re-enqueueing packet with opcode %s with with status STATUS_LOGGEDIN. "
                                        "Player is currently not in world yet.", GetOpcodeNameForLogging(packet->GetOpcode()).c_str());
                            }
                        }
                        else if (_player->IsInWorld())
                        {
                            sScriptMgr->OnPacketReceive(m_Socket, WorldPacket(*packet));
                            (this->*opHandle->Handler)(*packet);
                            LogUnprocessedTail(packet);
                        }
                        // lag can cause STATUS_LOGGEDIN opcodes to arrive after the player started a transfer
                        break;
                    case STATUS_LOGGEDIN_OR_RECENTLY_LOGGOUT:
                        if (!_player && !m_playerRecentlyLogout && !m_playerLogout) // There's a short delay between _player = null and m_playerRecentlyLogout = true during logout
                            LogUnexpectedOpcode(packet, "STATUS_LOGGEDIN_OR_RECENTLY_LOGGOUT",
                                "the player has not logged in yet and not recently logout");
                        else
                        {
                            // not expected _player or must checked in packet hanlder
                            sScriptMgr->OnPacketReceive(m_Socket, WorldPacket(*packet));
                            (this->*opHandle->Handler)(*packet);
                            LogUnprocessedTail(packet);
                        }
                        break;
                    case STATUS_TRANSFER:
                        if (!_player)
                            LogUnexpectedOpcode(packet, "STATUS_TRANSFER", "the player has not logged in yet");
                        else if (_player->IsInWorld())
                            LogUnexpectedOpcode(packet, "STATUS_TRANSFER", "the player is still in world");
                        else
                        {
                            sScriptMgr->OnPacketReceive(m_Socket, WorldPacket(*packet));
                            (this->*opHandle->Handler)(*packet);
                            LogUnprocessedTail(packet);
                        }
                        break;
                    case STATUS_AUTHED:
                        // prevent cheating with skip queue wait
                        if (m_inQueue)
                        {
                            LogUnexpectedOpcode(packet, "STATUS_AUTHED", "the player not pass queue yet");
                            break;
                        }

                        // some auth opcodes can be recieved before STATUS_LOGGEDIN_OR_RECENTLY_LOGGOUT opcodes
                        // however when we recieve CMSG_CHAR_ENUM we are surely no longer during the logout process.
                        if (packet->GetOpcode() == CMSG_CHAR_ENUM)
                            m_playerRecentlyLogout = false;

                        sScriptMgr->OnPacketReceive(m_Socket, WorldPacket(*packet));
                        (this->*opHandle->Handler)(*packet);
                        LogUnprocessedTail(packet);
                        break;
                    case STATUS_NEVER:
                            TC_LOG_ERROR(LOG_FILTER_OPCODES, "Received not allowed opcode %s from %s", GetOpcodeNameForLogging(packet->GetOpcode()).c_str()
                                , GetPlayerInfo().c_str());
                        break;
                    case STATUS_UNHANDLED:
                            TC_LOG_ERROR(LOG_FILTER_OPCODES, "Received not handled opcode %s from %s", GetOpcodeNameForLogging(packet->GetOpcode()).c_str()
                                , GetPlayerInfo().c_str());
                        break;
                }
            }
            catch (ByteBufferException const&)
            {
                TC_LOG_ERROR(LOG_FILTER_NETWORKIO, "WorldSession::Update ByteBufferException occured while parsing a packet (opcode: %u) from client %s, accountid=%i. Skipped packet.",
                        packet->GetOpcode(), GetRemoteAddress().c_str(), GetAccountId());
                packet->hexlike();
            }

<<<<<<< HEAD
            if (deletePacket)
                delete packet;
        }
=======
        if (deletePacket)
            delete packet;

        deletePacket = true;
>>>>>>> 37bdc7a6
    }

    if (m_Socket && !m_Socket->IsClosed() && _warden)
        _warden->Update();

    ProcessQueryCallbacks();

    //check if we are safe to proceed with logout
    //logout procedure should happen only in World::UpdateSessions() method!!!
    if (updater.ProcessLogout())
    {
        time_t currTime = time(NULL);
        ///- If necessary, log the player out
        if (ShouldLogOut(currTime) && !m_playerLoading)
            LogoutPlayer(true);

        if (m_Socket && GetPlayer() && _warden)
            _warden->Update();

        ///- Cleanup socket pointer if need
        if (m_Socket && m_Socket->IsClosed())
        {
            m_Socket->RemoveReference();
            m_Socket = NULL;
        }

        if (!m_Socket)
            return false;                                       //Will remove this session from the world session map
    }

    return true;
}

/// %Log the player out
void WorldSession::LogoutPlayer(bool save)
{
    // finish pending transfers before starting the logout
    while (_player && _player->IsBeingTeleportedFar())
        HandleMoveWorldportAckOpcode();

    m_playerLogout = true;
    m_playerSave = save;

    if (_player)
    {
        if (uint64 lguid = _player->GetLootGUID())
            DoLootRelease(lguid);

        ///- If the player just died before logging out, make him appear as a ghost
        //FIXME: logout must be delayed in case lost connection with client in time of combat
        if (_player->GetDeathTimer())
        {
            _player->getHostileRefManager().deleteReferences();
            _player->BuildPlayerRepop();
            _player->RepopAtGraveyard();
        }
        else if (_player->HasAuraType(SPELL_AURA_SPIRIT_OF_REDEMPTION))
        {
            // this will kill character by SPELL_AURA_SPIRIT_OF_REDEMPTION
            _player->RemoveAurasByType(SPELL_AURA_MOD_SHAPESHIFT);
            _player->KillPlayer();
            _player->BuildPlayerRepop();
            _player->RepopAtGraveyard();
        }
        else if (_player->HasPendingBind())
        {
            _player->RepopAtGraveyard();
            _player->SetPendingBind(0, 0);
        }

        //drop a flag if player is carrying it
        if (Battleground* bg = _player->GetBattleground())
            bg->EventPlayerLoggedOut(_player);

        ///- Teleport to home if the player is in an invalid instance
        if (!_player->m_InstanceValid && !_player->IsGameMaster())
            _player->TeleportTo(_player->m_homebindMapId, _player->m_homebindX, _player->m_homebindY, _player->m_homebindZ, _player->GetOrientation());

        sOutdoorPvPMgr->HandlePlayerLeaveZone(_player, _player->GetZoneId());

        for (int i=0; i < PLAYER_MAX_BATTLEGROUND_QUEUES; ++i)
        {
            if (BattlegroundQueueTypeId bgQueueTypeId = _player->GetBattlegroundQueueTypeId(i))
            {
                _player->RemoveBattlegroundQueueId(bgQueueTypeId);
                BattlegroundQueue& queue = sBattlegroundMgr->GetBattlegroundQueue(bgQueueTypeId);
                queue.RemovePlayer(_player->GetGUID(), true);
            }
        }

        // Repop at GraveYard or other player far teleport will prevent saving player because of not present map
        // Teleport player immediately for correct player save
        while (_player->IsBeingTeleportedFar())
            HandleMoveWorldportAckOpcode();

        ///- If the player is in a guild, update the guild roster and broadcast a logout message to other guild members
        if (Guild* guild = sGuildMgr->GetGuildById(_player->GetGuildId()))
            guild->HandleMemberLogout(this);

        ///- Remove pet
        _player->RemovePet(NULL, PET_SAVE_AS_CURRENT, true);

        ///- Clear whisper whitelist
        _player->ClearWhisperWhiteList();

        ///- empty buyback items and save the player in the database
        // some save parts only correctly work in case player present in map/player_lists (pets, etc)
        if (save)
        {
            uint32 eslot;
            for (int j = BUYBACK_SLOT_START; j < BUYBACK_SLOT_END; ++j)
            {
                eslot = j - BUYBACK_SLOT_START;
                _player->SetUInt64Value(PLAYER_FIELD_VENDORBUYBACK_SLOT_1 + (eslot * 2), 0);
                _player->SetUInt32Value(PLAYER_FIELD_BUYBACK_PRICE_1 + eslot, 0);
                _player->SetUInt32Value(PLAYER_FIELD_BUYBACK_TIMESTAMP_1 + eslot, 0);
            }
            _player->SaveToDB();
        }

        ///- Leave all channels before player delete...
        _player->CleanupChannels();

        ///- If the player is in a group (or invited), remove him. If the group if then only 1 person, disband the group.
        _player->UninviteFromGroup();

        // remove player from the group if he is:
        // a) in group; b) not in raid group; c) logging out normally (not being kicked or disconnected)
        if (_player->GetGroup() && !_player->GetGroup()->isRaidGroup() && m_Socket)
            _player->RemoveFromGroup();

        //! Send update to group and reset stored max enchanting level
        if (_player->GetGroup())
        {
            _player->GetGroup()->SendUpdate();
            _player->GetGroup()->ResetMaxEnchantingLevel();
        }

        //! Broadcast a logout message to the player's friends
        sSocialMgr->SendFriendStatus(_player, FRIEND_OFFLINE, _player->GetGUIDLow(), true);
        sSocialMgr->RemovePlayerSocial(_player->GetGUIDLow());

        //! Call script hook before deletion
        sScriptMgr->OnPlayerLogout(_player);

        //! Remove the player from the world
        // the player may not be in the world when logging out
        // e.g if he got disconnected during a transfer to another map
        // calls to GetMap in this case may cause crashes
        _player->CleanupsBeforeDelete();
        TC_LOG_INFO(LOG_FILTER_CHARACTER, "Account: %d (IP: %s) Logout Character:[%s] (GUID: %u) Level: %d",
            GetAccountId(), GetRemoteAddress().c_str(), _player->GetName().c_str(), _player->GetGUIDLow(), _player->getLevel());
        if (Map* _map = _player->FindMap())
            _map->RemovePlayerFromMap(_player, true);

        SetPlayer(NULL); //! Pointer already deleted during RemovePlayerFromMap

        //! Send the 'logout complete' packet to the client
        //! Client will respond by sending 3x CMSG_CANCEL_TRADE, which we currently dont handle
        WorldPacket data(SMSG_LOGOUT_COMPLETE, 0);
        SendPacket(&data);
        TC_LOG_DEBUG(LOG_FILTER_NETWORKIO, "SESSION: Sent SMSG_LOGOUT_COMPLETE Message");

        //! Since each account can only have one online character at any given time, ensure all characters for active account are marked as offline
        PreparedStatement* stmt = CharacterDatabase.GetPreparedStatement(CHAR_UPD_ACCOUNT_ONLINE);
        stmt->setUInt32(0, GetAccountId());
        CharacterDatabase.Execute(stmt);
    }

    m_playerLogout = false;
    m_playerSave = false;
    m_playerRecentlyLogout = true;
    AntiDOS.AllowOpcode(CMSG_CHAR_ENUM, true);
    LogoutRequest(0);
}

/// Kick a player out of the World
void WorldSession::KickPlayer()
{
    if (m_Socket)
        m_Socket->CloseSocket();
}

void WorldSession::SendNotification(const char *format, ...)
{
    if (format)
    {
        va_list ap;
        char szStr[1024];
        szStr[0] = '\0';
        va_start(ap, format);
        vsnprintf(szStr, 1024, format, ap);
        va_end(ap);

        size_t len = strlen(szStr);
        WorldPacket data(SMSG_NOTIFICATION, 2 + len);
        data.WriteBits(len, 13);
        data.FlushBits();
        data.append(szStr, len);
        SendPacket(&data);
    }
}

void WorldSession::SendNotification(uint32 string_id, ...)
{
    char const* format = GetTrinityString(string_id);
    if (format)
    {
        va_list ap;
        char szStr[1024];
        szStr[0] = '\0';
        va_start(ap, string_id);
        vsnprintf(szStr, 1024, format, ap);
        va_end(ap);

        size_t len = strlen(szStr);
        WorldPacket data(SMSG_NOTIFICATION, 2 + len);
        data.WriteBits(len, 13);
        data.FlushBits();
        data.append(szStr, len);
        SendPacket(&data);
    }
}

const char *WorldSession::GetTrinityString(int32 entry) const
{
    return sObjectMgr->GetTrinityString(entry, GetSessionDbLocaleIndex());
}

void WorldSession::Handle_NULL(WorldPacket& recvPacket)
{
    TC_LOG_ERROR(LOG_FILTER_OPCODES, "Received unhandled opcode %s from %s"
        , GetOpcodeNameForLogging(recvPacket.GetOpcode()).c_str(), GetPlayerInfo().c_str());
}

void WorldSession::Handle_EarlyProccess(WorldPacket& recvPacket)
{
    TC_LOG_ERROR(LOG_FILTER_OPCODES, "Received opcode %s that must be processed in WorldSocket::OnRead from %s"
        , GetOpcodeNameForLogging(recvPacket.GetOpcode()).c_str(), GetPlayerInfo().c_str());
}

void WorldSession::Handle_ServerSide(WorldPacket& recvPacket)
{
    TC_LOG_ERROR(LOG_FILTER_OPCODES, "Received server-side opcode %s from %s"
        , GetOpcodeNameForLogging(recvPacket.GetOpcode()).c_str(), GetPlayerInfo().c_str());
}

void WorldSession::Handle_Deprecated(WorldPacket& recvPacket)
{
    TC_LOG_ERROR(LOG_FILTER_OPCODES, "Received deprecated opcode %s from %s"
        , GetOpcodeNameForLogging(recvPacket.GetOpcode()).c_str(), GetPlayerInfo().c_str());
}

void WorldSession::SendAuthWaitQue(uint32 position)
{
    if (position == 0)
    {
        WorldPacket packet(SMSG_AUTH_RESPONSE, 1);
        packet.WriteBit(0); // has queue info
        packet.WriteBit(0); // has account info
        packet.FlushBits();
        packet << uint8(AUTH_OK);
        SendPacket(&packet);
    }
    else
    {
        WorldPacket packet(SMSG_AUTH_RESPONSE, 6);
        packet.WriteBit(1); // has queue info
        packet.WriteBit(0); // unk queue bool
        packet.WriteBit(0); // has account info
        packet.FlushBits();
        packet << uint8(AUTH_WAIT_QUEUE);
        packet << uint32(position);
        SendPacket(&packet);
    }
}

void WorldSession::LoadGlobalAccountData()
{
    PreparedStatement* stmt = CharacterDatabase.GetPreparedStatement(CHAR_SEL_ACCOUNT_DATA);
    stmt->setUInt32(0, GetAccountId());
    LoadAccountData(CharacterDatabase.Query(stmt), GLOBAL_CACHE_MASK);
}

void WorldSession::LoadAccountData(PreparedQueryResult result, uint32 mask)
{
    for (uint32 i = 0; i < NUM_ACCOUNT_DATA_TYPES; ++i)
        if (mask & (1 << i))
            m_accountData[i] = AccountData();

    if (!result)
        return;

    do
    {
        Field* fields = result->Fetch();
        uint32 type = fields[0].GetUInt8();
        if (type >= NUM_ACCOUNT_DATA_TYPES)
        {
            TC_LOG_ERROR(LOG_FILTER_GENERAL, "Table `%s` have invalid account data type (%u), ignore.",
                mask == GLOBAL_CACHE_MASK ? "account_data" : "character_account_data", type);
            continue;
        }

        if ((mask & (1 << type)) == 0)
        {
            TC_LOG_ERROR(LOG_FILTER_GENERAL, "Table `%s` have non appropriate for table  account data type (%u), ignore.",
                mask == GLOBAL_CACHE_MASK ? "account_data" : "character_account_data", type);
            continue;
        }

        m_accountData[type].Time = time_t(fields[1].GetUInt32());
        m_accountData[type].Data = fields[2].GetString();
    }
    while (result->NextRow());
}

void WorldSession::SetAccountData(AccountDataType type, time_t tm, std::string const& data)
{
    uint32 id = 0;
    uint32 index = 0;
    if ((1 << type) & GLOBAL_CACHE_MASK)
    {
        id = GetAccountId();
        index = CHAR_REP_ACCOUNT_DATA;
    }
    else
    {
        // _player can be NULL and packet received after logout but m_GUID still store correct guid
        if (!m_GUIDLow)
            return;

        id = m_GUIDLow;
        index = CHAR_REP_PLAYER_ACCOUNT_DATA;
    }

    PreparedStatement* stmt = CharacterDatabase.GetPreparedStatement(index);
    stmt->setUInt32(0, id);
    stmt->setUInt8 (1, type);
    stmt->setUInt32(2, uint32(tm));
    stmt->setString(3, data);
    CharacterDatabase.Execute(stmt);

    m_accountData[type].Time = tm;
    m_accountData[type].Data = data;
}

void WorldSession::SendAccountDataTimes(uint32 mask)
{
    WorldPacket data(SMSG_ACCOUNT_DATA_TIMES, 4 + 1 + 4 + NUM_ACCOUNT_DATA_TYPES * 4);
    data << uint32(time(NULL));                             // Server time
    data << uint8(1);
    data << uint32(mask);                                   // type mask
    for (uint32 i = 0; i < NUM_ACCOUNT_DATA_TYPES; ++i)
        if (mask & (1 << i))
            data << uint32(GetAccountData(AccountDataType(i))->Time);// also unix time
    SendPacket(&data);
}

void WorldSession::LoadTutorialsData()
{
    memset(m_Tutorials, 0, sizeof(uint32) * MAX_ACCOUNT_TUTORIAL_VALUES);

    PreparedStatement* stmt = CharacterDatabase.GetPreparedStatement(CHAR_SEL_TUTORIALS);
    stmt->setUInt32(0, GetAccountId());
    if (PreparedQueryResult result = CharacterDatabase.Query(stmt))
        for (uint8 i = 0; i < MAX_ACCOUNT_TUTORIAL_VALUES; ++i)
            m_Tutorials[i] = (*result)[i].GetUInt32();

    m_TutorialsChanged = false;
}

void WorldSession::SendTutorialsData()
{
    WorldPacket data(SMSG_TUTORIAL_FLAGS, 4 * MAX_ACCOUNT_TUTORIAL_VALUES);
    for (uint8 i = 0; i < MAX_ACCOUNT_TUTORIAL_VALUES; ++i)
        data << m_Tutorials[i];
    SendPacket(&data);
}

void WorldSession::SaveTutorialsData(SQLTransaction &trans)
{
    if (!m_TutorialsChanged)
        return;

    PreparedStatement* stmt = CharacterDatabase.GetPreparedStatement(CHAR_SEL_HAS_TUTORIALS);
    stmt->setUInt32(0, GetAccountId());
    bool hasTutorials = !CharacterDatabase.Query(stmt).null();
    // Modify data in DB
    stmt = CharacterDatabase.GetPreparedStatement(hasTutorials ? CHAR_UPD_TUTORIALS : CHAR_INS_TUTORIALS);
    for (uint8 i = 0; i < MAX_ACCOUNT_TUTORIAL_VALUES; ++i)
        stmt->setUInt32(i, m_Tutorials[i]);
    stmt->setUInt32(MAX_ACCOUNT_TUTORIAL_VALUES, GetAccountId());
    trans->Append(stmt);

    m_TutorialsChanged = false;
}

void WorldSession::ReadAddonsInfo(WorldPacket &data)
{
    if (data.rpos() + 4 > data.size())
        return;

    uint32 size;
    data >> size;

    if (!size)
        return;

    if (size > 0xFFFFF)
    {
        TC_LOG_ERROR(LOG_FILTER_GENERAL, "WorldSession::ReadAddonsInfo addon info too big, size %u", size);
        return;
    }

    uLongf uSize = size;

    uint32 pos = data.rpos();

    ByteBuffer addonInfo;
    addonInfo.resize(size);

    if (uncompress(addonInfo.contents(), &uSize, data.contents() + pos, data.size() - pos) == Z_OK)
    {
        uint32 addonsCount;
        addonInfo >> addonsCount;                         // addons count

        for (uint32 i = 0; i < addonsCount; ++i)
        {
            std::string addonName;
            uint8 enabled;
            uint32 crc, unk1;

            // check next addon data format correctness
            if (addonInfo.rpos() + 1 > addonInfo.size())
                return;

            addonInfo >> addonName;

            addonInfo >> enabled >> crc >> unk1;

            TC_LOG_INFO(LOG_FILTER_GENERAL, "ADDON: Name: %s, Enabled: 0x%x, CRC: 0x%x, Unknown2: 0x%x", addonName.c_str(), enabled, crc, unk1);

            AddonInfo addon(addonName, enabled, crc, 2, true);

            SavedAddon const* savedAddon = AddonMgr::GetAddonInfo(addonName);
            if (savedAddon)
            {
                if (addon.CRC != savedAddon->CRC)
                    TC_LOG_INFO(LOG_FILTER_GENERAL, "ADDON: %s was known, but didn't match known CRC (0x%x)!", addon.Name.c_str(), savedAddon->CRC);
                else
                    TC_LOG_INFO(LOG_FILTER_GENERAL, "ADDON: %s was known, CRC is correct (0x%x)", addon.Name.c_str(), savedAddon->CRC);
            }
            else
            {
                AddonMgr::SaveAddon(addon);

                TC_LOG_INFO(LOG_FILTER_GENERAL, "ADDON: %s (0x%x) was not known, saving...", addon.Name.c_str(), addon.CRC);
            }

            /// @todo Find out when to not use CRC/pubkey, and other possible states.
            m_addonsList.push_back(addon);
        }

        uint32 currentTime;
        addonInfo >> currentTime;
        TC_LOG_DEBUG(LOG_FILTER_NETWORKIO, "ADDON: CurrentTime: %u", currentTime);
    }
    else
        TC_LOG_ERROR(LOG_FILTER_GENERAL, "Addon packet uncompress error!");
}

void WorldSession::SendAddonsInfo()
{
    uint8 addonPublicKey[256] =
    {
        0xC3, 0x5B, 0x50, 0x84, 0xB9, 0x3E, 0x32, 0x42, 0x8C, 0xD0, 0xC7, 0x48, 0xFA, 0x0E, 0x5D, 0x54,
        0x5A, 0xA3, 0x0E, 0x14, 0xBA, 0x9E, 0x0D, 0xB9, 0x5D, 0x8B, 0xEE, 0xB6, 0x84, 0x93, 0x45, 0x75,
        0xFF, 0x31, 0xFE, 0x2F, 0x64, 0x3F, 0x3D, 0x6D, 0x07, 0xD9, 0x44, 0x9B, 0x40, 0x85, 0x59, 0x34,
        0x4E, 0x10, 0xE1, 0xE7, 0x43, 0x69, 0xEF, 0x7C, 0x16, 0xFC, 0xB4, 0xED, 0x1B, 0x95, 0x28, 0xA8,
        0x23, 0x76, 0x51, 0x31, 0x57, 0x30, 0x2B, 0x79, 0x08, 0x50, 0x10, 0x1C, 0x4A, 0x1A, 0x2C, 0xC8,
        0x8B, 0x8F, 0x05, 0x2D, 0x22, 0x3D, 0xDB, 0x5A, 0x24, 0x7A, 0x0F, 0x13, 0x50, 0x37, 0x8F, 0x5A,
        0xCC, 0x9E, 0x04, 0x44, 0x0E, 0x87, 0x01, 0xD4, 0xA3, 0x15, 0x94, 0x16, 0x34, 0xC6, 0xC2, 0xC3,
        0xFB, 0x49, 0xFE, 0xE1, 0xF9, 0xDA, 0x8C, 0x50, 0x3C, 0xBE, 0x2C, 0xBB, 0x57, 0xED, 0x46, 0xB9,
        0xAD, 0x8B, 0xC6, 0xDF, 0x0E, 0xD6, 0x0F, 0xBE, 0x80, 0xB3, 0x8B, 0x1E, 0x77, 0xCF, 0xAD, 0x22,
        0xCF, 0xB7, 0x4B, 0xCF, 0xFB, 0xF0, 0x6B, 0x11, 0x45, 0x2D, 0x7A, 0x81, 0x18, 0xF2, 0x92, 0x7E,
        0x98, 0x56, 0x5D, 0x5E, 0x69, 0x72, 0x0A, 0x0D, 0x03, 0x0A, 0x85, 0xA2, 0x85, 0x9C, 0xCB, 0xFB,
        0x56, 0x6E, 0x8F, 0x44, 0xBB, 0x8F, 0x02, 0x22, 0x68, 0x63, 0x97, 0xBC, 0x85, 0xBA, 0xA8, 0xF7,
        0xB5, 0x40, 0x68, 0x3C, 0x77, 0x86, 0x6F, 0x4B, 0xD7, 0x88, 0xCA, 0x8A, 0xD7, 0xCE, 0x36, 0xF0,
        0x45, 0x6E, 0xD5, 0x64, 0x79, 0x0F, 0x17, 0xFC, 0x64, 0xDD, 0x10, 0x6F, 0xF3, 0xF5, 0xE0, 0xA6,
        0xC3, 0xFB, 0x1B, 0x8C, 0x29, 0xEF, 0x8E, 0xE5, 0x34, 0xCB, 0xD1, 0x2A, 0xCE, 0x79, 0xC3, 0x9A,
        0x0D, 0x36, 0xEA, 0x01, 0xE0, 0xAA, 0x91, 0x20, 0x54, 0xF0, 0x72, 0xD8, 0x1E, 0xC7, 0x89, 0xD2
    };

    WorldPacket data(SMSG_ADDON_INFO, 4);

    for (AddonsList::iterator itr = m_addonsList.begin(); itr != m_addonsList.end(); ++itr)
    {
        data << uint8(itr->State);

        uint8 crcpub = itr->UsePublicKeyOrCRC;
        data << uint8(crcpub);
        if (crcpub)
        {
            uint8 usepk = (itr->CRC != STANDARD_ADDON_CRC); // If addon is Standard addon CRC
            data << uint8(usepk);
            if (usepk)                                      // if CRC is wrong, add public key (client need it)
            {
                TC_LOG_INFO(LOG_FILTER_GENERAL, "ADDON: CRC (0x%x) for addon %s is wrong (does not match expected 0x%x), sending pubkey",
                    itr->CRC, itr->Name.c_str(), STANDARD_ADDON_CRC);

                data.append(addonPublicKey, sizeof(addonPublicKey));
            }

            data << uint32(0);                              /// @todo Find out the meaning of this.
        }

        data << uint8(0);       // uses URL
        //if (usesURL)
        //    data << uint8(0); // URL
    }

    m_addonsList.clear();

    AddonMgr::BannedAddonList const* bannedAddons = AddonMgr::GetBannedAddons();
    data << uint32(bannedAddons->size());
    for (AddonMgr::BannedAddonList::const_iterator itr = bannedAddons->begin(); itr != bannedAddons->end(); ++itr)
    {
        data << uint32(itr->Id);
        data.append(itr->NameMD5, sizeof(itr->NameMD5));
        data.append(itr->VersionMD5, sizeof(itr->VersionMD5));
        data << uint32(itr->Timestamp);
        data << uint32(1);  // IsBanned
    }

    SendPacket(&data);
}

bool WorldSession::IsAddonRegistered(const std::string& prefix) const
{
    if (!_filterAddonMessages) // if we have hit the softcap (64) nothing should be filtered
        return true;

    if (_registeredAddonPrefixes.empty())
        return false;

    std::vector<std::string>::const_iterator itr = std::find(_registeredAddonPrefixes.begin(), _registeredAddonPrefixes.end(), prefix);
    return itr != _registeredAddonPrefixes.end();
}

void WorldSession::HandleUnregisterAddonPrefixesOpcode(WorldPacket& /*recvPacket*/) // empty packet
{
    TC_LOG_DEBUG(LOG_FILTER_NETWORKIO, "WORLD: Received CMSG_UNREGISTER_ALL_ADDON_PREFIXES");

    _registeredAddonPrefixes.clear();
}

void WorldSession::HandleAddonRegisteredPrefixesOpcode(WorldPacket& recvPacket)
{
    TC_LOG_DEBUG(LOG_FILTER_NETWORKIO, "WORLD: Received CMSG_ADDON_REGISTERED_PREFIXES");

    // This is always sent after CMSG_UNREGISTER_ALL_ADDON_PREFIXES

    uint32 count = recvPacket.ReadBits(25);

    if (count > REGISTERED_ADDON_PREFIX_SOFTCAP)
    {
        // if we have hit the softcap (64) nothing should be filtered
        _filterAddonMessages = false;
        recvPacket.rfinish();
        return;
    }

    std::vector<uint8> lengths(count);
    for (uint32 i = 0; i < count; ++i)
        lengths[i] = recvPacket.ReadBits(5);

    for (uint32 i = 0; i < count; ++i)
        _registeredAddonPrefixes.push_back(recvPacket.ReadString(lengths[i]));

    if (_registeredAddonPrefixes.size() > REGISTERED_ADDON_PREFIX_SOFTCAP) // shouldn't happen
    {
        _filterAddonMessages = false;
        return;
    }

    _filterAddonMessages = true;
}

void WorldSession::SetPlayer(Player* player)
{
    _player = player;

    // set m_GUID that can be used while player loggined and later until m_playerRecentlyLogout not reset
    if (_player)
        m_GUIDLow = _player->GetGUIDLow();
}

void WorldSession::InitializeQueryCallbackParameters()
{
    // Callback parameters that have pointers in them should be properly
    // initialized to NULL here.
    _charCreateCallback.SetParam(NULL);
}

void WorldSession::ProcessQueryCallbacks()
{
    PreparedQueryResult result;

    //! HandleCharEnumOpcode
    if (_charEnumCallback.ready())
    {
        _charEnumCallback.get(result);
        HandleCharEnum(result);
        _charEnumCallback.cancel();
    }

    if (_charCreateCallback.IsReady())
    {
        _charCreateCallback.GetResult(result);
        HandleCharCreateCallback(result, _charCreateCallback.GetParam());
        // Don't call FreeResult() here, the callback handler will do that depending on the events in the callback chain
    }

    //! HandlePlayerLoginOpcode
    if (_charLoginCallback.ready())
    {
        SQLQueryHolder* param;
        _charLoginCallback.get(param);
        HandlePlayerLogin((LoginQueryHolder*)param);
        _charLoginCallback.cancel();
    }

    //! HandleAddFriendOpcode
    if (_addFriendCallback.IsReady())
    {
        std::string param = _addFriendCallback.GetParam();
        _addFriendCallback.GetResult(result);
        HandleAddFriendOpcodeCallBack(result, param);
        _addFriendCallback.FreeResult();
    }

    //- HandleCharRenameOpcode
    if (_charRenameCallback.IsReady())
    {
        std::string param = _charRenameCallback.GetParam();
        _charRenameCallback.GetResult(result);
        HandleChangePlayerNameOpcodeCallBack(result, param);
        _charRenameCallback.FreeResult();
    }

    //- HandleCharAddIgnoreOpcode
    if (_addIgnoreCallback.ready())
    {
        _addIgnoreCallback.get(result);
        HandleAddIgnoreOpcodeCallBack(result);
        _addIgnoreCallback.cancel();
    }

    //- SendStabledPet
    if (_sendStabledPetCallback.IsReady())
    {
        uint64 param = _sendStabledPetCallback.GetParam();
        _sendStabledPetCallback.GetResult(result);
        SendStablePetCallback(result, param);
        _sendStabledPetCallback.FreeResult();
    }

    //- HandleStablePet
    if (_stablePetCallback.ready())
    {
        _stablePetCallback.get(result);
        HandleStablePetCallback(result);
        _stablePetCallback.cancel();
    }

    //- HandleUnstablePet
    if (_unstablePetCallback.IsReady())
    {
        uint32 param = _unstablePetCallback.GetParam();
        _unstablePetCallback.GetResult(result);
        HandleUnstablePetCallback(result, param);
        _unstablePetCallback.FreeResult();
    }

    //- HandleStableSwapPet
    if (_stableSwapCallback.IsReady())
    {
        uint32 param = _stableSwapCallback.GetParam();
        _stableSwapCallback.GetResult(result);
        HandleStableSwapPetCallback(result, param);
        _stableSwapCallback.FreeResult();
    }
}

void WorldSession::InitWarden(BigNumber* k, std::string const& os)
{
    if (os == "Win")
    {
        _warden = new WardenWin();
        _warden->Init(this, k);
    }
    else if (os == "OSX")
    {
        // Disabled as it is causing the client to crash
        // _warden = new WardenMac();
        // _warden->Init(this, k);
    }
}

void WorldSession::LoadPermissions()
{
    uint32 id = GetAccountId();
    std::string name;
    AccountMgr::GetName(id, name);

    _RBACData = new RBACData(id, name, realmID);
    _RBACData->LoadFromDB();

    TC_LOG_DEBUG(LOG_FILTER_RBAC, "WorldSession::LoadPermissions [AccountId: %u, Name: %s, realmId: %d]",
                   id, name.c_str(), realmID);
}

RBACData* WorldSession::GetRBACData()
{
    return _RBACData;
}

bool WorldSession::HasPermission(uint32 permission)
{
    if (!_RBACData)
        LoadPermissions();

    bool hasPermission = _RBACData->HasPermission(permission);
    TC_LOG_DEBUG(LOG_FILTER_RBAC, "WorldSession::HasPermission [AccountId: %u, Name: %s, realmId: %d]",
                   _RBACData->GetId(), _RBACData->GetName().c_str(), realmID);

    return hasPermission;
}

void WorldSession::InvalidateRBACData()
{
    TC_LOG_DEBUG(LOG_FILTER_RBAC, "WorldSession::InvalidateRBACData [AccountId: %u, Name: %s, realmId: %d]",
                   _RBACData->GetId(), _RBACData->GetName().c_str(), realmID);
    delete _RBACData;
    _RBACData = NULL;
}

bool WorldSession::DosProtection::EvaluateOpcode(WorldPacket& p) const
{
    if (IsOpcodeAllowed(p.GetOpcode()))
        return true;

    // Opcode not allowed, let the punishment begin
    TC_LOG_INFO(LOG_FILTER_NETWORKIO, "AntiDOS: Account %u, IP: %s, sent unacceptable packet (opc: %u, size: %u)",
        Session->GetAccountId(), Session->GetRemoteAddress().c_str(), p.GetOpcode(), (uint32)p.size());

    switch (_policy)
    {
        case POLICY_LOG:
            return true;
        case POLICY_KICK:
            TC_LOG_INFO(LOG_FILTER_NETWORKIO, "AntiDOS: Player kicked!");
            return false;
        case POLICY_BAN:
        {
            BanMode bm = (BanMode)sWorld->getIntConfig(CONFIG_PACKET_SPOOF_BANMODE);
            uint32 duration = sWorld->getIntConfig(CONFIG_PACKET_SPOOF_BANDURATION); // in seconds
            std::string nameOrIp = "";
            switch (bm)
            {
                case BAN_CHARACTER: // not supported, ban account
                case BAN_ACCOUNT: (void)sAccountMgr->GetName(Session->GetAccountId(), nameOrIp); break;
                case BAN_IP: nameOrIp = Session->GetRemoteAddress(); break;
            }
            sWorld->BanAccount(bm, nameOrIp, duration, "DOS (Packet Flooding/Spoofing", "Server: AutoDOS");
            TC_LOG_INFO(LOG_FILTER_NETWORKIO, "AntiDOS: Player automatically banned for %u seconds.", duration);

            return false;
        }
        default: // invalid policy
            return true;
    }
}<|MERGE_RESOLUTION|>--- conflicted
+++ resolved
@@ -317,122 +317,102 @@
             _recvQueue.next(packet, updater))
     {
         if (!AntiDOS.EvaluateOpcode(*packet))
-        {
             KickPlayer();
-        }
-<<<<<<< HEAD
-
-        if (packet)
-=======
-        else if (packet->GetOpcode() >= NUM_MSG_TYPES)
-        {
-            TC_LOG_ERROR(LOG_FILTER_OPCODES, "Received non-existed opcode %s from %s", GetOpcodeNameForLogging(packet->GetOpcode()).c_str()
-                            , GetPlayerInfo().c_str());
-            sScriptMgr->OnUnknownPacketReceive(m_Socket, WorldPacket(*packet));
-        }
-        else
->>>>>>> 37bdc7a6
-        {
-            OpcodeHandler const* opHandle = opcodeTable[packet->GetOpcode()];
-            try
+
+        OpcodeHandler const* opHandle = opcodeTable[packet->GetOpcode()];
+        try
+        {
+            switch (opHandle->Status)
             {
-                switch (opHandle->Status)
-                {
-                    case STATUS_LOGGEDIN:
-                        if (!_player)
+                case STATUS_LOGGEDIN:
+                    if (!_player)
+                    {
+                        // skip STATUS_LOGGEDIN opcode unexpected errors if player logout sometime ago - this can be network lag delayed packets
+                        //! If player didn't log out a while ago, it means packets are being sent while the server does not recognize
+                        //! the client to be in world yet. We will re-add the packets to the bottom of the queue and process them later.
+                        if (!m_playerRecentlyLogout)
                         {
-                            // skip STATUS_LOGGEDIN opcode unexpected errors if player logout sometime ago - this can be network lag delayed packets
-                            //! If player didn't log out a while ago, it means packets are being sent while the server does not recognize
-                            //! the client to be in world yet. We will re-add the packets to the bottom of the queue and process them later.
-                            if (!m_playerRecentlyLogout)
-                            {
-                                //! Prevent infinite loop
-                                if (!firstDelayedPacket)
-                                    firstDelayedPacket = packet;
-                                //! Because checking a bool is faster than reallocating memory
-                                deletePacket = false;
-                                QueuePacket(packet);
-                                //! Log
-                                    TC_LOG_DEBUG(LOG_FILTER_NETWORKIO, "Re-enqueueing packet with opcode %s with with status STATUS_LOGGEDIN. "
-                                        "Player is currently not in world yet.", GetOpcodeNameForLogging(packet->GetOpcode()).c_str());
-                            }
+                            //! Prevent infinite loop
+                            if (!firstDelayedPacket)
+                                firstDelayedPacket = packet;
+                            //! Because checking a bool is faster than reallocating memory
+                            deletePacket = false;
+                            QueuePacket(packet);
+                            //! Log
+                                TC_LOG_DEBUG(LOG_FILTER_NETWORKIO, "Re-enqueueing packet with opcode %s with with status STATUS_LOGGEDIN. "
+                                    "Player is currently not in world yet.", GetOpcodeNameForLogging(packet->GetOpcode()).c_str());
                         }
-                        else if (_player->IsInWorld())
-                        {
-                            sScriptMgr->OnPacketReceive(m_Socket, WorldPacket(*packet));
-                            (this->*opHandle->Handler)(*packet);
-                            LogUnprocessedTail(packet);
-                        }
-                        // lag can cause STATUS_LOGGEDIN opcodes to arrive after the player started a transfer
-                        break;
-                    case STATUS_LOGGEDIN_OR_RECENTLY_LOGGOUT:
-                        if (!_player && !m_playerRecentlyLogout && !m_playerLogout) // There's a short delay between _player = null and m_playerRecentlyLogout = true during logout
-                            LogUnexpectedOpcode(packet, "STATUS_LOGGEDIN_OR_RECENTLY_LOGGOUT",
-                                "the player has not logged in yet and not recently logout");
-                        else
-                        {
-                            // not expected _player or must checked in packet hanlder
-                            sScriptMgr->OnPacketReceive(m_Socket, WorldPacket(*packet));
-                            (this->*opHandle->Handler)(*packet);
-                            LogUnprocessedTail(packet);
-                        }
-                        break;
-                    case STATUS_TRANSFER:
-                        if (!_player)
-                            LogUnexpectedOpcode(packet, "STATUS_TRANSFER", "the player has not logged in yet");
-                        else if (_player->IsInWorld())
-                            LogUnexpectedOpcode(packet, "STATUS_TRANSFER", "the player is still in world");
-                        else
-                        {
-                            sScriptMgr->OnPacketReceive(m_Socket, WorldPacket(*packet));
-                            (this->*opHandle->Handler)(*packet);
-                            LogUnprocessedTail(packet);
-                        }
-                        break;
-                    case STATUS_AUTHED:
-                        // prevent cheating with skip queue wait
-                        if (m_inQueue)
-                        {
-                            LogUnexpectedOpcode(packet, "STATUS_AUTHED", "the player not pass queue yet");
-                            break;
-                        }
-
-                        // some auth opcodes can be recieved before STATUS_LOGGEDIN_OR_RECENTLY_LOGGOUT opcodes
-                        // however when we recieve CMSG_CHAR_ENUM we are surely no longer during the logout process.
-                        if (packet->GetOpcode() == CMSG_CHAR_ENUM)
-                            m_playerRecentlyLogout = false;
-
+                    }
+                    else if (_player->IsInWorld())
+                    {
                         sScriptMgr->OnPacketReceive(m_Socket, WorldPacket(*packet));
                         (this->*opHandle->Handler)(*packet);
                         LogUnprocessedTail(packet);
+                    }
+                    // lag can cause STATUS_LOGGEDIN opcodes to arrive after the player started a transfer
+                    break;
+                case STATUS_LOGGEDIN_OR_RECENTLY_LOGGOUT:
+                    if (!_player && !m_playerRecentlyLogout && !m_playerLogout) // There's a short delay between _player = null and m_playerRecentlyLogout = true during logout
+                        LogUnexpectedOpcode(packet, "STATUS_LOGGEDIN_OR_RECENTLY_LOGGOUT",
+                            "the player has not logged in yet and not recently logout");
+                    else
+                    {
+                        // not expected _player or must checked in packet hanlder
+                        sScriptMgr->OnPacketReceive(m_Socket, WorldPacket(*packet));
+                        (this->*opHandle->Handler)(*packet);
+                        LogUnprocessedTail(packet);
+                    }
+                    break;
+                case STATUS_TRANSFER:
+                    if (!_player)
+                        LogUnexpectedOpcode(packet, "STATUS_TRANSFER", "the player has not logged in yet");
+                    else if (_player->IsInWorld())
+                        LogUnexpectedOpcode(packet, "STATUS_TRANSFER", "the player is still in world");
+                    else
+                    {
+                        sScriptMgr->OnPacketReceive(m_Socket, WorldPacket(*packet));
+                        (this->*opHandle->Handler)(*packet);
+                        LogUnprocessedTail(packet);
+                    }
+                    break;
+                case STATUS_AUTHED:
+                    // prevent cheating with skip queue wait
+                    if (m_inQueue)
+                    {
+                        LogUnexpectedOpcode(packet, "STATUS_AUTHED", "the player not pass queue yet");
                         break;
-                    case STATUS_NEVER:
-                            TC_LOG_ERROR(LOG_FILTER_OPCODES, "Received not allowed opcode %s from %s", GetOpcodeNameForLogging(packet->GetOpcode()).c_str()
-                                , GetPlayerInfo().c_str());
-                        break;
-                    case STATUS_UNHANDLED:
-                            TC_LOG_ERROR(LOG_FILTER_OPCODES, "Received not handled opcode %s from %s", GetOpcodeNameForLogging(packet->GetOpcode()).c_str()
-                                , GetPlayerInfo().c_str());
-                        break;
-                }
+                    }
+
+                    // some auth opcodes can be recieved before STATUS_LOGGEDIN_OR_RECENTLY_LOGGOUT opcodes
+                    // however when we recieve CMSG_CHAR_ENUM we are surely no longer during the logout process.
+                    if (packet->GetOpcode() == CMSG_CHAR_ENUM)
+                        m_playerRecentlyLogout = false;
+
+                    sScriptMgr->OnPacketReceive(m_Socket, WorldPacket(*packet));
+                    (this->*opHandle->Handler)(*packet);
+                    LogUnprocessedTail(packet);
+                    break;
+                case STATUS_NEVER:
+                        TC_LOG_ERROR(LOG_FILTER_OPCODES, "Received not allowed opcode %s from %s", GetOpcodeNameForLogging(packet->GetOpcode()).c_str()
+                            , GetPlayerInfo().c_str());
+                    break;
+                case STATUS_UNHANDLED:
+                        TC_LOG_ERROR(LOG_FILTER_OPCODES, "Received not handled opcode %s from %s", GetOpcodeNameForLogging(packet->GetOpcode()).c_str()
+                            , GetPlayerInfo().c_str());
+                    break;
             }
-            catch (ByteBufferException const&)
-            {
-                TC_LOG_ERROR(LOG_FILTER_NETWORKIO, "WorldSession::Update ByteBufferException occured while parsing a packet (opcode: %u) from client %s, accountid=%i. Skipped packet.",
-                        packet->GetOpcode(), GetRemoteAddress().c_str(), GetAccountId());
-                packet->hexlike();
-            }
-
-<<<<<<< HEAD
-            if (deletePacket)
-                delete packet;
-        }
-=======
+        }
+        catch (ByteBufferException const&)
+        {
+            TC_LOG_ERROR(LOG_FILTER_NETWORKIO, "WorldSession::Update ByteBufferException occured while parsing a packet (opcode: %u) from client %s, accountid=%i. Skipped packet.",
+                    packet->GetOpcode(), GetRemoteAddress().c_str(), GetAccountId());
+            packet->hexlike();
+        }
+
         if (deletePacket)
             delete packet;
 
         deletePacket = true;
->>>>>>> 37bdc7a6
     }
 
     if (m_Socket && !m_Socket->IsClosed() && _warden)
