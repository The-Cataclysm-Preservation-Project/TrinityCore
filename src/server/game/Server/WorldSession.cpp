--- conflicted
+++ resolved
@@ -99,11 +99,7 @@
 }
 
 /// WorldSession constructor
-<<<<<<< HEAD
 WorldSession::WorldSession(uint32 id, std::string&& name, uint32 battlenetAccountId, std::shared_ptr<WorldSocket> sock, AccountTypes sec, uint8 expansion, time_t mute_time, LocaleConstant locale, uint32 recruiter, bool isARecruiter) :
-=======
-WorldSession::WorldSession(uint32 id, std::string&& name, std::shared_ptr<WorldSocket> sock, AccountTypes sec, uint8 expansion, time_t mute_time, LocaleConstant locale, uint32 recruiter, bool isARecruiter):
->>>>>>> 233297c5
     m_muteTime(mute_time),
     m_timeOutTime(0),
     AntiDOS(this),
@@ -113,10 +109,7 @@
     _security(sec),
     _accountId(id),
     _accountName(std::move(name)),
-<<<<<<< HEAD
     _battlenetAccountId(battlenetAccountId),
-=======
->>>>>>> 233297c5
     m_expansion(expansion),
     _warden(NULL),
     _logoutTime(0),
@@ -379,7 +372,6 @@
                             LogUnexpectedOpcode(packet, "STATUS_LOGGEDIN_OR_RECENTLY_LOGGOUT",
                                 "the player has not logged in yet and not recently logout");
                         else if (AntiDOS.EvaluateOpcode(*packet, currentTime))
-<<<<<<< HEAD
                     {
                         // not expected _player or must checked in packet hanlder
                         sScriptMgr->OnPacketReceive(this, *packet);
@@ -392,7 +384,7 @@
                         LogUnexpectedOpcode(packet, "STATUS_TRANSFER", "the player has not logged in yet");
                     else if (_player->IsInWorld())
                         LogUnexpectedOpcode(packet, "STATUS_TRANSFER", "the player is still in world");
-                        else if(AntiDOS.EvaluateOpcode(*packet, currentTime))
+                        else if (AntiDOS.EvaluateOpcode(*packet, currentTime))
                     {
                         sScriptMgr->OnPacketReceive(this, *packet);
                         (this->*opHandle->Handler)(*packet);
@@ -404,26 +396,6 @@
                     if (m_inQueue)
                     {
                         LogUnexpectedOpcode(packet, "STATUS_AUTHED", "the player not pass queue yet");
-=======
-                        {
-                            // not expected _player or must checked in packet handler
-                            sScriptMgr->OnPacketReceive(this, *packet);
-                            (this->*opHandle.handler)(*packet);
-                            LogUnprocessedTail(packet);
-                        }
-                        break;
-                    case STATUS_TRANSFER:
-                        if (!_player)
-                            LogUnexpectedOpcode(packet, "STATUS_TRANSFER", "the player has not logged in yet");
-                        else if (_player->IsInWorld())
-                            LogUnexpectedOpcode(packet, "STATUS_TRANSFER", "the player is still in world");
-                        else if (AntiDOS.EvaluateOpcode(*packet, currentTime))
-                        {
-                            sScriptMgr->OnPacketReceive(this, *packet);
-                            (this->*opHandle.handler)(*packet);
-                            LogUnprocessedTail(packet);
-                        }
->>>>>>> 233297c5
                         break;
                     }
 
@@ -632,12 +604,9 @@
         _player->CleanupsBeforeDelete();
         TC_LOG_INFO("entities.player.character", "Account: %d (IP: %s) Logout Character:[%s] (GUID: %u) Level: %d",
             GetAccountId(), GetRemoteAddress().c_str(), _player->GetName().c_str(), _player->GetGUID().GetCounter(), _player->getLevel());
-<<<<<<< HEAD
 
         sBattlenetServer.SendChangeToonOnlineState(GetBattlenetAccountId(), GetAccountId(), _player->GetGUID(), _player->GetName(), false);
 
-=======
->>>>>>> 233297c5
         if (Map* _map = _player->FindMap())
             _map->RemovePlayerFromMap(_player, true);
 
@@ -800,19 +769,12 @@
 
 void WorldSession::SetAccountData(AccountDataType type, time_t tm, std::string const& data)
 {
-<<<<<<< HEAD
-=======
     uint32 id = 0;
     CharacterDatabaseStatements index;
->>>>>>> 233297c5
     if ((1 << type) & GLOBAL_CACHE_MASK)
     {
-        PreparedStatement* stmt = CharacterDatabase.GetPreparedStatement(CHAR_REP_ACCOUNT_DATA);
-        stmt->setUInt32(0, GetAccountId());
-        stmt->setUInt8(1, type);
-        stmt->setUInt32(2, uint32(tm));
-        stmt->setString(3, data);
-        CharacterDatabase.Execute(stmt);
+        id = GetAccountId();
+        index = CHAR_REP_ACCOUNT_DATA;
     }
     else
     {
@@ -820,13 +782,16 @@
         if (!m_GUIDLow)
             return;
 
-        PreparedStatement* stmt = CharacterDatabase.GetPreparedStatement(CHAR_REP_PLAYER_ACCOUNT_DATA);
-        stmt->setUInt32(0, m_GUIDLow);
-        stmt->setUInt8(1, type);
-        stmt->setUInt32(2, uint32(tm));
-        stmt->setString(3, data);
-        CharacterDatabase.Execute(stmt);
-    }
+        id = m_GUIDLow;
+        index = CHAR_REP_PLAYER_ACCOUNT_DATA;
+    }
+
+    PreparedStatement* stmt = CharacterDatabase.GetPreparedStatement(index);
+    stmt->setUInt32(0, id);
+    stmt->setUInt8 (1, type);
+    stmt->setUInt32(2, uint32(tm));
+    stmt->setString(3, data);
+    CharacterDatabase.Execute(stmt);
 
     m_accountData[type].Time = tm;
     m_accountData[type].Data = data;
@@ -881,178 +846,6 @@
     m_TutorialsChanged = false;
 }
 
-<<<<<<< HEAD
-=======
-void WorldSession::ReadMovementInfo(WorldPacket &data, MovementInfo* mi)
-{
-    data >> mi->flags;
-    data >> mi->flags2;
-    data >> mi->time;
-    data >> mi->pos.PositionXYZOStream();
-
-    if (mi->HasMovementFlag(MOVEMENTFLAG_ONTRANSPORT))
-    {
-        data >> mi->transport.guid.ReadAsPacked();
-        data >> mi->transport.pos.PositionXYZOStream();
-        data >> mi->transport.time;
-        data >> mi->transport.seat;
-
-        if (mi->HasExtraMovementFlag(MOVEMENTFLAG2_INTERPOLATED_MOVEMENT))
-            data >> mi->transport.time2;
-    }
-
-    if (mi->HasMovementFlag(MovementFlags(MOVEMENTFLAG_SWIMMING | MOVEMENTFLAG_FLYING)) || (mi->HasExtraMovementFlag(MOVEMENTFLAG2_ALWAYS_ALLOW_PITCHING)))
-        data >> mi->pitch;
-
-    data >> mi->fallTime;
-
-    if (mi->HasMovementFlag(MOVEMENTFLAG_FALLING))
-    {
-        data >> mi->jump.zspeed;
-        data >> mi->jump.sinAngle;
-        data >> mi->jump.cosAngle;
-        data >> mi->jump.xyspeed;
-    }
-
-    if (mi->HasMovementFlag(MOVEMENTFLAG_SPLINE_ELEVATION))
-        data >> mi->splineElevation;
-
-    //! Anti-cheat checks. Please keep them in seperate if () blocks to maintain a clear overview.
-    //! Might be subject to latency, so just remove improper flags.
-    #ifdef TRINITY_DEBUG
-    #define REMOVE_VIOLATING_FLAGS(check, maskToRemove) \
-    { \
-        if (check) \
-        { \
-            TC_LOG_DEBUG("entities.unit", "WorldSession::ReadMovementInfo: Violation of MovementFlags found (%s). " \
-                "MovementFlags: %u, MovementFlags2: %u for player GUID: %u. Mask %u will be removed.", \
-                STRINGIZE(check), mi->GetMovementFlags(), mi->GetExtraMovementFlags(), GetPlayer()->GetGUID().GetCounter(), maskToRemove); \
-            mi->RemoveMovementFlag((maskToRemove)); \
-        } \
-    }
-    #else
-    #define REMOVE_VIOLATING_FLAGS(check, maskToRemove) \
-        if (check) \
-            mi->RemoveMovementFlag((maskToRemove));
-    #endif
-
-    /*! This must be a packet spoofing attempt. MOVEMENTFLAG_ROOT sent from the client is not valid
-        in conjunction with any of the moving movement flags such as MOVEMENTFLAG_FORWARD.
-        It will freeze clients that receive this player's movement info.
-    */
-    // Only adjust movement flag removal for vehicles with the VEHICLE_FLAG_FIXED_POSITION flag, or the hard coded exceptions below:
-    //  30236 | Argent Cannon
-    //  39759 | Tankbuster Cannon
-    if (GetPlayer()->GetVehicleBase() && ((GetPlayer()->GetVehicle()->GetVehicleInfo()->m_flags & VEHICLE_FLAG_FIXED_POSITION) || GetPlayer()->GetVehicleBase()->GetEntry() == 30236 || GetPlayer()->GetVehicleBase()->GetEntry() == 39759))
-    {
-        // Actually players in rooted vehicles still send commands, don't clear root for these!
-        // Check specifically for the following conditions:
-        // MOVEMENTFLAG_ROOT + no other flags          (0x800)
-        // MOVEMENTFLAG_ROOT + MOVEMENTFLAG_LEFT       (0x810)
-        // MOVEMENTFLAG_ROOT + MOVEMENTFLAG_RIGHT      (0x820)
-        // MOVEMENTFLAG_ROOT + MOVEMENTFLAG_PITCH_UP   (0x840)
-        // MOVEMENTFLAG_ROOT + MOVEMENTFLAG_PITCH_DOWN (0x880)
-        // If none of these are true, clear the root
-        REMOVE_VIOLATING_FLAGS(mi->HasMovementFlag(MOVEMENTFLAG_ROOT) && mi->HasMovementFlag(MOVEMENTFLAG_LEFT | MOVEMENTFLAG_RIGHT | MOVEMENTFLAG_PITCH_UP | MOVEMENTFLAG_PITCH_DOWN),
-            MOVEMENTFLAG_MASK_MOVING);
-    }
-    else
-    {
-        // Only remove here for non vehicles
-        REMOVE_VIOLATING_FLAGS(mi->HasMovementFlag(MOVEMENTFLAG_ROOT),
-            MOVEMENTFLAG_ROOT);
-    }
-
-    //! Cannot hover without SPELL_AURA_HOVER
-    REMOVE_VIOLATING_FLAGS(mi->HasMovementFlag(MOVEMENTFLAG_HOVER) && !GetPlayer()->HasAuraType(SPELL_AURA_HOVER),
-        MOVEMENTFLAG_HOVER);
-
-    //! Cannot ascend and descend at the same time
-    REMOVE_VIOLATING_FLAGS(mi->HasMovementFlag(MOVEMENTFLAG_ASCENDING) && mi->HasMovementFlag(MOVEMENTFLAG_DESCENDING),
-        MOVEMENTFLAG_ASCENDING | MOVEMENTFLAG_DESCENDING);
-
-    //! Cannot move left and right at the same time
-    REMOVE_VIOLATING_FLAGS(mi->HasMovementFlag(MOVEMENTFLAG_LEFT) && mi->HasMovementFlag(MOVEMENTFLAG_RIGHT),
-        MOVEMENTFLAG_LEFT | MOVEMENTFLAG_RIGHT);
-
-    //! Cannot strafe left and right at the same time
-    REMOVE_VIOLATING_FLAGS(mi->HasMovementFlag(MOVEMENTFLAG_STRAFE_LEFT) && mi->HasMovementFlag(MOVEMENTFLAG_STRAFE_RIGHT),
-        MOVEMENTFLAG_STRAFE_LEFT | MOVEMENTFLAG_STRAFE_RIGHT);
-
-    //! Cannot pitch up and down at the same time
-    REMOVE_VIOLATING_FLAGS(mi->HasMovementFlag(MOVEMENTFLAG_PITCH_UP) && mi->HasMovementFlag(MOVEMENTFLAG_PITCH_DOWN),
-        MOVEMENTFLAG_PITCH_UP | MOVEMENTFLAG_PITCH_DOWN);
-
-    //! Cannot move forwards and backwards at the same time
-    REMOVE_VIOLATING_FLAGS(mi->HasMovementFlag(MOVEMENTFLAG_FORWARD) && mi->HasMovementFlag(MOVEMENTFLAG_BACKWARD),
-        MOVEMENTFLAG_FORWARD | MOVEMENTFLAG_BACKWARD);
-
-    //! Cannot walk on water without SPELL_AURA_WATER_WALK
-    REMOVE_VIOLATING_FLAGS(mi->HasMovementFlag(MOVEMENTFLAG_WATERWALKING) && !GetPlayer()->HasAuraType(SPELL_AURA_WATER_WALK),
-        MOVEMENTFLAG_WATERWALKING);
-
-    //! Cannot feather fall without SPELL_AURA_FEATHER_FALL
-    REMOVE_VIOLATING_FLAGS(mi->HasMovementFlag(MOVEMENTFLAG_FALLING_SLOW) && !GetPlayer()->HasAuraType(SPELL_AURA_FEATHER_FALL),
-        MOVEMENTFLAG_FALLING_SLOW);
-
-    /*! Cannot fly if no fly auras present. Exception is being a GM.
-        Note that we check for account level instead of Player::IsGameMaster() because in some
-        situations it may be feasable to use .gm fly on as a GM without having .gm on,
-        e.g. aerial combat.
-    */
-
-    REMOVE_VIOLATING_FLAGS(mi->HasMovementFlag(MOVEMENTFLAG_FLYING | MOVEMENTFLAG_CAN_FLY) && GetSecurity() == SEC_PLAYER &&
-        !GetPlayer()->m_mover->HasAuraType(SPELL_AURA_FLY) &&
-        !GetPlayer()->m_mover->HasAuraType(SPELL_AURA_MOD_INCREASE_MOUNTED_FLIGHT_SPEED),
-        MOVEMENTFLAG_FLYING | MOVEMENTFLAG_CAN_FLY);
-
-    //! Cannot fly and fall at the same time
-    REMOVE_VIOLATING_FLAGS(mi->HasMovementFlag(MOVEMENTFLAG_CAN_FLY | MOVEMENTFLAG_DISABLE_GRAVITY) && mi->HasMovementFlag(MOVEMENTFLAG_FALLING),
-        MOVEMENTFLAG_FALLING);
-
-    REMOVE_VIOLATING_FLAGS(mi->HasMovementFlag(MOVEMENTFLAG_SPLINE_ENABLED) &&
-        (!GetPlayer()->movespline->Initialized() || GetPlayer()->movespline->Finalized()), MOVEMENTFLAG_SPLINE_ENABLED);
-
-    #undef REMOVE_VIOLATING_FLAGS
-}
-
-void WorldSession::WriteMovementInfo(WorldPacket* data, MovementInfo* mi)
-{
-    *data << mi->guid.WriteAsPacked();
-    *data << mi->flags;
-    *data << mi->flags2;
-    *data << mi->time;
-    *data << mi->pos.PositionXYZOStream();
-
-    if (mi->HasMovementFlag(MOVEMENTFLAG_ONTRANSPORT))
-    {
-       *data << mi->transport.guid.WriteAsPacked();
-       *data << mi->transport.pos.PositionXYZOStream();
-       *data << mi->transport.time;
-       *data << mi->transport.seat;
-
-       if (mi->HasExtraMovementFlag(MOVEMENTFLAG2_INTERPOLATED_MOVEMENT))
-           *data << mi->transport.time2;
-    }
-
-    if (mi->HasMovementFlag(MovementFlags(MOVEMENTFLAG_SWIMMING | MOVEMENTFLAG_FLYING)) || mi->HasExtraMovementFlag(MOVEMENTFLAG2_ALWAYS_ALLOW_PITCHING))
-        *data << mi->pitch;
-
-    *data << mi->fallTime;
-
-    if (mi->HasMovementFlag(MOVEMENTFLAG_FALLING))
-    {
-        *data << mi->jump.zspeed;
-        *data << mi->jump.sinAngle;
-        *data << mi->jump.cosAngle;
-        *data << mi->jump.xyspeed;
-    }
-
-    if (mi->HasMovementFlag(MOVEMENTFLAG_SPLINE_ELEVATION))
-        *data << mi->splineElevation;
-}
-
->>>>>>> 233297c5
 void WorldSession::ReadAddonsInfo(ByteBuffer &data)
 {
     if (data.rpos() + 4 > data.size())
@@ -1263,14 +1056,8 @@
 {
     PreparedQueryResult result;
 
-<<<<<<< HEAD
-    if (_realmAccountLoginCallback.valid() && _realmAccountLoginCallback.wait_for(std::chrono::seconds(0)) == std::future_status::ready &&
-        _accountLoginCallback.valid() && _accountLoginCallback.wait_for(std::chrono::seconds(0)) == std::future_status::ready)
-        InitializeSessionCallback(_realmAccountLoginCallback.get(), _accountLoginCallback.get());
-=======
     if (_realmAccountLoginCallback.valid() && _realmAccountLoginCallback.wait_for(std::chrono::seconds(0)) == std::future_status::ready)
         InitializeSessionCallback(_realmAccountLoginCallback.get());
->>>>>>> 233297c5
 
     //! HandleCharEnumOpcode
     if (_charEnumCallback.valid() && _charEnumCallback.wait_for(std::chrono::seconds(0)) == std::future_status::ready)
@@ -1373,38 +1160,19 @@
     uint32 id = GetAccountId();
     uint8 secLevel = GetSecurity();
 
-<<<<<<< HEAD
+    _RBACData = new rbac::RBACData(id, _accountName, realmHandle.Index, secLevel);
+    _RBACData->LoadFromDB();
+}
+
+PreparedQueryResultFuture WorldSession::LoadPermissionsAsync()
+{
+    uint32 id = GetAccountId();
+    uint8 secLevel = GetSecurity();
+
     TC_LOG_DEBUG("rbac", "WorldSession::LoadPermissions [AccountId: %u, Name: %s, realmId: %d, secLevel: %u]",
         id, _accountName.c_str(), realmHandle.Index, secLevel);
 
     _RBACData = new rbac::RBACData(id, _accountName, realmHandle.Index, secLevel);
-    _RBACData->LoadFromDB();
-}
-=======
-    _RBACData = new rbac::RBACData(id, _accountName, realmID, secLevel);
-    _RBACData->LoadFromDB();
-}
-
-PreparedQueryResultFuture WorldSession::LoadPermissionsAsync()
-{
-    uint32 id = GetAccountId();
-    uint8 secLevel = GetSecurity();
->>>>>>> 233297c5
-
-PreparedQueryResultFuture WorldSession::LoadPermissionsAsync()
-{
-    uint32 id = GetAccountId();
-    uint8 secLevel = GetSecurity();
-    TC_LOG_DEBUG("rbac", "WorldSession::LoadPermissions [AccountId: %u, Name: %s, realmId: %d, secLevel: %u]",
-<<<<<<< HEAD
-        id, _accountName.c_str(), realmHandle.Index, secLevel);
-
-    _RBACData = new rbac::RBACData(id, _accountName, realmHandle.Index, secLevel);
-=======
-        id, _accountName.c_str(), realmID, secLevel);
-
-    _RBACData = new rbac::RBACData(id, _accountName, realmID, secLevel);
->>>>>>> 233297c5
     return _RBACData->LoadFromDBAsync();
 }
 
@@ -1421,11 +1189,7 @@
 
     AccountInfoQueryHolderPerRealm() { SetSize(MAX_QUERIES); }
 
-<<<<<<< HEAD
     bool Initialize(uint32 accountId, uint32 /*battlenetAccountId*/)
-=======
-    bool Initialize(uint32 accountId)
->>>>>>> 233297c5
     {
         bool ok = true;
 
@@ -1441,25 +1205,6 @@
     }
 };
 
-<<<<<<< HEAD
-class AccountInfoQueryHolder : public SQLQueryHolder
-{
-public:
-    enum
-    {
-        MAX_QUERIES
-    };
-
-    AccountInfoQueryHolder() { SetSize(MAX_QUERIES); }
-
-    bool Initialize(uint32 /*accountId*/, uint32 /*battlenetAccountId*/)
-    {
-        bool ok = true;
-
-        return ok;
-    }
-};
-
 void WorldSession::InitializeSession()
 {
     AccountInfoQueryHolderPerRealm* realmHolder = new AccountInfoQueryHolderPerRealm();
@@ -1470,44 +1215,16 @@
         return;
     }
 
-    AccountInfoQueryHolder* holder = new AccountInfoQueryHolder();
-    if (!holder->Initialize(GetAccountId(), GetBattlenetAccountId()))
-    {
-        delete realmHolder;
-        delete holder;
-=======
-void WorldSession::InitializeSession()
-{
-    AccountInfoQueryHolderPerRealm* realmHolder = new AccountInfoQueryHolderPerRealm();
-    if (!realmHolder->Initialize(GetAccountId()))
-    {
-        delete realmHolder;
->>>>>>> 233297c5
-        SendAuthResponse(AUTH_SYSTEM_ERROR, false);
-        return;
-    }
-
     _realmAccountLoginCallback = CharacterDatabase.DelayQueryHolder(realmHolder);
-<<<<<<< HEAD
-    _accountLoginCallback = LoginDatabase.DelayQueryHolder(holder);
-}
-
-void WorldSession::InitializeSessionCallback(SQLQueryHolder* realmHolder, SQLQueryHolder* holder)
-=======
 }
 
 void WorldSession::InitializeSessionCallback(SQLQueryHolder* realmHolder)
->>>>>>> 233297c5
 {
     LoadAccountData(realmHolder->GetPreparedResult(AccountInfoQueryHolderPerRealm::GLOBAL_ACCOUNT_DATA), GLOBAL_CACHE_MASK);
     LoadTutorialsData(realmHolder->GetPreparedResult(AccountInfoQueryHolderPerRealm::TUTORIALS));
 
     if (!m_inQueue)
-<<<<<<< HEAD
         SendAuthResponse(AUTH_OK, false);
-=======
-        SendAuthResponse(AUTH_OK, true);
->>>>>>> 233297c5
     else
         SendAuthWaitQue(0);
 
@@ -1519,10 +1236,6 @@
     SendTutorialsData();
 
     delete realmHolder;
-<<<<<<< HEAD
-    delete holder;
-=======
->>>>>>> 233297c5
 }
 
 rbac::RBACData* WorldSession::GetRBACData()
