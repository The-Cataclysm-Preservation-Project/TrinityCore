--- conflicted
+++ resolved
@@ -287,18 +287,6 @@
         /// Handle the authentication waiting queue (to be completed)
         void SendAuthWaitQue(uint32 position);
 
-<<<<<<< HEAD
-        //void SendTestCreatureQueryOpcode(uint32 entry, uint64 guid, uint32 testvalue);
-        void SendNameQueryOpcode(uint64 guid);
-
-        bool CanOpenMailBox(uint64 guid);
-
-        void SendTrainerList(uint64 guid);
-        void SendTrainerList(uint64 guid, std::string const& strTitle);
-        void SendListInventory(uint64 guid);
-        void SendShowBank(uint64 guid);
-        void SendTabardVendorActivate(uint64 guid);
-=======
         void SendNameQueryOpcode(ObjectGuid guid);
 
         void SendTrainerList(ObjectGuid guid);
@@ -308,7 +296,6 @@
         bool CanOpenMailBox(ObjectGuid guid);
         void SendShowMailBox(ObjectGuid guid);
         void SendTabardVendorActivate(ObjectGuid guid);
->>>>>>> 050d56ac
         void SendSpiritResurrect();
         void SendBindPoint(Creature* npc);
 
@@ -354,15 +341,9 @@
         //used with item_page table
         bool SendItemInfo(uint32 itemid, WorldPacket data);
         //auction
-<<<<<<< HEAD
-        void SendAuctionHello(uint64 guid, Creature* unit);
+        void SendAuctionHello(ObjectGuid guid, Creature* unit);
         void SendAuctionCommandResult(AuctionEntry* auction, uint32 Action, uint32 ErrorCode, uint32 bidError = 0);
-        void SendAuctionBidderNotification(uint32 location, uint32 auctionId, uint64 bidder, uint32 bidSum, uint32 diff, uint32 item_template);
-=======
-        void SendAuctionHello(ObjectGuid guid, Creature* unit);
-        void SendAuctionCommandResult(uint32 auctionId, uint32 Action, uint32 ErrorCode, uint32 bidError = 0);
         void SendAuctionBidderNotification(uint32 location, uint32 auctionId, ObjectGuid bidder, uint32 bidSum, uint32 diff, uint32 item_template);
->>>>>>> 050d56ac
         void SendAuctionOwnerNotification(AuctionEntry* auction);
         void SendAuctionRemovedNotification(uint32 auctionId, uint32 itemEntry, int32 randomPropertyId);
 
@@ -691,7 +672,6 @@
         void HandleMailCreateTextItem(WorldPacket& recvData);
         void HandleQueryNextMailTime(WorldPacket& recvData);
         void HandleCancelChanneling(WorldPacket& recvData);
-        void SendShowMailBox(uint64 guid);
 
         void SendItemPageInfo(ItemTemplate* itemProto);
         void HandleSplitItemOpcode(WorldPacket& recvPacket);
@@ -796,11 +776,7 @@
         //Pet
         void HandlePetAction(WorldPacket& recvData);
         void HandlePetStopAttack(WorldPacket& recvData);
-<<<<<<< HEAD
-        void HandlePetActionHelper(Unit* pet, uint64 guid1, uint32 spellid, uint16 flag, uint64 guid2, float x, float y, float z);
-=======
-        void HandlePetActionHelper(Unit* pet, ObjectGuid guid1, uint32 spellid, uint16 flag, ObjectGuid guid2);
->>>>>>> 050d56ac
+        void HandlePetActionHelper(Unit* pet, ObjectGuid guid1, uint32 spellid, uint16 flag, ObjectGuid guid2, float x, float y, float z);
         void HandlePetNameQuery(WorldPacket& recvData);
         void HandlePetSetAction(WorldPacket& recvData);
         void HandlePetAbandon(WorldPacket& recvData);
@@ -836,11 +812,11 @@
         void HandleRequestRatedBgStats(WorldPacket& recvData);
 
         // Battlefield
-        void SendBfInvitePlayerToWar(uint64 guid, uint32 zoneId, uint32 time);
-        void SendBfInvitePlayerToQueue(uint64 guid);
-        void SendBfQueueInviteResponse(uint64 guid, uint32 zoneId, bool canQueue = true, bool full = false);
-        void SendBfEntered(uint64 guid);
-        void SendBfLeaveMessage(uint64 guid, BFLeaveReason reason = BF_LEAVE_REASON_EXITED);
+        void SendBfInvitePlayerToWar(ObjectGuid guid, uint32 zoneId, uint32 time);
+        void SendBfInvitePlayerToQueue(ObjectGuid guid);
+        void SendBfQueueInviteResponse(ObjectGuid guid, uint32 zoneId, bool canQueue = true, bool full = false);
+        void SendBfEntered(ObjectGuid guid);
+        void SendBfLeaveMessage(ObjectGuid guid, BFLeaveReason reason = BF_LEAVE_REASON_EXITED);
         void HandleBfQueueInviteResponse(WorldPacket& recvData);
         void HandleBfEntryInviteResponse(WorldPacket& recvData);
         void HandleBfExitRequest(WorldPacket& recvData);
@@ -876,14 +852,8 @@
         void HandleLfrLeaveOpcode(WorldPacket& recvData);
         void HandleLfgGetStatus(WorldPacket& recvData);
 
-<<<<<<< HEAD
         void SendLfgUpdateStatus(lfg::LfgUpdateData const& updateData, bool party);
-        void SendLfgRoleChosen(uint64 guid, uint8 roles);
-=======
-        void SendLfgUpdatePlayer(lfg::LfgUpdateData const& updateData);
-        void SendLfgUpdateParty(lfg::LfgUpdateData const& updateData);
         void SendLfgRoleChosen(ObjectGuid guid, uint8 roles);
->>>>>>> 050d56ac
         void SendLfgRoleCheckUpdate(lfg::LfgRoleCheck const& pRoleCheck);
         void SendLfgLfrList(bool update);
         void SendLfgJoinResult(lfg::LfgJoinResultData const& joinData);
