/*
 * Copyright (C) 2008-2012 TrinityCore <http://www.trinitycore.org/>
 * Copyright (C) 2005-2009 MaNGOS <http://getmangos.com/>
 *
 * This program is free software; you can redistribute it and/or modify it
 * under the terms of the GNU General Public License as published by the
 * Free Software Foundation; either version 2 of the License, or (at your
 * option) any later version.
 *
 * This program is distributed in the hope that it will be useful, but WITHOUT
 * ANY WARRANTY; without even the implied warranty of MERCHANTABILITY or
 * FITNESS FOR A PARTICULAR PURPOSE. See the GNU General Public License for
 * more details.
 *
 * You should have received a copy of the GNU General Public License along
 * with this program. If not, see <http://www.gnu.org/licenses/>.
 */

/// \addtogroup u2w
/// @{
/// \file

#ifndef __WORLDSESSION_H
#define __WORLDSESSION_H

#include "Common.h"
#include "SharedDefines.h"
#include "AddonMgr.h"
#include "DatabaseEnv.h"
#include "World.h"
#include "WorldPacket.h"
#include "Cryptography/BigNumber.h"
#include "Opcodes.h"

class CalendarEvent;
class CalendarInvite;
class Creature;
class GameObject;
class InstanceSave;
class Item;
class LoginQueryHolder;
class Object;
class Player;
class Quest;
class SpellCastTargets;
class Unit;
class Warden;
class WorldPacket;
class WorldSocket;
struct AreaTableEntry;
struct AuctionEntry;
struct DeclinedName;
struct ItemTemplate;
struct LfgJoinResultData;
struct LfgLockStatus;
struct LfgPlayerBoot;
struct LfgProposal;
struct LfgQueueStatusData;
struct LfgReward;
struct LfgRoleCheck;
struct LfgUpdateData;
struct MovementInfo;

enum AccountDataType
{
    GLOBAL_CONFIG_CACHE             = 0,                    // 0x01 g
    PER_CHARACTER_CONFIG_CACHE      = 1,                    // 0x02 p
    GLOBAL_BINDINGS_CACHE           = 2,                    // 0x04 g
    PER_CHARACTER_BINDINGS_CACHE    = 3,                    // 0x08 p
    GLOBAL_MACROS_CACHE             = 4,                    // 0x10 g
    PER_CHARACTER_MACROS_CACHE      = 5,                    // 0x20 p
    PER_CHARACTER_LAYOUT_CACHE      = 6,                    // 0x40 p
    PER_CHARACTER_CHAT_CACHE        = 7                     // 0x80 p
};

#define NUM_ACCOUNT_DATA_TYPES        8

#define GLOBAL_CACHE_MASK           0x15
#define PER_CHARACTER_CACHE_MASK    0xEA

#define REGISTERED_ADDON_PREFIX_SOFTCAP 64

struct AccountData
{
    AccountData() : Time(0), Data("") {}

    time_t Time;
    std::string Data;
};

enum PartyOperation
{
    PARTY_OP_INVITE = 0,
    PARTY_OP_UNINVITE = 1,
    PARTY_OP_LEAVE = 2,
    PARTY_OP_SWAP = 4
};

enum PartyResult
{
    ERR_PARTY_RESULT_OK                 = 0,
    ERR_BAD_PLAYER_NAME_S               = 1,
    ERR_TARGET_NOT_IN_GROUP_S           = 2,
    ERR_TARGET_NOT_IN_INSTANCE_S        = 3,
    ERR_GROUP_FULL                      = 4,
    ERR_ALREADY_IN_GROUP_S              = 5,
    ERR_NOT_IN_GROUP                    = 6,
    ERR_NOT_LEADER                      = 7,
    ERR_PLAYER_WRONG_FACTION            = 8,
    ERR_IGNORING_YOU_S                  = 9,
    ERR_LFG_PENDING                     = 12,
    ERR_INVITE_RESTRICTED               = 13,
    ERR_GROUP_SWAP_FAILED               = 14,               // if (PartyOperation == PARTY_OP_SWAP) ERR_GROUP_SWAP_FAILED else ERR_INVITE_IN_COMBAT
    ERR_INVITE_UNKNOWN_REALM            = 15,
    ERR_INVITE_NO_PARTY_SERVER          = 16,
    ERR_INVITE_PARTY_BUSY               = 17,
    ERR_PARTY_TARGET_AMBIGUOUS          = 18,
    ERR_PARTY_LFG_INVITE_RAID_LOCKED    = 19,
    ERR_PARTY_LFG_BOOT_LIMIT            = 20,
    ERR_PARTY_LFG_BOOT_COOLDOWN_S       = 21,
    ERR_PARTY_LFG_BOOT_IN_PROGRESS      = 22,
    ERR_PARTY_LFG_BOOT_TOO_FEW_PLAYERS  = 23,
    ERR_PARTY_LFG_BOOT_NOT_ELIGIBLE_S   = 24,
    ERR_RAID_DISALLOWED_BY_LEVEL        = 25,
    ERR_PARTY_LFG_BOOT_IN_COMBAT        = 26,
    ERR_VOTE_KICK_REASON_NEEDED         = 27,
    ERR_PARTY_LFG_BOOT_DUNGEON_COMPLETE = 28,
    ERR_PARTY_LFG_BOOT_LOOT_ROLLS       = 29,
    ERR_PARTY_LFG_TELEPORT_IN_COMBAT    = 30
};


enum BFLeaveReason
{
    BF_LEAVE_REASON_CLOSE     = 0x00000001,
    //BF_LEAVE_REASON_UNK1      = 0x00000002, (not used)
    //BF_LEAVE_REASON_UNK2      = 0x00000004, (not used)
    BF_LEAVE_REASON_EXITED    = 0x00000008,
    BF_LEAVE_REASON_LOW_LEVEL = 0x00000010
};

enum ChatRestrictionType
{
    ERR_CHAT_RESTRICTED = 0,
    ERR_CHAT_THROTTLED  = 1,
    ERR_USER_SQUELCHED  = 2,
    ERR_YELL_RESTRICTED = 3
};

enum CharterTypes
{
    GUILD_CHARTER_TYPE                            = 4,
    ARENA_TEAM_CHARTER_2v2_TYPE                   = 2,
    ARENA_TEAM_CHARTER_3v3_TYPE                   = 3,
    ARENA_TEAM_CHARTER_5v5_TYPE                   = 5,
};

#define DB2_REPLY_SPARSE 2442913102
#define DB2_REPLY_ITEM   1344507586

//class to deal with packet processing
//allows to determine if next packet is safe to be processed
class PacketFilter
{
public:
    explicit PacketFilter(WorldSession* pSession) : m_pSession(pSession) {}
    virtual ~PacketFilter() {}

    virtual bool Process(WorldPacket* /*packet*/) { return true; }
    virtual bool ProcessLogout() const { return true; }
    static Opcodes DropHighBytes(Opcodes opcode) { return Opcodes(opcode & 0xFFFF); }

protected:
    WorldSession* const m_pSession;
};
//process only thread-safe packets in Map::Update()
class MapSessionFilter : public PacketFilter
{
public:
    explicit MapSessionFilter(WorldSession* pSession) : PacketFilter(pSession) {}
    ~MapSessionFilter() {}

    virtual bool Process(WorldPacket* packet);
    //in Map::Update() we do not process player logout!
    virtual bool ProcessLogout() const { return false; }
};

//class used to filer only thread-unsafe packets from queue
//in order to update only be used in World::UpdateSessions()
class WorldSessionFilter : public PacketFilter
{
public:
    explicit WorldSessionFilter(WorldSession* pSession) : PacketFilter(pSession) {}
    ~WorldSessionFilter() {}

    virtual bool Process(WorldPacket* packet);
};

// Proxy structure to contain data passed to callback function,
// only to prevent bloating the parameter list
class CharacterCreateInfo
{
    friend class WorldSession;
    friend class Player;

    protected:
        CharacterCreateInfo(std::string name, uint8 race, uint8 cclass, uint8 gender, uint8 skin, uint8 face, uint8 hairStyle, uint8 hairColor, uint8 facialHair, uint8 outfitId,
        WorldPacket& data) : Name(name), Race(race), Class(cclass), Gender(gender), Skin(skin), Face(face), HairStyle(hairStyle), HairColor(hairColor), FacialHair(facialHair),
        OutfitId(outfitId), Data(data), CharCount(0)
        {}

        /// User specified variables
        std::string Name;
        uint8 Race;
        uint8 Class;
        uint8 Gender;
        uint8 Skin;
        uint8 Face;
        uint8 HairStyle;
        uint8 HairColor;
        uint8 FacialHair;
        uint8 OutfitId;
        WorldPacket Data;

        /// Server side data
        uint8 CharCount;

    private:
        virtual ~CharacterCreateInfo(){};
};

/// Player session in the World
class WorldSession
{
    public:
        WorldSession(uint32 id, WorldSocket* sock, AccountTypes sec, uint8 expansion, time_t mute_time, LocaleConstant locale, uint32 recruiter, bool isARecruiter);
        ~WorldSession();

        bool PlayerLoading() const { return m_playerLoading; }
        bool PlayerLogout() const { return m_playerLogout; }
        bool PlayerLogoutWithSave() const { return m_playerLogout && m_playerSave; }
        bool PlayerRecentlyLoggedOut() const { return m_playerRecentlyLogout; }

        void ReadAddonsInfo(WorldPacket& data);
        void SendAddonsInfo();
        bool IsAddonRegistered(const std::string& prefix) const;

        void ReadMovementInfo(WorldPacket& data, MovementInfo* mi);
        void WriteMovementInfo(WorldPacket& data, MovementInfo* mi);

        void SendPacket(WorldPacket const* packet, bool forced = false);
        void SendNotification(const char *format, ...) ATTR_PRINTF(2, 3);
        void SendNotification(uint32 string_id, ...);
        void SendPetNameInvalid(uint32 error, const std::string& name, DeclinedName *declinedName);
        void SendPartyResult(PartyOperation operation, const std::string& member, PartyResult res, uint32 val = 0);
        void SendAreaTriggerMessage(const char* Text, ...) ATTR_PRINTF(2, 3);
        void SendSetPhaseShift(std::set<uint32> const& phaseIds, std::set<uint32> const& terrainswaps);
        void SendQueryTimeResponse();

        void SendAuthResponse(uint8 code, bool queued, uint32 queuePos = 0);
        void SendClientCacheVersion(uint32 version);

        AccountTypes GetSecurity() const { return _security; }
        uint32 GetAccountId() const { return _accountId; }
        Player* GetPlayer() const { return _player; }
        std::string GetPlayerName(bool simple = true) const;
        uint32 GetGuidLow() const;
        void SetSecurity(AccountTypes security) { _security = security; }
        std::string const& GetRemoteAddress() { return m_Address; }
        void SetPlayer(Player* player);
        uint8 Expansion() const { return m_expansion; }

        void InitWarden(BigNumber* k, std::string os);

        /// Session in auth.queue currently
        void SetInQueue(bool state) { m_inQueue = state; }

        /// Is the user engaged in a log out process?
        bool isLogingOut() const { return _logoutTime || m_playerLogout; }

        /// Engage the logout process for the user
        void LogoutRequest(time_t requestTime)
        {
            _logoutTime = requestTime;
        }

        /// Is logout cooldown expired?
        bool ShouldLogOut(time_t currTime) const
        {
            return (_logoutTime > 0 && currTime >= _logoutTime + 20);
        }

        void LogoutPlayer(bool Save);
        void KickPlayer();

        void QueuePacket(WorldPacket* new_packet);
        bool Update(uint32 diff, PacketFilter& updater);

        /// Handle the authentication waiting queue (to be completed)
        void SendAuthWaitQue(uint32 position);

        //void SendTestCreatureQueryOpcode(uint32 entry, uint64 guid, uint32 testvalue);
        void SendNameQueryOpcode(uint64 guid);

        void SendTrainerList(uint64 guid);
        void SendTrainerList(uint64 guid, const std::string& strTitle);
        void SendListInventory(uint64 guid);
        void SendShowBank(uint64 guid);
        void SendTabardVendorActivate(uint64 guid);
        void SendSpiritResurrect();
        void SendBindPoint(Creature* npc);

        void SendAttackStop(Unit const* enemy);

        void SendBattleGroundList(uint64 guid, BattlegroundTypeId bgTypeId);

        void SendTradeStatus(TradeStatus status);
        void SendUpdateTrade(bool trader_data = true);
        void SendCancelTrade();

        void SendPetitionQueryOpcode(uint64 petitionguid);

        // Spell
        void HandleClientCastFlags(WorldPacket& recvPacket, uint8 castFlags, SpellCastTargets & targets);

        // Pet
        void SendPetNameQuery(uint64 guid, uint32 petnumber);
        void SendStablePet(uint64 guid);
        void SendStablePetCallback(PreparedQueryResult result, uint64 guid);
        void SendStableResult(uint8 guid);
        bool CheckStableMaster(uint64 guid);

        // Account Data
        AccountData* GetAccountData(AccountDataType type) { return &m_accountData[type]; }
        void SetAccountData(AccountDataType type, time_t tm, std::string data);
        void SendAccountDataTimes(uint32 mask);
        void LoadGlobalAccountData();
        void LoadAccountData(PreparedQueryResult result, uint32 mask);

        void LoadTutorialsData();
        void SendTutorialsData();
        void SaveTutorialsData(SQLTransaction& trans);
        uint32 GetTutorialInt(uint8 index) const { return m_Tutorials[index]; }
        void SetTutorialInt(uint8 index, uint32 value)
        {
            if (m_Tutorials[index] != value)
            {
                m_Tutorials[index] = value;
                m_TutorialsChanged = true;
            }
        }
        //used with item_page table
        bool SendItemInfo(uint32 itemid, WorldPacket data);
        //auction
        void SendAuctionHello(uint64 guid, Creature* unit);
        void SendAuctionCommandResult(AuctionEntry* auction, uint32 Action, uint32 ErrorCode, uint32 bidError = 0);
        void SendAuctionBidderNotification(uint32 location, uint32 auctionId, uint64 bidder, uint32 bidSum, uint32 diff, uint32 item_template);
        void SendAuctionOwnerNotification(AuctionEntry* auction);
        void SendAuctionRemovedNotification(uint32 auctionId, uint32 itemEntry, int32 randomPropertyId);

        //Item Enchantment
        void SendEnchantmentLog(uint64 Target, uint64 Caster, uint32 ItemID, uint32 SpellID);
        void SendItemEnchantTimeUpdate(uint64 Playerguid, uint64 Itemguid, uint32 slot, uint32 Duration);

        //Taxi
        void SendTaxiStatus(uint64 guid);
        void SendTaxiMenu(Creature* unit);
        void SendDoFlight(uint32 mountDisplayId, uint32 path, uint32 pathNode = 0);
        bool SendLearnNewTaxiNode(Creature* unit);
        void SendDiscoverNewTaxiNode(uint32 nodeid);

        // Guild/Arena Team
        void SendArenaTeamCommandResult(uint32 team_action, const std::string& team, const std::string& player, uint32 error_id);
        void SendNotInArenaTeamPacket(uint8 type);
        void SendPetitionShowList(uint64 guid);

        void BuildPartyMemberStatsChangedPacket(Player* player, WorldPacket* data);

        void DoLootRelease(uint64 lguid);

        // Account mute time
        time_t m_muteTime;

        // Locales
        LocaleConstant GetSessionDbcLocale() const { return m_sessionDbcLocale; }
        LocaleConstant GetSessionDbLocaleIndex() const { return m_sessionDbLocaleIndex; }
        const char *GetTrinityString(int32 entry) const;

        uint32 GetLatency() const { return m_latency; }
        void SetLatency(uint32 latency) { m_latency = latency; }
        uint32 getDialogStatus(Player* player, Object* questgiver, uint32 defstatus);

        time_t m_timeOutTime;
        void UpdateTimeOutTime(uint32 diff)
        {
            if (time_t(diff) > m_timeOutTime)
                m_timeOutTime = 0;
            else
                m_timeOutTime -= diff;
        }
        void ResetTimeOutTime() { m_timeOutTime = sWorld->getIntConfig(CONFIG_SOCKET_TIMEOUTTIME); }
        bool IsConnectionIdle() const { return (m_timeOutTime <= 0 && !m_inQueue); }

        // Recruit-A-Friend Handling
        uint32 GetRecruiterId() const { return recruiterId; }
        bool IsARecruiter() const { return isRecruiter; }

        z_stream_s* GetCompressionStream() { return _compressionStream; }

    public:                                                 // opcodes handlers

        void Handle_NULL(WorldPacket& recvPacket);          // not used
        void Handle_EarlyProccess(WorldPacket& recvPacket); // just mark packets processed in WorldSocket::OnRead
        void Handle_ServerSide(WorldPacket& recvPacket);    // sever side only, can't be accepted from client
        void Handle_Deprecated(WorldPacket& recvPacket);    // never used anymore by client

        void HandleCharEnumOpcode(WorldPacket& recvPacket);
        void HandleCharDeleteOpcode(WorldPacket& recvPacket);
        void HandleCharCreateOpcode(WorldPacket& recvPacket);
        void HandleCharCreateCallback(PreparedQueryResult result, CharacterCreateInfo* createInfo);
        void HandlePlayerLoginOpcode(WorldPacket& recvPacket);
        void HandleLoadScreenOpcode(WorldPacket& recvPacket);
        void HandleCharEnum(PreparedQueryResult result);
        void HandlePlayerLogin(LoginQueryHolder * holder);
        void HandleCharFactionOrRaceChange(WorldPacket& recvData);
        void HandleRandomizeCharNameOpcode(WorldPacket& recvData);
        void HandleReorderCharacters(WorldPacket& recvData);
        void HandleOpeningCinematic(WorldPacket& recvData);


        // played time
        void HandlePlayedTime(WorldPacket& recvPacket);

        // new
        void HandleMoveUnRootAck(WorldPacket& recvPacket);
        void HandleMoveRootAck(WorldPacket& recvPacket);
        void HandleLookingForGroup(WorldPacket& recvPacket);
        void HandleReturnToGraveyard(WorldPacket& recvPacket);

        // new inspect
        void HandleInspectOpcode(WorldPacket& recvPacket);

        // new party stats
        void HandleInspectHonorStatsOpcode(WorldPacket& recvPacket);

        void HandleMoveWaterWalkAck(WorldPacket& recvPacket);
        void HandleFeatherFallAck(WorldPacket& recvData);

        void HandleMoveHoverAck(WorldPacket& recvData);

        void HandleMountSpecialAnimOpcode(WorldPacket& recvdata);

        // character view
        void HandleShowingHelmOpcode(WorldPacket& recvData);
        void HandleShowingCloakOpcode(WorldPacket& recvData);

        // repair
        void HandleRepairItemOpcode(WorldPacket& recvPacket);

        // Knockback
        void HandleMoveKnockBackAck(WorldPacket& recvPacket);

        void HandleMoveTeleportAck(WorldPacket& recvPacket);
        void HandleForceSpeedChangeAck(WorldPacket& recvData);

        void HandlePingOpcode(WorldPacket& recvPacket);
        void HandleAuthSessionOpcode(WorldPacket& recvPacket);
        void HandleRepopRequestOpcode(WorldPacket& recvPacket);
        void HandleAutostoreLootItemOpcode(WorldPacket& recvPacket);
        void HandleLootMoneyOpcode(WorldPacket& recvPacket);
        void HandleLootOpcode(WorldPacket& recvPacket);
        void HandleLootReleaseOpcode(WorldPacket& recvPacket);
        void HandleLootMasterGiveOpcode(WorldPacket& recvPacket);
        void HandleWhoOpcode(WorldPacket& recvPacket);
        void HandleLogoutRequestOpcode(WorldPacket& recvPacket);
        void HandlePlayerLogoutOpcode(WorldPacket& recvPacket);
        void HandleLogoutCancelOpcode(WorldPacket& recvPacket);

        // GM Ticket opcodes
        void HandleGMTicketCreateOpcode(WorldPacket& recvPacket);
        void HandleGMTicketUpdateOpcode(WorldPacket& recvPacket);
        void HandleGMTicketDeleteOpcode(WorldPacket& recvPacket);
        void HandleGMTicketGetTicketOpcode(WorldPacket& recvPacket);
        void HandleGMTicketSystemStatusOpcode(WorldPacket& recvPacket);
        void HandleGMSurveySubmit(WorldPacket& recvPacket);
        void HandleReportLag(WorldPacket& recvPacket);
        void HandleGMResponseResolve(WorldPacket& recvPacket);

        void HandleTogglePvP(WorldPacket& recvPacket);

        void HandleZoneUpdateOpcode(WorldPacket& recvPacket);
        void HandleSetSelectionOpcode(WorldPacket& recvPacket);
        void HandleStandStateChangeOpcode(WorldPacket& recvPacket);
        void HandleEmoteOpcode(WorldPacket& recvPacket);
        void HandleContactListOpcode(WorldPacket& recvPacket);
        void HandleAddFriendOpcode(WorldPacket& recvPacket);
        void HandleAddFriendOpcodeCallBack(PreparedQueryResult result, std::string friendNote);
        void HandleDelFriendOpcode(WorldPacket& recvPacket);
        void HandleAddIgnoreOpcode(WorldPacket& recvPacket);
        void HandleAddIgnoreOpcodeCallBack(PreparedQueryResult result);
        void HandleDelIgnoreOpcode(WorldPacket& recvPacket);
        void HandleSetContactNotesOpcode(WorldPacket& recvPacket);
        void HandleBugOpcode(WorldPacket& recvPacket);

        void HandleAreaTriggerOpcode(WorldPacket& recvPacket);

        void HandleSetFactionAtWar(WorldPacket& recvData);
        void HandleSetFactionCheat(WorldPacket& recvData);
        void HandleSetWatchedFactionOpcode(WorldPacket& recvData);
        void HandleSetFactionInactiveOpcode(WorldPacket& recvData);

        void HandleUpdateAccountData(WorldPacket& recvPacket);
        void HandleRequestAccountData(WorldPacket& recvPacket);
        void HandleSetActionButtonOpcode(WorldPacket& recvPacket);

        void HandleGameObjectUseOpcode(WorldPacket& recPacket);
        void HandleMeetingStoneInfo(WorldPacket& recPacket);
        void HandleGameobjectReportUse(WorldPacket& recvPacket);

        void HandleNameQueryOpcode(WorldPacket& recvPacket);

        void HandleQueryTimeOpcode(WorldPacket& recvPacket);

        void HandleCreatureQueryOpcode(WorldPacket& recvPacket);

        void HandleGameObjectQueryOpcode(WorldPacket& recvPacket);

        void HandleMoveWorldportAckOpcode(WorldPacket& recvPacket);
        void HandleMoveWorldportAckOpcode();                // for server-side calls

        void HandleMovementOpcodes(WorldPacket& recvPacket);
        void HandleSetActiveMoverOpcode(WorldPacket& recvData);
        void HandleMoveNotActiveMover(WorldPacket& recvData);
        void HandleDismissControlledVehicle(WorldPacket& recvData);
        void HandleRequestVehicleExit(WorldPacket& recvData);
        void HandleChangeSeatsOnControlledVehicle(WorldPacket& recvData);
        void HandleMoveTimeSkippedOpcode(WorldPacket& recvData);

        void HandleRequestRaidInfoOpcode(WorldPacket& recvData);

        void HandleBattlefieldStatusOpcode(WorldPacket& recvData);
        void HandleBattleMasterHelloOpcode(WorldPacket& recvData);

        void HandleGroupInviteOpcode(WorldPacket& recvPacket);
        //void HandleGroupCancelOpcode(WorldPacket& recvPacket);
        void HandleGroupInviteResponseOpcode(WorldPacket& recvPacket);
        void HandleGroupUninviteOpcode(WorldPacket& recvPacket);
        void HandleGroupUninviteGuidOpcode(WorldPacket& recvPacket);
        void HandleGroupSetLeaderOpcode(WorldPacket& recvPacket);
        void HandleGroupSetRolesOpcode(WorldPacket& recvData);
        void HandleGroupDisbandOpcode(WorldPacket& recvPacket);
        void HandleOptOutOfLootOpcode(WorldPacket& recvData);
        void HandleLootMethodOpcode(WorldPacket& recvPacket);
        void HandleLootRoll(WorldPacket& recvData);
        void HandleRequestPartyMemberStatsOpcode(WorldPacket& recvData);
        void HandleRaidTargetUpdateOpcode(WorldPacket& recvData);
        void HandleRaidReadyCheckOpcode(WorldPacket& recvData);
        void HandleRaidReadyCheckFinishedOpcode(WorldPacket& recvData);
        void HandleGroupRaidConvertOpcode(WorldPacket& recvData);
        void HandleGroupChangeSubGroupOpcode(WorldPacket& recvData);
        void HandleGroupSwapSubGroupOpcode(WorldPacket& recvData);
        void HandleGroupAssistantLeaderOpcode(WorldPacket& recvData);
        void HandlePartyAssignmentOpcode(WorldPacket& recvData);

        void HandlePetitionBuyOpcode(WorldPacket& recvData);
        void HandlePetitionShowSignOpcode(WorldPacket& recvData);
        void HandlePetitionQueryOpcode(WorldPacket& recvData);
        void HandlePetitionRenameOpcode(WorldPacket& recvData);
        void HandlePetitionSignOpcode(WorldPacket& recvData);
        void HandlePetitionDeclineOpcode(WorldPacket& recvData);
        void HandleOfferPetitionOpcode(WorldPacket& recvData);
        void HandleTurnInPetitionOpcode(WorldPacket& recvData);

        void HandleGuildQueryOpcode(WorldPacket& recvPacket);
        void HandleGuildInviteOpcode(WorldPacket& recvPacket);
        void HandleGuildRemoveOpcode(WorldPacket& recvPacket);
        void HandleGuildAcceptOpcode(WorldPacket& recvPacket);
        void HandleGuildDeclineOpcode(WorldPacket& recvPacket);
        void HandleGuildEventLogQueryOpcode(WorldPacket& recvPacket);
        void HandleGuildRosterOpcode(WorldPacket& recvPacket);
        void HandleGuildRewardsQueryOpcode(WorldPacket& recvPacket);
        void HandleGuildPromoteOpcode(WorldPacket& recvPacket);
        void HandleGuildDemoteOpcode(WorldPacket& recvPacket);
        void HandleGuildAssignRankOpcode(WorldPacket& recvPacket);
        void HandleGuildLeaveOpcode(WorldPacket& recvPacket);
        void HandleGuildDisbandOpcode(WorldPacket& recvPacket);
        void HandleGuildLeaderOpcode(WorldPacket& recvPacket);
        void HandleGuildMOTDOpcode(WorldPacket& recvPacket);
        void HandleGuildNewsUpdateStickyOpcode(WorldPacket& recvPacket);
        void HandleGuildSetNoteOpcode(WorldPacket& recvPacket);
        void HandleGuildQueryRanksOpcode(WorldPacket& recvPacket);
        void HandleGuildQueryNewsOpcode(WorldPacket& recvPacket);
        void HandleGuildSetRankPermissionsOpcode(WorldPacket& recvPacket);
        void HandleGuildAddRankOpcode(WorldPacket& recvPacket);
        void HandleGuildDelRankOpcode(WorldPacket& recvPacket);
        void HandleGuildChangeInfoTextOpcode(WorldPacket& recvPacket);
        void HandleSaveGuildEmblemOpcode(WorldPacket& recvPacket);
        void HandleGuildRequestPartyState(WorldPacket& recvPacket);
        void HandleGuildRequestMaxDailyXP(WorldPacket& recvPacket);
        void HandleAutoDeclineGuildInvites(WorldPacket& recvPacket);

        void HandleGuildFinderAddRecruit(WorldPacket& recvPacket);
        void HandleGuildFinderBrowse(WorldPacket& recvPacket);
        void HandleGuildFinderDeclineRecruit(WorldPacket& recvPacket);
        void HandleGuildFinderGetApplications(WorldPacket& recvPacket);
        void HandleGuildFinderGetRecruits(WorldPacket& recvPacket);
        void HandleGuildFinderPostRequest(WorldPacket& recvPacket);
        void HandleGuildFinderRemoveRecruit(WorldPacket& recvPacket);
        void HandleGuildFinderSetGuildPost(WorldPacket& recvPacket);

        void HandleTaxiNodeStatusQueryOpcode(WorldPacket& recvPacket);
        void HandleTaxiQueryAvailableNodes(WorldPacket& recvPacket);
        void HandleActivateTaxiOpcode(WorldPacket& recvPacket);
        void HandleActivateTaxiExpressOpcode(WorldPacket& recvPacket);
        void HandleMoveSplineDoneOpcode(WorldPacket& recvPacket);
        void SendActivateTaxiReply(ActivateTaxiReply reply);

        void HandleTabardVendorActivateOpcode(WorldPacket& recvPacket);
        void HandleBankerActivateOpcode(WorldPacket& recvPacket);
        void HandleBuyBankSlotOpcode(WorldPacket& recvPacket);
        void HandleTrainerListOpcode(WorldPacket& recvPacket);
        void HandleTrainerBuySpellOpcode(WorldPacket& recvPacket);
        void HandlePetitionShowListOpcode(WorldPacket& recvPacket);
        void HandleGossipHelloOpcode(WorldPacket& recvPacket);
        void HandleGossipSelectOptionOpcode(WorldPacket& recvPacket);
        void HandleSpiritHealerActivateOpcode(WorldPacket& recvPacket);
        void HandleNpcTextQueryOpcode(WorldPacket& recvPacket);
        void HandleBinderActivateOpcode(WorldPacket& recvPacket);
        void HandleListStabledPetsOpcode(WorldPacket& recvPacket);
        void HandleStablePet(WorldPacket& recvPacket);
        void HandleStablePetCallback(PreparedQueryResult result);
        void HandleUnstablePet(WorldPacket& recvPacket);
        void HandleUnstablePetCallback(PreparedQueryResult result, uint32 petId);
        void HandleBuyStableSlot(WorldPacket& recvPacket);
        void HandleStableRevivePet(WorldPacket& recvPacket);
        void HandleStableSwapPet(WorldPacket& recvPacket);
        void HandleStableSwapPetCallback(PreparedQueryResult result, uint32 petId);
        void SendTrainerBuyFailed(uint64 guid, uint32 spellId, uint32 reason);

        void HandleDuelAcceptedOpcode(WorldPacket& recvPacket);
        void HandleDuelCancelledOpcode(WorldPacket& recvPacket);

        void HandleAcceptTradeOpcode(WorldPacket& recvPacket);
        void HandleBeginTradeOpcode(WorldPacket& recvPacket);
        void HandleBusyTradeOpcode(WorldPacket& recvPacket);
        void HandleCancelTradeOpcode(WorldPacket& recvPacket);
        void HandleClearTradeItemOpcode(WorldPacket& recvPacket);
        void HandleIgnoreTradeOpcode(WorldPacket& recvPacket);
        void HandleInitiateTradeOpcode(WorldPacket& recvPacket);
        void HandleSetTradeGoldOpcode(WorldPacket& recvPacket);
        void HandleSetTradeItemOpcode(WorldPacket& recvPacket);
        void HandleUnacceptTradeOpcode(WorldPacket& recvPacket);

        void HandleAuctionHelloOpcode(WorldPacket& recvPacket);
        void HandleAuctionListItems(WorldPacket& recvData);
        void HandleAuctionListBidderItems(WorldPacket& recvData);
        void HandleAuctionSellItem(WorldPacket& recvData);
        void HandleAuctionRemoveItem(WorldPacket& recvData);
        void HandleAuctionListOwnerItems(WorldPacket& recvData);
        void HandleAuctionPlaceBid(WorldPacket& recvData);
        void HandleAuctionListPendingSales(WorldPacket& recvData);

        void HandleGetMailList(WorldPacket& recvData);
        void HandleSendMail(WorldPacket& recvData);
        void HandleMailTakeMoney(WorldPacket& recvData);
        void HandleMailTakeItem(WorldPacket& recvData);
        void HandleMailMarkAsRead(WorldPacket& recvData);
        void HandleMailReturnToSender(WorldPacket& recvData);
        void HandleMailDelete(WorldPacket& recvData);
        void HandleItemTextQuery(WorldPacket& recvData);
        void HandleMailCreateTextItem(WorldPacket& recvData);
        void HandleQueryNextMailTime(WorldPacket& recvData);
        void HandleCancelChanneling(WorldPacket& recvData);

        void SendItemPageInfo(ItemTemplate* itemProto);
        void HandleSplitItemOpcode(WorldPacket& recvPacket);
        void HandleSwapInvItemOpcode(WorldPacket& recvPacket);
        void HandleDestroyItemOpcode(WorldPacket& recvPacket);
        void HandleAutoEquipItemOpcode(WorldPacket& recvPacket);
        void SendItemDb2Reply(uint32 entry);
        void SendItemSparseDb2Reply(uint32 entry);
        void HandleSellItemOpcode(WorldPacket& recvPacket);
        void HandleBuyItemInSlotOpcode(WorldPacket& recvPacket);
        void HandleBuyItemOpcode(WorldPacket& recvPacket);
        void HandleListInventoryOpcode(WorldPacket& recvPacket);
        void HandleAutoStoreBagItemOpcode(WorldPacket& recvPacket);
        void HandleReadItem(WorldPacket& recvPacket);
        void HandleAutoEquipItemSlotOpcode(WorldPacket& recvPacket);
        void HandleSwapItem(WorldPacket& recvPacket);
        void HandleBuybackItem(WorldPacket& recvPacket);
        void HandleAutoBankItemOpcode(WorldPacket& recvPacket);
        void HandleAutoStoreBankItemOpcode(WorldPacket& recvPacket);
        void HandleWrapItemOpcode(WorldPacket& recvPacket);

        void HandleAttackSwingOpcode(WorldPacket& recvPacket);
        void HandleAttackStopOpcode(WorldPacket& recvPacket);
        void HandleSetSheathedOpcode(WorldPacket& recvPacket);

        void HandleUseItemOpcode(WorldPacket& recvPacket);
        void HandleOpenItemOpcode(WorldPacket& recvPacket);
        void HandleCastSpellOpcode(WorldPacket& recvPacket);
        void HandleCancelCastOpcode(WorldPacket& recvPacket);
        void HandleCancelAuraOpcode(WorldPacket& recvPacket);
        void HandleCancelGrowthAuraOpcode(WorldPacket& recvPacket);
        void HandleCancelAutoRepeatSpellOpcode(WorldPacket& recvPacket);

        void HandleLearnTalentOpcode(WorldPacket& recvPacket);
        void HandleLearnPreviewTalents(WorldPacket& recvPacket);
        void HandleTalentWipeConfirmOpcode(WorldPacket& recvPacket);
        void HandleUnlearnSkillOpcode(WorldPacket& recvPacket);

        void HandleQuestgiverStatusQueryOpcode(WorldPacket& recvPacket);
        void HandleQuestgiverStatusMultipleQuery(WorldPacket& recvPacket);
        void HandleQuestgiverHelloOpcode(WorldPacket& recvPacket);
        void HandleQuestgiverAcceptQuestOpcode(WorldPacket& recvPacket);
        void HandleQuestgiverQueryQuestOpcode(WorldPacket& recvPacket);
        void HandleQuestgiverChooseRewardOpcode(WorldPacket& recvPacket);
        void HandleQuestgiverRequestRewardOpcode(WorldPacket& recvPacket);
        void HandleQuestQueryOpcode(WorldPacket& recvPacket);
        void HandleQuestgiverCancel(WorldPacket& recvData);
        void HandleQuestLogSwapQuest(WorldPacket& recvData);
        void HandleQuestLogRemoveQuest(WorldPacket& recvData);
        void HandleQuestConfirmAccept(WorldPacket& recvData);
        void HandleQuestgiverCompleteQuest(WorldPacket& recvData);
        void HandleQuestgiverQuestAutoLaunch(WorldPacket& recvPacket);
        void HandlePushQuestToParty(WorldPacket& recvPacket);
        void HandleQuestPushResult(WorldPacket& recvPacket);

        bool processChatmessageFurtherAfterSecurityChecks(std::string&, uint32);
        void HandleMessagechatOpcode(WorldPacket& recvPacket);
        void HandleAddonMessagechatOpcode(WorldPacket& recvPacket);
        void SendPlayerNotFoundNotice(std::string name);
        void SendPlayerAmbiguousNotice(std::string name);
        void SendWrongFactionNotice();
        void SendChatRestrictedNotice(ChatRestrictionType restriction);
        void HandleTextEmoteOpcode(WorldPacket& recvPacket);
        void HandleChatIgnoredOpcode(WorldPacket& recvPacket);

        void HandleUnregisterAddonPrefixesOpcode(WorldPacket& recvPacket);
        void HandleAddonRegisteredPrefixesOpcode(WorldPacket& recvPacket);

        void HandleReclaimCorpseOpcode(WorldPacket& recvPacket);
        void HandleCorpseQueryOpcode(WorldPacket& recvPacket);
        void HandleCorpseMapPositionQuery(WorldPacket& recvPacket);
        void HandleResurrectResponseOpcode(WorldPacket& recvPacket);
        void HandleSummonResponseOpcode(WorldPacket& recvData);

        void HandleJoinChannel(WorldPacket& recvPacket);
        void HandleLeaveChannel(WorldPacket& recvPacket);
        void HandleChannelList(WorldPacket& recvPacket);
        void HandleChannelPassword(WorldPacket& recvPacket);
        void HandleChannelSetOwner(WorldPacket& recvPacket);
        void HandleChannelOwner(WorldPacket& recvPacket);
        void HandleChannelModerator(WorldPacket& recvPacket);
        void HandleChannelUnmoderator(WorldPacket& recvPacket);
        void HandleChannelMute(WorldPacket& recvPacket);
        void HandleChannelUnmute(WorldPacket& recvPacket);
        void HandleChannelInvite(WorldPacket& recvPacket);
        void HandleChannelKick(WorldPacket& recvPacket);
        void HandleChannelBan(WorldPacket& recvPacket);
        void HandleChannelUnban(WorldPacket& recvPacket);
        void HandleChannelAnnouncements(WorldPacket& recvPacket);
        void HandleChannelModerate(WorldPacket& recvPacket);
        void HandleChannelDeclineInvite(WorldPacket& recvPacket);
        void HandleChannelDisplayListQuery(WorldPacket& recvPacket);
        void HandleGetChannelMemberCount(WorldPacket& recvPacket);
        void HandleSetChannelWatch(WorldPacket& recvPacket);

        void HandleCompleteCinematic(WorldPacket& recvPacket);
        void HandleNextCinematicCamera(WorldPacket& recvPacket);

        void HandlePageTextQueryOpcode(WorldPacket& recvPacket);

        void HandleTutorialFlag (WorldPacket& recvData);
        void HandleTutorialClear(WorldPacket& recvData);
        void HandleTutorialReset(WorldPacket& recvData);

        //Pet
        void HandlePetAction(WorldPacket& recvData);
        void HandlePetStopAttack(WorldPacket& recvData);
        void HandlePetActionHelper(Unit* pet, uint64 guid1, uint16 spellid, uint16 flag, uint64 guid2, float x, float y, float z);
        void HandlePetNameQuery(WorldPacket& recvData);
        void HandlePetSetAction(WorldPacket& recvData);
        void HandlePetAbandon(WorldPacket& recvData);
        void HandlePetRename(WorldPacket& recvData);
        void HandlePetCancelAuraOpcode(WorldPacket& recvPacket);
        void HandlePetSpellAutocastOpcode(WorldPacket& recvPacket);
        void HandlePetCastSpellOpcode(WorldPacket& recvPacket);
        void HandlePetLearnTalent(WorldPacket& recvPacket);
        void HandleLearnPreviewTalentsPet(WorldPacket& recvPacket);

        void HandleSetActionBarToggles(WorldPacket& recvData);

        void HandleCharRenameOpcode(WorldPacket& recvData);
        void HandleChangePlayerNameOpcodeCallBack(PreparedQueryResult result, std::string newName);
        void HandleSetPlayerDeclinedNames(WorldPacket& recvData);

        void HandleTotemDestroyed(WorldPacket& recvData);
        void HandleDismissCritter(WorldPacket& recvData);

        //Battleground
        void HandleBattlemasterHelloOpcode(WorldPacket& recvData);
        void HandleBattlemasterJoinOpcode(WorldPacket& recvData);
        void HandleBattlegroundPlayerPositionsOpcode(WorldPacket& recvData);
        void HandlePVPLogDataOpcode(WorldPacket& recvData);
        void HandleBattleFieldPortOpcode(WorldPacket& recvData);
        void HandleBattlefieldListOpcode(WorldPacket& recvData);
        void HandleBattlefieldLeaveOpcode(WorldPacket& recvData);
        void HandleBattlemasterJoinArena(WorldPacket& recvData);
        void HandleReportPvPAFK(WorldPacket& recvData);

        void HandleWardenDataOpcode(WorldPacket& recvData);
        void HandleWorldTeleportOpcode(WorldPacket& recvData);
        void HandleMinimapPingOpcode(WorldPacket& recvData);
        void HandleRandomRollOpcode(WorldPacket& recvData);
        void HandleFarSightOpcode(WorldPacket& recvData);
        void HandleSetDungeonDifficultyOpcode(WorldPacket& recvData);
        void HandleSetRaidDifficultyOpcode(WorldPacket& recvData);
        void HandleMoveSetCanFlyAckOpcode(WorldPacket& recvData);
        void HandleSetTitleOpcode(WorldPacket& recvData);
        void HandleRealmSplitOpcode(WorldPacket& recvData);
        void HandleTimeSyncResp(WorldPacket& recvData);
        void HandleWhoisOpcode(WorldPacket& recvData);
        void HandleResetInstancesOpcode(WorldPacket& recvData);
        void HandleHearthAndResurrect(WorldPacket& recvData);
        void HandleInstanceLockResponse(WorldPacket& recvPacket);

        // Battlefield
        void SendBfInvitePlayerToWar(uint64 guid, uint32 zoneId, uint32 pTime);
        void SendBfInvitePlayerToQueue(uint64 guid);
        void SendBfQueueInviteResponse(uint64 guid, uint32 zoneId, bool canQueue = true, bool full = false);
        void SendBfEntered(uint64 guid);
        void SendBfLeaveMessage(uint64 guid, BFLeaveReason reason = BF_LEAVE_REASON_EXITED);
        void HandleBfQueueInviteResponse(WorldPacket& recvData);
        void HandleBfEntryInviteResponse(WorldPacket& recvData);
        void HandleBfExitRequest(WorldPacket& recvData);

        // Looking for Dungeon/Raid
<<<<<<< HEAD
        void HandleLfgSetCommentOpcode(WorldPacket& recvData);
        void HandleLfgPlayerLockInfoRequestOpcode(WorldPacket& recvData);
        void HandleLfgPartyLockInfoRequestOpcode(WorldPacket& recvData);
        void HandleLfgJoinOpcode(WorldPacket& recvData);
        void HandleLfgLeaveOpcode(WorldPacket& recvData);
        void HandleLfgSetRolesOpcode(WorldPacket& recvData);
        void HandleLfgProposalResultOpcode(WorldPacket& recvData);
        void HandleLfgSetBootVoteOpcode(WorldPacket& recvData);
        void HandleLfgTeleportOpcode(WorldPacket& recvData);
        void HandleLfrSearchOpcode(WorldPacket& recvData);
        void HandleLfrLeaveOpcode(WorldPacket& recvData);
=======
        void HandleLfgSetCommentOpcode(WorldPacket& recv_data);
        void HandleLfgPlayerLockInfoRequestOpcode(WorldPacket& recv_data);
        void HandleLfgPartyLockInfoRequestOpcode(WorldPacket& recv_data);
        void HandleLfgJoinOpcode(WorldPacket& recv_data);
        void HandleLfgLeaveOpcode(WorldPacket& recv_data);
        void HandleLfgSetRolesOpcode(WorldPacket& recv_data);
        void HandleLfgProposalResultOpcode(WorldPacket& recv_data);
        void HandleLfgSetBootVoteOpcode(WorldPacket& recv_data);
        void HandleLfgTeleportOpcode(WorldPacket& recv_data);
        void HandleLfrJoinOpcode(WorldPacket& recv_data);
        void HandleLfrLeaveOpcode(WorldPacket& recv_data);
>>>>>>> 4e8fa520

        void SendLfgUpdatePlayer(const LfgUpdateData& updateData);
        void SendLfgUpdateParty(const LfgUpdateData& updateData);
        void SendLfgRoleChosen(uint64 guid, uint8 roles);
        void SendLfgRoleCheckUpdate(const LfgRoleCheck& pRoleCheck);
        void SendLfgLfrList(bool update);
        void SendLfgJoinResult(const LfgJoinResultData& joinData);
        void SendLfgQueueStatus(const LfgQueueStatusData& queueData);
        void SendLfgPlayerReward(uint32 rdungeonEntry, uint32 sdungeonEntry, uint8 done, const LfgReward* reward, const Quest *qRew);
        void SendLfgBootProposalUpdate(const LfgPlayerBoot& boot);
        void SendLfgUpdateProposal(uint32 proposalId, const LfgProposal& proposal);
        void SendLfgDisabled();
        void SendLfgOfferContinue(uint32 dungeonEntry);
        void SendLfgTeleportError(uint8 err);

        // Arena Team
        void HandleInspectArenaTeamsOpcode(WorldPacket& recvData);
        void HandleArenaTeamQueryOpcode(WorldPacket& recvData);
        void HandleArenaTeamRosterOpcode(WorldPacket& recvData);
        void HandleArenaTeamInviteOpcode(WorldPacket& recvData);
        void HandleArenaTeamAcceptOpcode(WorldPacket& recvData);
        void HandleArenaTeamDeclineOpcode(WorldPacket& recvData);
        void HandleArenaTeamLeaveOpcode(WorldPacket& recvData);
        void HandleArenaTeamRemoveOpcode(WorldPacket& recvData);
        void HandleArenaTeamDisbandOpcode(WorldPacket& recvData);
        void HandleArenaTeamLeaderOpcode(WorldPacket& recvData);

        void HandleAreaSpiritHealerQueryOpcode(WorldPacket& recvData);
        void HandleAreaSpiritHealerQueueOpcode(WorldPacket& recvData);
        void HandleCancelMountAuraOpcode(WorldPacket& recvData);
        void HandleSelfResOpcode(WorldPacket& recvData);
        void HandleComplainOpcode(WorldPacket& recvData);
        void HandleRequestPetInfoOpcode(WorldPacket& recvData);

        // Socket gem
        void HandleSocketOpcode(WorldPacket& recvData);

        void HandleCancelTempEnchantmentOpcode(WorldPacket& recvData);

        void HandleItemRefundInfoRequest(WorldPacket& recvData);
        void HandleItemRefund(WorldPacket& recvData);

        void HandleChannelVoiceOnOpcode(WorldPacket& recvData);
        void HandleVoiceSessionEnableOpcode(WorldPacket& recvData);
        void HandleSetActiveVoiceChannel(WorldPacket& recvData);
        void HandleSetTaxiBenchmarkOpcode(WorldPacket& recvData);

        // Guild Bank
        void HandleGuildPermissions(WorldPacket& recvData);
        void HandleGuildBankMoneyWithdrawn(WorldPacket& recvData);
        void HandleGuildBankerActivate(WorldPacket& recvData);
        void HandleGuildBankQueryTab(WorldPacket& recvData);
        void HandleGuildBankLogQuery(WorldPacket& recvData);
        void HandleGuildBankDepositMoney(WorldPacket& recvData);
        void HandleGuildBankWithdrawMoney(WorldPacket& recvData);
        void HandleGuildBankSwapItems(WorldPacket& recvData);

        void HandleGuildBankUpdateTab(WorldPacket& recvData);
        void HandleGuildBankBuyTab(WorldPacket& recvData);
        void HandleQueryGuildBankTabText(WorldPacket& recvData);
        void HandleSetGuildBankTabText(WorldPacket& recvData);
        void HandleGuildQueryXPOpcode(WorldPacket& recvData);

        // Refer-a-Friend
        void HandleGrantLevel(WorldPacket& recvData);
        void HandleAcceptGrantLevel(WorldPacket& recvData);

        // Calendar
        void HandleCalendarGetCalendar(WorldPacket& recvData);
        void HandleCalendarGetEvent(WorldPacket& recvData);
        void HandleCalendarGuildFilter(WorldPacket& recvData);
        void HandleCalendarArenaTeam(WorldPacket& recvData);
        void HandleCalendarAddEvent(WorldPacket& recvData);
        void HandleCalendarUpdateEvent(WorldPacket& recvData);
        void HandleCalendarRemoveEvent(WorldPacket& recvData);
        void HandleCalendarCopyEvent(WorldPacket& recvData);
        void HandleCalendarEventInvite(WorldPacket& recvData);
        void HandleCalendarEventRsvp(WorldPacket& recvData);
        void HandleCalendarEventRemoveInvite(WorldPacket& recvData);
        void HandleCalendarEventStatus(WorldPacket& recvData);
        void HandleCalendarEventModeratorStatus(WorldPacket& recvData);
        void HandleCalendarComplain(WorldPacket& recvData);
        void HandleCalendarGetNumPending(WorldPacket& recvData);
        void HandleCalendarEventSignup(WorldPacket& recvData);

        void SendCalendarEvent(CalendarEvent const& calendarEvent, CalendarSendEventType sendEventType);
        void SendCalendarEventInvite(CalendarInvite const& invite, bool pending);
        void SendCalendarEventInviteAlert(CalendarEvent const& calendarEvent, CalendarInvite const& calendarInvite);
        void SendCalendarEventInviteRemove(CalendarInvite const& invite, uint32 flags);
        void SendCalendarEventInviteRemoveAlert(CalendarEvent const& calendarEvent, CalendarInviteStatus status);
        void SendCalendarEventRemovedAlert(CalendarEvent const& calendarEvent);
        void SendCalendarEventUpdateAlert(CalendarEvent const& calendarEvent, CalendarSendEventType sendEventType);
        void SendCalendarEventStatus(CalendarEvent const& calendarEvent, CalendarInvite const& invite);
        void SendCalendarEventModeratorStatusAlert(CalendarInvite const& invite);
        void SendCalendarClearPendingAction();
        void SendCalendarRaidLockout(InstanceSave const* save, bool add);
        void SendCalendarRaidLockoutUpdated(InstanceSave const* save);
        void SendCalendarCommandResult(CalendarError err, char const* param = NULL);

        // Void Storage
        void HandleVoidStorageUnlock(WorldPacket& recvData);
        void HandleVoidStorageQuery(WorldPacket& recvData);
        void HandleVoidStorageTransfer(WorldPacket& recvData);
        void HandleVoidSwapItem(WorldPacket& recvData);
        void SendVoidStorageTransferResult(VoidTransferError result);

        // Transmogrification
        void HandleTransmogrifyItems(WorldPacket& recvData);

        // Reforge
        void HandleReforgeItemOpcode(WorldPacket& recvData);
        void SendReforgeResult(bool success);

        // Miscellaneous
        void HandleSpellClick(WorldPacket& recvData);
        void HandleMirrorImageDataRequest(WorldPacket& recvData);
        void HandleAlterAppearance(WorldPacket& recvData);
        void HandleRemoveGlyph(WorldPacket& recvData);
        void HandleCharCustomize(WorldPacket& recvData);
        void HandleQueryInspectAchievements(WorldPacket& recvData);
        void HandleGuildAchievementProgressQuery(WorldPacket& recvData);
        void HandleEquipmentSetSave(WorldPacket& recvData);
        void HandleEquipmentSetDelete(WorldPacket& recvData);
        void HandleEquipmentSetUse(WorldPacket& recvData);
        void HandleWorldStateUITimerUpdate(WorldPacket& recvData);
        void HandleReadyForAccountDataTimes(WorldPacket& recvData);
        void HandleQueryQuestsCompleted(WorldPacket& recvData);
        void HandleQuestPOIQuery(WorldPacket& recvData);
        void HandleEjectPassenger(WorldPacket& data);
        void HandleEnterPlayerVehicle(WorldPacket& data);
        void HandleUpdateProjectilePosition(WorldPacket& recvPacket);
        void HandleRequestHotfix(WorldPacket& recvPacket);
        void HandleUpdateMissileTrajectory(WorldPacket& recvPacket);
        void HandleViolenceLevel(WorldPacket& recvPacket);
        void HandleObjectUpdateFailedOpcode(WorldPacket& recvPacket);
        int32 HandleEnableNagleAlgorithm();

        // Compact Unit Frames (4.x)
        void HandleSaveCUFProfiles(WorldPacket& recvPacket);
        void SendLoadCUFProfiles();

    private:
        void InitializeQueryCallbackParameters();
        void ProcessQueryCallbacks();

        PreparedQueryResultFuture _charEnumCallback;
        PreparedQueryResultFuture _addIgnoreCallback;
        PreparedQueryResultFuture _stablePetCallback;
        QueryCallback<PreparedQueryResult, std::string> _charRenameCallback;
        QueryCallback<PreparedQueryResult, std::string> _addFriendCallback;
        QueryCallback<PreparedQueryResult, uint32> _unstablePetCallback;
        QueryCallback<PreparedQueryResult, uint32> _stableSwapCallback;
        QueryCallback<PreparedQueryResult, uint64> _sendStabledPetCallback;
        QueryCallback<PreparedQueryResult, CharacterCreateInfo*, true> _charCreateCallback;
        QueryResultHolderFuture _charLoginCallback;

    private:
        // private trade methods
        void moveItems(Item* myItems[], Item* hisItems[]);

        // logging helper
        void LogUnexpectedOpcode(WorldPacket* packet, const char* status, const char *reason);
        void LogUnprocessedTail(WorldPacket* packet);

        // EnumData helpers
        bool CharCanLogin(uint32 lowGUID)
        {
            return _allowedCharsToLogin.find(lowGUID) != _allowedCharsToLogin.end();
        }

        // this stores the GUIDs of the characters who can login
        // characters who failed on Player::BuildEnumData shouldn't login
        std::set<uint32> _allowedCharsToLogin;

        uint32 m_GUIDLow;                                   // set loggined or recently logout player (while m_playerRecentlyLogout set)
        Player* _player;
        WorldSocket* m_Socket;
        std::string m_Address;

        AccountTypes _security;
        uint32 _accountId;
        uint8 m_expansion;

        typedef std::list<AddonInfo> AddonsList;

        // Warden
        Warden* _warden;                                    // Remains NULL if Warden system is not enabled by config

        time_t _logoutTime;
        bool m_inQueue;                                     // session wait in auth.queue
        bool m_playerLoading;                               // code processed in LoginPlayer
        bool m_playerLogout;                                // code processed in LogoutPlayer
        bool m_playerRecentlyLogout;
        bool m_playerSave;
        LocaleConstant m_sessionDbcLocale;
        LocaleConstant m_sessionDbLocaleIndex;
        uint32 m_latency;
        AccountData m_accountData[NUM_ACCOUNT_DATA_TYPES];
        uint32 m_Tutorials[MAX_ACCOUNT_TUTORIAL_VALUES];
        bool   m_TutorialsChanged;
        AddonsList m_addonsList;
        std::vector<std::string> _registeredAddonPrefixes;
        bool _filterAddonMessages;
        uint32 recruiterId;
        bool isRecruiter;
        ACE_Based::LockedQueue<WorldPacket*, ACE_Thread_Mutex> _recvQueue;
        time_t timeLastWhoCommand;
        z_stream_s* _compressionStream;
};
#endif
/// @}<|MERGE_RESOLUTION|>--- conflicted
+++ resolved
@@ -836,7 +836,6 @@
         void HandleBfExitRequest(WorldPacket& recvData);
 
         // Looking for Dungeon/Raid
-<<<<<<< HEAD
         void HandleLfgSetCommentOpcode(WorldPacket& recvData);
         void HandleLfgPlayerLockInfoRequestOpcode(WorldPacket& recvData);
         void HandleLfgPartyLockInfoRequestOpcode(WorldPacket& recvData);
@@ -846,21 +845,8 @@
         void HandleLfgProposalResultOpcode(WorldPacket& recvData);
         void HandleLfgSetBootVoteOpcode(WorldPacket& recvData);
         void HandleLfgTeleportOpcode(WorldPacket& recvData);
-        void HandleLfrSearchOpcode(WorldPacket& recvData);
+        void HandleLfrJoinOpcode(WorldPacket& recvData);
         void HandleLfrLeaveOpcode(WorldPacket& recvData);
-=======
-        void HandleLfgSetCommentOpcode(WorldPacket& recv_data);
-        void HandleLfgPlayerLockInfoRequestOpcode(WorldPacket& recv_data);
-        void HandleLfgPartyLockInfoRequestOpcode(WorldPacket& recv_data);
-        void HandleLfgJoinOpcode(WorldPacket& recv_data);
-        void HandleLfgLeaveOpcode(WorldPacket& recv_data);
-        void HandleLfgSetRolesOpcode(WorldPacket& recv_data);
-        void HandleLfgProposalResultOpcode(WorldPacket& recv_data);
-        void HandleLfgSetBootVoteOpcode(WorldPacket& recv_data);
-        void HandleLfgTeleportOpcode(WorldPacket& recv_data);
-        void HandleLfrJoinOpcode(WorldPacket& recv_data);
-        void HandleLfrLeaveOpcode(WorldPacket& recv_data);
->>>>>>> 4e8fa520
 
         void SendLfgUpdatePlayer(const LfgUpdateData& updateData);
         void SendLfgUpdateParty(const LfgUpdateData& updateData);
