--- conflicted
+++ resolved
@@ -703,14 +703,14 @@
                 return 0;
             case CMSG_LOG_DISCONNECT:
                 new_pct->rfinish(); // contains uint32 disconnectReason;
-                sLog->outDebug(LOG_FILTER_NETWORKIO, "%s", opcodeName.c_str());
+                TC_LOG_DEBUG(LOG_FILTER_NETWORKIO, "%s", opcodeName.c_str());
                 sScriptMgr->OnPacketReceive(this, WorldPacket(*new_pct));
                 return 0;
             // not an opcode, client sends string "WORLD OF WARCRAFT CONNECTION - CLIENT TO SERVER" without opcode
             // first 4 bytes become the opcode (2 dropped)
             case MSG_VERIFY_CONNECTIVITY:
             {
-                sLog->outDebug(LOG_FILTER_NETWORKIO, "%s", opcodeName.c_str());
+                TC_LOG_DEBUG(LOG_FILTER_NETWORKIO, "%s", opcodeName.c_str());
                 sScriptMgr->OnPacketReceive(this, WorldPacket(*new_pct));
                 std::string str;
                 *new_pct >> str;
@@ -720,7 +720,7 @@
             }
             case CMSG_ENABLE_NAGLE:
             {
-                sLog->outDebug(LOG_FILTER_NETWORKIO, "%s", opcodeName.c_str());
+                TC_LOG_DEBUG(LOG_FILTER_NETWORKIO, "%s", opcodeName.c_str());
                 sScriptMgr->OnPacketReceive(this, WorldPacket(*new_pct));
                 return m_Session ? m_Session->HandleEnableNagleAlgorithm() : -1;
             }
@@ -740,7 +740,7 @@
                 OpcodeHandler const* handler = opcodeTable[opcode];
                 if (!handler || handler->Status == STATUS_UNHANDLED)
                 {
-                    sLog->outError(LOG_FILTER_OPCODES, "No defined handler for opcode %s sent by %s", GetOpcodeNameForLogging(new_pct->GetOpcode()).c_str(), m_Session->GetPlayerInfo().c_str());
+                    TC_LOG_ERROR(LOG_FILTER_OPCODES, "No defined handler for opcode %s sent by %s", GetOpcodeNameForLogging(new_pct->GetOpcode()).c_str(), m_Session->GetPlayerInfo().c_str());
                     return 0;
                 }
 
@@ -843,26 +843,6 @@
         return -1;
     }
 
-<<<<<<< HEAD
-=======
-    // Read the content of the packet
-    recvPacket >> clientBuild;
-    recvPacket >> unk2;
-    recvPacket >> account;
-    recvPacket >> unk3;
-    recvPacket >> clientSeed;
-    recvPacket >> unk5 >> unk6 >> unk7;
-    recvPacket >> unk4;
-    recvPacket.read(digest, 20);
-
-    TC_LOG_DEBUG(LOG_FILTER_NETWORKIO, "WorldSocket::HandleAuthSession: client %u, unk2 %u, account %s, unk3 %u, clientseed %u",
-                clientBuild,
-                unk2,
-                account.c_str(),
-                unk3,
-                clientSeed);
-
->>>>>>> d1677b2d
     // Get the account information from the realmd database
     //         0           1        2       3          4         5       6          7   8
     // SELECT id, sessionkey, last_ip, locked, expansion, mutetime, locale, recruiter, os FROM account WHERE username = ?
