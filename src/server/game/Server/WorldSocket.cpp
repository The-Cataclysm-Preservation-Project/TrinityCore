--- conflicted
+++ resolved
@@ -333,7 +333,6 @@
     recvPacket >> digest[1];
     recvPacket >> digest[11];
     recvPacket >> clientSeed;
-<<<<<<< HEAD
     recvPacket >> digest[2];
     recvPacket.read_skip<uint32>(); // Region
     recvPacket >> digest[14];
@@ -350,20 +349,6 @@
     recvPacket.ReadBit();           // UseIPv6
     uint32 accountNameLength = recvPacket.ReadBits(12);
     account = recvPacket.ReadString(accountNameLength);
-=======
-    recvPacket >> region >> battlegroup;    // Used for Battle.net only
-    recvPacket >> realmIndex;               // realmId from auth_database.realmlist table
-    recvPacket >> unk4;
-    recvPacket.read(digest, 20);
-
-    TC_LOG_DEBUG("network", "WorldSocket::HandleAuthSession: client %u, serverId %u, account %s, loginServerType %u, clientseed %u, realmIndex %u",
-        clientBuild,
-        serverId,
-        account.c_str(),
-        loginServerType,
-        clientSeed,
-        realmIndex);
->>>>>>> 7833d341
 
     // Get the account information from the auth database
     //         0           1        2       3          4         5       6          7   8                  9
