--- conflicted
+++ resolved
@@ -803,7 +803,7 @@
     std::string account;
     SHA1Hash sha;
     BigNumber k;
-<<<<<<< HEAD
+    bool wardenActive = sWorld->getBoolConfig(CONFIG_WARDEN_ENABLED);    
     WorldPacket addonsData;
 
     recvPacket.read_skip<uint32>();
@@ -847,9 +847,6 @@
     recvPacket.ReadBit();
     uint32 accountNameLength = recvPacket.ReadBits(12);
     account = recvPacket.ReadString(accountNameLength);
-=======
-    bool wardenActive = sWorld->getBoolConfig(CONFIG_WARDEN_ENABLED);
->>>>>>> aa93a975
 
     if (sWorld->IsClosed())
     {
