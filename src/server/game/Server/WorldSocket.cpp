/*
* Copyright (C) 2008-2016 TrinityCore <http://www.trinitycore.org/>
<<<<<<< HEAD
 * Copyright (C) 2005-2009 MaNGOS <http://getmangos.com/>
 *
 * This program is free software; you can redistribute it and/or modify it
 * under the terms of the GNU General Public License as published by the
 * Free Software Foundation; either version 2 of the License, or (at your
 * option) any later version.
 *
 * This program is distributed in the hope that it will be useful, but WITHOUT
 * ANY WARRANTY; without even the implied warranty of MERCHANTABILITY or
 * FITNESS FOR A PARTICULAR PURPOSE. See the GNU General Public License for
 * more details.
 *
 * You should have received a copy of the GNU General Public License along
 * with this program. If not, see <http://www.gnu.org/licenses/>.
 */
=======
* Copyright (C) 2005-2009 MaNGOS <http://getmangos.com/>
*
* This program is free software; you can redistribute it and/or modify it
* under the terms of the GNU General Public License as published by the
* Free Software Foundation; either version 2 of the License, or (at your
* option) any later version.
*
* This program is distributed in the hope that it will be useful, but WITHOUT
* ANY WARRANTY; without even the implied warranty of MERCHANTABILITY or
* FITNESS FOR A PARTICULAR PURPOSE. See the GNU General Public License for
* more details.
*
* You should have received a copy of the GNU General Public License along
* with this program. If not, see <http://www.gnu.org/licenses/>.
*/
>>>>>>> 233297c5

#include "WorldSocket.h"
#include "BigNumber.h"
#include "Opcodes.h"
#include "ScriptMgr.h"
#include "SHA1.h"
#include "PacketLog.h"
#include "BattlenetAccountMgr.h"
#include <memory>

using boost::asio::ip::tcp;

std::string const WorldSocket::ServerConnectionInitialize("WORLD OF WARCRAFT CONNECTION - SERVER TO CLIENT");

std::string const WorldSocket::ClientConnectionInitialize("WORLD OF WARCRAFT CONNECTION - CLIENT TO SERVER");


WorldSocket::WorldSocket(tcp::socket&& socket)
    : Socket(std::move(socket)), _authSeed(rand32()), _OverSpeedPings(0), _worldSession(nullptr), _initialized(false)
{
    _headerBuffer.Resize(2);
}

void WorldSocket::Start()
{
    std::string ip_address = GetRemoteIpAddress().to_string();
    PreparedStatement* stmt = LoginDatabase.GetPreparedStatement(LOGIN_SEL_IP_INFO);
    stmt->setString(0, ip_address);
    stmt->setUInt32(1, inet_addr(ip_address.c_str()));

<<<<<<< HEAD
    _queryCallback = std::bind(&WorldSocket::CheckIpCallback, this, std::placeholders::_1);
    _queryFuture = LoginDatabase.AsyncQuery(stmt);
=======
    {
        std::lock_guard<std::mutex> guard(_queryLock);
        _queryCallback = io_service().wrap(std::bind(&WorldSocket::CheckIpCallback, this, std::placeholders::_1));
        _queryFuture = LoginDatabase.AsyncQuery(stmt);
    }
>>>>>>> 233297c5
}

void WorldSocket::CheckIpCallback(PreparedQueryResult result)
{
    if (result)
    {
        bool banned = false;
        do
        {
            Field* fields = result->Fetch();
            if (fields[0].GetUInt64() != 0)
                banned = true;

            if (!fields[1].GetString().empty())
                _ipCountry = fields[1].GetString();

        } while (result->NextRow());

        if (banned)
        {
            SendAuthResponseError(AUTH_REJECT);
            TC_LOG_ERROR("network", "WorldSocket::CheckIpCallback: Sent Auth Response (IP %s banned).", GetRemoteIpAddress().to_string().c_str());
            DelayedCloseSocket();
            return;
        }
    }

    AsyncRead();

    MessageBuffer initializer;
    ServerPktHeader header(ServerConnectionInitialize.size(), 0);
    initializer.Write(header.header, header.getHeaderLength() - 2);
    initializer.Write(ServerConnectionInitialize.c_str(), ServerConnectionInitialize.length());

    std::unique_lock<std::mutex> dummy(_writeLock, std::defer_lock);
    QueuePacket(std::move(initializer), dummy);
}

bool WorldSocket::Update()
{
    if (!BaseSocket::Update())
        return false;

    {
        std::lock_guard<std::mutex> guard(_queryLock);
        if (_queryFuture.valid() && _queryFuture.wait_for(std::chrono::seconds(0)) == std::future_status::ready)
        {
            auto callback = std::move(_queryCallback);
            _queryCallback = nullptr;
            callback(_queryFuture.get());
        }
    }

    return true;
}

bool WorldSocket::Update()
{
    if (!BaseSocket::Update())
        return false;

    {
        std::lock_guard<std::mutex> guard(_queryLock);
        if (_queryFuture.valid() && _queryFuture.wait_for(std::chrono::seconds(0)) == std::future_status::ready)
        {
            auto callback = std::move(_queryCallback);
            _queryCallback = nullptr;
            callback(_queryFuture.get());
        }
    }

    return true;
}

void WorldSocket::HandleSendAuthSession()
{
    WorldPacket packet(SMSG_AUTH_CHALLENGE, 37);
    BigNumber seed1;
    seed1.SetRand(16 * 8);
    packet.append(seed1.AsByteArray(16).get(), 16);               // new encryption seeds

    BigNumber seed2;
    seed2.SetRand(16 * 8);
    packet.append(seed2.AsByteArray(16).get(), 16);               // new encryption seeds

    packet << uint32(_authSeed);
    packet << uint8(1);
    SendPacketAndLogOpcode(packet);
}

void WorldSocket::OnClose()
{
    {
        std::lock_guard<std::mutex> sessionGuard(_worldSessionLock);
        _worldSession = nullptr;
    }
}

void WorldSocket::ReadHandler()
{
    if (!IsOpen())
        return;

    MessageBuffer& packet = GetReadBuffer();
    while (packet.GetActiveSize() > 0)
    {
        if (_headerBuffer.GetRemainingSpace() > 0)
        {
            // need to receive the header
            std::size_t readHeaderSize = std::min(packet.GetActiveSize(), _headerBuffer.GetRemainingSpace());
            _headerBuffer.Write(packet.GetReadPointer(), readHeaderSize);
            packet.ReadCompleted(readHeaderSize);

            if (_headerBuffer.GetRemainingSpace() > 0)
            {
                // Couldn't receive the whole header this time.
                ASSERT(packet.GetActiveSize() == 0);
                break;
            }

            // We just received nice new header
            if (!ReadHeaderHandler())
            {
                CloseSocket();
                return;
            }
        }

        // We have full read header, now check the data payload
        if (_packetBuffer.GetRemainingSpace() > 0)
        {
            // need more data in the payload
            std::size_t readDataSize = std::min(packet.GetActiveSize(), _packetBuffer.GetRemainingSpace());
            _packetBuffer.Write(packet.GetReadPointer(), readDataSize);
            packet.ReadCompleted(readDataSize);

            if (_packetBuffer.GetRemainingSpace() > 0)
            {
                // Couldn't receive the whole data this time.
                ASSERT(packet.GetActiveSize() == 0);
                break;
            }
        }

        // just received fresh new payload
        ReadDataHandlerResult result = ReadDataHandler();
        _headerBuffer.Reset();
        if (result != ReadDataHandlerResult::Ok)
        {
            if (result != ReadDataHandlerResult::WaitingForQuery)
                CloseSocket();

            return;
        }
    }

    AsyncRead();
}

bool WorldSocket::ReadHeaderHandler()
{
    ASSERT(_headerBuffer.GetActiveSize() == (_initialized ? sizeof(ClientPktHeader) : 2));

    _authCrypt.DecryptRecv(_headerBuffer.GetReadPointer(), _headerBuffer.GetActiveSize());

    ClientPktHeader* header = reinterpret_cast<ClientPktHeader*>(_headerBuffer.GetReadPointer());
    EndianConvertReverse(header->size);

    if (_initialized)
        EndianConvert(header->cmd);

    if (!header->IsValidSize() || (_initialized && !header->IsValidOpcode()))
    {
        TC_LOG_ERROR("network", "WorldSocket::ReadHeaderHandler(): client %s sent malformed packet (size: %hu, cmd: %u)",
            GetRemoteIpAddress().to_string().c_str(), header->size, header->cmd);
        return false;
    }

    if (_initialized)
        header->size -= sizeof(header->cmd);

    _packetBuffer.Resize(header->size);
    return true;
}

struct AuthSession
<<<<<<< HEAD
=======
{
    uint32 BattlegroupID = 0;
    uint32 LoginServerType = 0;
    uint32 RealmID = 0;
    uint32 Build = 0;
    uint32 LocalChallenge = 0;
    uint32 LoginServerID = 0;
    uint32 RegionID = 0;
    uint64 DosResponse = 0;
    uint8 Digest[SHA_DIGEST_LENGTH] = {};
    std::string Account;
    ByteBuffer AddonInfo;
};

struct AccountInfo
{
    uint32 Id;
    BigNumber SessionKey;
    std::string LastIP;
    bool IsLockedToIP;
    std::string LockCountry;
    uint8 Expansion;
    int64 MuteTime;
    LocaleConstant Locale;
    uint32 Recruiter;
    std::string OS;
    bool IsRectuiter;
    AccountTypes Security;
    bool IsBanned;

    explicit AccountInfo(Field* fields)
    {
        //           0             1          2         3               4            5           6         7            8     9         10
        // SELECT a.id, a.sessionkey, a.last_ip, a.locked, a.lock_country, a.expansion, a.mutetime, a.locale, a.recruiter, a.os, aa.gmLevel,
        //                                                           11    12
        // ab.unbandate > UNIX_TIMESTAMP() OR ab.unbandate = ab.bandate, r.id
        // FROM account a
        // LEFT JOIN account_access aa ON a.id = aa.id AND aa.RealmID IN (-1, ?)
        // LEFT JOIN account_banned ab ON a.id = ab.id
        // LEFT JOIN account r ON a.id = r.recruiter
        // WHERE a.username = ? ORDER BY aa.RealmID DESC LIMIT 1
        Id = fields[0].GetUInt32();
        SessionKey.SetHexStr(fields[1].GetCString());
        LastIP = fields[2].GetString();
        IsLockedToIP = fields[3].GetBool();
        LockCountry = fields[4].GetString();
        Expansion = fields[5].GetUInt8();
        MuteTime = fields[6].GetInt64();
        Locale = LocaleConstant(fields[7].GetUInt8());
        Recruiter = fields[8].GetUInt32();
        OS = fields[9].GetString();
        Security = AccountTypes(fields[10].GetUInt8());
        IsBanned = fields[11].GetUInt64() != 0;
        IsRectuiter = fields[12].GetUInt32() != 0;

        uint32 world_expansion = sWorld->getIntConfig(CONFIG_EXPANSION);
        if (Expansion > world_expansion)
            Expansion = world_expansion;

        if (Locale >= TOTAL_LOCALES)
            Locale = LOCALE_enUS;
    }
};

WorldSocket::ReadDataHandlerResult WorldSocket::ReadDataHandler()
>>>>>>> 233297c5
{
    uint8 LoginServerType = 0;
    uint32 RealmID = 0;
    uint16 Build = 0;
    uint32 LocalChallenge = 0;
    uint8 Digest[SHA_DIGEST_LENGTH] = {};
    std::string Account;
    ByteBuffer AddonInfo;
};

struct AccountInfo
{
    struct
    {
        uint32 Id;
        bool IsLockedToIP;
        std::string LastIP;
        std::string LockCountry;
        LocaleConstant Locale;
        std::string OS;
        bool IsBanned;
    } BattleNet;

    struct
    {
        uint32 Id;
        BigNumber SessionKey;
        uint8 Expansion;
        int64 MuteTime;
        uint32 Recruiter;
        bool IsRecruiter;
        AccountTypes Security;
        bool IsBanned;
    } Game;

    bool IsBanned() const { return BattleNet.IsBanned || Game.IsBanned; }

    explicit AccountInfo(Field* fields)
    {
        //           0             1           2          3                4            5           6          7            8      9     10          11
        // SELECT a.id, a.sessionkey, ba.last_ip, ba.locked, ba.lock_country, a.expansion, a.mutetime, ba.locale, a.recruiter, ba.os, ba.id, aa.gmLevel,
        //                                                              12                                                            13    14
        // bab.unbandate > UNIX_TIMESTAMP() OR bab.unbandate = bab.bandate, ab.unbandate > UNIX_TIMESTAMP() OR ab.unbandate = ab.bandate, r.id
        // FROM account a LEFT JOIN battlenet_accounts ba ON a.battlenet_account = ba.id LEFT JOIN account_access aa ON a.id = aa.id AND aa.RealmID IN (-1, ?)
        // LEFT JOIN battlenet_account_bans bab ON ba.id = bab.id LEFT JOIN account_banned ab ON a.id = ab.id LEFT JOIN account r ON a.id = r.recruiter
        // WHERE a.username = ? ORDER BY aa.RealmID DESC LIMIT 1
        Game.Id = fields[0].GetUInt32();
        Game.SessionKey.SetHexStr(fields[1].GetCString());
        BattleNet.LastIP = fields[2].GetString();
        BattleNet.IsLockedToIP = fields[3].GetBool();
        BattleNet.LockCountry = fields[4].GetString();
        Game.Expansion = fields[5].GetUInt8();
        Game.MuteTime = fields[6].GetInt64();
        BattleNet.Locale = LocaleConstant(fields[7].GetUInt8());
        Game.Recruiter = fields[8].GetUInt32();
        BattleNet.OS = fields[9].GetString();
        BattleNet.Id = fields[10].GetUInt32();
        Game.Security = AccountTypes(fields[11].GetUInt8());
        BattleNet.IsBanned = fields[12].GetUInt64() != 0;
        Game.IsBanned = fields[13].GetUInt64() != 0;
        Game.IsRecruiter = fields[14].GetUInt32() != 0;

        uint32 world_expansion = sWorld->getIntConfig(CONFIG_EXPANSION);
        if (Game.Expansion > world_expansion)
            Game.Expansion = world_expansion;

        if (BattleNet.Locale >= TOTAL_LOCALES)
            BattleNet.Locale = LOCALE_enUS;
    }
};

WorldSocket::ReadDataHandlerResult WorldSocket::ReadDataHandler()
{
    if (_initialized)
    {
        ClientPktHeader* header = reinterpret_cast<ClientPktHeader*>(_headerBuffer.GetReadPointer());

        Opcodes opcode = Opcodes(header->cmd);

        WorldPacket packet(opcode, std::move(_packetBuffer));

        if (sPacketLog->CanLogPacket())
            sPacketLog->LogPacket(packet, CLIENT_TO_SERVER, GetRemoteIpAddress(), GetRemotePort());

<<<<<<< HEAD
        std::unique_lock<std::mutex> sessionGuard(_worldSessionLock, std::defer_lock);

        switch (opcode)
=======
    switch (opcode)
    {
        case CMSG_PING:
            LogOpcodeText(opcode, sessionGuard);
            return HandlePing(packet) ? ReadDataHandlerResult::Ok : ReadDataHandlerResult::Error;
        case CMSG_AUTH_SESSION:
            LogOpcodeText(opcode, sessionGuard);
            if (_authed)
            {
                // locking just to safely log offending user is probably overkill but we are disconnecting him anyway
                if (sessionGuard.try_lock())
                    TC_LOG_ERROR("network", "WorldSocket::ProcessIncoming: received duplicate CMSG_AUTH_SESSION from %s", _worldSession->GetPlayerInfo().c_str());
                return ReadDataHandlerResult::Error;
            }

            HandleAuthSession(packet);
            return ReadDataHandlerResult::WaitingForQuery;
        case CMSG_KEEP_ALIVE:
            LogOpcodeText(opcode, sessionGuard);
            break;
        default:
>>>>>>> 233297c5
        {
            case CMSG_PING:
                LogOpcodeText(opcode, sessionGuard);
                return HandlePing(packet) ? ReadDataHandlerResult::Ok : ReadDataHandlerResult::Error;
            case CMSG_AUTH_SESSION:
                LogOpcodeText(opcode, sessionGuard);
                if (_worldSession)
                {
                    // locking just to safely log offending user is probably overkill but we are disconnecting him anyway
                    if (sessionGuard.try_lock())
                        TC_LOG_ERROR("network", "WorldSocket::ProcessIncoming: received duplicate CMSG_AUTH_SESSION from %s", _worldSession->GetPlayerInfo().c_str());
                    return ReadDataHandlerResult::Error;
                }

                HandleAuthSession(packet);
                return ReadDataHandlerResult::WaitingForQuery;
            case CMSG_KEEP_ALIVE:
                LogOpcodeText(opcode, sessionGuard);
                sScriptMgr->OnPacketReceive(_worldSession, packet);
                break;
            case CMSG_LOG_DISCONNECT:
                packet.rfinish();   // contains uint32 disconnectReason;
                TC_LOG_DEBUG("network", "%s", GetOpcodeNameForLogging(opcode).c_str());
                sScriptMgr->OnPacketReceive(_worldSession, packet);
                break;
            case CMSG_ENABLE_NAGLE:
            {
<<<<<<< HEAD
                TC_LOG_DEBUG("network", "%s", GetOpcodeNameForLogging(opcode).c_str());
                sScriptMgr->OnPacketReceive(_worldSession, packet);
                if (_worldSession)
                    _worldSession->HandleEnableNagleAlgorithm();
                break;
=======
                TC_LOG_ERROR("network.opcode", "ProcessIncoming: Client not authed opcode = %u", uint32(opcode));
                CloseSocket();
                return ReadDataHandlerResult::Error;
>>>>>>> 233297c5
            }
            default:
            {
                sessionGuard.lock();
                LogOpcodeText(opcode, sessionGuard);
                if (!_worldSession)
                {
                    TC_LOG_ERROR("network.opcode", "ProcessIncoming: Client not authed opcode = %u", uint32(opcode));
                    CloseSocket();
                    return ReadDataHandlerResult::Error;
                }

                // prevent invalid memory access/crash with custom opcodes
                if (opcode >= NUM_OPCODE_HANDLERS)
                {
                    CloseSocket();
                    return ReadDataHandlerResult::Error;
                }

                OpcodeHandler const* handler = opcodeTable[opcode];
                if (!handler)
                {
                    TC_LOG_ERROR("network.opcode", "No defined handler for opcode %s sent by %s", GetOpcodeNameForLogging(packet.GetOpcode()).c_str(), _worldSession->GetPlayerInfo().c_str());
                    break;
                }

                // Our Idle timer will reset on any non PING opcodes.
                // Catches people idling on the login screen and any lingering ingame connections.
                _worldSession->ResetTimeOutTime();

                // Copy the packet to the heap before enqueuing
                _worldSession->QueuePacket(new WorldPacket(std::move(packet)));
                break;
            }
        }
    }
    else
    {
        std::string initializer(reinterpret_cast<char const*>(_packetBuffer.GetReadPointer()), std::min(_packetBuffer.GetActiveSize(), ClientConnectionInitialize.length()));
        if (initializer != ClientConnectionInitialize)
        {
            CloseSocket();
            return ReadDataHandlerResult::Error;
        }

<<<<<<< HEAD
        _initialized = true;
        _headerBuffer.Resize(sizeof(ClientPktHeader));
        _packetBuffer.Reset();
        HandleSendAuthSession();
    }

=======
>>>>>>> 233297c5
    return ReadDataHandlerResult::Ok;
}

void WorldSocket::LogOpcodeText(uint16 opcode, std::unique_lock<std::mutex> const& guard) const
{
    if (!guard)
    {
        TC_LOG_TRACE("network.opcode", "C->S: %s %s", GetRemoteIpAddress().to_string().c_str(), GetOpcodeNameForLogging(opcode).c_str());
    }
    else
    {
        TC_LOG_TRACE("network.opcode", "C->S: %s %s", (_worldSession ? _worldSession->GetPlayerInfo() : GetRemoteIpAddress().to_string()).c_str(),
            GetOpcodeNameForLogging(opcode).c_str());
    }
}

void WorldSocket::SendPacketAndLogOpcode(WorldPacket& packet)
{
    TC_LOG_TRACE("network.opcode", "S->C: %s %s", GetRemoteIpAddress().to_string().c_str(), GetOpcodeNameForLogging(packet.GetOpcode()).c_str());
    SendPacket(packet);
}

void WorldSocket::SendPacket(WorldPacket& packet)
{
    if (!IsOpen())
        return;

    if (sPacketLog->CanLogPacket())
        sPacketLog->LogPacket(packet, SERVER_TO_CLIENT, GetRemoteIpAddress(), GetRemotePort());

    if (_worldSession && packet.size() > 0x400 && !packet.IsCompressed())
        packet.Compress(_worldSession->GetCompressionStream());

    ServerPktHeader header(packet.size() + 2, packet.GetOpcode());

    std::unique_lock<std::mutex> guard(_writeLock);

    _authCrypt.EncryptSend(header.header, header.getHeaderLength());

#ifndef TC_SOCKET_USE_IOCP
    if (_writeQueue.empty() && _writeBuffer.GetRemainingSpace() >= header.getHeaderLength() + packet.size())
    {
        _writeBuffer.Write(header.header, header.getHeaderLength());
        if (!packet.empty())
            _writeBuffer.Write(packet.contents(), packet.size());
    }
    else
#endif
    {
        MessageBuffer buffer(header.getHeaderLength() + packet.size());
        buffer.Write(header.header, header.getHeaderLength());
        if (!packet.empty())
            buffer.Write(packet.contents(), packet.size());

        QueuePacket(std::move(buffer), guard);
    }
}

void WorldSocket::HandleAuthSession(WorldPacket& recvPacket)
{
<<<<<<< HEAD
    uint32 addonSize;
    std::shared_ptr<AuthSession> authSession = std::make_shared<AuthSession>();

    recvPacket.read_skip<uint32>(); // ServerId - Used for GRUNT only
    recvPacket.read_skip<uint32>(); // Battlegroup
    recvPacket >> authSession->LoginServerType;
    recvPacket >> authSession->Digest[10];
    recvPacket >> authSession->Digest[18];
    recvPacket >> authSession->Digest[12];
    recvPacket >> authSession->Digest[5];
    recvPacket.read_skip<uint64>();
    recvPacket >> authSession->Digest[15];
    recvPacket >> authSession->Digest[9];
    recvPacket >> authSession->Digest[19];
    recvPacket >> authSession->Digest[4];
    recvPacket >> authSession->Digest[7];
    recvPacket >> authSession->Digest[16];
    recvPacket >> authSession->Digest[3];
    recvPacket >> authSession->Build;
    recvPacket >> authSession->Digest[8];
    recvPacket >> authSession->RealmID;
    recvPacket.read_skip<uint8>();
    recvPacket >> authSession->Digest[17];
    recvPacket >> authSession->Digest[6];
    recvPacket >> authSession->Digest[0];
    recvPacket >> authSession->Digest[1];
    recvPacket >> authSession->Digest[11];
    recvPacket >> authSession->LocalChallenge;
    recvPacket >> authSession->Digest[2];
    recvPacket.read_skip<uint32>(); // Region
    recvPacket >> authSession->Digest[14];
    recvPacket >> authSession->Digest[13];

    recvPacket >> addonSize;

    if (addonSize)
    {
        authSession->AddonInfo.resize(addonSize);
        recvPacket.read((uint8*)authSession->AddonInfo.contents(), addonSize);
    }

    recvPacket.ReadBit();           // UseIPv6
    uint32 accountNameLength = recvPacket.ReadBits(12);
    authSession->Account = recvPacket.ReadString(accountNameLength);

    PreparedStatement* stmt = LoginDatabase.GetPreparedStatement(LOGIN_SEL_ACCOUNT_INFO_BY_NAME);
    stmt->setInt32(0, realmHandle.Index);
    stmt->setString(1, authSession->Account);

=======
    std::shared_ptr<AuthSession> authSession = std::make_shared<AuthSession>();

    // Read the content of the packet
    recvPacket >> authSession->Build;
    recvPacket >> authSession->LoginServerID;
    recvPacket >> authSession->Account;
    recvPacket >> authSession->LoginServerType;
    recvPacket >> authSession->LocalChallenge;
    recvPacket >> authSession->RegionID;
    recvPacket >> authSession->BattlegroupID;
    recvPacket >> authSession->RealmID;               // realmId from auth_database.realmlist table
    recvPacket >> authSession->DosResponse;
    recvPacket.read(authSession->Digest, 20);
    authSession->AddonInfo.append(recvPacket.contents() + recvPacket.rpos(), recvPacket.size() - recvPacket.rpos());

    // Get the account information from the auth database
    PreparedStatement* stmt = LoginDatabase.GetPreparedStatement(LOGIN_SEL_ACCOUNT_INFO_BY_NAME);
    stmt->setInt32(0, int32(realmID));
    stmt->setString(1, authSession->Account);

>>>>>>> 233297c5
    {
        std::lock_guard<std::mutex> guard(_queryLock);
        _queryCallback = io_service().wrap(std::bind(&WorldSocket::HandleAuthSessionCallback, this, authSession, std::placeholders::_1));
        _queryFuture = LoginDatabase.AsyncQuery(stmt);
    }
}

void WorldSocket::HandleAuthSessionCallback(std::shared_ptr<AuthSession> authSession, PreparedQueryResult result)
{
    // Stop if the account is not found
    if (!result)
    {
        // We can not log here, as we do not know the account. Thus, no accountId.
        SendAuthResponseError(AUTH_UNKNOWN_ACCOUNT);
        TC_LOG_ERROR("network", "WorldSocket::HandleAuthSession: Sent Auth Response (unknown account %s).", authSession->Account.c_str());
        DelayedCloseSocket();
        return;
    }

    AccountInfo account(result->Fetch());

    // For hook purposes, we get Remoteaddress at this point.
    std::string address = GetRemoteIpAddress().to_string();

    // As we don't know if attempted login process by ip works, we update last_attempt_ip right away
    PreparedStatement* stmt = LoginDatabase.GetPreparedStatement(LOGIN_UPD_LAST_ATTEMPT_IP);
    stmt->setString(0, address);
    stmt->setString(1, authSession->Account);
    LoginDatabase.Execute(stmt);
    // This also allows to check for possible "hack" attempts on account

    // even if auth credentials are bad, try using the session key we have - client cannot read auth response error without it
<<<<<<< HEAD
    _authCrypt.Init(&account.Game.SessionKey);
=======
    _authCrypt.Init(&account.SessionKey);
>>>>>>> 233297c5

    // First reject the connection if packet contains invalid data or realm state doesn't allow logging in
    if (sWorld->IsClosed())
    {
        SendAuthResponseError(AUTH_REJECT);
        TC_LOG_ERROR("network", "WorldSocket::HandleAuthSession: World closed, denying client (%s).", GetRemoteIpAddress().to_string().c_str());
        DelayedCloseSocket();
        return;
    }

<<<<<<< HEAD
    if (authSession->RealmID != realmHandle.Index)
=======
    if (authSession->RealmID != realmID)
>>>>>>> 233297c5
    {
        SendAuthResponseError(REALM_LIST_REALM_NOT_FOUND);
        TC_LOG_ERROR("network", "WorldSocket::HandleAuthSession: Sent Auth Response (bad realm).");
        DelayedCloseSocket();
        return;
    }

    // Must be done before WorldSession is created
    bool wardenActive = sWorld->getBoolConfig(CONFIG_WARDEN_ENABLED);
<<<<<<< HEAD
    if (wardenActive && account.BattleNet.OS != "Win" && account.BattleNet.OS != "OSX")
    {
        SendAuthResponseError(AUTH_REJECT);
        TC_LOG_ERROR("network", "WorldSocket::HandleAuthSession: Client %s attempted to log in using invalid client OS (%s).", address.c_str(), account.BattleNet.OS.c_str());
=======
    if (wardenActive && account.OS != "Win" && account.OS != "OSX")
    {
        SendAuthResponseError(AUTH_REJECT);
        TC_LOG_ERROR("network", "WorldSocket::HandleAuthSession: Client %s attempted to log in using invalid client OS (%s).", address.c_str(), account.OS.c_str());
>>>>>>> 233297c5
        DelayedCloseSocket();
        return;
    }

    // Check that Key and account name are the same on client and server
    uint32 t = 0;

    SHA1Hash sha;
    sha.UpdateData(authSession->Account);
    sha.UpdateData((uint8*)&t, 4);
    sha.UpdateData((uint8*)&authSession->LocalChallenge, 4);
    sha.UpdateData((uint8*)&_authSeed, 4);
<<<<<<< HEAD
    sha.UpdateBigNumbers(&account.Game.SessionKey, NULL);
=======
    sha.UpdateBigNumbers(&account.SessionKey, NULL);
>>>>>>> 233297c5
    sha.Finalize();

    if (memcmp(sha.GetDigest(), authSession->Digest, SHA_DIGEST_LENGTH) != 0)
    {
        SendAuthResponseError(AUTH_FAILED);
<<<<<<< HEAD
        TC_LOG_ERROR("network", "WorldSocket::HandleAuthSession: Authentication failed for account: %u ('%s') address: %s", account.Game.Id, authSession->Account.c_str(), address.c_str());
=======
        TC_LOG_ERROR("network", "WorldSocket::HandleAuthSession: Authentication failed for account: %u ('%s') address: %s", account.Id, authSession->Account.c_str(), address.c_str());
>>>>>>> 233297c5
        DelayedCloseSocket();
        return;
    }

    ///- Re-check ip locking (same check as in auth).
<<<<<<< HEAD
    if (account.BattleNet.IsLockedToIP) // if ip is locked
    {
        if (account.BattleNet.LastIP != address)
        {
            SendAuthResponseError(AUTH_FAILED);
            TC_LOG_DEBUG("network", "WorldSocket::HandleAuthSession: Sent Auth Response (Account IP differs. Original IP: %s, new IP: %s).", account.BattleNet.LastIP.c_str(), address.c_str());
            // We could log on hook only instead of an additional db log, however action logger is config based. Better keep DB logging as well
            sScriptMgr->OnFailedAccountLogin(account.Game.Id);
            DelayedCloseSocket();
            return;
        }
    }
    else if (!account.BattleNet.LockCountry.empty() && account.BattleNet.LockCountry != "00" && !_ipCountry.empty())
    {
        if (account.BattleNet.LockCountry != _ipCountry)
        {
            SendAuthResponseError(AUTH_FAILED);
            TC_LOG_DEBUG("network", "WorldSocket::HandleAuthSession: Sent Auth Response (Account country differs. Original country: %s, new country: %s).", account.BattleNet.LockCountry.c_str(), _ipCountry.c_str());
            // We could log on hook only instead of an additional db log, however action logger is config based. Better keep DB logging as well
            sScriptMgr->OnFailedAccountLogin(account.Game.Id);
=======
    if (account.IsLockedToIP)
    {
        if (account.LastIP != address)
        {
            SendAuthResponseError(AUTH_FAILED);
            TC_LOG_DEBUG("network", "WorldSocket::HandleAuthSession: Sent Auth Response (Account IP differs. Original IP: %s, new IP: %s).", account.LastIP.c_str(), address.c_str());
            // We could log on hook only instead of an additional db log, however action logger is config based. Better keep DB logging as well
            sScriptMgr->OnFailedAccountLogin(account.Id);
            DelayedCloseSocket();
            return;
        }
    }
    else if (!account.LockCountry.empty() && account.LockCountry != "00" && !_ipCountry.empty())
    {
        if (account.LockCountry != _ipCountry)
        {
            SendAuthResponseError(AUTH_FAILED);
            TC_LOG_DEBUG("network", "WorldSocket::HandleAuthSession: Sent Auth Response (Account country differs. Original country: %s, new country: %s).", account.LockCountry.c_str(), _ipCountry.c_str());
            // We could log on hook only instead of an additional db log, however action logger is config based. Better keep DB logging as well
            sScriptMgr->OnFailedAccountLogin(account.Id);
>>>>>>> 233297c5
            DelayedCloseSocket();
            return;
        }
    }

<<<<<<< HEAD
    int64 mutetime = account.Game.MuteTime;
=======
    int64 mutetime = account.MuteTime;
>>>>>>> 233297c5
    //! Negative mutetime indicates amount of seconds to be muted effective on next login - which is now.
    if (mutetime < 0)
    {
        mutetime = time(NULL) + llabs(mutetime);

<<<<<<< HEAD
        stmt = LoginDatabase.GetPreparedStatement(LOGIN_UPD_MUTE_TIME_LOGIN);
        stmt->setInt64(0, mutetime);
        stmt->setUInt32(1, account.Game.Id);
        LoginDatabase.Execute(stmt);
    }

    if (account.IsBanned())
    {
        SendAuthResponseError(AUTH_BANNED);
        TC_LOG_ERROR("network", "WorldSocket::HandleAuthSession: Sent Auth Response (Account banned).");
        sScriptMgr->OnFailedAccountLogin(account.Game.Id);
=======
        PreparedStatement* stmt = LoginDatabase.GetPreparedStatement(LOGIN_UPD_MUTE_TIME_LOGIN);
        stmt->setInt64(0, mutetime);
        stmt->setUInt32(1, account.Id);
        LoginDatabase.Execute(stmt);
    }

    if (account.IsBanned)
    {
        SendAuthResponseError(AUTH_BANNED);
        TC_LOG_ERROR("network", "WorldSocket::HandleAuthSession: Sent Auth Response (Account banned).");
        sScriptMgr->OnFailedAccountLogin(account.Id);
>>>>>>> 233297c5
        DelayedCloseSocket();
        return;
    }

    // Check locked state for server
    AccountTypes allowedAccountType = sWorld->GetPlayerSecurityLimit();
<<<<<<< HEAD
    TC_LOG_DEBUG("network", "Allowed Level: %u Player Level %u", allowedAccountType, account.Game.Security);
    if (allowedAccountType > SEC_PLAYER && account.Game.Security < allowedAccountType)
    {
        SendAuthResponseError(AUTH_UNAVAILABLE);
        TC_LOG_DEBUG("network", "WorldSocket::HandleAuthSession: User tries to login but his security level is not enough");
        sScriptMgr->OnFailedAccountLogin(account.Game.Id);
=======
    TC_LOG_DEBUG("network", "Allowed Level: %u Player Level %u", allowedAccountType, account.Security);
    if (allowedAccountType > SEC_PLAYER && account.Security < allowedAccountType)
    {
        SendAuthResponseError(AUTH_UNAVAILABLE);
        TC_LOG_DEBUG("network", "WorldSocket::HandleAuthSession: User tries to login but his security level is not enough");
        sScriptMgr->OnFailedAccountLogin(account.Id);
>>>>>>> 233297c5
        DelayedCloseSocket();
        return;
    }

    TC_LOG_DEBUG("network", "WorldSocket::HandleAuthSession: Client '%s' authenticated successfully from %s.", authSession->Account.c_str(), address.c_str());

    // Update the last_ip in the database as it was successful for login
    stmt = LoginDatabase.GetPreparedStatement(LOGIN_UPD_LAST_IP);
    stmt->setString(0, address);
    stmt->setString(1, authSession->Account);
<<<<<<< HEAD
    LoginDatabase.Execute(stmt);

    // At this point, we can safely hook a successful login
    sScriptMgr->OnAccountLogin(account.Game.Id);

    _worldSession = new WorldSession(account.Game.Id, std::move(authSession->Account), account.BattleNet.Id, shared_from_this(), account.Game.Security,
        account.Game.Expansion, mutetime, account.BattleNet.Locale, account.Game.Recruiter, account.Game.IsRecruiter);
=======

    LoginDatabase.Execute(stmt);

    // At this point, we can safely hook a successful login
    sScriptMgr->OnAccountLogin(account.Id);

    _authed = true;
    _worldSession = new WorldSession(account.Id, std::move(authSession->Account), shared_from_this(), account.Security,
        account.Expansion, mutetime, account.Locale, account.Recruiter, account.IsRectuiter);
>>>>>>> 233297c5
    _worldSession->ReadAddonsInfo(authSession->AddonInfo);

    // Initialize Warden system only if it is enabled by config
    if (wardenActive)
<<<<<<< HEAD
        _worldSession->InitWarden(&account.Game.SessionKey, account.BattleNet.OS);
=======
        _worldSession->InitWarden(&account.SessionKey, account.OS);
>>>>>>> 233297c5

    _queryCallback = io_service().wrap(std::bind(&WorldSocket::LoadSessionPermissionsCallback, this, std::placeholders::_1));
    _queryFuture = _worldSession->LoadPermissionsAsync();
    AsyncRead();
}

void WorldSocket::LoadSessionPermissionsCallback(PreparedQueryResult result)
{
    // RBAC must be loaded before adding session to check for skip queue permission
    _worldSession->GetRBACData()->LoadFromDBCallback(result);

    sWorld->AddSession(_worldSession);
}

void WorldSocket::SendAuthResponseError(uint8 code)
{
    WorldPacket packet(SMSG_AUTH_RESPONSE, 1);
    packet.WriteBit(0); // has queue info
    packet.WriteBit(0); // has account info
    packet << uint8(code);

    SendPacketAndLogOpcode(packet);
}

bool WorldSocket::HandlePing(WorldPacket& recvPacket)
{
    using namespace std::chrono;

    uint32 ping;
    uint32 latency;

    // Get the ping packet content
    recvPacket >> latency;
    recvPacket >> ping;

    if (_LastPingTime == steady_clock::time_point())
    {
        _LastPingTime = steady_clock::now();
    }
    else
    {
        steady_clock::time_point now = steady_clock::now();

        steady_clock::duration diff = now - _LastPingTime;

        _LastPingTime = now;

        if (diff < seconds(27))
        {
            ++_OverSpeedPings;

            uint32 maxAllowed = sWorld->getIntConfig(CONFIG_MAX_OVERSPEED_PINGS);

            if (maxAllowed && _OverSpeedPings > maxAllowed)
            {
                std::unique_lock<std::mutex> sessionGuard(_worldSessionLock);

                if (_worldSession && !_worldSession->HasPermission(rbac::RBAC_PERM_SKIP_CHECK_OVERSPEED_PING))
                {
                    TC_LOG_ERROR("network", "WorldSocket::HandlePing: %s kicked for over-speed pings (address: %s)",
                        _worldSession->GetPlayerInfo().c_str(), GetRemoteIpAddress().to_string().c_str());

                    return false;
                }
            }
        }
        else
            _OverSpeedPings = 0;
    }

    {
        std::lock_guard<std::mutex> sessionGuard(_worldSessionLock);

        if (_worldSession)
        {
            _worldSession->SetLatency(latency);
            _worldSession->ResetClientTimeDelay();
        }
        else
        {
            TC_LOG_ERROR("network", "WorldSocket::HandlePing: peer sent CMSG_PING, but is not authenticated or got recently kicked, address = %s", GetRemoteIpAddress().to_string().c_str());
            return false;
        }
    }

    WorldPacket packet(SMSG_PONG, 4);
    packet << ping;
    SendPacketAndLogOpcode(packet);
    return true;
}<|MERGE_RESOLUTION|>--- conflicted
+++ resolved
@@ -1,6 +1,5 @@
 /*
 * Copyright (C) 2008-2016 TrinityCore <http://www.trinitycore.org/>
-<<<<<<< HEAD
  * Copyright (C) 2005-2009 MaNGOS <http://getmangos.com/>
  *
  * This program is free software; you can redistribute it and/or modify it
@@ -16,23 +15,6 @@
  * You should have received a copy of the GNU General Public License along
  * with this program. If not, see <http://www.gnu.org/licenses/>.
  */
-=======
-* Copyright (C) 2005-2009 MaNGOS <http://getmangos.com/>
-*
-* This program is free software; you can redistribute it and/or modify it
-* under the terms of the GNU General Public License as published by the
-* Free Software Foundation; either version 2 of the License, or (at your
-* option) any later version.
-*
-* This program is distributed in the hope that it will be useful, but WITHOUT
-* ANY WARRANTY; without even the implied warranty of MERCHANTABILITY or
-* FITNESS FOR A PARTICULAR PURPOSE. See the GNU General Public License for
-* more details.
-*
-* You should have received a copy of the GNU General Public License along
-* with this program. If not, see <http://www.gnu.org/licenses/>.
-*/
->>>>>>> 233297c5
 
 #include "WorldSocket.h"
 #include "BigNumber.h"
@@ -63,16 +45,11 @@
     stmt->setString(0, ip_address);
     stmt->setUInt32(1, inet_addr(ip_address.c_str()));
 
-<<<<<<< HEAD
-    _queryCallback = std::bind(&WorldSocket::CheckIpCallback, this, std::placeholders::_1);
-    _queryFuture = LoginDatabase.AsyncQuery(stmt);
-=======
     {
         std::lock_guard<std::mutex> guard(_queryLock);
         _queryCallback = io_service().wrap(std::bind(&WorldSocket::CheckIpCallback, this, std::placeholders::_1));
         _queryFuture = LoginDatabase.AsyncQuery(stmt);
     }
->>>>>>> 233297c5
 }
 
 void WorldSocket::CheckIpCallback(PreparedQueryResult result)
@@ -109,24 +86,6 @@
 
     std::unique_lock<std::mutex> dummy(_writeLock, std::defer_lock);
     QueuePacket(std::move(initializer), dummy);
-}
-
-bool WorldSocket::Update()
-{
-    if (!BaseSocket::Update())
-        return false;
-
-    {
-        std::lock_guard<std::mutex> guard(_queryLock);
-        if (_queryFuture.valid() && _queryFuture.wait_for(std::chrono::seconds(0)) == std::future_status::ready)
-        {
-            auto callback = std::move(_queryCallback);
-            _queryCallback = nullptr;
-            callback(_queryFuture.get());
-        }
-    }
-
-    return true;
 }
 
 bool WorldSocket::Update()
@@ -259,74 +218,6 @@
 }
 
 struct AuthSession
-<<<<<<< HEAD
-=======
-{
-    uint32 BattlegroupID = 0;
-    uint32 LoginServerType = 0;
-    uint32 RealmID = 0;
-    uint32 Build = 0;
-    uint32 LocalChallenge = 0;
-    uint32 LoginServerID = 0;
-    uint32 RegionID = 0;
-    uint64 DosResponse = 0;
-    uint8 Digest[SHA_DIGEST_LENGTH] = {};
-    std::string Account;
-    ByteBuffer AddonInfo;
-};
-
-struct AccountInfo
-{
-    uint32 Id;
-    BigNumber SessionKey;
-    std::string LastIP;
-    bool IsLockedToIP;
-    std::string LockCountry;
-    uint8 Expansion;
-    int64 MuteTime;
-    LocaleConstant Locale;
-    uint32 Recruiter;
-    std::string OS;
-    bool IsRectuiter;
-    AccountTypes Security;
-    bool IsBanned;
-
-    explicit AccountInfo(Field* fields)
-    {
-        //           0             1          2         3               4            5           6         7            8     9         10
-        // SELECT a.id, a.sessionkey, a.last_ip, a.locked, a.lock_country, a.expansion, a.mutetime, a.locale, a.recruiter, a.os, aa.gmLevel,
-        //                                                           11    12
-        // ab.unbandate > UNIX_TIMESTAMP() OR ab.unbandate = ab.bandate, r.id
-        // FROM account a
-        // LEFT JOIN account_access aa ON a.id = aa.id AND aa.RealmID IN (-1, ?)
-        // LEFT JOIN account_banned ab ON a.id = ab.id
-        // LEFT JOIN account r ON a.id = r.recruiter
-        // WHERE a.username = ? ORDER BY aa.RealmID DESC LIMIT 1
-        Id = fields[0].GetUInt32();
-        SessionKey.SetHexStr(fields[1].GetCString());
-        LastIP = fields[2].GetString();
-        IsLockedToIP = fields[3].GetBool();
-        LockCountry = fields[4].GetString();
-        Expansion = fields[5].GetUInt8();
-        MuteTime = fields[6].GetInt64();
-        Locale = LocaleConstant(fields[7].GetUInt8());
-        Recruiter = fields[8].GetUInt32();
-        OS = fields[9].GetString();
-        Security = AccountTypes(fields[10].GetUInt8());
-        IsBanned = fields[11].GetUInt64() != 0;
-        IsRectuiter = fields[12].GetUInt32() != 0;
-
-        uint32 world_expansion = sWorld->getIntConfig(CONFIG_EXPANSION);
-        if (Expansion > world_expansion)
-            Expansion = world_expansion;
-
-        if (Locale >= TOTAL_LOCALES)
-            Locale = LOCALE_enUS;
-    }
-};
-
-WorldSocket::ReadDataHandlerResult WorldSocket::ReadDataHandler()
->>>>>>> 233297c5
 {
     uint8 LoginServerType = 0;
     uint32 RealmID = 0;
@@ -411,33 +302,9 @@
         if (sPacketLog->CanLogPacket())
             sPacketLog->LogPacket(packet, CLIENT_TO_SERVER, GetRemoteIpAddress(), GetRemotePort());
 
-<<<<<<< HEAD
         std::unique_lock<std::mutex> sessionGuard(_worldSessionLock, std::defer_lock);
 
         switch (opcode)
-=======
-    switch (opcode)
-    {
-        case CMSG_PING:
-            LogOpcodeText(opcode, sessionGuard);
-            return HandlePing(packet) ? ReadDataHandlerResult::Ok : ReadDataHandlerResult::Error;
-        case CMSG_AUTH_SESSION:
-            LogOpcodeText(opcode, sessionGuard);
-            if (_authed)
-            {
-                // locking just to safely log offending user is probably overkill but we are disconnecting him anyway
-                if (sessionGuard.try_lock())
-                    TC_LOG_ERROR("network", "WorldSocket::ProcessIncoming: received duplicate CMSG_AUTH_SESSION from %s", _worldSession->GetPlayerInfo().c_str());
-                return ReadDataHandlerResult::Error;
-            }
-
-            HandleAuthSession(packet);
-            return ReadDataHandlerResult::WaitingForQuery;
-        case CMSG_KEEP_ALIVE:
-            LogOpcodeText(opcode, sessionGuard);
-            break;
-        default:
->>>>>>> 233297c5
         {
             case CMSG_PING:
                 LogOpcodeText(opcode, sessionGuard);
@@ -465,17 +332,11 @@
                 break;
             case CMSG_ENABLE_NAGLE:
             {
-<<<<<<< HEAD
                 TC_LOG_DEBUG("network", "%s", GetOpcodeNameForLogging(opcode).c_str());
                 sScriptMgr->OnPacketReceive(_worldSession, packet);
                 if (_worldSession)
                     _worldSession->HandleEnableNagleAlgorithm();
                 break;
-=======
-                TC_LOG_ERROR("network.opcode", "ProcessIncoming: Client not authed opcode = %u", uint32(opcode));
-                CloseSocket();
-                return ReadDataHandlerResult::Error;
->>>>>>> 233297c5
             }
             default:
             {
@@ -521,15 +382,12 @@
             return ReadDataHandlerResult::Error;
         }
 
-<<<<<<< HEAD
         _initialized = true;
         _headerBuffer.Resize(sizeof(ClientPktHeader));
         _packetBuffer.Reset();
         HandleSendAuthSession();
     }
 
-=======
->>>>>>> 233297c5
     return ReadDataHandlerResult::Ok;
 }
 
@@ -590,7 +448,6 @@
 
 void WorldSocket::HandleAuthSession(WorldPacket& recvPacket)
 {
-<<<<<<< HEAD
     uint32 addonSize;
     std::shared_ptr<AuthSession> authSession = std::make_shared<AuthSession>();
 
@@ -640,28 +497,6 @@
     stmt->setInt32(0, realmHandle.Index);
     stmt->setString(1, authSession->Account);
 
-=======
-    std::shared_ptr<AuthSession> authSession = std::make_shared<AuthSession>();
-
-    // Read the content of the packet
-    recvPacket >> authSession->Build;
-    recvPacket >> authSession->LoginServerID;
-    recvPacket >> authSession->Account;
-    recvPacket >> authSession->LoginServerType;
-    recvPacket >> authSession->LocalChallenge;
-    recvPacket >> authSession->RegionID;
-    recvPacket >> authSession->BattlegroupID;
-    recvPacket >> authSession->RealmID;               // realmId from auth_database.realmlist table
-    recvPacket >> authSession->DosResponse;
-    recvPacket.read(authSession->Digest, 20);
-    authSession->AddonInfo.append(recvPacket.contents() + recvPacket.rpos(), recvPacket.size() - recvPacket.rpos());
-
-    // Get the account information from the auth database
-    PreparedStatement* stmt = LoginDatabase.GetPreparedStatement(LOGIN_SEL_ACCOUNT_INFO_BY_NAME);
-    stmt->setInt32(0, int32(realmID));
-    stmt->setString(1, authSession->Account);
-
->>>>>>> 233297c5
     {
         std::lock_guard<std::mutex> guard(_queryLock);
         _queryCallback = io_service().wrap(std::bind(&WorldSocket::HandleAuthSessionCallback, this, authSession, std::placeholders::_1));
@@ -676,7 +511,7 @@
     {
         // We can not log here, as we do not know the account. Thus, no accountId.
         SendAuthResponseError(AUTH_UNKNOWN_ACCOUNT);
-        TC_LOG_ERROR("network", "WorldSocket::HandleAuthSession: Sent Auth Response (unknown account %s).", authSession->Account.c_str());
+        TC_LOG_ERROR("network", "WorldSocket::HandleAuthSession: Sent Auth Response (unknown account).");
         DelayedCloseSocket();
         return;
     }
@@ -694,11 +529,7 @@
     // This also allows to check for possible "hack" attempts on account
 
     // even if auth credentials are bad, try using the session key we have - client cannot read auth response error without it
-<<<<<<< HEAD
     _authCrypt.Init(&account.Game.SessionKey);
-=======
-    _authCrypt.Init(&account.SessionKey);
->>>>>>> 233297c5
 
     // First reject the connection if packet contains invalid data or realm state doesn't allow logging in
     if (sWorld->IsClosed())
@@ -709,11 +540,7 @@
         return;
     }
 
-<<<<<<< HEAD
     if (authSession->RealmID != realmHandle.Index)
-=======
-    if (authSession->RealmID != realmID)
->>>>>>> 233297c5
     {
         SendAuthResponseError(REALM_LIST_REALM_NOT_FOUND);
         TC_LOG_ERROR("network", "WorldSocket::HandleAuthSession: Sent Auth Response (bad realm).");
@@ -723,17 +550,10 @@
 
     // Must be done before WorldSession is created
     bool wardenActive = sWorld->getBoolConfig(CONFIG_WARDEN_ENABLED);
-<<<<<<< HEAD
     if (wardenActive && account.BattleNet.OS != "Win" && account.BattleNet.OS != "OSX")
     {
         SendAuthResponseError(AUTH_REJECT);
         TC_LOG_ERROR("network", "WorldSocket::HandleAuthSession: Client %s attempted to log in using invalid client OS (%s).", address.c_str(), account.BattleNet.OS.c_str());
-=======
-    if (wardenActive && account.OS != "Win" && account.OS != "OSX")
-    {
-        SendAuthResponseError(AUTH_REJECT);
-        TC_LOG_ERROR("network", "WorldSocket::HandleAuthSession: Client %s attempted to log in using invalid client OS (%s).", address.c_str(), account.OS.c_str());
->>>>>>> 233297c5
         DelayedCloseSocket();
         return;
     }
@@ -746,27 +566,18 @@
     sha.UpdateData((uint8*)&t, 4);
     sha.UpdateData((uint8*)&authSession->LocalChallenge, 4);
     sha.UpdateData((uint8*)&_authSeed, 4);
-<<<<<<< HEAD
     sha.UpdateBigNumbers(&account.Game.SessionKey, NULL);
-=======
-    sha.UpdateBigNumbers(&account.SessionKey, NULL);
->>>>>>> 233297c5
     sha.Finalize();
 
     if (memcmp(sha.GetDigest(), authSession->Digest, SHA_DIGEST_LENGTH) != 0)
     {
         SendAuthResponseError(AUTH_FAILED);
-<<<<<<< HEAD
         TC_LOG_ERROR("network", "WorldSocket::HandleAuthSession: Authentication failed for account: %u ('%s') address: %s", account.Game.Id, authSession->Account.c_str(), address.c_str());
-=======
-        TC_LOG_ERROR("network", "WorldSocket::HandleAuthSession: Authentication failed for account: %u ('%s') address: %s", account.Id, authSession->Account.c_str(), address.c_str());
->>>>>>> 233297c5
         DelayedCloseSocket();
         return;
     }
 
     ///- Re-check ip locking (same check as in auth).
-<<<<<<< HEAD
     if (account.BattleNet.IsLockedToIP) // if ip is locked
     {
         if (account.BattleNet.LastIP != address)
@@ -787,44 +598,17 @@
             TC_LOG_DEBUG("network", "WorldSocket::HandleAuthSession: Sent Auth Response (Account country differs. Original country: %s, new country: %s).", account.BattleNet.LockCountry.c_str(), _ipCountry.c_str());
             // We could log on hook only instead of an additional db log, however action logger is config based. Better keep DB logging as well
             sScriptMgr->OnFailedAccountLogin(account.Game.Id);
-=======
-    if (account.IsLockedToIP)
-    {
-        if (account.LastIP != address)
-        {
-            SendAuthResponseError(AUTH_FAILED);
-            TC_LOG_DEBUG("network", "WorldSocket::HandleAuthSession: Sent Auth Response (Account IP differs. Original IP: %s, new IP: %s).", account.LastIP.c_str(), address.c_str());
-            // We could log on hook only instead of an additional db log, however action logger is config based. Better keep DB logging as well
-            sScriptMgr->OnFailedAccountLogin(account.Id);
             DelayedCloseSocket();
             return;
         }
     }
-    else if (!account.LockCountry.empty() && account.LockCountry != "00" && !_ipCountry.empty())
-    {
-        if (account.LockCountry != _ipCountry)
-        {
-            SendAuthResponseError(AUTH_FAILED);
-            TC_LOG_DEBUG("network", "WorldSocket::HandleAuthSession: Sent Auth Response (Account country differs. Original country: %s, new country: %s).", account.LockCountry.c_str(), _ipCountry.c_str());
-            // We could log on hook only instead of an additional db log, however action logger is config based. Better keep DB logging as well
-            sScriptMgr->OnFailedAccountLogin(account.Id);
->>>>>>> 233297c5
-            DelayedCloseSocket();
-            return;
-        }
-    }
-
-<<<<<<< HEAD
+
     int64 mutetime = account.Game.MuteTime;
-=======
-    int64 mutetime = account.MuteTime;
->>>>>>> 233297c5
     //! Negative mutetime indicates amount of seconds to be muted effective on next login - which is now.
     if (mutetime < 0)
     {
         mutetime = time(NULL) + llabs(mutetime);
 
-<<<<<<< HEAD
         stmt = LoginDatabase.GetPreparedStatement(LOGIN_UPD_MUTE_TIME_LOGIN);
         stmt->setInt64(0, mutetime);
         stmt->setUInt32(1, account.Game.Id);
@@ -836,40 +620,18 @@
         SendAuthResponseError(AUTH_BANNED);
         TC_LOG_ERROR("network", "WorldSocket::HandleAuthSession: Sent Auth Response (Account banned).");
         sScriptMgr->OnFailedAccountLogin(account.Game.Id);
-=======
-        PreparedStatement* stmt = LoginDatabase.GetPreparedStatement(LOGIN_UPD_MUTE_TIME_LOGIN);
-        stmt->setInt64(0, mutetime);
-        stmt->setUInt32(1, account.Id);
-        LoginDatabase.Execute(stmt);
-    }
-
-    if (account.IsBanned)
-    {
-        SendAuthResponseError(AUTH_BANNED);
-        TC_LOG_ERROR("network", "WorldSocket::HandleAuthSession: Sent Auth Response (Account banned).");
-        sScriptMgr->OnFailedAccountLogin(account.Id);
->>>>>>> 233297c5
         DelayedCloseSocket();
         return;
     }
 
     // Check locked state for server
     AccountTypes allowedAccountType = sWorld->GetPlayerSecurityLimit();
-<<<<<<< HEAD
     TC_LOG_DEBUG("network", "Allowed Level: %u Player Level %u", allowedAccountType, account.Game.Security);
     if (allowedAccountType > SEC_PLAYER && account.Game.Security < allowedAccountType)
     {
         SendAuthResponseError(AUTH_UNAVAILABLE);
         TC_LOG_DEBUG("network", "WorldSocket::HandleAuthSession: User tries to login but his security level is not enough");
         sScriptMgr->OnFailedAccountLogin(account.Game.Id);
-=======
-    TC_LOG_DEBUG("network", "Allowed Level: %u Player Level %u", allowedAccountType, account.Security);
-    if (allowedAccountType > SEC_PLAYER && account.Security < allowedAccountType)
-    {
-        SendAuthResponseError(AUTH_UNAVAILABLE);
-        TC_LOG_DEBUG("network", "WorldSocket::HandleAuthSession: User tries to login but his security level is not enough");
-        sScriptMgr->OnFailedAccountLogin(account.Id);
->>>>>>> 233297c5
         DelayedCloseSocket();
         return;
     }
@@ -880,7 +642,6 @@
     stmt = LoginDatabase.GetPreparedStatement(LOGIN_UPD_LAST_IP);
     stmt->setString(0, address);
     stmt->setString(1, authSession->Account);
-<<<<<<< HEAD
     LoginDatabase.Execute(stmt);
 
     // At this point, we can safely hook a successful login
@@ -888,26 +649,11 @@
 
     _worldSession = new WorldSession(account.Game.Id, std::move(authSession->Account), account.BattleNet.Id, shared_from_this(), account.Game.Security,
         account.Game.Expansion, mutetime, account.BattleNet.Locale, account.Game.Recruiter, account.Game.IsRecruiter);
-=======
-
-    LoginDatabase.Execute(stmt);
-
-    // At this point, we can safely hook a successful login
-    sScriptMgr->OnAccountLogin(account.Id);
-
-    _authed = true;
-    _worldSession = new WorldSession(account.Id, std::move(authSession->Account), shared_from_this(), account.Security,
-        account.Expansion, mutetime, account.Locale, account.Recruiter, account.IsRectuiter);
->>>>>>> 233297c5
     _worldSession->ReadAddonsInfo(authSession->AddonInfo);
 
     // Initialize Warden system only if it is enabled by config
     if (wardenActive)
-<<<<<<< HEAD
         _worldSession->InitWarden(&account.Game.SessionKey, account.BattleNet.OS);
-=======
-        _worldSession->InitWarden(&account.SessionKey, account.OS);
->>>>>>> 233297c5
 
     _queryCallback = io_service().wrap(std::bind(&WorldSocket::LoadSessionPermissionsCallback, this, std::placeholders::_1));
     _queryFuture = _worldSession->LoadPermissionsAsync();
