--- conflicted
+++ resolved
@@ -553,13 +553,6 @@
 
         // close at signer side
         SendPacket(&data);
-<<<<<<< HEAD
-=======
-
-        // update for owner if online
-        if (Player* owner = ObjectAccessor::FindConnectedPlayer(ownerGuid))
-            owner->GetSession()->SendPacket(&data);
->>>>>>> a1477707
         return;
     }
 
