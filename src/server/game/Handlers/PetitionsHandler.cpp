/*
 * Copyright (C) 2008-2012 TrinityCore <http://www.trinitycore.org/>
 * Copyright (C) 2005-2009 MaNGOS <http://getmangos.com/>
 *
 * This program is free software; you can redistribute it and/or modify it
 * under the terms of the GNU General Public License as published by the
 * Free Software Foundation; either version 2 of the License, or (at your
 * option) any later version.
 *
 * This program is distributed in the hope that it will be useful, but WITHOUT
 * ANY WARRANTY; without even the implied warranty of MERCHANTABILITY or
 * FITNESS FOR A PARTICULAR PURPOSE. See the GNU General Public License for
 * more details.
 *
 * You should have received a copy of the GNU General Public License along
 * with this program. If not, see <http://www.gnu.org/licenses/>.
 */

#include "Common.h"
#include "Language.h"
#include "WorldPacket.h"
#include "WorldSession.h"
#include "World.h"
#include "ObjectMgr.h"
#include "ArenaTeamMgr.h"
#include "GuildMgr.h"
#include "Log.h"
#include "Opcodes.h"
#include "Guild.h"
#include "ArenaTeam.h"
#include "GossipDef.h"
#include "SocialMgr.h"

#define CHARTER_DISPLAY_ID 16161

// Charters ID in item_template
enum CharterItemIDs
{
    GUILD_CHARTER                                 = 5863,
    ARENA_TEAM_CHARTER_2v2                        = 23560,
    ARENA_TEAM_CHARTER_3v3                        = 23561,
    ARENA_TEAM_CHARTER_5v5                        = 23562
};

enum CharterCosts
{
    GUILD_CHARTER_COST                            = 1000,
    ARENA_TEAM_CHARTER_2v2_COST                   = 800000,
    ARENA_TEAM_CHARTER_3v3_COST                   = 1200000,
    ARENA_TEAM_CHARTER_5v5_COST                   = 2000000
};

void WorldSession::HandlePetitionBuyOpcode(WorldPacket & recvData)
{
    sLog->outDebug(LOG_FILTER_NETWORKIO, "Received opcode CMSG_PETITION_BUY");

    uint64 guidNPC;
    uint32 clientIndex;                                     // 1 for guild and arenaslot+1 for arenas in client
    std::string name;

    recvData >> guidNPC;                                   // NPC GUID
    recvData.read_skip<uint32>();                          // 0
    recvData.read_skip<uint64>();                          // 0
    recvData >> name;                                      // name
    recvData.read_skip<std::string>();                     // some string
    recvData.read_skip<uint32>();                          // 0
    recvData.read_skip<uint32>();                          // 0
    recvData.read_skip<uint32>();                          // 0
    recvData.read_skip<uint32>();                          // 0
    recvData.read_skip<uint32>();                          // 0
    recvData.read_skip<uint32>();                          // 0
    recvData.read_skip<uint32>();                          // 0
    recvData.read_skip<uint16>();                          // 0
    recvData.read_skip<uint32>();                          // 0
    recvData.read_skip<uint32>();                          // 0
    recvData.read_skip<uint32>();                          // 0

    for (int i = 0; i < 10; ++i)
        recvData.read_skip<std::string>();

    recvData >> clientIndex;                               // index
    recvData.read_skip<uint32>();                          // 0

    sLog->outDebug(LOG_FILTER_NETWORKIO, "Petitioner with GUID %u tried sell petition: name %s", GUID_LOPART(guidNPC), name.c_str());

    // prevent cheating
    Creature* creature = GetPlayer()->GetNPCIfCanInteractWith(guidNPC, UNIT_NPC_FLAG_PETITIONER);
    if (!creature)
    {
        sLog->outDebug(LOG_FILTER_NETWORKIO, "WORLD: HandlePetitionBuyOpcode - Unit (GUID: %u) not found or you can't interact with him.", GUID_LOPART(guidNPC));
        return;
    }

    // remove fake death
    if (GetPlayer()->HasUnitState(UNIT_STATE_DIED))
        GetPlayer()->RemoveAurasByType(SPELL_AURA_FEIGN_DEATH);

    uint32 charterid = 0;
    uint32 cost = 0;
    uint32 type = 0;
    if (creature->isTabardDesigner())
    {
        // if tabard designer, then trying to buy a guild charter.
        // do not let if already in guild.
        if (_player->GetGuildId())
            return;

        charterid = GUILD_CHARTER;
        cost = GUILD_CHARTER_COST;
        type = GUILD_CHARTER_TYPE;
    }
    else
    {
        // TODO: find correct opcode
        if (_player->getLevel() < sWorld->getIntConfig(CONFIG_MAX_PLAYER_LEVEL))
        {
            SendNotification(LANG_ARENA_ONE_TOOLOW, sWorld->getIntConfig(CONFIG_MAX_PLAYER_LEVEL));
            return;
        }

        switch (clientIndex)                                 // arenaSlot+1 as received from client (1 from 3 case)
        {
            case 1:
                charterid = ARENA_TEAM_CHARTER_2v2;
                cost = ARENA_TEAM_CHARTER_2v2_COST;
                type = ARENA_TEAM_CHARTER_2v2_TYPE;
                break;
            case 2:
                charterid = ARENA_TEAM_CHARTER_3v3;
                cost = ARENA_TEAM_CHARTER_3v3_COST;
                type = ARENA_TEAM_CHARTER_3v3_TYPE;
                break;
            case 3:
                charterid = ARENA_TEAM_CHARTER_5v5;
                cost = ARENA_TEAM_CHARTER_5v5_COST;
                type = ARENA_TEAM_CHARTER_5v5_TYPE;
                break;
            default:
                sLog->outDebug(LOG_FILTER_NETWORKIO, "unknown selection at buy arena petition: %u", clientIndex);
                return;
        }

        if (_player->GetArenaTeamId(clientIndex - 1))        // arenaSlot+1 as received from client
        {
            SendArenaTeamCommandResult(ERR_ARENA_TEAM_CREATE_S, name, "", ERR_ALREADY_IN_ARENA_TEAM);
            return;
        }
    }

    if (type == GUILD_CHARTER_TYPE)
    {
        if (sGuildMgr->GetGuildByName(name))
        {
            Guild::SendCommandResult(this, GUILD_COMMAND_CREATE, ERR_GUILD_NAME_EXISTS_S, name);
            return;
        }

        if (sObjectMgr->IsReservedName(name) || !ObjectMgr::IsValidCharterName(name))
        {
            Guild::SendCommandResult(this, GUILD_COMMAND_CREATE, ERR_GUILD_NAME_INVALID, name);
            return;
        }
    }
    else
    {
        if (sArenaTeamMgr->GetArenaTeamByName(name))
        {
            SendArenaTeamCommandResult(ERR_ARENA_TEAM_CREATE_S, name, "", ERR_ARENA_TEAM_NAME_EXISTS_S);
            return;
        }
        if (sObjectMgr->IsReservedName(name) || !ObjectMgr::IsValidCharterName(name))
        {
            SendArenaTeamCommandResult(ERR_ARENA_TEAM_CREATE_S, name, "", ERR_ARENA_TEAM_NAME_INVALID);
            return;
        }
    }

    ItemTemplate const* pProto = sObjectMgr->GetItemTemplate(charterid);
    if (!pProto)
    {
        _player->SendBuyError(BUY_ERR_CANT_FIND_ITEM, NULL, charterid, 0);
        return;
    }

    if (!_player->HasEnoughMoney(uint64(cost)))
    {                                                       //player hasn't got enough money
        _player->SendBuyError(BUY_ERR_NOT_ENOUGHT_MONEY, creature, charterid, 0);
        return;
    }

    ItemPosCountVec dest;
    InventoryResult msg = _player->CanStoreNewItem(NULL_BAG, NULL_SLOT, dest, charterid, pProto->BuyCount);
    if (msg != EQUIP_ERR_OK)
    {
        _player->SendEquipError(msg, NULL, NULL, charterid);
        return;
    }

    _player->ModifyMoney(-(int32)cost);
    Item* charter = _player->StoreNewItem(dest, charterid, true);
    if (!charter)
        return;

    charter->SetUInt32Value(ITEM_FIELD_ENCHANTMENT_1_1, charter->GetGUIDLow());
    // ITEM_FIELD_ENCHANTMENT_1_1 is guild/arenateam id
    // ITEM_FIELD_ENCHANTMENT_1_1+1 is current signatures count (showed on item)
    charter->SetState(ITEM_CHANGED, _player);
    _player->SendNewItem(charter, 1, true, false);

    // a petition is invalid, if both the owner and the type matches
    // we checked above, if this player is in an arenateam, so this must be
    // datacorruption
    PreparedStatement* stmt = CharacterDatabase.GetPreparedStatement(CHAR_SEL_PETITION_BY_OWNER);
    stmt->setUInt32(0, _player->GetGUIDLow());
    stmt->setUInt8(1, type);
    PreparedQueryResult result = CharacterDatabase.Query(stmt);

    std::ostringstream ssInvalidPetitionGUIDs;

    if (result)
    {
        do
        {
            Field* fields = result->Fetch();
            ssInvalidPetitionGUIDs << '\'' << fields[0].GetUInt32() << "', ";
        } while (result->NextRow());
    }

    // delete petitions with the same guid as this one
    ssInvalidPetitionGUIDs << '\'' << charter->GetGUIDLow() << '\'';

    sLog->outDebug(LOG_FILTER_NETWORKIO, "Invalid petition GUIDs: %s", ssInvalidPetitionGUIDs.str().c_str());
    CharacterDatabase.EscapeString(name);
    SQLTransaction trans = CharacterDatabase.BeginTransaction();
    trans->PAppend("DELETE FROM petition WHERE petitionguid IN (%s)",  ssInvalidPetitionGUIDs.str().c_str());
    trans->PAppend("DELETE FROM petition_sign WHERE petitionguid IN (%s)", ssInvalidPetitionGUIDs.str().c_str());

    stmt = CharacterDatabase.GetPreparedStatement(CHAR_INS_PETITION);
    stmt->setUInt32(0, _player->GetGUIDLow());
    stmt->setUInt32(1, charter->GetGUIDLow());
    stmt->setString(2, name);
    stmt->setUInt8(3, uint8(type));
    trans->Append(stmt);

    CharacterDatabase.CommitTransaction(trans);
}

void WorldSession::HandlePetitionShowSignOpcode(WorldPacket& recvData)
{
    sLog->outDebug(LOG_FILTER_NETWORKIO, "Received opcode CMSG_PETITION_SHOW_SIGNATURES");

    uint8 signs = 0;
    uint64 petitionguid;
    recvData >> petitionguid;                              // petition guid

    // solve (possible) some strange compile problems with explicit use GUID_LOPART(petitionguid) at some GCC versions (wrong code optimization in compiler?)
    uint32 petitionGuidLow = GUID_LOPART(petitionguid);

    PreparedStatement* stmt = CharacterDatabase.GetPreparedStatement(CHAR_SEL_PETITION_TYPE);

    stmt->setUInt32(0, petitionGuidLow);

    PreparedQueryResult result = CharacterDatabase.Query(stmt);

    if (!result)
    {
        sLog->outDebug(LOG_FILTER_PLAYER_ITEMS, "Petition %u is not found for player %u %s", GUID_LOPART(petitionguid), GetPlayer()->GetGUIDLow(), GetPlayer()->GetName().c_str());
        return;
    }
    Field* fields = result->Fetch();
    uint32 type = fields[0].GetUInt8();

    // if guild petition and has guild => error, return;
    if (type == GUILD_CHARTER_TYPE && _player->GetGuildId())
        return;

    stmt = CharacterDatabase.GetPreparedStatement(CHAR_SEL_PETITION_SIGNATURE);

    stmt->setUInt32(0, petitionGuidLow);

    result = CharacterDatabase.Query(stmt);

    // result == NULL also correct in case no sign yet
    if (result)
        signs = uint8(result->GetRowCount());

    sLog->outDebug(LOG_FILTER_NETWORKIO, "CMSG_PETITION_SHOW_SIGNATURES petition entry: '%u'", petitionGuidLow);

    WorldPacket data(SMSG_PETITION_SHOW_SIGNATURES, (8+8+4+1+signs*12));
    data << uint64(petitionguid);                           // petition guid
    data << uint64(_player->GetGUID());                     // owner guid
    data << uint32(petitionGuidLow);                        // guild guid
    data << uint8(signs);                                   // sign's count

    for (uint8 i = 1; i <= signs; ++i)
    {
        Field* fields2 = result->Fetch();
        uint32 lowGuid = fields2[0].GetUInt32();

        data << uint64(MAKE_NEW_GUID(lowGuid, 0, HIGHGUID_PLAYER)); // Player GUID
        data << uint32(0);                                  // there 0 ...

        result->NextRow();
    }
    SendPacket(&data);
}

void WorldSession::HandlePetitionQueryOpcode(WorldPacket & recvData)
{
    sLog->outDebug(LOG_FILTER_NETWORKIO, "Received opcode CMSG_PETITION_QUERY");   // ok

    uint32 guildguid;
    uint64 petitionguid;
    recvData >> guildguid;                                 // in Trinity always same as GUID_LOPART(petitionguid)
    recvData >> petitionguid;                              // petition guid
    sLog->outDebug(LOG_FILTER_NETWORKIO, "CMSG_PETITION_QUERY Petition GUID %u Guild GUID %u", GUID_LOPART(petitionguid), guildguid);

    SendPetitionQueryOpcode(petitionguid);
}

void WorldSession::SendPetitionQueryOpcode(uint64 petitionguid)
{
    uint64 ownerguid = 0;
    uint32 type;
    std::string name = "NO_NAME_FOR_GUID";

    PreparedStatement* stmt = CharacterDatabase.GetPreparedStatement(CHAR_SEL_PETITION);

    stmt->setUInt32(0, GUID_LOPART(petitionguid));

    PreparedQueryResult result = CharacterDatabase.Query(stmt);

    if (result)
    {
        Field* fields = result->Fetch();
        ownerguid = MAKE_NEW_GUID(fields[0].GetUInt32(), 0, HIGHGUID_PLAYER);
        name      = fields[1].GetString();
        type      = fields[2].GetUInt8();
    }
    else
    {
        sLog->outDebug(LOG_FILTER_NETWORKIO, "CMSG_PETITION_QUERY failed for petition (GUID: %u)", GUID_LOPART(petitionguid));
        return;
    }

    WorldPacket data(SMSG_PETITION_QUERY_RESPONSE, (4+8+name.size()+1+1+4*12+2+10));
    data << uint32(GUID_LOPART(petitionguid));              // guild/team guid (in Trinity always same as GUID_LOPART(petition guid)
    data << uint64(ownerguid);                              // charter owner guid
    data << name;                                           // name (guild/arena team)
    data << uint8(0);                                       // some string
    if (type == GUILD_CHARTER_TYPE)
    {
<<<<<<< HEAD
        data << uint32(4);
        data << uint32(4);
=======
        uint32 needed = sWorld->getIntConfig(CONFIG_MIN_PETITION_SIGNS);
        data << uint32(needed);
        data << uint32(needed);
>>>>>>> a5a9503b
        data << uint32(0);                                  // bypass client - side limitation, a different value is needed here for each petition
    }
    else
    {
        data << uint32(type-1);
        data << uint32(type-1);
        data << uint32(type);                               // bypass client - side limitation, a different value is needed here for each petition
    }
    data << uint32(0);                                      // 5
    data << uint32(0);                                      // 6
    data << uint32(0);                                      // 7
    data << uint32(0);                                      // 8
    data << uint16(0);                                      // 9 2 bytes field
    data << uint32(0);                                      // 10
    data << uint32(0);                                      // 11
    data << uint32(0);                                      // 13 count of next strings?

    for (int i = 0; i < 10; ++i)
        data << uint8(0);                                   // some string

    data << uint32(0);                                      // 14

    data << uint32(type != GUILD_CHARTER_TYPE);             // 15 0 - guild, 1 - arena team

    SendPacket(&data);
}

void WorldSession::HandlePetitionRenameOpcode(WorldPacket & recvData)
{
    sLog->outDebug(LOG_FILTER_NETWORKIO, "Received opcode MSG_PETITION_RENAME");

    uint64 petitionGuid;
    uint32 type;
    std::string newName;

    recvData >> petitionGuid;                              // guid
    recvData >> newName;                                   // new name

    Item* item = _player->GetItemByGuid(petitionGuid);
    if (!item)
        return;

    PreparedStatement* stmt = CharacterDatabase.GetPreparedStatement(CHAR_SEL_PETITION_TYPE);

    stmt->setUInt32(0, GUID_LOPART(petitionGuid));

    PreparedQueryResult result = CharacterDatabase.Query(stmt);

    if (result)
    {
        Field* fields = result->Fetch();
        type = fields[0].GetUInt8();
    }
    else
    {
        sLog->outDebug(LOG_FILTER_NETWORKIO, "CMSG_PETITION_QUERY failed for petition (GUID: %u)", GUID_LOPART(petitionGuid));
        return;
    }

    if (type == GUILD_CHARTER_TYPE)
    {
        if (sGuildMgr->GetGuildByName(newName))
        {
            Guild::SendCommandResult(this, GUILD_COMMAND_CREATE, ERR_GUILD_NAME_EXISTS_S, newName);
            return;
        }
        if (sObjectMgr->IsReservedName(newName) || !ObjectMgr::IsValidCharterName(newName))
        {
            Guild::SendCommandResult(this, GUILD_COMMAND_CREATE, ERR_GUILD_NAME_INVALID, newName);
            return;
        }
    }
    else
    {
        if (sArenaTeamMgr->GetArenaTeamByName(newName))
        {
            SendArenaTeamCommandResult(ERR_ARENA_TEAM_CREATE_S, newName, "", ERR_ARENA_TEAM_NAME_EXISTS_S);
            return;
        }
        if (sObjectMgr->IsReservedName(newName) || !ObjectMgr::IsValidCharterName(newName))
        {
            SendArenaTeamCommandResult(ERR_ARENA_TEAM_CREATE_S, newName, "", ERR_ARENA_TEAM_NAME_INVALID);
            return;
        }
    }

    stmt = CharacterDatabase.GetPreparedStatement(CHAR_UPD_PETITION_NAME);

    stmt->setString(0, newName);
    stmt->setUInt32(1, GUID_LOPART(petitionGuid));

    CharacterDatabase.Execute(stmt);

    sLog->outDebug(LOG_FILTER_NETWORKIO, "Petition (GUID: %u) renamed to '%s'", GUID_LOPART(petitionGuid), newName.c_str());
    WorldPacket data(MSG_PETITION_RENAME, (8+newName.size()+1));
    data << uint64(petitionGuid);
    data << newName;
    SendPacket(&data);
}

void WorldSession::HandlePetitionSignOpcode(WorldPacket & recvData)
{
    sLog->outDebug(LOG_FILTER_NETWORKIO, "Received opcode CMSG_PETITION_SIGN");    // ok

    Field* fields;
    uint64 petitionGuid;
    uint8 unk;
    recvData >> petitionGuid;                              // petition guid
    recvData >> unk;

    PreparedStatement* stmt = CharacterDatabase.GetPreparedStatement(CHAR_SEL_PETITION_SIGNATURES);

    stmt->setUInt32(0, GUID_LOPART(petitionGuid));
    stmt->setUInt32(1, GUID_LOPART(petitionGuid));

    PreparedQueryResult result = CharacterDatabase.Query(stmt);

    if (!result)
    {
        sLog->outError(LOG_FILTER_NETWORKIO, "Petition %u is not found for player %u %s", GUID_LOPART(petitionGuid), GetPlayer()->GetGUIDLow(), GetPlayer()->GetName().c_str());
        return;
    }

    fields = result->Fetch();
    uint64 ownerGuid = MAKE_NEW_GUID(fields[0].GetUInt32(), 0, HIGHGUID_PLAYER);
    uint64 signs = fields[1].GetUInt64();
    uint8 type = fields[2].GetUInt8();

    uint32 playerGuid = _player->GetGUIDLow();
    if (GUID_LOPART(ownerGuid) == playerGuid)
        return;

    // not let enemies sign guild charter
    if (!sWorld->getBoolConfig(CONFIG_ALLOW_TWO_SIDE_INTERACTION_GUILD) && GetPlayer()->GetTeam() != sObjectMgr->GetPlayerTeamByGUID(ownerGuid))
    {
        if (type != GUILD_CHARTER_TYPE)
            SendArenaTeamCommandResult(ERR_ARENA_TEAM_INVITE_SS, "", "", ERR_ARENA_TEAM_NOT_ALLIED);
        else
            Guild::SendCommandResult(this, GUILD_COMMAND_CREATE, ERR_GUILD_NOT_ALLIED);
        return;
    }

    if (type != GUILD_CHARTER_TYPE)
    {
        if (_player->getLevel() < sWorld->getIntConfig(CONFIG_MAX_PLAYER_LEVEL))
        {
            SendArenaTeamCommandResult(ERR_ARENA_TEAM_CREATE_S, "", _player->GetName().c_str(), ERR_ARENA_TEAM_TARGET_TOO_LOW_S);
            return;
        }

        uint8 slot = ArenaTeam::GetSlotByType(type);
        if (slot >= MAX_ARENA_SLOT)
            return;

        if (_player->GetArenaTeamId(slot))
        {
            SendArenaTeamCommandResult(ERR_ARENA_TEAM_INVITE_SS, "", _player->GetName().c_str(), ERR_ALREADY_IN_ARENA_TEAM_S);
            return;
        }

        if (_player->GetArenaTeamIdInvited())
        {
            SendArenaTeamCommandResult(ERR_ARENA_TEAM_INVITE_SS, "", _player->GetName().c_str(), ERR_ALREADY_INVITED_TO_ARENA_TEAM_S);
            return;
        }
    }
    else
    {
        if (_player->GetGuildId())
        {
            Guild::SendCommandResult(this, GUILD_COMMAND_INVITE, ERR_ALREADY_IN_GUILD_S, _player->GetName());
            return;
        }
        if (_player->GetGuildIdInvited())
        {
            Guild::SendCommandResult(this, GUILD_COMMAND_INVITE, ERR_ALREADY_INVITED_TO_GUILD_S, _player->GetName());
            return;
        }
    }

    if (++signs > type)                                        // client signs maximum
        return;

    // Client doesn't allow to sign petition two times by one character, but not check sign by another character from same account
    // not allow sign another player from already sign player account
    stmt = CharacterDatabase.GetPreparedStatement(CHAR_SEL_PETITION_SIG_BY_ACCOUNT);

    stmt->setUInt32(0, GetAccountId());
    stmt->setUInt32(1, GUID_LOPART(petitionGuid));

    result = CharacterDatabase.Query(stmt);

    if (result)
    {
        WorldPacket data(SMSG_PETITION_SIGN_RESULTS, (8+8+4));
        data << uint64(petitionGuid);
        data << uint64(_player->GetGUID());
        data << uint32(PETITION_SIGN_ALREADY_SIGNED);

        // close at signer side
        SendPacket(&data);
        return;
    }

    stmt = CharacterDatabase.GetPreparedStatement(CHAR_INS_PETITION_SIGNATURE);

    stmt->setUInt32(0, GUID_LOPART(ownerGuid));
    stmt->setUInt32(1, GUID_LOPART(petitionGuid));
    stmt->setUInt32(2, playerGuid);
    stmt->setUInt32(3, GetAccountId());

    CharacterDatabase.Execute(stmt);

    sLog->outDebug(LOG_FILTER_NETWORKIO, "PETITION SIGN: GUID %u by player: %s (GUID: %u Account: %u)", GUID_LOPART(petitionGuid), _player->GetName().c_str(), playerGuid, GetAccountId());

    WorldPacket data(SMSG_PETITION_SIGN_RESULTS, (8+8+4));
    data << uint64(petitionGuid);
    data << uint64(_player->GetGUID());
    data << uint32(PETITION_SIGN_OK);

    // close at signer side
    SendPacket(&data);

    // update signs count on charter, required testing...
    //Item* item = _player->GetItemByGuid(petitionguid));
    //if (item)
    //    item->SetUInt32Value(ITEM_FIELD_ENCHANTMENT_1_1+1, signs);

    // update for owner if online
    if (Player* owner = ObjectAccessor::FindPlayer(ownerGuid))
        owner->GetSession()->SendPacket(&data);
}

void WorldSession::HandlePetitionDeclineOpcode(WorldPacket & recvData)
{
    sLog->outDebug(LOG_FILTER_NETWORKIO, "Received opcode MSG_PETITION_DECLINE");  // ok

    uint64 petitionguid;
    uint64 ownerguid;
    recvData >> petitionguid;                              // petition guid
    sLog->outDebug(LOG_FILTER_NETWORKIO, "Petition %u declined by %u", GUID_LOPART(petitionguid), _player->GetGUIDLow());

    PreparedStatement* stmt = CharacterDatabase.GetPreparedStatement(CHAR_SEL_PETITION_OWNER_BY_GUID);

    stmt->setUInt32(0, GUID_LOPART(petitionguid));

    PreparedQueryResult result = CharacterDatabase.Query(stmt);

    if (!result)
        return;

    Field* fields = result->Fetch();
    ownerguid = MAKE_NEW_GUID(fields[0].GetUInt32(), 0, HIGHGUID_PLAYER);

    Player* owner = ObjectAccessor::FindPlayer(ownerguid);
    if (owner)                                               // petition owner online
    {
        WorldPacket data(MSG_PETITION_DECLINE, 8);
        data << uint64(_player->GetGUID());
        owner->GetSession()->SendPacket(&data);
    }
}

void WorldSession::HandleOfferPetitionOpcode(WorldPacket & recvData)
{
    sLog->outDebug(LOG_FILTER_NETWORKIO, "Received opcode CMSG_OFFER_PETITION");   // ok

    uint8 signs = 0;
    uint64 petitionguid, plguid;
    uint32 type, junk;
    Player* player;
    recvData >> junk;                                      // this is not petition type!
    recvData >> petitionguid;                              // petition guid
    recvData >> plguid;                                    // player guid

    player = ObjectAccessor::FindPlayer(plguid);
    if (!player)
        return;

    PreparedStatement* stmt = CharacterDatabase.GetPreparedStatement(CHAR_SEL_PETITION_TYPE);

    stmt->setUInt32(0, GUID_LOPART(petitionguid));

    PreparedQueryResult result = CharacterDatabase.Query(stmt);

    if (!result)
        return;

    Field* fields = result->Fetch();
    type = fields[0].GetUInt8();

    sLog->outDebug(LOG_FILTER_NETWORKIO, "OFFER PETITION: type %u, GUID1 %u, to player id: %u", type, GUID_LOPART(petitionguid), GUID_LOPART(plguid));

    if (!sWorld->getBoolConfig(CONFIG_ALLOW_TWO_SIDE_INTERACTION_GUILD) && GetPlayer()->GetTeam() != player->GetTeam())
    {
        if (type != GUILD_CHARTER_TYPE)
            SendArenaTeamCommandResult(ERR_ARENA_TEAM_INVITE_SS, "", "", ERR_ARENA_TEAM_NOT_ALLIED);
        else
            Guild::SendCommandResult(this, GUILD_COMMAND_CREATE, ERR_GUILD_NOT_ALLIED);
        return;
    }

    if (type != GUILD_CHARTER_TYPE)
    {
        if (player->getLevel() < sWorld->getIntConfig(CONFIG_MAX_PLAYER_LEVEL))
        {
            // player is too low level to join an arena team
            SendArenaTeamCommandResult(ERR_ARENA_TEAM_CREATE_S, player->GetName().c_str(), "", ERR_ARENA_TEAM_TARGET_TOO_LOW_S);
            return;
        }

        uint8 slot = ArenaTeam::GetSlotByType(type);
        if (slot >= MAX_ARENA_SLOT)
            return;

        if (player->GetArenaTeamId(slot))
        {
            // player is already in an arena team
            SendArenaTeamCommandResult(ERR_ARENA_TEAM_CREATE_S, player->GetName().c_str(), "", ERR_ALREADY_IN_ARENA_TEAM_S);
            return;
        }

        if (player->GetArenaTeamIdInvited())
        {
            SendArenaTeamCommandResult(ERR_ARENA_TEAM_INVITE_SS, "", _player->GetName().c_str(), ERR_ALREADY_INVITED_TO_ARENA_TEAM_S);
            return;
        }
    }
    else
    {
        if (player->GetGuildId())
        {
            Guild::SendCommandResult(this, GUILD_COMMAND_INVITE, ERR_ALREADY_IN_GUILD_S, _player->GetName());
            return;
        }

        if (player->GetGuildIdInvited())
        {
            Guild::SendCommandResult(this, GUILD_COMMAND_INVITE, ERR_ALREADY_INVITED_TO_GUILD_S, _player->GetName());
            return;
        }
    }


    stmt = CharacterDatabase.GetPreparedStatement(CHAR_SEL_PETITION_SIGNATURE);

    stmt->setUInt32(0, GUID_LOPART(petitionguid));

    result = CharacterDatabase.Query(stmt);

    // result == NULL also correct charter without signs
    if (result)
        signs = uint8(result->GetRowCount());

    WorldPacket data(SMSG_PETITION_SHOW_SIGNATURES, (8+8+4+signs+signs*12));
    data << uint64(petitionguid);                           // petition guid
    data << uint64(_player->GetGUID());                     // owner guid
    data << uint32(GUID_LOPART(petitionguid));              // guild guid
    data << uint8(signs);                                   // sign's count

    for (uint8 i = 1; i <= signs; ++i)
    {
        Field* fields2 = result->Fetch();
        data << uint64(MAKE_NEW_GUID(fields2[0].GetUInt32(), 0, HIGHGUID_PLAYER)); // Player GUID
        data << uint32(0);                                  // there 0 ...

        result->NextRow();
    }

    player->GetSession()->SendPacket(&data);
}

void WorldSession::HandleTurnInPetitionOpcode(WorldPacket & recvData)
{
    sLog->outDebug(LOG_FILTER_NETWORKIO, "Received opcode CMSG_TURN_IN_PETITION");

    // Get petition guid from packet
    WorldPacket data;
    uint64 petitionGuid;

    recvData >> petitionGuid;

    // Check if player really has the required petition charter
    Item* item = _player->GetItemByGuid(petitionGuid);
    if (!item)
        return;

    sLog->outDebug(LOG_FILTER_NETWORKIO, "Petition %u turned in by %u", GUID_LOPART(petitionGuid), _player->GetGUIDLow());

    // Get petition data from db
    uint32 ownerguidlo;
    uint32 type;
    std::string name;

    PreparedStatement* stmt = CharacterDatabase.GetPreparedStatement(CHAR_SEL_PETITION);
    stmt->setUInt32(0, GUID_LOPART(petitionGuid));
    PreparedQueryResult result = CharacterDatabase.Query(stmt);

    if (result)
    {
        Field* fields = result->Fetch();
        ownerguidlo = fields[0].GetUInt32();
        name = fields[1].GetString();
        type = fields[2].GetUInt8();
    }
    else
    {
        sLog->outError(LOG_FILTER_NETWORKIO, "Player %s (guid: %u) tried to turn in petition (guid: %u) that is not present in the database", _player->GetName().c_str(), _player->GetGUIDLow(), GUID_LOPART(petitionGuid));
        return;
    }

    // Only the petition owner can turn in the petition
    if (_player->GetGUIDLow() != ownerguidlo)
        return;

    // Petition type (guild/arena) specific checks
    if (type == GUILD_CHARTER_TYPE)
    {
        // Check if player is already in a guild
        if (_player->GetGuildId())
        {
            data.Initialize(SMSG_TURN_IN_PETITION_RESULTS, 4);
            data << (uint32)PETITION_TURN_ALREADY_IN_GUILD;
            _player->GetSession()->SendPacket(&data);
            return;
        }

        // Check if guild name is already taken
        if (sGuildMgr->GetGuildByName(name))
        {
            Guild::SendCommandResult(this, GUILD_COMMAND_CREATE, ERR_GUILD_NAME_EXISTS_S, name);
            return;
        }
    }
    else
    {
        // Check for valid arena bracket (2v2, 3v3, 5v5)
        uint8 slot = ArenaTeam::GetSlotByType(type);
        if (slot >= MAX_ARENA_SLOT)
            return;

        // Check if player is already in an arena team
        if (_player->GetArenaTeamId(slot))
        {
            SendArenaTeamCommandResult(ERR_ARENA_TEAM_CREATE_S, name, "", ERR_ALREADY_IN_ARENA_TEAM);
            return;
        }

        // Check if arena team name is already taken
        if (sArenaTeamMgr->GetArenaTeamByName(name))
        {
            SendArenaTeamCommandResult(ERR_ARENA_TEAM_CREATE_S, name, "", ERR_ARENA_TEAM_NAME_EXISTS_S);
            return;
        }
    }

    // Get petition signatures from db
    uint8 signatures;

    stmt = CharacterDatabase.GetPreparedStatement(CHAR_SEL_PETITION_SIGNATURE);
    stmt->setUInt32(0, GUID_LOPART(petitionGuid));
    result = CharacterDatabase.Query(stmt);

    if (result)
        signatures = uint8(result->GetRowCount());
    else
        signatures = 0;

    uint32 requiredSignatures;
    if (type == GUILD_CHARTER_TYPE)
        requiredSignatures = sWorld->getIntConfig(CONFIG_MIN_PETITION_SIGNS);
    else
        requiredSignatures = type-1;

    // Notify player if signatures are missing
    if (signatures < requiredSignatures)
    {
        data.Initialize(SMSG_TURN_IN_PETITION_RESULTS, 4);
        data << (uint32)PETITION_TURN_NEED_MORE_SIGNATURES;
        SendPacket(&data);
        return;
    }

    // Proceed with guild/arena team creation

    // Delete charter item
    _player->DestroyItem(item->GetBagSlot(), item->GetSlot(), true);

    if (type == GUILD_CHARTER_TYPE)
    {
        // Create guild
        Guild* guild = new Guild;

        if (!guild->Create(_player, name))
        {
            delete guild;
            return;
        }

        // Register guild and add guild master
        sGuildMgr->AddGuild(guild);

        Guild::SendCommandResult(this, GUILD_COMMAND_CREATE, ERR_GUILD_COMMAND_SUCCESS, name);

        // Add members from signatures
        for (uint8 i = 0; i < signatures; ++i)
        {
            Field* fields = result->Fetch();
            guild->AddMember(MAKE_NEW_GUID(fields[0].GetUInt32(), 0, HIGHGUID_PLAYER));
            result->NextRow();
        }
    }
    else
    {
        // Receive the rest of the packet in arena team creation case
        uint32 background, icon, iconcolor, border, bordercolor;
        recvData >> background >> icon >> iconcolor >> border >> bordercolor;

        // Create arena team
        ArenaTeam* arenaTeam = new ArenaTeam();

        if (!arenaTeam->Create(_player->GetGUID(), type, name, background, icon, iconcolor, border, bordercolor))
        {
            delete arenaTeam;
            return;
        }

        // Register arena team
        sArenaTeamMgr->AddArenaTeam(arenaTeam);
        sLog->outDebug(LOG_FILTER_NETWORKIO, "PetitonsHandler: Arena team (guid: %u) added to ObjectMgr", arenaTeam->GetId());

        // Add members
        for (uint8 i = 0; i < signatures; ++i)
        {
            Field* fields = result->Fetch();
            uint32 memberGUID = fields[0].GetUInt32();
            sLog->outDebug(LOG_FILTER_NETWORKIO, "PetitionsHandler: Adding arena team (guid: %u) member %u", arenaTeam->GetId(), memberGUID);
            arenaTeam->AddMember(MAKE_NEW_GUID(memberGUID, 0, HIGHGUID_PLAYER));
            result->NextRow();
        }
    }

    SQLTransaction trans = CharacterDatabase.BeginTransaction();

    stmt = CharacterDatabase.GetPreparedStatement(CHAR_DEL_PETITION_BY_GUID);
    stmt->setUInt32(0, GUID_LOPART(petitionGuid));
    trans->Append(stmt);

    stmt = CharacterDatabase.GetPreparedStatement(CHAR_DEL_PETITION_SIGNATURE_BY_GUID);
    stmt->setUInt32(0, GUID_LOPART(petitionGuid));
    trans->Append(stmt);

    CharacterDatabase.CommitTransaction(trans);

    // created
    sLog->outDebug(LOG_FILTER_NETWORKIO, "TURN IN PETITION GUID %u", GUID_LOPART(petitionGuid));

    data.Initialize(SMSG_TURN_IN_PETITION_RESULTS, 4);
    data << (uint32)PETITION_TURN_OK;
    SendPacket(&data);
}

void WorldSession::HandlePetitionShowListOpcode(WorldPacket & recvData)
{
    sLog->outDebug(LOG_FILTER_NETWORKIO, "Received CMSG_PETITION_SHOWLIST");

    uint64 guid;
    recvData >> guid;

    SendPetitionShowList(guid);
}

void WorldSession::SendPetitionShowList(uint64 guid)
{
    Creature* creature = GetPlayer()->GetNPCIfCanInteractWith(guid, UNIT_NPC_FLAG_PETITIONER);
    if (!creature)
    {
        sLog->outDebug(LOG_FILTER_NETWORKIO, "WORLD: HandlePetitionShowListOpcode - Unit (GUID: %u) not found or you can't interact with him.", uint32(GUID_LOPART(guid)));
        return;
    }

    WorldPacket data(SMSG_PETITION_SHOWLIST, 8+1+4*6);
    data << guid;                                           // npc guid

    if (creature->isTabardDesigner())
    {
        data << uint8(1);                                   // count
        data << uint32(1);                                  // index
        data << uint32(GUILD_CHARTER);                      // charter entry
        data << uint32(CHARTER_DISPLAY_ID);                 // charter display id
        data << uint32(GUILD_CHARTER_COST);                 // charter cost
        data << uint32(0);                                  // unknown
<<<<<<< HEAD
        data << uint32(4);                                  // required signs?
=======
        data << uint32(sWorld->getIntConfig(CONFIG_MIN_PETITION_SIGNS)); // required signs
>>>>>>> a5a9503b
    }
    else
    {
        data << uint8(3);                                   // count
        // 2v2
        data << uint32(1);                                  // index
        data << uint32(ARENA_TEAM_CHARTER_2v2);             // charter entry
        data << uint32(CHARTER_DISPLAY_ID);                 // charter display id
        data << uint32(ARENA_TEAM_CHARTER_2v2_COST);        // charter cost
        data << uint32(2);                                  // unknown
        data << uint32(2);                                  // required signs?
        // 3v3
        data << uint32(2);                                  // index
        data << uint32(ARENA_TEAM_CHARTER_3v3);             // charter entry
        data << uint32(CHARTER_DISPLAY_ID);                 // charter display id
        data << uint32(ARENA_TEAM_CHARTER_3v3_COST);        // charter cost
        data << uint32(3);                                  // unknown
        data << uint32(3);                                  // required signs?
        // 5v5
        data << uint32(3);                                  // index
        data << uint32(ARENA_TEAM_CHARTER_5v5);             // charter entry
        data << uint32(CHARTER_DISPLAY_ID);                 // charter display id
        data << uint32(ARENA_TEAM_CHARTER_5v5_COST);        // charter cost
        data << uint32(5);                                  // unknown
        data << uint32(5);                                  // required signs?
    }

    SendPacket(&data);
    sLog->outDebug(LOG_FILTER_NETWORKIO, "Sent SMSG_PETITION_SHOWLIST");
}<|MERGE_RESOLUTION|>--- conflicted
+++ resolved
@@ -350,14 +350,9 @@
     data << uint8(0);                                       // some string
     if (type == GUILD_CHARTER_TYPE)
     {
-<<<<<<< HEAD
-        data << uint32(4);
-        data << uint32(4);
-=======
         uint32 needed = sWorld->getIntConfig(CONFIG_MIN_PETITION_SIGNS);
         data << uint32(needed);
         data << uint32(needed);
->>>>>>> a5a9503b
         data << uint32(0);                                  // bypass client - side limitation, a different value is needed here for each petition
     }
     else
@@ -950,11 +945,7 @@
         data << uint32(CHARTER_DISPLAY_ID);                 // charter display id
         data << uint32(GUILD_CHARTER_COST);                 // charter cost
         data << uint32(0);                                  // unknown
-<<<<<<< HEAD
-        data << uint32(4);                                  // required signs?
-=======
         data << uint32(sWorld->getIntConfig(CONFIG_MIN_PETITION_SIGNS)); // required signs
->>>>>>> a5a9503b
     }
     else
     {
