--- conflicted
+++ resolved
@@ -105,8 +105,6 @@
     SendPacket(&data);
 }
 
-<<<<<<< HEAD
-=======
 void WorldSession::SendShowMailBox(ObjectGuid guid)
 {
     WorldPacket data(SMSG_SHOW_MAILBOX, 8);
@@ -114,7 +112,6 @@
     SendPacket(&data);
 }
 
->>>>>>> 050d56ac
 void WorldSession::HandleTrainerListOpcode(WorldPacket& recvData)
 {
     ObjectGuid guid;
@@ -238,20 +235,12 @@
 
 void WorldSession::HandleTrainerBuySpellOpcode(WorldPacket& recvData)
 {
-<<<<<<< HEAD
-    uint64 guid;
+    ObjectGuid guid;
     uint32 spellId;
     uint32 trainerId;
 
     recvData >> guid >> trainerId >> spellId;
-    TC_LOG_DEBUG("network", "WORLD: Received CMSG_TRAINER_BUY_SPELL NpcGUID=%u, learn spell id is: %u", uint32(GUID_LOPART(guid)), spellId);
-=======
-    ObjectGuid guid;
-    uint32 spellId = 0;
-
-    recvData >> guid >> spellId;
     TC_LOG_DEBUG("network", "WORLD: Received CMSG_TRAINER_BUY_SPELL %s, learn spell id is: %u", guid.ToString().c_str(), spellId);
->>>>>>> 050d56ac
 
     Creature* unit = GetPlayer()->GetNPCIfCanInteractWith(guid, UNIT_NPC_FLAG_TRAINER);
     if (!unit)
