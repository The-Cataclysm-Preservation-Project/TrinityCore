/*
 * Copyright (C) 2008-2013 TrinityCore <http://www.trinitycore.org/>
 *
 * This program is free software; you can redistribute it and/or modify it
 * under the terms of the GNU General Public License as published by the
 * Free Software Foundation; either version 2 of the License, or (at your
 * option) any later version.
 *
 * This program is distributed in the hope that it will be useful, but WITHOUT
 * ANY WARRANTY; without even the implied warranty of MERCHANTABILITY or
 * FITNESS FOR A PARTICULAR PURPOSE. See the GNU General Public License for
 * more details.
 *
 * You should have received a copy of the GNU General Public License along
 * with this program. If not, see <http://www.gnu.org/licenses/>.
 */

#include "Common.h"
#include "ObjectAccessor.h"
#include "ObjectMgr.h"
#include "WorldPacket.h"
#include "WorldSession.h"
#include "Object.h"

#include "Battlefield.h"
#include "BattlefieldMgr.h"
#include "Opcodes.h"
#include "Player.h"

//This send to player windows for invite player to join the war
//Param1:(guid) the guid of Bf
//Param2:(ZoneId) the zone where the battle is (4197 for wg)
//Param3:(time) Time in second that the player have for accept
void WorldSession::SendBfInvitePlayerToWar(uint64 guid, uint32 zoneId, uint32 pTime)
{
    ObjectGuid guidBytes = guid;

    WorldPacket data(SMSG_BATTLEFIELD_MGR_ENTRY_INVITE, 16);

    data.WriteBit(guidBytes[5]);
    data.WriteBit(guidBytes[3]);
    data.WriteBit(guidBytes[7]);
    data.WriteBit(guidBytes[2]);
    data.WriteBit(guidBytes[6]);
    data.WriteBit(guidBytes[4]);
    data.WriteBit(guidBytes[1]);
    data.WriteBit(guidBytes[0]);

    data.WriteByteSeq(guidBytes[6]);
    data << uint32(zoneId);         // Zone Id
    data.WriteByteSeq(guidBytes[1]);
    data.WriteByteSeq(guidBytes[3]);
    data.WriteByteSeq(guidBytes[4]);
    data.WriteByteSeq(guidBytes[2]);
    data.WriteByteSeq(guidBytes[0]);
    data << uint32(time(NULL) + pTime); // Invite lasts until
    data.WriteByteSeq(guidBytes[7]);
    data.WriteByteSeq(guidBytes[5]);

    //Sending the packet to player
    SendPacket(&data);
}

//This send invitation to player to join the queue
void WorldSession::SendBfInvitePlayerToQueue(uint64 guid)
{
    ObjectGuid guidBytes = guid;

    WorldPacket data(SMSG_BATTLEFIELD_MGR_QUEUE_INVITE, 5);

    data.WriteBit(1);               // unk
    data.WriteBit(0);               // Has Warmup
    data.WriteBit(1);               // unk
    data.WriteBit(guidBytes[0]);
    data.WriteBit(1);               // unk
    data.WriteBit(guidBytes[2]);
    data.WriteBit(guidBytes[6]);
    data.WriteBit(guidBytes[3]);
    data.WriteBit(1);               // unk
    data.WriteBit(0);               // unk
    data.WriteBit(guidBytes[1]);
    data.WriteBit(guidBytes[5]);
    data.WriteBit(guidBytes[4]);
    data.WriteBit(1);               // unk
    data.WriteBit(guidBytes[7]);

    data.FlushBits();

    data.WriteByteSeq(guidBytes[2]);
    data.WriteByteSeq(guidBytes[3]);
    data.WriteByteSeq(guidBytes[6]);
    data << uint8(1);               // Warmup
    data.WriteByteSeq(guidBytes[5]);
    data.WriteByteSeq(guidBytes[0]);
    data.WriteByteSeq(guidBytes[4]);
    data.WriteByteSeq(guidBytes[1]);
    data.WriteByteSeq(guidBytes[7]);

    //Sending packet to player
    SendPacket(&data);
}

//This send packet for inform player that he join queue
//Param1:(guid) the guid of Bf
//Param2:(ZoneId) the zone where the battle is (4197 for wg)
//Param3:(CanQueue) if able to queue
//Param4:(Full) on log in is full
void WorldSession::SendBfQueueInviteResponse(uint64 guid, uint32 ZoneId, bool CanQueue, bool Full)
{
    const bool hasSecondGuid = false;
    const bool warmup = true;
    ObjectGuid guidBytes = guid;

    WorldPacket data(SMSG_BATTLEFIELD_MGR_QUEUE_REQUEST_RESPONSE, 16);

    data.WriteBit(guidBytes[1]);
    data.WriteBit(guidBytes[6]);
    data.WriteBit(guidBytes[5]);
    data.WriteBit(guidBytes[7]);
    data.WriteBit(Full);  // Logging In, VERIFYME
    data.WriteBit(guidBytes[0]);
    data.WriteBit(!hasSecondGuid);
    data.WriteBit(guidBytes[4]);

    // if (hasSecondGuid) 7 3 0 4 2 6 1 5

    data.WriteBit(guidBytes[3]);
    data.WriteBit(guidBytes[2]);

    // if (hasSecondGuid) 2 5 3 0 4 6 1 7

    data.FlushBits();

    data << uint8(CanQueue);  // Accepted

    data.WriteByteSeq(guidBytes[1]);
    data.WriteByteSeq(guidBytes[3]);
    data.WriteByteSeq(guidBytes[6]);
    data.WriteByteSeq(guidBytes[7]);
    data.WriteByteSeq(guidBytes[0]);

    data << uint8(warmup);

    data.WriteByteSeq(guidBytes[2]);
    data.WriteByteSeq(guidBytes[4]);
    data.WriteByteSeq(guidBytes[5]);

    data << uint32(ZoneId);

    SendPacket(&data);
}

//This is call when player accept to join war
void WorldSession::SendBfEntered(uint64 guid)
{
    uint8 isAFK = _player->isAFK() ? 1 : 0;
    ObjectGuid guidBytes = guid;

    WorldPacket data(SMSG_BATTLEFIELD_MGR_ENTERED, 11);

    data.WriteBit(0);               // unk
    data.WriteBit(isAFK);           // Clear AFK
    data.WriteBit(guidBytes[1]);
    data.WriteBit(guidBytes[4]);
    data.WriteBit(guidBytes[5]);
    data.WriteBit(guidBytes[0]);
    data.WriteBit(guidBytes[3]);
    data.WriteBit(0);               // unk
    data.WriteBit(guidBytes[6]);
    data.WriteBit(guidBytes[7]);
    data.WriteBit(guidBytes[2]);

    data.FlushBits();

    data.WriteByteSeq(guidBytes[5]);
    data.WriteByteSeq(guidBytes[3]);
    data.WriteByteSeq(guidBytes[0]);
    data.WriteByteSeq(guidBytes[4]);
    data.WriteByteSeq(guidBytes[1]);
    data.WriteByteSeq(guidBytes[7]);
    data.WriteByteSeq(guidBytes[2]);
    data.WriteByteSeq(guidBytes[6]);

    SendPacket(&data);
}

void WorldSession::SendBfLeaveMessage(uint64 guid, BFLeaveReason reason)
{
    ObjectGuid guidBytes = guid;

    WorldPacket data(SMSG_BATTLEFIELD_MGR_EJECTED, 11);

    data.WriteBit(guidBytes[2]);
    data.WriteBit(guidBytes[5]);
    data.WriteBit(guidBytes[1]);
    data.WriteBit(guidBytes[0]);
    data.WriteBit(guidBytes[3]);
    data.WriteBit(guidBytes[6]);
    data.WriteBit(0);               // Relocated
    data.WriteBit(guidBytes[7]);
    data.WriteBit(guidBytes[4]);

    data.FlushBits();

    data << uint8(2);               // BattleStatus
    data.WriteByteSeq(guidBytes[1]);
    data.WriteByteSeq(guidBytes[7]);
    data.WriteByteSeq(guidBytes[4]);
    data.WriteByteSeq(guidBytes[2]);
    data.WriteByteSeq(guidBytes[3]);
    data << uint8(reason);          // Reason
    data.WriteByteSeq(guidBytes[6]);
    data.WriteByteSeq(guidBytes[0]);
    data.WriteByteSeq(guidBytes[5]);

    SendPacket(&data);
}

//Send by client when he click on accept for queue
void WorldSession::HandleBfQueueInviteResponse(WorldPacket& recvData)
{
    uint8 accepted;
    ObjectGuid guid;

<<<<<<< HEAD
    guid[2] = recvData.ReadBit();
    guid[0] = recvData.ReadBit();
    guid[4] = recvData.ReadBit();
    guid[3] = recvData.ReadBit();
    guid[5] = recvData.ReadBit();
    guid[7] = recvData.ReadBit();
    accepted = recvData.ReadBit();
    guid[1] = recvData.ReadBit();
    guid[6] = recvData.ReadBit();

    recvData.ReadByteSeq(guid[1]);
    recvData.ReadByteSeq(guid[3]);
    recvData.ReadByteSeq(guid[2]);
    recvData.ReadByteSeq(guid[4]);
    recvData.ReadByteSeq(guid[6]);
    recvData.ReadByteSeq(guid[7]);
    recvData.ReadByteSeq(guid[0]);
    recvData.ReadByteSeq(guid[5]);

    TC_LOG_ERROR(LOG_FILTER_GENERAL, "HandleQueueInviteResponse: GUID:"UI64FMTD" Accepted:%u", (uint64)guid, accepted);

    Battlefield* bf = sBattlefieldMgr->GetBattlefieldByGUID(guid);
    if (!bf)
=======
    recvData >> BattleId >> Accepted;
    TC_LOG_DEBUG("misc", "HandleQueueInviteResponse: BattleID:%u Accepted:%u", BattleId, Accepted);
    Battlefield* Bf = sBattlefieldMgr->GetBattlefieldByBattleId(BattleId);
    if (!Bf)
>>>>>>> 94e2b933
        return;

    if (accepted)
        bf->PlayerAcceptInviteToQueue(_player);
}

//Send by client on clicking in accept or refuse of invitation windows for join game
void WorldSession::HandleBfEntryInviteResponse(WorldPacket& recvData)
{
    uint8 accepted;
    ObjectGuid guid;

    guid[6] = recvData.ReadBit();
    guid[1] = recvData.ReadBit();
    accepted = recvData.ReadBit();
    guid[5] = recvData.ReadBit();
    guid[3] = recvData.ReadBit();
    guid[2] = recvData.ReadBit();
    guid[0] = recvData.ReadBit();
    guid[7] = recvData.ReadBit();
    guid[4] = recvData.ReadBit();

    recvData.ReadByteSeq(guid[0]);
    recvData.ReadByteSeq(guid[3]);
    recvData.ReadByteSeq(guid[4]);
    recvData.ReadByteSeq(guid[2]);
    recvData.ReadByteSeq(guid[1]);
    recvData.ReadByteSeq(guid[6]);
    recvData.ReadByteSeq(guid[7]);
    recvData.ReadByteSeq(guid[5]);

<<<<<<< HEAD
    TC_LOG_ERROR(LOG_FILTER_GENERAL, "HandleBattlefieldInviteResponse: GUID:"UI64FMTD" Accepted:%u", (uint64)guid, accepted);

    Battlefield* bf = sBattlefieldMgr->GetBattlefieldByGUID(guid);
    if (!bf)
=======
    recvData >> BattleId >> Accepted;
    TC_LOG_DEBUG("misc", "HandleBattlefieldInviteResponse: BattleID:%u Accepted:%u", BattleId, Accepted);
    Battlefield* Bf = sBattlefieldMgr->GetBattlefieldByBattleId(BattleId);
    if (!Bf)
>>>>>>> 94e2b933
        return;

    if (accepted)
        bf->PlayerAcceptInviteToWar(_player);
    else
        if (_player->GetZoneId() == bf->GetZoneId())
            bf->KickPlayerFromBattlefield(_player->GetGUID());
}

void WorldSession::HandleBfExitRequest(WorldPacket& recvData)
{
    ObjectGuid guid;

<<<<<<< HEAD
    guid[2] = recvData.ReadBit();
    guid[0] = recvData.ReadBit();
    guid[3] = recvData.ReadBit();
    guid[7] = recvData.ReadBit();
    guid[4] = recvData.ReadBit();
    guid[5] = recvData.ReadBit();
    guid[6] = recvData.ReadBit();
    guid[1] = recvData.ReadBit();

    recvData.ReadByteSeq(guid[5]);
    recvData.ReadByteSeq(guid[2]);
    recvData.ReadByteSeq(guid[0]);
    recvData.ReadByteSeq(guid[1]);
    recvData.ReadByteSeq(guid[4]);
    recvData.ReadByteSeq(guid[3]);
    recvData.ReadByteSeq(guid[7]);
    recvData.ReadByteSeq(guid[6]);

    TC_LOG_ERROR(LOG_FILTER_GENERAL, "HandleBfExitRequest: GUID:"UI64FMTD" ", (uint64)guid);
=======
    recvData >> BattleId;
    TC_LOG_DEBUG("misc", "HandleBfExitRequest: BattleID:%u ", BattleId);
    Battlefield* Bf = sBattlefieldMgr->GetBattlefieldByBattleId(BattleId);
    if (!Bf)
        return;
>>>>>>> 94e2b933

    if (Battlefield* bf = sBattlefieldMgr->GetBattlefieldByGUID(guid))
        bf->AskToLeaveQueue(_player);
}<|MERGE_RESOLUTION|>--- conflicted
+++ resolved
@@ -222,7 +222,6 @@
     uint8 accepted;
     ObjectGuid guid;
 
-<<<<<<< HEAD
     guid[2] = recvData.ReadBit();
     guid[0] = recvData.ReadBit();
     guid[4] = recvData.ReadBit();
@@ -242,16 +241,10 @@
     recvData.ReadByteSeq(guid[0]);
     recvData.ReadByteSeq(guid[5]);
 
-    TC_LOG_ERROR(LOG_FILTER_GENERAL, "HandleQueueInviteResponse: GUID:"UI64FMTD" Accepted:%u", (uint64)guid, accepted);
+    TC_LOG_ERROR("misc", "HandleQueueInviteResponse: GUID:"UI64FMTD" Accepted:%u", (uint64)guid, accepted);
 
     Battlefield* bf = sBattlefieldMgr->GetBattlefieldByGUID(guid);
     if (!bf)
-=======
-    recvData >> BattleId >> Accepted;
-    TC_LOG_DEBUG("misc", "HandleQueueInviteResponse: BattleID:%u Accepted:%u", BattleId, Accepted);
-    Battlefield* Bf = sBattlefieldMgr->GetBattlefieldByBattleId(BattleId);
-    if (!Bf)
->>>>>>> 94e2b933
         return;
 
     if (accepted)
@@ -283,17 +276,10 @@
     recvData.ReadByteSeq(guid[7]);
     recvData.ReadByteSeq(guid[5]);
 
-<<<<<<< HEAD
-    TC_LOG_ERROR(LOG_FILTER_GENERAL, "HandleBattlefieldInviteResponse: GUID:"UI64FMTD" Accepted:%u", (uint64)guid, accepted);
+    TC_LOG_ERROR("misc", "HandleBattlefieldInviteResponse: GUID:"UI64FMTD" Accepted:%u", (uint64)guid, accepted);
 
     Battlefield* bf = sBattlefieldMgr->GetBattlefieldByGUID(guid);
     if (!bf)
-=======
-    recvData >> BattleId >> Accepted;
-    TC_LOG_DEBUG("misc", "HandleBattlefieldInviteResponse: BattleID:%u Accepted:%u", BattleId, Accepted);
-    Battlefield* Bf = sBattlefieldMgr->GetBattlefieldByBattleId(BattleId);
-    if (!Bf)
->>>>>>> 94e2b933
         return;
 
     if (accepted)
@@ -307,7 +293,6 @@
 {
     ObjectGuid guid;
 
-<<<<<<< HEAD
     guid[2] = recvData.ReadBit();
     guid[0] = recvData.ReadBit();
     guid[3] = recvData.ReadBit();
@@ -326,14 +311,7 @@
     recvData.ReadByteSeq(guid[7]);
     recvData.ReadByteSeq(guid[6]);
 
-    TC_LOG_ERROR(LOG_FILTER_GENERAL, "HandleBfExitRequest: GUID:"UI64FMTD" ", (uint64)guid);
-=======
-    recvData >> BattleId;
-    TC_LOG_DEBUG("misc", "HandleBfExitRequest: BattleID:%u ", BattleId);
-    Battlefield* Bf = sBattlefieldMgr->GetBattlefieldByBattleId(BattleId);
-    if (!Bf)
-        return;
->>>>>>> 94e2b933
+    TC_LOG_ERROR("misc", "HandleBfExitRequest: GUID:"UI64FMTD" ", (uint64)guid);
 
     if (Battlefield* bf = sBattlefieldMgr->GetBattlefieldByGUID(guid))
         bf->AskToLeaveQueue(_player);
