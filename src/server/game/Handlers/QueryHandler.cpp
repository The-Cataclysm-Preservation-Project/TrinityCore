/*
 * Copyright (C) 2008-2014 TrinityCore <http://www.trinitycore.org/>
 * Copyright (C) 2005-2009 MaNGOS <http://getmangos.com/>
 *
 * This program is free software; you can redistribute it and/or modify it
 * under the terms of the GNU General Public License as published by the
 * Free Software Foundation; either version 2 of the License, or (at your
 * option) any later version.
 *
 * This program is distributed in the hope that it will be useful, but WITHOUT
 * ANY WARRANTY; without even the implied warranty of MERCHANTABILITY or
 * FITNESS FOR A PARTICULAR PURPOSE. See the GNU General Public License for
 * more details.
 *
 * You should have received a copy of the GNU General Public License along
 * with this program. If not, see <http://www.gnu.org/licenses/>.
 */

#include "Common.h"
#include "Language.h"
#include "DatabaseEnv.h"
#include "WorldPacket.h"
#include "WorldSession.h"
#include "Opcodes.h"
#include "Log.h"
#include "World.h"
#include "ObjectMgr.h"
#include "Player.h"
#include "UpdateMask.h"
#include "NPCHandler.h"
#include "Pet.h"
#include "MapManager.h"

void WorldSession::SendNameQueryOpcode(ObjectGuid guid)
{
    Player* player = ObjectAccessor::FindPlayer(guid);
    CharacterNameData const* nameData = sWorld->GetCharacterNameData(guid);

    WorldPacket data(SMSG_NAME_QUERY_RESPONSE, (8+1+1+1+1+1+10));
    data << guid.WriteAsPacked();
    if (!nameData)
    {
        data << uint8(1);                           // name unknown
        SendPacket(&data);
        return;
    }

    data << uint8(0);                               // name known
    data << nameData->m_name;                       // played name
    data << uint8(0);                               // realm name - only set for cross realm interaction (such as Battlegrounds)
    data << uint8(nameData->m_race);
    data << uint8(nameData->m_gender);
    data << uint8(nameData->m_class);

    if (DeclinedName const* names = (player ? player->GetDeclinedNames() : NULL))
    {
        data << uint8(1);                           // Name is declined
        for (uint8 i = 0; i < MAX_DECLINED_NAME_CASES; ++i)
            data << names->name[i];
    }
    else
        data << uint8(0);                           // Name is not declined

    SendPacket(&data);
}

void WorldSession::HandleNameQueryOpcode(WorldPacket& recvData)
{
    ObjectGuid guid;
    recvData >> guid;

    // This is disable by default to prevent lots of console spam
    // TC_LOG_INFO("network", "HandleNameQueryOpcode %u", guid);

    SendNameQueryOpcode(guid);
}

void WorldSession::HandleQueryTimeOpcode(WorldPacket & /*recvData*/)
{
    SendQueryTimeResponse();
}

void WorldSession::SendQueryTimeResponse()
{
    WorldPacket data(SMSG_QUERY_TIME_RESPONSE, 4+4);
    data << uint32(time(NULL));
    data << uint32(sWorld->GetNextDailyQuestsResetTime() - time(NULL));
    SendPacket(&data);
}

/// Only _static_ data is sent in this packet !!!
void WorldSession::HandleCreatureQueryOpcode(WorldPacket& recvData)
{
    uint32 entry;
    recvData >> entry;
    ObjectGuid guid;
    recvData >> guid;

    CreatureTemplate const* creatureInfo = sObjectMgr->GetCreatureTemplate(entry);
    if (creatureInfo)
    {
<<<<<<< HEAD
        std::string Name, FemaleName, SubName;
        Name = creatureInfo->Name;
        FemaleName = creatureInfo->FemaleName;
        SubName = creatureInfo->SubName;

        LocaleConstant locale = GetSessionDbLocaleIndex();
        if (locale >= 0)
=======
        std::string Name, SubName;
        Name = ci->Name;
        SubName = ci->SubName;

        int loc_idx = GetSessionDbLocaleIndex();
        if (loc_idx >= 0)
>>>>>>> 050d56ac
        {
            if (CreatureLocale const* creatureLocale = sObjectMgr->GetCreatureLocale(entry))
            {
                ObjectMgr::GetLocaleString(creatureLocale->Name, locale, Name);
                ObjectMgr::GetLocaleString(creatureLocale->FemaleName, locale, FemaleName);
                ObjectMgr::GetLocaleString(creatureLocale->SubName, locale, SubName);
            }
        }

        TC_LOG_DEBUG("network", "WORLD: CMSG_CREATURE_QUERY '%s' - Entry: %u.", creatureInfo->Name.c_str(), entry);

        WorldPacket data(SMSG_CREATURE_QUERY_RESPONSE, 100);          // guess size
        data << uint32(entry);                                        // creature entry
        data << Name;                                                 // Name

        for (uint8 i = 0; i < 3; i++)
            data << uint8(0);                                         // name2, ..., name3

        data << FemaleName;                                           // FemaleName

        for (uint8 i = 0; i < 3; i++)
            data << uint8(0);                                         // name5, ..., name8

        data << SubName;                                              // SubName
        data << creatureInfo->IconName;                               // "Directions" for guard, string for Icons 2.3.0
        data << uint32(creatureInfo->type_flags);                     // flags
        data << uint32(creatureInfo->type_flags2);                    // unknown meaning
        data << uint32(creatureInfo->type);                           // CreatureType.dbc
        data << uint32(creatureInfo->family);                         // CreatureFamily.dbc
        data << uint32(creatureInfo->rank);                           // Creature Rank (elite, boss, etc)
        data << uint32(creatureInfo->KillCredit[0]);                  // new in 3.1, kill credit
        data << uint32(creatureInfo->KillCredit[1]);                  // new in 3.1, kill credit
        data << uint32(creatureInfo->Modelid1);                       // Modelid1
        data << uint32(creatureInfo->Modelid2);                       // Modelid2
        data << uint32(creatureInfo->Modelid3);                       // Modelid3
        data << uint32(creatureInfo->Modelid4);                       // Modelid4
        data << float(creatureInfo->ModHealth);                       // dmg/hp modifier
        data << float(creatureInfo->ModMana);                         // dmg/mana modifier
        data << uint8(creatureInfo->RacialLeader);                    // RacialLeader

        for (uint8 i = 0; i < MAX_CREATURE_QUEST_ITEMS; ++i)
            data << uint32(creatureInfo->questItems[i]);              // itemId[6], quest drop

        data << uint32(creatureInfo->movementId);                     // CreatureMovementInfo.dbc
        data << uint32(creatureInfo->expansionUnknown);               // unknown meaning

        SendPacket(&data);

        TC_LOG_DEBUG("network", "WORLD: Sent SMSG_CREATURE_QUERY_RESPONSE");
    }
    else
    {
<<<<<<< HEAD
        TC_LOG_DEBUG("network", "WORLD: CMSG_CREATURE_QUERY - NO CREATURE INFO! (GUID: %u, ENTRY: %u)",
            GUID_LOPART(guid), entry);

=======
        TC_LOG_DEBUG("network", "WORLD: CMSG_CREATURE_QUERY - NO CREATURE INFO! (%s, ENTRY: %u)",
            guid.ToString().c_str(), entry);
>>>>>>> 050d56ac
        WorldPacket data(SMSG_CREATURE_QUERY_RESPONSE, 4);
        data << uint32(entry | 0x80000000);
        SendPacket(&data);

        TC_LOG_DEBUG("network", "WORLD: Sent SMSG_CREATURE_QUERY_RESPONSE");
    }
}

/// Only _static_ data is sent in this packet !!!
void WorldSession::HandleGameObjectQueryOpcode(WorldPacket& recvData)
{
    uint32 entry;
    recvData >> entry;
    ObjectGuid guid;
    recvData >> guid;

    const GameObjectTemplate* info = sObjectMgr->GetGameObjectTemplate(entry);
    if (info)
    {
        std::string Name;
        std::string IconName;
        std::string CastBarCaption;

        Name = info->name;
        IconName = info->IconName;
        CastBarCaption = info->castBarCaption;

        int loc_idx = GetSessionDbLocaleIndex();
        if (loc_idx >= 0)
        {
            if (GameObjectLocale const* gl = sObjectMgr->GetGameObjectLocale(entry))
            {
                ObjectMgr::GetLocaleString(gl->Name, loc_idx, Name);
                ObjectMgr::GetLocaleString(gl->CastBarCaption, loc_idx, CastBarCaption);
            }
        }
        TC_LOG_DEBUG("network", "WORLD: CMSG_GAMEOBJECT_QUERY '%s' - Entry: %u. ", info->name.c_str(), entry);
        WorldPacket data (SMSG_GAMEOBJECT_QUERY_RESPONSE, 150);
        data << uint32(entry);
        data << uint32(info->type);
        data << uint32(info->displayId);
        data << Name;
        data << uint8(0) << uint8(0) << uint8(0);           // name2, name3, name4
        data << IconName;                                   // 2.0.3, string. Icon name to use instead of default icon for go's (ex: "Attack" makes sword)
        data << CastBarCaption;                             // 2.0.3, string. Text will appear in Cast Bar when using GO (ex: "Collecting")
        data << info->unk1;                                 // 2.0.3, string
        data.append(info->raw.data, MAX_GAMEOBJECT_DATA);
        data << float(info->size);                          // go size
        for (uint32 i = 0; i < MAX_GAMEOBJECT_QUEST_ITEMS; ++i)
            data << uint32(info->questItems[i]);            // itemId[6], quest drop
        data << int32(info->unkInt32);                      // 4.x, unknown
        SendPacket(&data);
        TC_LOG_DEBUG("network", "WORLD: Sent SMSG_GAMEOBJECT_QUERY_RESPONSE");
    }
    else
    {
        TC_LOG_DEBUG("network", "WORLD: CMSG_GAMEOBJECT_QUERY - Missing gameobject info for (%s, ENTRY: %u)",
            guid.ToString().c_str(), entry);
        WorldPacket data (SMSG_GAMEOBJECT_QUERY_RESPONSE, 4);
        data << uint32(entry | 0x80000000);
        SendPacket(&data);
        TC_LOG_DEBUG("network", "WORLD: Sent SMSG_GAMEOBJECT_QUERY_RESPONSE");
    }
}

void WorldSession::HandleCorpseQueryOpcode(WorldPacket& /*recvData*/)
{
    TC_LOG_DEBUG("network", "WORLD: Received MSG_CORPSE_QUERY");

    Corpse* corpse = GetPlayer()->GetCorpse();

    if (!corpse)
    {
        WorldPacket data(MSG_CORPSE_QUERY, 1);
        data << uint8(0);                                   // corpse not found
        SendPacket(&data);
        return;
    }

    uint32 mapid = corpse->GetMapId();
    float x = corpse->GetPositionX();
    float y = corpse->GetPositionY();
    float z = corpse->GetPositionZ();
    uint32 corpsemapid = mapid;

    // if corpse at different map
    if (mapid != _player->GetMapId())
    {
        // search entrance map for proper show entrance
        if (MapEntry const* corpseMapEntry = sMapStore.LookupEntry(mapid))
        {
            if (corpseMapEntry->IsDungeon() && corpseMapEntry->entrance_map >= 0)
            {
                // if corpse map have entrance
                if (Map const* entranceMap = sMapMgr->CreateBaseMap(corpseMapEntry->entrance_map))
                {
                    mapid = corpseMapEntry->entrance_map;
                    x = corpseMapEntry->entrance_x;
                    y = corpseMapEntry->entrance_y;
                    z = entranceMap->GetHeight(GetPlayer()->GetPhaseMask(), x, y, MAX_HEIGHT);
                }
            }
        }
    }

    WorldPacket data(MSG_CORPSE_QUERY, 1+(6*4));
    data << uint8(1);                                       // corpse found
    data << int32(mapid);
    data << float(x);
    data << float(y);
    data << float(z);
    data << int32(corpsemapid);
    data << uint32(0);                                      // unknown
    SendPacket(&data);
}

void WorldSession::HandleNpcTextQueryOpcode(WorldPacket& recvData)
{
    uint32 textID;
    uint64 guid;

    recvData >> textID;
    TC_LOG_DEBUG("network", "WORLD: CMSG_NPC_TEXT_QUERY TextId: %u", textID);

    recvData >> guid;

    GossipText const* gossip = sObjectMgr->GetGossipText(textID);

    WorldPacket data(SMSG_NPC_TEXT_UPDATE, 100);          // guess size
    data << textID;

    if (!gossip)
    {
        for (uint8 i = 0; i < MAX_GOSSIP_TEXT_OPTIONS; ++i)
        {
            data << float(0);
            data << "Greetings $N";
            data << "Greetings $N";
            data << uint32(0);
            data << uint32(0);
            data << uint32(0);
            data << uint32(0);
            data << uint32(0);
            data << uint32(0);
            data << uint32(0);
        }
    }
    else
    {
        std::string text0[MAX_GOSSIP_TEXT_OPTIONS], text1[MAX_GOSSIP_TEXT_OPTIONS];
        LocaleConstant locale = GetSessionDbLocaleIndex();

        for (uint8 i = 0; i < MAX_GOSSIP_TEXT_OPTIONS; ++i)
        {
            BroadcastText const* bct = sObjectMgr->GetBroadcastText(gossip->Options[i].BroadcastTextID);
            if (bct)
            {
                text0[i] = bct->GetText(locale, GENDER_MALE, true);
                text1[i] = bct->GetText(locale, GENDER_FEMALE, true);
            }
            else
            {
                text0[i] = gossip->Options[i].Text_0;
                text1[i] = gossip->Options[i].Text_1;
            }

            if (locale != DEFAULT_LOCALE && !bct)
            {
                if (NpcTextLocale const* npcTextLocale = sObjectMgr->GetNpcTextLocale(textID))
                {
                    ObjectMgr::GetLocaleString(npcTextLocale->Text_0[i], locale, text0[i]);
                    ObjectMgr::GetLocaleString(npcTextLocale->Text_1[i], locale, text1[i]);
                }
            }

            data << gossip->Options[i].Probability;

            if (text0[i].empty())
                data << text1[i];
            else
                data << text0[i];

            if (text1[i].empty())
                data << text0[i];
            else
                data << text1[i];

            data << gossip->Options[i].Language;

            for (uint8 j = 0; j < MAX_GOSSIP_TEXT_EMOTES; ++j)
            {
                data << gossip->Options[i].Emotes[j]._Delay;
                data << gossip->Options[i].Emotes[j]._Emote;
            }
        }
    }

    SendPacket(&data);

    TC_LOG_DEBUG("network", "WORLD: Sent SMSG_NPC_TEXT_UPDATE");
}

/// Only _static_ data is sent in this packet !!!
void WorldSession::HandlePageTextQueryOpcode(WorldPacket& recvData)
{
    TC_LOG_DEBUG("network", "WORLD: Received CMSG_PAGE_TEXT_QUERY");

    uint32 pageID;
    recvData >> pageID;
    recvData.read_skip<uint64>();                          // guid

    while (pageID)
    {
        PageText const* pageText = sObjectMgr->GetPageText(pageID);
                                                            // guess size
        WorldPacket data(SMSG_PAGE_TEXT_QUERY_RESPONSE, 50);
        data << pageID;

        if (!pageText)
        {
            data << "Item page missing.";
            data << uint32(0);
            pageID = 0;
        }
        else
        {
            std::string Text = pageText->Text;

            int loc_idx = GetSessionDbLocaleIndex();
            if (loc_idx >= 0)
                if (PageTextLocale const* player = sObjectMgr->GetPageTextLocale(pageID))
                    ObjectMgr::GetLocaleString(player->Text, loc_idx, Text);

            data << Text;
            data << uint32(pageText->NextPage);
            pageID = pageText->NextPage;
        }
        SendPacket(&data);

        TC_LOG_DEBUG("network", "WORLD: Sent SMSG_PAGE_TEXT_QUERY_RESPONSE");
    }
}

void WorldSession::HandleCorpseMapPositionQuery(WorldPacket& recvData)
{
    TC_LOG_DEBUG("network", "WORLD: Recv CMSG_CORPSE_MAP_POSITION_QUERY");

    uint32 transportGuidLow;
    recvData >> transportGuidLow;

    WorldPacket data(SMSG_CORPSE_MAP_POSITION_QUERY_RESPONSE, 4+4+4+4);
    data << float(0);
    data << float(0);
    data << float(0);
    data << float(0);
    SendPacket(&data);
}

void WorldSession::HandleQuestNPCQuery(WorldPacket& recvData)
{
    uint32 count = recvData.ReadBits(24);
    std::map<uint32, std::vector<uint32>> quests;

    for (uint32 i = 0; i < count; ++i)
    {
        uint32 questId;
        recvData >> questId;

        if (!sObjectMgr->GetQuestTemplate(questId))
        {
            TC_LOG_DEBUG("network", "WORLD: Unknown quest %u in CMSG_QUEST_NPC_QUERY by player %u", questId, m_GUIDLow);
            continue;
        }

        auto creatures = sObjectMgr->GetCreatureQuestInvolvedRelationReverseBounds(questId);
        for (auto it = creatures.first; it != creatures.second; ++it)
            quests[questId].push_back(it->second);

        auto gos = sObjectMgr->GetGOQuestInvolvedRelationReverseBounds(questId);
        for (auto it = gos.first; it != gos.second; ++it)
            quests[questId].push_back(it->second | 0x80000000); // GO mask
    }

    WorldPacket data(SMSG_QUEST_NPC_QUERY_RESPONSE, 3 + quests.size() * 14);
    data.WriteBits(quests.size(), 23);

    for (auto it = quests.begin(); it != quests.end(); ++it)
        data.WriteBits(it->second.size(), 24);

    for (auto it = quests.begin(); it != quests.end(); ++it)
    {
        data << uint32(it->first);
        for (const auto& entry : it->second)
            data << uint32(entry);
    }

    SendPacket(&data);
}

void WorldSession::HandleQuestPOIQuery(WorldPacket& recvData)
{
    uint32 count;
    recvData >> count; // quest count, max=25

    if (count > MAX_QUEST_LOG_SIZE)
    {
        recvData.rfinish();
        return;
    }

    // Read quest ids and add the in a unordered_set so we don't send POIs for the same quest multiple times
    std::unordered_set<uint32> questIds;
    for (uint32 i = 0; i < count; ++i)
        questIds.insert(recvData.read<uint32>()); // quest id

    WorldPacket data(SMSG_QUEST_POI_QUERY_RESPONSE, 4 + (4 + 4)*questIds.size());
    data << uint32(questIds.size()); // count

    for (auto itr = questIds.begin(); itr != questIds.end(); ++itr)
    {
        uint32 questId = *itr;

        bool questOk = false;

        uint16 questSlot = _player->FindQuestSlot(questId);

        if (questSlot != MAX_QUEST_LOG_SIZE)
            questOk =_player->GetQuestSlotQuestId(questSlot) == questId;

        if (questOk)
        {
            QuestPOIVector const* POI = sObjectMgr->GetQuestPOIVector(questId);

            if (POI)
            {
                data << uint32(questId); // quest ID
                data << uint32(POI->size()); // POI count

                for (QuestPOIVector::const_iterator itr = POI->begin(); itr != POI->end(); ++itr)
                {
                    data << uint32(itr->Id);                // POI index
                    data << int32(itr->ObjectiveIndex);     // objective index
                    data << uint32(itr->MapId);             // mapid
                    data << uint32(itr->AreaId);            // areaid
                    data << uint32(itr->FloorId);           // floorid
                    data << uint32(itr->Unk3);              // unknown
                    data << uint32(itr->Unk4);              // unknown
                    data << uint32(itr->points.size());     // POI points count

                    for (std::vector<QuestPOIPoint>::const_iterator itr2 = itr->points.begin(); itr2 != itr->points.end(); ++itr2)
                    {
                        data << int32(itr2->x); // POI point x
                        data << int32(itr2->y); // POI point y
                    }
                }
            }
            else
            {
                data << uint32(questId); // quest ID
                data << uint32(0); // POI count
            }
        }
        else
        {
            data << uint32(questId); // quest ID
            data << uint32(0); // POI count
        }
    }

    SendPacket(&data);
}<|MERGE_RESOLUTION|>--- conflicted
+++ resolved
@@ -99,7 +99,6 @@
     CreatureTemplate const* creatureInfo = sObjectMgr->GetCreatureTemplate(entry);
     if (creatureInfo)
     {
-<<<<<<< HEAD
         std::string Name, FemaleName, SubName;
         Name = creatureInfo->Name;
         FemaleName = creatureInfo->FemaleName;
@@ -107,14 +106,6 @@
 
         LocaleConstant locale = GetSessionDbLocaleIndex();
         if (locale >= 0)
-=======
-        std::string Name, SubName;
-        Name = ci->Name;
-        SubName = ci->SubName;
-
-        int loc_idx = GetSessionDbLocaleIndex();
-        if (loc_idx >= 0)
->>>>>>> 050d56ac
         {
             if (CreatureLocale const* creatureLocale = sObjectMgr->GetCreatureLocale(entry))
             {
@@ -167,14 +158,9 @@
     }
     else
     {
-<<<<<<< HEAD
-        TC_LOG_DEBUG("network", "WORLD: CMSG_CREATURE_QUERY - NO CREATURE INFO! (GUID: %u, ENTRY: %u)",
-            GUID_LOPART(guid), entry);
-
-=======
         TC_LOG_DEBUG("network", "WORLD: CMSG_CREATURE_QUERY - NO CREATURE INFO! (%s, ENTRY: %u)",
             guid.ToString().c_str(), entry);
->>>>>>> 050d56ac
+
         WorldPacket data(SMSG_CREATURE_QUERY_RESPONSE, 4);
         data << uint32(entry | 0x80000000);
         SendPacket(&data);
