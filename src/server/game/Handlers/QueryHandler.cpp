/*
 * Copyright (C) 2008-2015 TrinityCore <http://www.trinitycore.org/>
 * Copyright (C) 2005-2009 MaNGOS <http://getmangos.com/>
 *
 * This program is free software; you can redistribute it and/or modify it
 * under the terms of the GNU General Public License as published by the
 * Free Software Foundation; either version 2 of the License, or (at your
 * option) any later version.
 *
 * This program is distributed in the hope that it will be useful, but WITHOUT
 * ANY WARRANTY; without even the implied warranty of MERCHANTABILITY or
 * FITNESS FOR A PARTICULAR PURPOSE. See the GNU General Public License for
 * more details.
 *
 * You should have received a copy of the GNU General Public License along
 * with this program. If not, see <http://www.gnu.org/licenses/>.
 */

#include "Common.h"
#include "DatabaseEnv.h"
#include "WorldPacket.h"
#include "WorldSession.h"
#include "Opcodes.h"
#include "Log.h"
#include "World.h"
#include "ObjectMgr.h"
#include "Player.h"
#include "UpdateMask.h"
#include "NPCHandler.h"
#include "MapManager.h"

void WorldSession::SendNameQueryOpcode(ObjectGuid guid)
{
    Player* player = ObjectAccessor::FindConnectedPlayer(guid);
    CharacterNameData const* nameData = sWorld->GetCharacterNameData(guid);

    WorldPacket data(SMSG_NAME_QUERY_RESPONSE, (8+1+1+1+1+1+10));
    data << guid.WriteAsPacked();
    if (!nameData)
    {
        data << uint8(1);                           // name unknown
        SendPacket(&data);
        return;
    }

    data << uint8(0);                               // name known
    data << nameData->m_name;                       // played name
    data << uint8(0);                               // realm name - only set for cross realm interaction (such as Battlegrounds)
    data << uint8(nameData->m_race);
    data << uint8(nameData->m_gender);
    data << uint8(nameData->m_class);

    if (DeclinedName const* names = (player ? player->GetDeclinedNames() : NULL))
    {
        data << uint8(1);                           // Name is declined
        for (uint8 i = 0; i < MAX_DECLINED_NAME_CASES; ++i)
            data << names->name[i];
    }
    else
        data << uint8(0);                           // Name is not declined

    SendPacket(&data);
}

void WorldSession::HandleNameQueryOpcode(WorldPacket& recvData)
{
    ObjectGuid guid;
    recvData >> guid;

    // This is disable by default to prevent lots of console spam
    // TC_LOG_INFO("network", "HandleNameQueryOpcode %u", guid);

    SendNameQueryOpcode(guid);
}

void WorldSession::HandleQueryTimeOpcode(WorldPacket & /*recvData*/)
{
    SendQueryTimeResponse();
}

void WorldSession::SendQueryTimeResponse()
{
    WorldPacket data(SMSG_QUERY_TIME_RESPONSE, 4+4);
    data << uint32(time(NULL));
    data << uint32(sWorld->GetNextDailyQuestsResetTime() - time(NULL));
    SendPacket(&data);
}

/// Only _static_ data is sent in this packet !!!
void WorldSession::HandleCreatureQueryOpcode(WorldPacket& recvData)
{
    uint32 entry;
    recvData >> entry;
    ObjectGuid guid;
    recvData >> guid;

    CreatureTemplate const* creatureInfo = sObjectMgr->GetCreatureTemplate(entry);
    if (creatureInfo)
    {
        std::string Name, FemaleName, SubName;
        Name = creatureInfo->Name;
        FemaleName = creatureInfo->FemaleName;
        SubName = creatureInfo->SubName;

        LocaleConstant locale = GetSessionDbLocaleIndex();
        if (locale >= 0)
        {
            if (CreatureLocale const* creatureLocale = sObjectMgr->GetCreatureLocale(entry))
            {
                ObjectMgr::GetLocaleString(creatureLocale->Name, locale, Name);
                ObjectMgr::GetLocaleString(creatureLocale->FemaleName, locale, FemaleName);
                ObjectMgr::GetLocaleString(creatureLocale->SubName, locale, SubName);
            }
        }
<<<<<<< HEAD

        TC_LOG_DEBUG("network", "WORLD: CMSG_CREATURE_QUERY '%s' - Entry: %u.", creatureInfo->Name.c_str(), entry);

        WorldPacket data(SMSG_CREATURE_QUERY_RESPONSE, 100);          // guess size
        data << uint32(entry);                                        // creature entry
        data << Name;                                                 // Name

        for (uint8 i = 0; i < 3; i++)
            data << uint8(0);                                         // name2, ..., name3

        data << FemaleName;                                           // FemaleName

        for (uint8 i = 0; i < 3; i++)
            data << uint8(0);                                         // name5, ..., name8

        data << SubName;                                              // SubName
        data << creatureInfo->IconName;                               // "Directions" for guard, string for Icons 2.3.0
        data << uint32(creatureInfo->type_flags);                     // flags
        data << uint32(creatureInfo->type_flags2);                    // unknown meaning
        data << uint32(creatureInfo->type);                           // CreatureType.dbc
        data << uint32(creatureInfo->family);                         // CreatureFamily.dbc
        data << uint32(creatureInfo->rank);                           // Creature Rank (elite, boss, etc)
        data << uint32(creatureInfo->KillCredit[0]);                  // new in 3.1, kill credit
        data << uint32(creatureInfo->KillCredit[1]);                  // new in 3.1, kill credit
        data << uint32(creatureInfo->Modelid1);                       // Modelid1
        data << uint32(creatureInfo->Modelid2);                       // Modelid2
        data << uint32(creatureInfo->Modelid3);                       // Modelid3
        data << uint32(creatureInfo->Modelid4);                       // Modelid4
        data << float(creatureInfo->ModHealth);                       // dmg/hp modifier
        data << float(creatureInfo->ModMana);                         // dmg/mana modifier
        data << uint8(creatureInfo->RacialLeader);                    // RacialLeader

        for (uint8 i = 0; i < MAX_CREATURE_QUEST_ITEMS; ++i)
            data << uint32(creatureInfo->questItems[i]);              // itemId[6], quest drop

        data << uint32(creatureInfo->movementId);                     // CreatureMovementInfo.dbc
        data << uint32(creatureInfo->expansionUnknown);               // unknown meaning

=======
        TC_LOG_DEBUG("network", "WORLD: CMSG_CREATURE_QUERY '%s' - Entry: %u.", ci->Name.c_str(), entry);
                                                            // guess size
        WorldPacket data(SMSG_CREATURE_QUERY_RESPONSE, 100);
        data << uint32(entry);                              // creature entry
        data << Name;
        data << uint8(0) << uint8(0) << uint8(0);           // name2, name3, name4, always empty
        data << SubName;
        data << ci->IconName;                               // "Directions" for guard, string for Icons 2.3.0
        data << uint32(ci->type_flags);                     // flags
        data << uint32(ci->type);                           // CreatureType.dbc
        data << uint32(ci->family);                         // CreatureFamily.dbc
        data << uint32(ci->rank);                           // Creature Rank (elite, boss, etc)
        data << uint32(ci->KillCredit[0]);                  // new in 3.1, kill credit
        data << uint32(ci->KillCredit[1]);                  // new in 3.1, kill credit
        data << uint32(ci->Modelid1);                       // Modelid1
        data << uint32(ci->Modelid2);                       // Modelid2
        data << uint32(ci->Modelid3);                       // Modelid3
        data << uint32(ci->Modelid4);                       // Modelid4
        data << float(ci->ModHealth);                       // dmg/hp modifier
        data << float(ci->ModMana);                         // dmg/mana modifier
        data << uint8(ci->RacialLeader);

        CreatureQuestItemList const* items = sObjectMgr->GetCreatureQuestItemList(entry);
        if (items)
            for (size_t i = 0; i < MAX_CREATURE_QUEST_ITEMS; ++i)
                data << (i < items->size() ? uint32((*items)[i]) : uint32(0));
        else
            for (size_t i = 0; i < MAX_CREATURE_QUEST_ITEMS; ++i)
                data << uint32(0);

        data << uint32(ci->movementId);                     // CreatureMovementInfo.dbc
>>>>>>> 5bbd7cff
        SendPacket(&data);

        TC_LOG_DEBUG("network", "WORLD: Sent SMSG_CREATURE_QUERY_RESPONSE");
    }
    else
    {
        TC_LOG_DEBUG("network", "WORLD: CMSG_CREATURE_QUERY - NO CREATURE INFO! (%s, ENTRY: %u)",
            guid.ToString().c_str(), entry);

        WorldPacket data(SMSG_CREATURE_QUERY_RESPONSE, 4);
        data << uint32(entry | 0x80000000);
        SendPacket(&data);

        TC_LOG_DEBUG("network", "WORLD: Sent SMSG_CREATURE_QUERY_RESPONSE");
    }
}

/// Only _static_ data is sent in this packet !!!
void WorldSession::HandleGameObjectQueryOpcode(WorldPacket& recvData)
{
    uint32 entry;
    recvData >> entry;
    ObjectGuid guid;
    recvData >> guid;

    const GameObjectTemplate* info = sObjectMgr->GetGameObjectTemplate(entry);
    if (info)
    {
        std::string Name;
        std::string IconName;
        std::string CastBarCaption;

        Name = info->name;
        IconName = info->IconName;
        CastBarCaption = info->castBarCaption;

        int loc_idx = GetSessionDbLocaleIndex();
        if (loc_idx >= 0)
        {
            if (GameObjectLocale const* gl = sObjectMgr->GetGameObjectLocale(entry))
            {
                ObjectMgr::GetLocaleString(gl->Name, loc_idx, Name);
                ObjectMgr::GetLocaleString(gl->CastBarCaption, loc_idx, CastBarCaption);
            }
        }
        TC_LOG_DEBUG("network", "WORLD: CMSG_GAMEOBJECT_QUERY '%s' - Entry: %u. ", info->name.c_str(), entry);
        WorldPacket data (SMSG_GAMEOBJECT_QUERY_RESPONSE, 150);
        data << uint32(entry);
        data << uint32(info->type);
        data << uint32(info->displayId);
        data << Name;
        data << uint8(0) << uint8(0) << uint8(0);           // name2, name3, name4
        data << IconName;                                   // 2.0.3, string. Icon name to use instead of default icon for go's (ex: "Attack" makes sword)
        data << CastBarCaption;                             // 2.0.3, string. Text will appear in Cast Bar when using GO (ex: "Collecting")
        data << info->unk1;                                 // 2.0.3, string
        data.append(info->raw.data, MAX_GAMEOBJECT_DATA);
        data << float(info->size);                          // go size
<<<<<<< HEAD
        for (uint32 i = 0; i < MAX_GAMEOBJECT_QUEST_ITEMS; ++i)
            data << uint32(info->questItems[i]);            // itemId[6], quest drop
        data << int32(info->unkInt32);                      // 4.x, unknown
=======

        GameObjectQuestItemList const* items = sObjectMgr->GetGameObjectQuestItemList(entry);
        if (items)
            for (size_t i = 0; i < MAX_GAMEOBJECT_QUEST_ITEMS; ++i)
                data << (i < items->size() ? uint32((*items)[i]) : uint32(0));
        else
            for (size_t i = 0; i < MAX_GAMEOBJECT_QUEST_ITEMS; ++i)
                data << uint32(0);

>>>>>>> 5bbd7cff
        SendPacket(&data);
        TC_LOG_DEBUG("network", "WORLD: Sent SMSG_GAMEOBJECT_QUERY_RESPONSE");
    }
    else
    {
        TC_LOG_DEBUG("network", "WORLD: CMSG_GAMEOBJECT_QUERY - Missing gameobject info for (%s, ENTRY: %u)",
            guid.ToString().c_str(), entry);
        WorldPacket data (SMSG_GAMEOBJECT_QUERY_RESPONSE, 4);
        data << uint32(entry | 0x80000000);
        SendPacket(&data);
        TC_LOG_DEBUG("network", "WORLD: Sent SMSG_GAMEOBJECT_QUERY_RESPONSE");
    }
}

void WorldSession::HandleCorpseQueryOpcode(WorldPacket& /*recvData*/)
{
    TC_LOG_DEBUG("network", "WORLD: Received MSG_CORPSE_QUERY");

    Corpse* corpse = GetPlayer()->GetCorpse();

    if (!corpse)
    {
        WorldPacket data(MSG_CORPSE_QUERY, 1);
        data << uint8(0);                                   // corpse not found
        SendPacket(&data);
        return;
    }

    uint32 mapid = corpse->GetMapId();
    float x = corpse->GetPositionX();
    float y = corpse->GetPositionY();
    float z = corpse->GetPositionZ();
    uint32 corpsemapid = mapid;

    // if corpse at different map
    if (mapid != _player->GetMapId())
    {
        // search entrance map for proper show entrance
        if (MapEntry const* corpseMapEntry = sMapStore.LookupEntry(mapid))
        {
            if (corpseMapEntry->IsDungeon() && corpseMapEntry->entrance_map >= 0)
            {
                // if corpse map have entrance
                if (Map const* entranceMap = sMapMgr->CreateBaseMap(corpseMapEntry->entrance_map))
                {
                    mapid = corpseMapEntry->entrance_map;
                    x = corpseMapEntry->entrance_x;
                    y = corpseMapEntry->entrance_y;
                    z = entranceMap->GetHeight(GetPlayer()->GetPhaseMask(), x, y, MAX_HEIGHT);
                }
            }
        }
    }

    WorldPacket data(MSG_CORPSE_QUERY, 1+(6*4));
    data << uint8(1);                                       // corpse found
    data << int32(mapid);
    data << float(x);
    data << float(y);
    data << float(z);
    data << int32(corpsemapid);
    data << uint32(0);                                      // unknown
    SendPacket(&data);
}

void WorldSession::HandleNpcTextQueryOpcode(WorldPacket& recvData)
{
    uint32 textID;
    uint64 guid;

    recvData >> textID;
    TC_LOG_DEBUG("network", "WORLD: CMSG_NPC_TEXT_QUERY TextId: %u", textID);

    recvData >> guid;

    GossipText const* gossip = sObjectMgr->GetGossipText(textID);

    WorldPacket data(SMSG_NPC_TEXT_UPDATE, 100);          // guess size
    data << textID;

    if (!gossip)
    {
        for (uint8 i = 0; i < MAX_GOSSIP_TEXT_OPTIONS; ++i)
        {
            data << float(0);
            data << "Greetings $N";
            data << "Greetings $N";
            data << uint32(0);
            data << uint32(0);
            data << uint32(0);
            data << uint32(0);
            data << uint32(0);
            data << uint32(0);
            data << uint32(0);
        }
    }
    else
    {
        std::string text0[MAX_GOSSIP_TEXT_OPTIONS], text1[MAX_GOSSIP_TEXT_OPTIONS];
        LocaleConstant locale = GetSessionDbLocaleIndex();

        for (uint8 i = 0; i < MAX_GOSSIP_TEXT_OPTIONS; ++i)
        {
            BroadcastText const* bct = sObjectMgr->GetBroadcastText(gossip->Options[i].BroadcastTextID);
            if (bct)
            {
                text0[i] = bct->GetText(locale, GENDER_MALE, true);
                text1[i] = bct->GetText(locale, GENDER_FEMALE, true);
            }
            else
            {
                text0[i] = gossip->Options[i].Text_0;
                text1[i] = gossip->Options[i].Text_1;
            }

            if (locale != DEFAULT_LOCALE && !bct)
            {
                if (NpcTextLocale const* npcTextLocale = sObjectMgr->GetNpcTextLocale(textID))
                {
                    ObjectMgr::GetLocaleString(npcTextLocale->Text_0[i], locale, text0[i]);
                    ObjectMgr::GetLocaleString(npcTextLocale->Text_1[i], locale, text1[i]);
                }
            }

            data << gossip->Options[i].Probability;

            if (text0[i].empty())
                data << text1[i];
            else
                data << text0[i];

            if (text1[i].empty())
                data << text0[i];
            else
                data << text1[i];

            data << gossip->Options[i].Language;

            for (uint8 j = 0; j < MAX_GOSSIP_TEXT_EMOTES; ++j)
            {
                data << gossip->Options[i].Emotes[j]._Delay;
                data << gossip->Options[i].Emotes[j]._Emote;
            }
        }
    }

    SendPacket(&data);

    TC_LOG_DEBUG("network", "WORLD: Sent SMSG_NPC_TEXT_UPDATE");
}

/// Only _static_ data is sent in this packet !!!
void WorldSession::HandlePageTextQueryOpcode(WorldPacket& recvData)
{
    TC_LOG_DEBUG("network", "WORLD: Received CMSG_PAGE_TEXT_QUERY");

    uint32 pageID;
    recvData >> pageID;
    recvData.read_skip<uint64>();                          // guid

    while (pageID)
    {
        PageText const* pageText = sObjectMgr->GetPageText(pageID);
                                                            // guess size
        WorldPacket data(SMSG_PAGE_TEXT_QUERY_RESPONSE, 50);
        data << pageID;

        if (!pageText)
        {
            data << "Item page missing.";
            data << uint32(0);
            pageID = 0;
        }
        else
        {
            std::string Text = pageText->Text;

            int loc_idx = GetSessionDbLocaleIndex();
            if (loc_idx >= 0)
                if (PageTextLocale const* player = sObjectMgr->GetPageTextLocale(pageID))
                    ObjectMgr::GetLocaleString(player->Text, loc_idx, Text);

            data << Text;
            data << uint32(pageText->NextPage);
            pageID = pageText->NextPage;
        }
        SendPacket(&data);

        TC_LOG_DEBUG("network", "WORLD: Sent SMSG_PAGE_TEXT_QUERY_RESPONSE");
    }
}

void WorldSession::HandleCorpseMapPositionQuery(WorldPacket& recvData)
{
    TC_LOG_DEBUG("network", "WORLD: Recv CMSG_CORPSE_MAP_POSITION_QUERY");

    uint32 transportGuidLow;
    recvData >> transportGuidLow;

    WorldPacket data(SMSG_CORPSE_MAP_POSITION_QUERY_RESPONSE, 4+4+4+4);
    data << float(0);
    data << float(0);
    data << float(0);
    data << float(0);
    SendPacket(&data);
}

void WorldSession::HandleQuestNPCQuery(WorldPacket& recvData)
{
    uint32 count = recvData.ReadBits(24);
    std::map<uint32, std::vector<uint32>> quests;

    for (uint32 i = 0; i < count; ++i)
    {
        uint32 questId;
        recvData >> questId;

        if (!sObjectMgr->GetQuestTemplate(questId))
        {
            TC_LOG_DEBUG("network", "WORLD: Unknown quest %u in CMSG_QUEST_NPC_QUERY by player %u", questId, m_GUIDLow);
            continue;
        }

        auto creatures = sObjectMgr->GetCreatureQuestInvolvedRelationReverseBounds(questId);
        for (auto it = creatures.first; it != creatures.second; ++it)
            quests[questId].push_back(it->second);

        auto gos = sObjectMgr->GetGOQuestInvolvedRelationReverseBounds(questId);
        for (auto it = gos.first; it != gos.second; ++it)
            quests[questId].push_back(it->second | 0x80000000); // GO mask
    }

    WorldPacket data(SMSG_QUEST_NPC_QUERY_RESPONSE, 3 + quests.size() * 14);
    data.WriteBits(quests.size(), 23);

    for (auto it = quests.begin(); it != quests.end(); ++it)
        data.WriteBits(it->second.size(), 24);

    for (auto it = quests.begin(); it != quests.end(); ++it)
    {
        data << uint32(it->first);
        for (const auto& entry : it->second)
            data << uint32(entry);
    }

    SendPacket(&data);
}

void WorldSession::HandleQuestPOIQuery(WorldPacket& recvData)
{
    uint32 count;
    recvData >> count; // quest count, max=25

    if (count > MAX_QUEST_LOG_SIZE)
    {
        recvData.rfinish();
        return;
    }

    // Read quest ids and add the in a unordered_set so we don't send POIs for the same quest multiple times
    std::unordered_set<uint32> questIds;
    for (uint32 i = 0; i < count; ++i)
        questIds.insert(recvData.read<uint32>()); // quest id

    WorldPacket data(SMSG_QUEST_POI_QUERY_RESPONSE, 4 + (4 + 4)*questIds.size());
    data << uint32(questIds.size()); // count

    for (auto itr = questIds.begin(); itr != questIds.end(); ++itr)
    {
        uint32 questId = *itr;

        bool questOk = false;

        uint16 questSlot = _player->FindQuestSlot(questId);

        if (questSlot != MAX_QUEST_LOG_SIZE)
            questOk =_player->GetQuestSlotQuestId(questSlot) == questId;

        if (questOk)
        {
            QuestPOIVector const* POI = sObjectMgr->GetQuestPOIVector(questId);

            if (POI)
            {
                data << uint32(questId); // quest ID
                data << uint32(POI->size()); // POI count

                for (QuestPOIVector::const_iterator itr = POI->begin(); itr != POI->end(); ++itr)
                {
                    data << uint32(itr->Id);                // POI index
                    data << int32(itr->ObjectiveIndex);     // objective index
                    data << uint32(itr->MapId);             // mapid
                    data << uint32(itr->AreaId);            // areaid
                    data << uint32(itr->FloorId);           // floorid
                    data << uint32(itr->Unk3);              // unknown
                    data << uint32(itr->Unk4);              // unknown
                    data << uint32(itr->points.size());     // POI points count

                    for (std::vector<QuestPOIPoint>::const_iterator itr2 = itr->points.begin(); itr2 != itr->points.end(); ++itr2)
                    {
                        data << int32(itr2->x); // POI point x
                        data << int32(itr2->y); // POI point y
                    }
                }
            }
            else
            {
                data << uint32(questId); // quest ID
                data << uint32(0); // POI count
            }
        }
        else
        {
            data << uint32(questId); // quest ID
            data << uint32(0); // POI count
        }
    }

    SendPacket(&data);
}<|MERGE_RESOLUTION|>--- conflicted
+++ resolved
@@ -112,7 +112,6 @@
                 ObjectMgr::GetLocaleString(creatureLocale->SubName, locale, SubName);
             }
         }
-<<<<<<< HEAD
 
         TC_LOG_DEBUG("network", "WORLD: CMSG_CREATURE_QUERY '%s' - Entry: %u.", creatureInfo->Name.c_str(), entry);
 
@@ -151,39 +150,6 @@
         data << uint32(creatureInfo->movementId);                     // CreatureMovementInfo.dbc
         data << uint32(creatureInfo->expansionUnknown);               // unknown meaning
 
-=======
-        TC_LOG_DEBUG("network", "WORLD: CMSG_CREATURE_QUERY '%s' - Entry: %u.", ci->Name.c_str(), entry);
-                                                            // guess size
-        WorldPacket data(SMSG_CREATURE_QUERY_RESPONSE, 100);
-        data << uint32(entry);                              // creature entry
-        data << Name;
-        data << uint8(0) << uint8(0) << uint8(0);           // name2, name3, name4, always empty
-        data << SubName;
-        data << ci->IconName;                               // "Directions" for guard, string for Icons 2.3.0
-        data << uint32(ci->type_flags);                     // flags
-        data << uint32(ci->type);                           // CreatureType.dbc
-        data << uint32(ci->family);                         // CreatureFamily.dbc
-        data << uint32(ci->rank);                           // Creature Rank (elite, boss, etc)
-        data << uint32(ci->KillCredit[0]);                  // new in 3.1, kill credit
-        data << uint32(ci->KillCredit[1]);                  // new in 3.1, kill credit
-        data << uint32(ci->Modelid1);                       // Modelid1
-        data << uint32(ci->Modelid2);                       // Modelid2
-        data << uint32(ci->Modelid3);                       // Modelid3
-        data << uint32(ci->Modelid4);                       // Modelid4
-        data << float(ci->ModHealth);                       // dmg/hp modifier
-        data << float(ci->ModMana);                         // dmg/mana modifier
-        data << uint8(ci->RacialLeader);
-
-        CreatureQuestItemList const* items = sObjectMgr->GetCreatureQuestItemList(entry);
-        if (items)
-            for (size_t i = 0; i < MAX_CREATURE_QUEST_ITEMS; ++i)
-                data << (i < items->size() ? uint32((*items)[i]) : uint32(0));
-        else
-            for (size_t i = 0; i < MAX_CREATURE_QUEST_ITEMS; ++i)
-                data << uint32(0);
-
-        data << uint32(ci->movementId);                     // CreatureMovementInfo.dbc
->>>>>>> 5bbd7cff
         SendPacket(&data);
 
         TC_LOG_DEBUG("network", "WORLD: Sent SMSG_CREATURE_QUERY_RESPONSE");
@@ -241,21 +207,9 @@
         data << info->unk1;                                 // 2.0.3, string
         data.append(info->raw.data, MAX_GAMEOBJECT_DATA);
         data << float(info->size);                          // go size
-<<<<<<< HEAD
-        for (uint32 i = 0; i < MAX_GAMEOBJECT_QUEST_ITEMS; ++i)
+
             data << uint32(info->questItems[i]);            // itemId[6], quest drop
         data << int32(info->unkInt32);                      // 4.x, unknown
-=======
-
-        GameObjectQuestItemList const* items = sObjectMgr->GetGameObjectQuestItemList(entry);
-        if (items)
-            for (size_t i = 0; i < MAX_GAMEOBJECT_QUEST_ITEMS; ++i)
-                data << (i < items->size() ? uint32((*items)[i]) : uint32(0));
-        else
-            for (size_t i = 0; i < MAX_GAMEOBJECT_QUEST_ITEMS; ++i)
-                data << uint32(0);
-
->>>>>>> 5bbd7cff
         SendPacket(&data);
         TC_LOG_DEBUG("network", "WORLD: Sent SMSG_GAMEOBJECT_QUERY_RESPONSE");
     }
