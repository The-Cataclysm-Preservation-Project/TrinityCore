--- conflicted
+++ resolved
@@ -158,13 +158,8 @@
 
     if (!receiverGuid)
     {
-<<<<<<< HEAD
-        TC_LOG_INFO("network", "Player %u is sending mail to %s (GUID: not existed!) with subject %s "
+        TC_LOG_INFO("network", "Player %u is sending mail to %s (GUID: non-existing!) with subject %s "
             "and body %s includes %u items, " UI64FMTD " copper and " UI64FMTD " COD copper with unk1 = %u, unk2 = %u",
-=======
-        TC_LOG_INFO("network", "Player %u is sending mail to %s (GUID: non-existing!) with subject %s "
-            "and body %s includes %u items, %u copper and %u COD copper with unk1 = %u, unk2 = %u",
->>>>>>> ae1a5c6c
             player->GetGUID().GetCounter(), receiverName.c_str(), subject.c_str(), body.c_str(),
             items_count, money, COD, stationery, package);
         player->SendMailResult(0, MAIL_SEND, MAIL_ERR_RECIPIENT_NOT_FOUND);
@@ -172,11 +167,7 @@
     }
 
     TC_LOG_INFO("network", "Player %u is sending mail to %s (%s) with subject %s and body %s "
-<<<<<<< HEAD
-        "includes %u items, " UI64FMTD " copper and " UI64FMTD " COD copper with unk1 = %u, unk2 = %u",
-=======
-        "including %u items, %u copper and %u COD copper with unk1 = %u, unk2 = %u",
->>>>>>> ae1a5c6c
+        "including %u items, " UI64FMTD " copper and " UI64FMTD " COD copper with unk1 = %u, unk2 = %u",
         player->GetGUID().GetCounter(), receiverName.c_str(), receiverGuid.ToString().c_str(), subject.c_str(),
         body.c_str(), items_count, money, COD, stationery, package);
 
