/*
 * Copyright (C) 2008-2014 TrinityCore <http://www.trinitycore.org/>
 *
 * This program is free software; you can redistribute it and/or modify it
 * under the terms of the GNU General Public License as published by the
 * Free Software Foundation; either version 2 of the License, or (at your
 * option) any later version.
 *
 * This program is distributed in the hope that it will be useful, but WITHOUT
 * ANY WARRANTY; without even the implied warranty of MERCHANTABILITY or
 * FITNESS FOR A PARTICULAR PURPOSE. See the GNU General Public License for
 * more details.
 *
 * You should have received a copy of the GNU General Public License along
 * with this program. If not, see <http://www.gnu.org/licenses/>.
 */

#include "LFGMgr.h"
#include "ObjectMgr.h"
#include "Group.h"
#include "Player.h"
#include "Opcodes.h"
#include "WorldPacket.h"
#include "WorldSession.h"

void BuildPlayerLockDungeonBlock(WorldPacket& data, lfg::LfgLockMap const& lock)
{
    data << uint32(lock.size());                           // Size of lock dungeons
    for (lfg::LfgLockMap::const_iterator it = lock.begin(); it != lock.end(); ++it)
    {
        TC_LOG_TRACE("lfg", "BuildPlayerLockDungeonBlock:: DungeonID: %u Lock status: %u Required itemLevel: %u Current itemLevel: %f",
            (it->first & 0x00FFFFFF), it->second.lockStatus, it->second.requiredItemLevel, it->second.currentItemLevel);

        data << uint32(it->first);                      // Dungeon entry (id + type)
        data << uint32(it->second.lockStatus);          // Lock status
        data << uint32(it->second.requiredItemLevel);   // Required itemLevel
        data << uint32(it->second.currentItemLevel);    // Current itemLevel
    }
}

void BuildPartyLockDungeonBlock(WorldPacket& data, lfg::LfgLockPartyMap const& lockMap)
{
    data << uint8(lockMap.size());
    for (lfg::LfgLockPartyMap::const_iterator it = lockMap.begin(); it != lockMap.end(); ++it)
    {
        data << uint64(it->first);                         // Player guid
        BuildPlayerLockDungeonBlock(data, it->second);
    }
}

void BuildQuestReward(WorldPacket& data, Quest const* quest, Player* player)
{
    uint8 rewCount = quest->GetRewItemsCount() + quest->GetRewCurrencyCount();

    data << uint32(quest->GetRewOrReqMoney());
    data << uint32(quest->XPValue(player));
    data << uint8(rewCount);
    if (rewCount)
    {
        for (uint8 i = 0; i < QUEST_REWARD_CURRENCY_COUNT; ++i)
        {
            if (uint32 currencyId = quest->RewardCurrencyId[i])
            {
                data << uint32(currencyId);
                data << uint32(0);
                data << uint32(quest->RewardCurrencyCount[i]);
                data << uint8(1);                                           // Is currency
            }
        }

        for (uint8 i = 0; i < QUEST_REWARDS_COUNT; ++i)
        {
            if (uint32 itemId = quest->RewardItemId[i])
            {
                ItemTemplate const* item = sObjectMgr->GetItemTemplate(itemId);
                data << uint32(itemId);
                data << uint32(item ? item->DisplayInfoID : 0);
                data << uint32(quest->RewardItemIdCount[i]);
                data << uint8(0);                                           // Is currency
            }
        }
    }
}

void WorldSession::HandleLfgJoinOpcode(WorldPacket& recvData)
{
    if (!sLFGMgr->isOptionEnabled(lfg::LFG_OPTION_ENABLE_DUNGEON_FINDER | lfg::LFG_OPTION_ENABLE_RAID_BROWSER) ||
        (GetPlayer()->GetGroup() && GetPlayer()->GetGroup()->GetLeaderGUID() != GetPlayer()->GetGUID() &&
        (GetPlayer()->GetGroup()->GetMembersCount() == MAXGROUPSIZE || !GetPlayer()->GetGroup()->isLFGGroup())))
    {
        recvData.rfinish();
        return;
    }

    uint32 roles;

    recvData >> roles;
    for (int32 i = 0; i < 3; ++i)
        recvData.read_skip<uint32>();

    uint32 commentLen = recvData.ReadBits(9);
    uint32 numDungeons = recvData.ReadBits(24);

    if (!numDungeons)
    {
        TC_LOG_DEBUG("lfg", "CMSG_LFG_JOIN %s no dungeons selected", GetPlayerInfo().c_str());
        recvData.rfinish();
        return;
    }

    std::string comment = recvData.ReadString(commentLen);

    lfg::LfgDungeonSet newDungeons;
    for (uint32 i = 0; i < numDungeons; ++i)
    {
        uint32 dungeon;
        recvData >> dungeon;
        newDungeons.insert((dungeon & 0x00FFFFFF));        // remove the type from the dungeon entry
    }

    TC_LOG_DEBUG("lfg", "CMSG_LFG_JOIN %s roles: %u, Dungeons: %u, Comment: %s",
        GetPlayerInfo().c_str(), roles, uint8(newDungeons.size()), comment.c_str());

    sLFGMgr->JoinLfg(GetPlayer(), uint8(roles), newDungeons, comment);
}

void WorldSession::HandleLfgLeaveOpcode(WorldPacket& recvData)
{
    ObjectGuid leaveGuid;
    Group* group = GetPlayer()->GetGroup();
    ObjectGuid guid = GetPlayer()->GetGUID();
    ObjectGuid gguid = group ? group->GetGUID() : guid;

    recvData.read_skip<uint32>();                          // Always 8
    recvData.read_skip<uint32>();                          // Join date
    recvData.read_skip<uint32>();                          // Always 3
    recvData.read_skip<uint32>();                          // Queue Id

    leaveGuid[4] = recvData.ReadBit();
    leaveGuid[5] = recvData.ReadBit();
    leaveGuid[0] = recvData.ReadBit();
    leaveGuid[6] = recvData.ReadBit();
    leaveGuid[2] = recvData.ReadBit();
    leaveGuid[7] = recvData.ReadBit();
    leaveGuid[1] = recvData.ReadBit();
    leaveGuid[3] = recvData.ReadBit();

    recvData.ReadByteSeq(leaveGuid[7]);
    recvData.ReadByteSeq(leaveGuid[4]);
    recvData.ReadByteSeq(leaveGuid[3]);
    recvData.ReadByteSeq(leaveGuid[2]);
    recvData.ReadByteSeq(leaveGuid[6]);
    recvData.ReadByteSeq(leaveGuid[0]);
    recvData.ReadByteSeq(leaveGuid[1]);
    recvData.ReadByteSeq(leaveGuid[5]);

    TC_LOG_DEBUG("lfg", "CMSG_LFG_LEAVE %s in group: %u sent guid " UI64FMTD ".",
        GetPlayerInfo().c_str(), group ? 1 : 0, uint64(leaveGuid));

    // Check cheating - only leader can leave the queue
    if (!group || group->GetLeaderGUID() == guid)
        sLFGMgr->LeaveLfg(gguid);
}

void WorldSession::HandleLfgProposalResultOpcode(WorldPacket& recvData)
{
    uint32 proposalID;  // Proposal ID
    bool accept;

    ObjectGuid guid1;
    ObjectGuid guid2;

    recvData >> proposalID;
    recvData.read_skip<uint32>();
    recvData.read_skip<uint32>();
    recvData.read_skip<uint32>();

    guid2[4] = recvData.ReadBit();
    guid2[5] = recvData.ReadBit();
    guid2[0] = recvData.ReadBit();
    guid2[6] = recvData.ReadBit();
    guid2[2] = recvData.ReadBit();
    guid2[7] = recvData.ReadBit();
    guid2[1] = recvData.ReadBit();
    guid2[3] = recvData.ReadBit();

    recvData.ReadByteSeq(guid2[7]);
    recvData.ReadByteSeq(guid2[4]);
    recvData.ReadByteSeq(guid2[3]);
    recvData.ReadByteSeq(guid2[2]);
    recvData.ReadByteSeq(guid2[6]);
    recvData.ReadByteSeq(guid2[0]);
    recvData.ReadByteSeq(guid2[1]);
    recvData.ReadByteSeq(guid2[5]);

    guid1[7] = recvData.ReadBit();
    accept =  recvData.ReadBit();
    guid1[1] = recvData.ReadBit();
    guid1[3] = recvData.ReadBit();
    guid1[0] = recvData.ReadBit();
    guid1[5] = recvData.ReadBit();
    guid1[4] = recvData.ReadBit();
    guid1[6] = recvData.ReadBit();
    guid1[2] = recvData.ReadBit();

    recvData.ReadByteSeq(guid1[7]);
    recvData.ReadByteSeq(guid1[1]);
    recvData.ReadByteSeq(guid1[5]);
    recvData.ReadByteSeq(guid1[6]);
    recvData.ReadByteSeq(guid1[3]);
    recvData.ReadByteSeq(guid1[4]);
    recvData.ReadByteSeq(guid1[0]);
    recvData.ReadByteSeq(guid1[2]);

    TC_LOG_DEBUG("lfg", "CMSG_LFG_PROPOSAL_RESULT %s proposal: %u accept: %u",
        GetPlayerInfo().c_str(), proposalID, accept ? 1 : 0);
    sLFGMgr->UpdateProposal(proposalID, GetPlayer()->GetGUID(), accept);
}

void WorldSession::HandleLfgSetRolesOpcode(WorldPacket& recvData)
{
    uint8 roles;
    recvData >> roles;                                     // Player Group Roles
    ObjectGuid guid = GetPlayer()->GetGUID();
    Group* group = GetPlayer()->GetGroup();
    if (!group)
    {
        TC_LOG_DEBUG("lfg", "CMSG_LFG_SET_ROLES %s Not in group",
            GetPlayerInfo().c_str());
        return;
    }
    ObjectGuid gguid = group->GetGUID();
    TC_LOG_DEBUG("lfg", "CMSG_LFG_SET_ROLES: Group %s, Player %s, Roles: %u",
        gguid.ToString().c_str(), GetPlayerInfo().c_str(), roles);
    sLFGMgr->UpdateRoleCheck(gguid, guid, roles);
}

void WorldSession::HandleLfgSetCommentOpcode(WorldPacket&  recvData)
{
    uint32 length = recvData.ReadBits(9);
    std::string comment = recvData.ReadString(length);

    TC_LOG_DEBUG("lfg", "CMSG_LFG_SET_COMMENT %s comment: %s",
        GetPlayerInfo().c_str(), comment.c_str());

    sLFGMgr->SetComment(GetPlayer()->GetGUID(), comment);
}

void WorldSession::HandleLfgSetBootVoteOpcode(WorldPacket& recvData)
{
    bool agree;                                            // Agree to kick player
    recvData >> agree;

    ObjectGuid guid = GetPlayer()->GetGUID();
    TC_LOG_DEBUG("lfg", "CMSG_LFG_SET_BOOT_VOTE %s agree: %u",
        GetPlayerInfo().c_str(), agree ? 1 : 0);
    sLFGMgr->UpdateBoot(guid, agree);
}

void WorldSession::HandleLfgTeleportOpcode(WorldPacket& recvData)
{
    bool out;
    recvData >> out;

    TC_LOG_DEBUG("lfg", "CMSG_LFG_TELEPORT %s out: %u",
        GetPlayerInfo().c_str(), out ? 1 : 0);
    sLFGMgr->TeleportPlayer(GetPlayer(), out, true);
}

void WorldSession::HandleLfgGetLockInfoOpcode(WorldPacket& recvData)
{
    bool forPlayer = recvData.ReadBit();
    TC_LOG_DEBUG("lfg", "CMSG_LFG_LOCK_INFO_REQUEST %s for %s", GetPlayerInfo().c_str(), (forPlayer ? "player" : "party"));

    if (forPlayer)
        SendLfgPlayerLockInfo();
    else
        SendLfgPartyLockInfo();
}

void WorldSession::SendLfgPlayerLockInfo()
{
    ObjectGuid guid = GetPlayer()->GetGUID();

    // Get Random dungeons that can be done at a certain level and expansion
    uint8 level = GetPlayer()->getLevel();
    lfg::LfgDungeonSet const& randomDungeons =
        sLFGMgr->GetRandomAndSeasonalDungeons(level, GetPlayer()->GetSession()->Expansion());

    // Get player locked Dungeons
    lfg::LfgLockMap const& lock = sLFGMgr->GetLockedDungeons(guid);
    uint32 rsize = uint32(randomDungeons.size());
    uint32 lsize = uint32(lock.size());

    TC_LOG_DEBUG("lfg", "SMSG_LFG_PLAYER_INFO %s", GetPlayerInfo().c_str());
    WorldPacket data(SMSG_LFG_PLAYER_INFO, 1 + rsize * (4 + 1 + 4 + 4 + 4 + 4 + 1 + 4 + 4 + 4) + 4 + lsize * (1 + 4 + 4 + 4 + 4 + 1 + 4 + 4 + 4));

    data << uint8(randomDungeons.size());                  // Random Dungeon count
    for (lfg::LfgDungeonSet::const_iterator it = randomDungeons.begin(); it != randomDungeons.end(); ++it)
    {
        data << uint32(*it);                               // Dungeon Entry (id + type)
        lfg::LfgReward const* reward = sLFGMgr->GetRandomDungeonReward(*it, level);
        Quest const* quest = NULL;
        bool done = false;
        if (reward)
        {
            quest = sObjectMgr->GetQuestTemplate(reward->firstQuest);
            if (quest)
            {
                done = !GetPlayer()->CanRewardQuest(quest, false);
                if (done)
                    quest = sObjectMgr->GetQuestTemplate(reward->otherQuest);
            }
        }

        data << uint8(done);
        data << uint32(0);                                              // currencyQuantity
        data << uint32(0);                                              // some sort of overall cap/weekly cap
        data << uint32(0);                                              // currencyID
        data << uint32(0);                                              // tier1Quantity
        data << uint32(0);                                              // tier1Limit
        data << uint32(0);                                              // overallQuantity
        data << uint32(0);                                              // overallLimit
        data << uint32(0);                                              // periodPurseQuantity
        data << uint32(0);                                              // periodPurseLimit
        data << uint32(0);                                              // purseQuantity
        data << uint32(0);                                              // purseLimit
        data << uint32(0);                                              // some sort of reward for completion
        data << uint32(0);                                              // completedEncounters
        data << uint8(0);                                               // Call to Arms eligible

        for (uint32 i = 0; i < 3; ++i)
        {
            data << uint32(0);                                          // Call to Arms Role
            //if (role)
            //    BuildQuestReward(data, ctaRoleQuest, GetPlayer());
        }

        if (quest)
            BuildQuestReward(data, quest, GetPlayer());
        else
        {
            data << uint32(0);                                          // Money
            data << uint32(0);                                          // XP
            data << uint8(0);                                           // Reward count
        }
    }

    BuildPlayerLockDungeonBlock(data, lock);
    SendPacket(&data);
}

void WorldSession::SendLfgPartyLockInfo()
{
    ObjectGuid guid = GetPlayer()->GetGUID();
    Group* group = GetPlayer()->GetGroup();
    if (!group)
        return;

    // Get the locked dungeons of the other party members
    lfg::LfgLockPartyMap lockMap;
    for (GroupReference* itr = group->GetFirstMember(); itr != NULL; itr = itr->next())
    {
        Player* plrg = itr->GetSource();
        if (!plrg)
            continue;

        ObjectGuid pguid = plrg->GetGUID();
        if (pguid == guid)
            continue;

        lockMap[pguid] = sLFGMgr->GetLockedDungeons(pguid);
    }

    uint32 size = 0;
    for (lfg::LfgLockPartyMap::const_iterator it = lockMap.begin(); it != lockMap.end(); ++it)
        size += 8 + 4 + uint32(it->second.size()) * (4 + 4 + 4 + 4);

    TC_LOG_DEBUG("lfg", "SMSG_LFG_PARTY_INFO %s", GetPlayerInfo().c_str());
    WorldPacket data(SMSG_LFG_PARTY_INFO, 1 + size);
    BuildPartyLockDungeonBlock(data, lockMap);
    SendPacket(&data);
}

void WorldSession::HandleLfrJoinOpcode(WorldPacket& recvData)
{
    uint32 entry;                                          // Raid id to search
    recvData >> entry;
    TC_LOG_DEBUG("lfg", "CMSG_LFG_LFR_JOIN %s dungeon entry: %u",
        GetPlayerInfo().c_str(), entry);
    //SendLfrUpdateListOpcode(entry);
}

void WorldSession::HandleLfrLeaveOpcode(WorldPacket& recvData)
{
    uint32 dungeonId;                                      // Raid id queue to leave
    recvData >> dungeonId;
    TC_LOG_DEBUG("lfg", "CMSG_LFG_LFR_LEAVE %s dungeonId: %u",
        GetPlayerInfo().c_str(), dungeonId);
    //sLFGMgr->LeaveLfr(GetPlayer(), dungeonId);
}

void WorldSession::HandleLfgGetStatus(WorldPacket& /*recvData*/)
{
    TC_LOG_DEBUG("lfg", "CMSG_LFG_GET_STATUS %s", GetPlayerInfo().c_str());

    if (!GetPlayer()->isUsingLfg())
        return;

    ObjectGuid guid = GetPlayer()->GetGUID();
    lfg::LfgUpdateData updateData = sLFGMgr->GetLfgStatus(guid);

    if (GetPlayer()->GetGroup())
    {
        SendLfgUpdateStatus(updateData, true);
        updateData.dungeons.clear();
        SendLfgUpdateStatus(updateData, false);
    }
    else
    {
        SendLfgUpdateStatus(updateData, false);
        updateData.dungeons.clear();
        SendLfgUpdateStatus(updateData, true);
    }
}

void WorldSession::SendLfgUpdateStatus(lfg::LfgUpdateData const& updateData, bool party)
{
    bool join = false;
    bool queued = false;
    uint8 size = uint8(updateData.dungeons.size());
    ObjectGuid guid = _player->GetGUID();
    time_t joinTime = sLFGMgr->GetQueueJoinTime(_player->GetGUID());
    uint32 queueId = sLFGMgr->GetQueueId(_player->GetGUID());

    switch (updateData.updateType)
    {
        case lfg::LFG_UPDATETYPE_JOIN_QUEUE_INITIAL:            // Joined queue outside the dungeon
            join = true;
            break;
        case lfg::LFG_UPDATETYPE_JOIN_QUEUE:
        case lfg::LFG_UPDATETYPE_ADDED_TO_QUEUE:                // Rolecheck Success
            join = true;
            queued = true;
            break;
        case lfg::LFG_UPDATETYPE_PROPOSAL_BEGIN:
            join = true;
            break;
        case lfg::LFG_UPDATETYPE_UPDATE_STATUS:
            join = updateData.state != lfg::LFG_STATE_ROLECHECK && updateData.state != lfg::LFG_STATE_NONE;
            queued = updateData.state == lfg::LFG_STATE_QUEUED;
            break;
        default:
            break;
    }

    TC_LOG_DEBUG("lfg", "SMSG_LFG_UPDATE_STATUS %s updatetype: %u, party %s",
        GetPlayerInfo().c_str(), updateData.updateType, party ? "true" : "false");

    WorldPacket data(SMSG_LFG_UPDATE_STATUS, 1 + 8 + 3 + 2 + 1 + updateData.comment.length() + 4 + 4 + 1 + 1 + 1 + 4 + size);
    data.WriteBit(guid[1]);
    data.WriteBit(party);
    data.WriteBits(size, 24);
    data.WriteBit(guid[6]);
    data.WriteBit(size > 0);                               // Extra info
    data.WriteBits(updateData.comment.length(), 9);
    data.WriteBit(guid[4]);
    data.WriteBit(guid[7]);
    data.WriteBit(guid[2]);
    data.WriteBit(join);                                   // LFG Join
    data.WriteBit(guid[0]);
    data.WriteBit(guid[3]);
    data.WriteBit(guid[5]);
    data.WriteBit(queued);                                 // Join the queue

    data << uint8(updateData.updateType);                  // Lfg Update type
    data.WriteString(updateData.comment);
    data << uint32(queueId);                               // Queue Id
    data << uint32(joinTime);                              // Join date
    data.WriteByteSeq(guid[6]);
    for (uint8 i = 0; i < 3; ++i)
        data << uint8(0);                                  // unk - Always 0

    data.WriteByteSeq(guid[1]);
    data.WriteByteSeq(guid[2]);
    data.WriteByteSeq(guid[4]);
    data.WriteByteSeq(guid[3]);
    data.WriteByteSeq(guid[5]);
    data.WriteByteSeq(guid[0]);
    data << uint32(3);
    data.WriteByteSeq(guid[7]);
    for (lfg::LfgDungeonSet::const_iterator it = updateData.dungeons.begin(); it != updateData.dungeons.end(); ++it)
        data << uint32(*it);

    SendPacket(&data);
}

void WorldSession::SendLfgRoleChosen(ObjectGuid guid, uint8 roles)
{
    TC_LOG_DEBUG("lfg", "SMSG_LFG_ROLE_CHOSEN %s guid: %s roles: %u",
        GetPlayerInfo().c_str(), guid.ToString().c_str(), roles);

    WorldPacket data(SMSG_LFG_ROLE_CHOSEN, 8 + 1 + 4);
    data << uint64(guid);                                  // Guid
    data << uint8(roles > 0);                              // Ready
    data << uint32(roles);                                 // Roles
    SendPacket(&data);
}

void WorldSession::SendLfgRoleCheckUpdate(lfg::LfgRoleCheck const& roleCheck)
{
    lfg::LfgDungeonSet dungeons;
    if (roleCheck.rDungeonId)
        dungeons.insert(roleCheck.rDungeonId);
    else
        dungeons = roleCheck.dungeons;

    TC_LOG_DEBUG("lfg", "SMSG_LFG_ROLE_CHECK_UPDATE %s", GetPlayerInfo().c_str());
    WorldPacket data(SMSG_LFG_ROLE_CHECK_UPDATE, 4 + 1 + 1 + dungeons.size() * 4 + 1 + roleCheck.roles.size() * (8 + 1 + 4 + 1));

    data << uint32(roleCheck.state);                       // Check result
    data << uint8(roleCheck.state == lfg::LFG_ROLECHECK_INITIALITING);
    data << uint8(dungeons.size());                        // Number of dungeons
    if (!dungeons.empty())
        for (lfg::LfgDungeonSet::iterator it = dungeons.begin(); it != dungeons.end(); ++it)
            data << uint32(sLFGMgr->GetLFGDungeonEntry(*it)); // Dungeon

    data << uint8(roleCheck.roles.size());                 // Players in group
    if (!roleCheck.roles.empty())
    {
        // Leader info MUST be sent 1st :S
        ObjectGuid guid = roleCheck.leader;
        uint8 roles = roleCheck.roles.find(guid)->second;
        Player* player = ObjectAccessor::FindPlayer(guid);
        data << uint64(guid);                              // Guid
        data << uint8(roles > 0);                          // Ready
        data << uint32(roles);                             // Roles
<<<<<<< HEAD
=======
        Player* player = ObjectAccessor::FindConnectedPlayer(guid);
>>>>>>> a1477707
        data << uint8(player ? player->getLevel() : 0);    // Level

        for (lfg::LfgRolesMap::const_iterator it = roleCheck.roles.begin(); it != roleCheck.roles.end(); ++it)
        {
            if (it->first == roleCheck.leader)
                continue;

            guid = it->first;
            roles = it->second;
            player = ObjectAccessor::FindPlayer(guid);
            data << uint64(guid);                          // Guid
            data << uint8(roles > 0);                      // Ready
            data << uint32(roles);                         // Roles
<<<<<<< HEAD
=======
            player = ObjectAccessor::FindConnectedPlayer(guid);
>>>>>>> a1477707
            data << uint8(player ? player->getLevel() : 0);// Level
        }
    }
    SendPacket(&data);
}

void WorldSession::SendLfgJoinResult(lfg::LfgJoinResultData const& joinData)
{
    uint32 size = 0;
    ObjectGuid guid = GetPlayer()->GetGUID();
    uint32 queueId = sLFGMgr->GetQueueId(_player->GetGUID());
    for (lfg::LfgLockPartyMap::const_iterator it = joinData.lockmap.begin(); it != joinData.lockmap.end(); ++it)
        size += 8 + 4 + uint32(it->second.size()) * (4 + 4 + 4 + 4);

    TC_LOG_DEBUG("lfg", "SMSG_LFG_JOIN_RESULT %s checkResult: %u checkValue: %u",
        GetPlayerInfo().c_str(), joinData.result, joinData.state);

    WorldPacket data(SMSG_LFG_JOIN_RESULT, 4 + 4 + size);
    data << uint32(3);
    data << uint8(joinData.result);                        // Check Result
    data << uint32(queueId);                               // Queue Id
    data << uint8(joinData.state);                         // Check Value
    data << uint32(time(NULL));                            // Join date
    data.WriteBit(guid[2]);
    data.WriteBit(guid[7]);
    data.WriteBit(guid[3]);
    data.WriteBit(guid[0]);
    data.WriteBits(joinData.lockmap.size(), 24);
    for (lfg::LfgLockPartyMap::const_iterator it = joinData.lockmap.begin(); it != joinData.lockmap.end(); ++it)
    {
        ObjectGuid playerGuid = it->first;
        data.WriteBit(playerGuid[7]);
        data.WriteBit(playerGuid[5]);
        data.WriteBit(playerGuid[3]);
        data.WriteBit(playerGuid[6]);
        data.WriteBit(playerGuid[0]);
        data.WriteBit(playerGuid[2]);
        data.WriteBit(playerGuid[4]);
        data.WriteBit(playerGuid[1]);
        data.WriteBits(it->second.size(), 22);
    }

    data.WriteBit(guid[4]);
    data.WriteBit(guid[5]);
    data.WriteBit(guid[1]);
    data.WriteBit(guid[6]);
    for (lfg::LfgLockPartyMap::const_iterator it = joinData.lockmap.begin(); it != joinData.lockmap.end(); ++it)
    {
        ObjectGuid playerGuid = it->first;
        for (lfg::LfgLockMap::const_iterator itr = it->second.begin(); itr != it->second.end(); ++itr)
        {
            TC_LOG_TRACE("lfg", "SendLfgJoinResult:: PlayerGUID: " UI64FMTD " DungeonID: %u Lock status: %u Required itemLevel: %u Current itemLevel: %f",
                uint64(playerGuid), (itr->first & 0x00FFFFFF), itr->second.lockStatus, itr->second.requiredItemLevel, itr->second.currentItemLevel);

            data << uint32(itr->second.lockStatus);             // Lock status
            data << uint32(itr->second.currentItemLevel);       // Current itemLevel
            data << uint32(itr->second.requiredItemLevel);      // Required itemLevel
            data << uint32(itr->first);                         // Dungeon entry (id + type)
        }

        data.WriteByteSeq(playerGuid[2]);
        data.WriteByteSeq(playerGuid[5]);
        data.WriteByteSeq(playerGuid[1]);
        data.WriteByteSeq(playerGuid[0]);
        data.WriteByteSeq(playerGuid[4]);
        data.WriteByteSeq(playerGuid[3]);
        data.WriteByteSeq(playerGuid[6]);
        data.WriteByteSeq(playerGuid[7]);
    }

    data.WriteByteSeq(guid[1]);
    data.WriteByteSeq(guid[4]);
    data.WriteByteSeq(guid[3]);
    data.WriteByteSeq(guid[5]);
    data.WriteByteSeq(guid[0]);
    data.WriteByteSeq(guid[7]);
    data.WriteByteSeq(guid[2]);
    data.WriteByteSeq(guid[6]);

    SendPacket(&data);
}

void WorldSession::SendLfgQueueStatus(lfg::LfgQueueStatusData const& queueData)
{
    TC_LOG_DEBUG("lfg", "SMSG_LFG_QUEUE_STATUS %s dungeon: %u, waitTime: %d, "
        "avgWaitTime: %d, waitTimeTanks: %d, waitTimeHealer: %d, waitTimeDps: %d, "
        "queuedTime: %u, tanks: %u, healers: %u, dps: %u",
        GetPlayerInfo().c_str(), queueData.dungeonId, queueData.waitTime, queueData.waitTimeAvg,
        queueData.waitTimeTank, queueData.waitTimeHealer, queueData.waitTimeDps,
        queueData.queuedTime, queueData.tanks, queueData.healers, queueData.dps);

    ObjectGuid guid = _player->GetGUID();
    WorldPacket data(SMSG_LFG_QUEUE_STATUS, 4 + 4 + 4 + 4 + 4 + 4 + 1 + 1 + 1 + 4 + 4 + 4 + 4 + 8);
    data.WriteBit(guid[3]);
    data.WriteBit(guid[0]);
    data.WriteBit(guid[2]);
    data.WriteBit(guid[6]);
    data.WriteBit(guid[5]);
    data.WriteBit(guid[7]);
    data.WriteBit(guid[1]);
    data.WriteBit(guid[4]);

    data.WriteByteSeq(guid[0]);
    data << uint8(queueData.tanks);                        // Tanks needed
    data << int32(queueData.waitTimeTank);                 // Wait Tanks
    data << uint8(queueData.healers);                      // Healers needed
    data << int32(queueData.waitTimeHealer);               // Wait Healers
    data << uint8(queueData.dps);                          // Dps needed
    data << int32(queueData.waitTimeDps);                  // Wait Dps
    data.WriteByteSeq(guid[4]);
    data.WriteByteSeq(guid[6]);
    data << int32(queueData.waitTime);                     // Wait Time
    data << uint32(queueData.joinTime);                    // Join time
    data << uint32(queueData.dungeonId);                   // Dungeon
    data << uint32(queueData.queuedTime);                  // Player wait time in queue
    data.WriteByteSeq(guid[5]);
    data.WriteByteSeq(guid[7]);
    data.WriteByteSeq(guid[3]);
    data << uint32(queueData.queueId);                     // Queue Id
    data.WriteByteSeq(guid[1]);
    data.WriteByteSeq(guid[2]);
    data << int32(queueData.waitTimeAvg);                  // Average Wait time
    data << uint32(3);

    SendPacket(&data);
}

void WorldSession::SendLfgPlayerReward(lfg::LfgPlayerRewardData const& rewardData)
{
    if (!rewardData.rdungeonEntry || !rewardData.sdungeonEntry || !rewardData.quest)
        return;

    TC_LOG_DEBUG("lfg", "SMSG_LFG_PLAYER_REWARD %s rdungeonEntry: %u, sdungeonEntry: %u, done: %u",
        GetPlayerInfo().c_str(), rewardData.rdungeonEntry, rewardData.sdungeonEntry, rewardData.done);

    uint8 itemNum = rewardData.quest->GetRewItemsCount() + rewardData.quest->GetRewCurrencyCount();

    WorldPacket data(SMSG_LFG_PLAYER_REWARD, 4 + 4 + 1 + 4 + 4 + 4 + 4 + 4 + 1 + itemNum * (4 + 4 + 4));
    data << uint32(rewardData.rdungeonEntry);                               // Random Dungeon Finished
    data << uint32(rewardData.sdungeonEntry);                               // Dungeon Finished
    BuildQuestReward(data, rewardData.quest, GetPlayer());
    SendPacket(&data);
}

void WorldSession::SendLfgBootProposalUpdate(lfg::LfgPlayerBoot const& boot)
{
    ObjectGuid guid = GetPlayer()->GetGUID();
    lfg::LfgAnswer playerVote = boot.votes.find(guid)->second;
    uint8 votesNum = 0;
    uint8 agreeNum = 0;
    uint32 secsleft = uint8((boot.cancelTime - time(NULL)) / 1000);
    for (lfg::LfgAnswerContainer::const_iterator it = boot.votes.begin(); it != boot.votes.end(); ++it)
    {
        if (it->second != lfg::LFG_ANSWER_PENDING)
        {
            ++votesNum;
            if (it->second == lfg::LFG_ANSWER_AGREE)
                ++agreeNum;
        }
    }
    TC_LOG_DEBUG("lfg", "SMSG_LFG_BOOT_PROPOSAL_UPDATE %s inProgress: %u - "
        "didVote: %u - agree: %u - victim: %s votes: %u - agrees: %u - left: %u - "
        "needed: %u - reason %s",
        GetPlayerInfo().c_str(), uint8(boot.inProgress), uint8(playerVote != lfg::LFG_ANSWER_PENDING),
        uint8(playerVote == lfg::LFG_ANSWER_AGREE), boot.victim.ToString().c_str(), votesNum, agreeNum,
        secsleft, lfg::LFG_GROUP_KICK_VOTES_NEEDED, boot.reason.c_str());
    WorldPacket data(SMSG_LFG_BOOT_PROPOSAL_UPDATE, 1 + 1 + 1 + 1 + 8 + 4 + 4 + 4 + 4 + boot.reason.length());
    data << uint8(boot.inProgress);                                 // Vote in progress
    data << uint8(agreeNum >= lfg::LFG_GROUP_KICK_VOTES_NEEDED);    // Did succeed
    data << uint8(playerVote != lfg::LFG_ANSWER_PENDING);           // Did Vote
    data << uint8(playerVote == lfg::LFG_ANSWER_AGREE);             // Agree
    data << uint64(boot.victim);                                    // Victim GUID
    data << uint32(votesNum);                                       // Total Votes
    data << uint32(agreeNum);                                       // Agree Count
    data << uint32(secsleft);                                       // Time Left
    data << uint32(lfg::LFG_GROUP_KICK_VOTES_NEEDED);               // Needed Votes
    data << boot.reason.c_str();                                    // Kick reason
    SendPacket(&data);
}

void WorldSession::SendLfgUpdateProposal(lfg::LfgProposal const& proposal)
{
    ObjectGuid guid = GetPlayer()->GetGUID();
    ObjectGuid gguid = proposal.players.find(guid)->second.group;
    bool silent = !proposal.isNew && gguid == proposal.group;
    uint32 dungeonEntry = proposal.dungeonId;
    uint32 queueId = sLFGMgr->GetQueueId(_player->GetGUID());
    time_t joinTime = sLFGMgr->GetQueueJoinTime(_player->GetGUID());

    TC_LOG_DEBUG("lfg", "SMSG_LFG_PROPOSAL_UPDATE %s state: %u",
        GetPlayerInfo().c_str(), proposal.state);

    // show random dungeon if player selected random dungeon and it's not lfg group
    if (!silent)
    {
        lfg::LfgDungeonSet const& playerDungeons = sLFGMgr->GetSelectedDungeons(guid);
        if (playerDungeons.find(proposal.dungeonId) == playerDungeons.end())
            dungeonEntry = (*playerDungeons.begin());
    }

    dungeonEntry = sLFGMgr->GetLFGDungeonEntry(dungeonEntry);

    WorldPacket data(SMSG_LFG_PROPOSAL_UPDATE, 4 + 1 + 4 + 4 + 1 + 1 + proposal.players.size() * (4 + 1 + 1 + 1 + 1 +1));
    data << uint32(joinTime);
    data << uint32(proposal.encounters);                   // Encounters done
    data << uint32(queueId);                               // Queue Id
    data << uint32(3);                                     // Always 3
    data << uint32(dungeonEntry);                          // Dungeon
    data << uint32(proposal.id);                           // Proposal Id
    data << uint8(proposal.state);                         // State

    ObjectGuid guid1 = guid;
    ObjectGuid guid2 = gguid;

    data.WriteBit(guid2[4]);
    data.WriteBit(guid1[3]);
    data.WriteBit(guid1[7]);
    data.WriteBit(guid1[0]);
    data.WriteBit(guid2[1]);
    data.WriteBit(silent);
    data.WriteBit(guid1[4]);
    data.WriteBit(guid1[5]);
    data.WriteBit(guid2[3]);
    data.WriteBits(proposal.players.size(), 23);
    data.WriteBit(guid2[7]);

    for (lfg::LfgProposalPlayerContainer::const_iterator it = proposal.players.begin(); it != proposal.players.end(); ++it)
    {
        lfg::LfgProposalPlayer const& player = it->second;

        if (!player.group)
        {
            data.WriteBit(0);
            data.WriteBit(0);
        }
        else
        {
            data.WriteBit(player.group == proposal.group);      // Is group in dungeon
            data.WriteBit(player.group == gguid);               // Same group as the player
        }

        data.WriteBit(player.accept == lfg::LFG_ANSWER_AGREE);
        data.WriteBit(player.accept != lfg::LFG_ANSWER_PENDING);
        data.WriteBit(it->first == guid);
    }

    data.WriteBit(guid2[5]);
    data.WriteBit(guid1[6]);
    data.WriteBit(guid2[2]);
    data.WriteBit(guid2[6]);
    data.WriteBit(guid1[2]);
    data.WriteBit(guid1[1]);
    data.WriteBit(guid2[0]);

    data.WriteByteSeq(guid1[5]);
    data.WriteByteSeq(guid2[3]);
    data.WriteByteSeq(guid2[6]);
    data.WriteByteSeq(guid1[6]);
    data.WriteByteSeq(guid1[0]);
    data.WriteByteSeq(guid2[5]);
    data.WriteByteSeq(guid1[1]);

    for (lfg::LfgProposalPlayerContainer::const_iterator it = proposal.players.begin(); it != proposal.players.end(); ++it)
    {
        lfg::LfgProposalPlayer const& player = it->second;
        data << uint32(player.role);
    }

    data.WriteByteSeq(guid2[7]);
    data.WriteByteSeq(guid1[4]);
    data.WriteByteSeq(guid2[0]);
    data.WriteByteSeq(guid2[1]);
    data.WriteByteSeq(guid1[2]);
    data.WriteByteSeq(guid1[7]);
    data.WriteByteSeq(guid2[2]);
    data.WriteByteSeq(guid1[3]);
    data.WriteByteSeq(guid2[4]);

    SendPacket(&data);
}

void WorldSession::SendLfgLfrList(bool update)
{
    TC_LOG_DEBUG("lfg", "SMSG_LFG_LFR_LIST %s update: %u",
        GetPlayerInfo().c_str(), update ? 1 : 0);
    WorldPacket data(SMSG_LFG_UPDATE_SEARCH, 1);
    data << uint8(update);                                 // In Lfg Queue?
    SendPacket(&data);
}

void WorldSession::SendLfgDisabled()
{
    TC_LOG_DEBUG("lfg", "SMSG_LFG_DISABLED %s", GetPlayerInfo().c_str());
    WorldPacket data(SMSG_LFG_DISABLED, 0);
    SendPacket(&data);
}

void WorldSession::SendLfgOfferContinue(uint32 dungeonEntry)
{
    TC_LOG_DEBUG("lfg", "SMSG_LFG_OFFER_CONTINUE %s dungeon entry: %u",
        GetPlayerInfo().c_str(), dungeonEntry);
    WorldPacket data(SMSG_LFG_OFFER_CONTINUE, 4);
    data << uint32(dungeonEntry);
    SendPacket(&data);
}

void WorldSession::SendLfgTeleportError(uint8 err)
{
    TC_LOG_DEBUG("lfg", "SMSG_LFG_TELEPORT_DENIED %s reason: %u",
        GetPlayerInfo().c_str(), err);
    WorldPacket data(SMSG_LFG_TELEPORT_DENIED, 4);
    data << uint32(err);                                   // Error
    SendPacket(&data);
}

/*
void WorldSession::SendLfrUpdateListOpcode(uint32 dungeonEntry)
{
    TC_LOG_DEBUG("network", "SMSG_LFG_UPDATE_LIST %s dungeon entry: %u",
        GetPlayerInfo().c_str(), dungeonEntry);
    WorldPacket data(SMSG_LFG_UPDATE_LIST);
    SendPacket(&data);
}
*/<|MERGE_RESOLUTION|>--- conflicted
+++ resolved
@@ -531,14 +531,10 @@
         // Leader info MUST be sent 1st :S
         ObjectGuid guid = roleCheck.leader;
         uint8 roles = roleCheck.roles.find(guid)->second;
-        Player* player = ObjectAccessor::FindPlayer(guid);
+        Player* player = ObjectAccessor::FindConnectedPlayer(guid);
         data << uint64(guid);                              // Guid
         data << uint8(roles > 0);                          // Ready
         data << uint32(roles);                             // Roles
-<<<<<<< HEAD
-=======
-        Player* player = ObjectAccessor::FindConnectedPlayer(guid);
->>>>>>> a1477707
         data << uint8(player ? player->getLevel() : 0);    // Level
 
         for (lfg::LfgRolesMap::const_iterator it = roleCheck.roles.begin(); it != roleCheck.roles.end(); ++it)
@@ -548,14 +544,10 @@
 
             guid = it->first;
             roles = it->second;
-            player = ObjectAccessor::FindPlayer(guid);
+            player = ObjectAccessor::FindConnectedPlayer(guid);
             data << uint64(guid);                          // Guid
             data << uint8(roles > 0);                      // Ready
             data << uint32(roles);                         // Roles
-<<<<<<< HEAD
-=======
-            player = ObjectAccessor::FindConnectedPlayer(guid);
->>>>>>> a1477707
             data << uint8(player ? player->getLevel() : 0);// Level
         }
     }
