--- conflicted
+++ resolved
@@ -115,15 +115,7 @@
         newDungeons.insert((dungeon & 0x00FFFFFF));        // remove the type from the dungeon entry
     }
 
-<<<<<<< HEAD
-    TC_LOG_DEBUG(LOG_FILTER_LFG, "CMSG_LFG_JOIN %s roles: %u, Dungeons: %u, Comment: %s",
-=======
-    recvData.read_skip<uint32>();                          // for 0..uint8 (always 3) { uint8 (always 0) }
-
-    std::string comment;
-    recvData >> comment;
     TC_LOG_DEBUG("lfg", "CMSG_LFG_JOIN %s roles: %u, Dungeons: %u, Comment: %s",
->>>>>>> 94e2b933
         GetPlayerInfo().c_str(), roles, uint8(newDungeons.size()), comment.c_str());
 
     sLFGMgr->JoinLfg(GetPlayer(), uint8(roles), newDungeons, comment);
@@ -136,7 +128,6 @@
     uint64 guid = GetPlayer()->GetGUID();
     uint64 gguid = group ? group->GetGUID() : guid;
 
-<<<<<<< HEAD
     recvData.read_skip<uint32>();                          // Always 8
     recvData.read_skip<uint32>();                          // Join date
     recvData.read_skip<uint32>();                          // Always 3
@@ -160,12 +151,8 @@
     recvData.ReadByteSeq(leaveGuid[1]);
     recvData.ReadByteSeq(leaveGuid[5]);
 
-    TC_LOG_DEBUG(LOG_FILTER_LFG, "CMSG_LFG_LEAVE %s in group: %u sent guid " UI64FMTD ".",
+    TC_LOG_DEBUG("lfg", "CMSG_LFG_LEAVE %s in group: %u sent guid " UI64FMTD ".",
         GetPlayerInfo().c_str(), group ? 1 : 0, uint64(leaveGuid));
-=======
-    TC_LOG_DEBUG("lfg", "CMSG_LFG_LEAVE %s in group: %u",
-        GetPlayerInfo().c_str(), group ? 1 : 0);
->>>>>>> 94e2b933
 
     // Check cheating - only leader can leave the queue
     if (!group || group->GetLeaderGUID() == guid)
@@ -222,15 +209,9 @@
     recvData.ReadByteSeq(guid1[0]);
     recvData.ReadByteSeq(guid1[2]);
 
-<<<<<<< HEAD
-    TC_LOG_DEBUG(LOG_FILTER_LFG, "CMSG_LFG_PROPOSAL_RESULT %s proposal: %u accept: %u",
+    TC_LOG_DEBUG("lfg", "CMSG_LFG_PROPOSAL_RESULT %s proposal: %u accept: %u",
         GetPlayerInfo().c_str(), proposalID, accept ? 1 : 0);
     sLFGMgr->UpdateProposal(proposalID, GetPlayer()->GetGUID(), accept);
-=======
-    TC_LOG_DEBUG("lfg", "CMSG_LFG_PROPOSAL_RESULT %s proposal: %u accept: %u",
-        GetPlayerInfo().c_str(), lfgGroupID, accept ? 1 : 0);
-    sLFGMgr->UpdateProposal(lfgGroupID, GetPlayer()->GetGUID(), accept);
->>>>>>> 94e2b933
 }
 
 void WorldSession::HandleLfgSetRolesOpcode(WorldPacket& recvData)
@@ -286,7 +267,7 @@
 void WorldSession::HandleLfgGetLockInfoOpcode(WorldPacket& recvData)
 {
     bool forPlayer = recvData.ReadBit();
-    TC_LOG_DEBUG(LOG_FILTER_LFG, "CMSG_LFG_LOCK_INFO_REQUEST %s for %s", GetPlayerInfo().c_str(), (forPlayer ? "player" : "party"));
+    TC_LOG_DEBUG("lfg", "CMSG_LFG_LOCK_INFO_REQUEST %s for %s", GetPlayerInfo().c_str(), (forPlayer ? "player" : "party"));
 
     if (forPlayer)
         SendLfgPlayerLockInfo();
@@ -297,11 +278,6 @@
 void WorldSession::SendLfgPlayerLockInfo()
 {
     uint64 guid = GetPlayer()->GetGUID();
-<<<<<<< HEAD
-=======
-    TC_LOG_DEBUG("lfg", "CMSG_LFG_PLAYER_LOCK_INFO_REQUEST %s",
-        GetPlayerInfo().c_str());
->>>>>>> 94e2b933
 
     // Get Random dungeons that can be done at a certain level and expansion
     uint8 level = GetPlayer()->getLevel();
@@ -374,11 +350,6 @@
 void WorldSession::SendLfgPartyLockInfo()
 {
     uint64 guid = GetPlayer()->GetGUID();
-<<<<<<< HEAD
-=======
-    TC_LOG_DEBUG("lfg", "CMSG_LFG_PARTY_LOCK_INFO_REQUEST %s", GetPlayerInfo().c_str());
-
->>>>>>> 94e2b933
     Group* group = GetPlayer()->GetGroup();
     if (!group)
         return;
@@ -450,48 +421,7 @@
     }
 }
 
-<<<<<<< HEAD
 void WorldSession::SendLfgUpdateStatus(lfg::LfgUpdateData const& updateData, bool party)
-=======
-void WorldSession::SendLfgUpdatePlayer(lfg::LfgUpdateData const& updateData)
-{
-    bool queued = false;
-    uint8 size = uint8(updateData.dungeons.size());
-
-    switch (updateData.updateType)
-    {
-        case lfg::LFG_UPDATETYPE_JOIN_QUEUE:
-        case lfg::LFG_UPDATETYPE_ADDED_TO_QUEUE:
-            queued = true;
-            break;
-        case lfg::LFG_UPDATETYPE_UPDATE_STATUS:
-            queued = updateData.state == lfg::LFG_STATE_QUEUED;
-            break;
-        default:
-            break;
-    }
-
-    TC_LOG_DEBUG("lfg", "SMSG_LFG_UPDATE_PLAYER %s updatetype: %u",
-        GetPlayerInfo().c_str(), updateData.updateType);
-    WorldPacket data(SMSG_LFG_UPDATE_PLAYER, 1 + 1 + (size > 0 ? 1 : 0) * (1 + 1 + 1 + 1 + size * 4 + updateData.comment.length()));
-    data << uint8(updateData.updateType);                  // Lfg Update type
-    data << uint8(size > 0);                               // Extra info
-    if (size)
-    {
-        data << uint8(queued);                             // Join the queue
-        data << uint8(0);                                  // unk - Always 0
-        data << uint8(0);                                  // unk - Always 0
-
-        data << uint8(size);
-        for (lfg::LfgDungeonSet::const_iterator it = updateData.dungeons.begin(); it != updateData.dungeons.end(); ++it)
-            data << uint32(*it);
-        data << updateData.comment;
-    }
-    SendPacket(&data);
-}
-
-void WorldSession::SendLfgUpdateParty(const lfg::LfgUpdateData& updateData)
->>>>>>> 94e2b933
 {
     bool join = false;
     bool queued = false;
@@ -521,8 +451,7 @@
             break;
     }
 
-<<<<<<< HEAD
-    TC_LOG_DEBUG(LOG_FILTER_LFG, "SMSG_LFG_UPDATE_STATUS %s updatetype: %u, party %s",
+    TC_LOG_DEBUG("lfg", "SMSG_LFG_UPDATE_STATUS %s updatetype: %u, party %s",
         GetPlayerInfo().c_str(), updateData.updateType, party ? "true" : "false");
 
     WorldPacket data(SMSG_LFG_UPDATE_STATUS, 1 + 8 + 3 + 2 + 1 + updateData.comment.length() + 4 + 4 + 1 + 1 + 1 + 4 + size);
@@ -541,11 +470,6 @@
     data.WriteBit(guid[5]);
     data.WriteBit(queued);                                 // Join the queue
 
-=======
-    TC_LOG_DEBUG("lfg", "SMSG_LFG_UPDATE_PARTY %s updatetype: %u",
-        GetPlayerInfo().c_str(), updateData.updateType);
-    WorldPacket data(SMSG_LFG_UPDATE_PARTY, 1 + 1 + (size > 0 ? 1 : 0) * (1 + 1 + 1 + 1 + 1 + size * 4 + updateData.comment.length()));
->>>>>>> 94e2b933
     data << uint8(updateData.updateType);                  // Lfg Update type
     data.WriteString(updateData.comment);
     data << uint32(queueId);                               // Queue Id
