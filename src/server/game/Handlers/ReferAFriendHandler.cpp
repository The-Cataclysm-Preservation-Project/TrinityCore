--- conflicted
+++ resolved
@@ -71,10 +71,7 @@
     recvData >> guid.ReadAsPacked();
 
     Player* other = ObjectAccessor::GetPlayer(*_player, guid);
-<<<<<<< HEAD
-=======
 
->>>>>>> 233297c5
     if (!(other && other->GetSession()))
         return;
 
