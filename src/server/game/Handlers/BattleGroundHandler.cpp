--- conflicted
+++ resolved
@@ -397,7 +397,6 @@
 
 void WorldSession::HandleBattleFieldPortOpcode(WorldPacket &recvData)
 {
-<<<<<<< HEAD
     sLog->outDebug(LOG_FILTER_NETWORKIO, "WORLD: Recvd CMSG_BATTLEFIELD_PORT Message");
 
     uint32 time;
@@ -432,32 +431,16 @@
 
     if (!_player->InBattlegroundQueue())
     {
-        sLog->outDebug(LOG_FILTER_BATTLEGROUND, "BattlegroundHandler: Invalid CMSG_BATTLEFIELD_PORT received from player (Name: %s, GUID: %u), he is not in bg_queue.", _player->GetName().c_str(), _player->GetGUIDLow());
-=======
-    uint8 type;                                             // arenatype if arena
-    uint8 unk2;                                             // unk, can be 0x0 (may be if was invited?) and 0x1
-    uint32 bgTypeId_;                                       // type id from dbc
-    uint16 unk;                                             // 0x1F90 constant?
-    uint8 action;                                           // enter battle 0x1, leave queue 0x0
-
-    recvData >> type >> unk2 >> bgTypeId_ >> unk >> action;
-    if (!sBattlemasterListStore.LookupEntry(bgTypeId_))
-    {
-        sLog->outDebug(LOG_FILTER_BATTLEGROUND, "CMSG_BATTLEFIELD_PORT %s ArenaType: %u, Unk: %u, BgType: %u, Action: %u. Invalid BgType!",
-            GetPlayerInfo().c_str(), type, unk2, bgTypeId_, action);
->>>>>>> d13ca54e
+        sLog->outDebug(LOG_FILTER_BATTLEGROUND, "CMSG_BATTLEFIELD_PORT %s Slot: %u, Unk: %u, Time: %u, Action: %u. Player not in queue!",
+            GetPlayerInfo().c_str(), queueSlot, unk, time, action);
         return;
     }
 
     BattlegroundQueueTypeId bgQueueTypeId = _player->GetBattlegroundQueueTypeId(queueSlot);
     if (bgQueueTypeId == BATTLEGROUND_QUEUE_NONE)
     {
-<<<<<<< HEAD
-        sLog->outDebug(LOG_FILTER_BATTLEGROUND, "BattlegroundHandler: invalid queueSlot (%u) received.", queueSlot);
-=======
-        sLog->outDebug(LOG_FILTER_BATTLEGROUND, "CMSG_BATTLEFIELD_PORT %s ArenaType: %u, Unk: %u, BgType: %u, Action: %u. Player not in queue!",
-            GetPlayerInfo().c_str(), type, unk2, bgTypeId_, action);
->>>>>>> d13ca54e
+        sLog->outDebug(LOG_FILTER_BATTLEGROUND, "CMSG_BATTLEFIELD_PORT %s Slot: %u, Unk: %u, Time: %u, Action: %u. Invalid queueSlot!",
+            GetPlayerInfo().c_str(), queueSlot, unk, time, action);
         return;
     }
 
@@ -468,15 +451,15 @@
     GroupQueueInfo ginfo;
     if (!bgQueue.GetPlayerGroupInfoData(_player->GetGUID(), &ginfo))
     {
-        sLog->outDebug(LOG_FILTER_BATTLEGROUND, "CMSG_BATTLEFIELD_PORT %s ArenaType: %u, Unk: %u, BgType: %u, Action: %u. Player not in queue (No player Group Info)!",
-            GetPlayerInfo().c_str(), type, unk2, bgTypeId_, action);
+        sLog->outDebug(LOG_FILTER_BATTLEGROUND, "CMSG_BATTLEFIELD_PORT %s Slot: %u, Unk: %u, Time: %u, Action: %u. Player not in queue (No player Group Info)!",
+            GetPlayerInfo().c_str(), queueSlot, unk, time, action);
         return;
     }
     // if action == 1, then instanceId is required
     if (!ginfo.IsInvitedToBGInstanceGUID && action == 1)
     {
-        sLog->outDebug(LOG_FILTER_BATTLEGROUND, "CMSG_BATTLEFIELD_PORT %s ArenaType: %u, Unk: %u, BgType: %u, Action: %u. Player is not invited to any bg!",
-            GetPlayerInfo().c_str(), type, unk2, bgTypeId_, action);
+        sLog->outDebug(LOG_FILTER_BATTLEGROUND, "CMSG_BATTLEFIELD_PORT %s Slot: %u, Unk: %u, Time: %u, Action: %u. Player is not invited to any bg!",
+            GetPlayerInfo().c_str(), queueSlot, unk, time, action);
         return;
     }
 
@@ -485,8 +468,8 @@
     {
         if (action)
         {
-            sLog->outDebug(LOG_FILTER_BATTLEGROUND, "CMSG_BATTLEFIELD_PORT %s ArenaType: %u, Unk: %u, BgType: %u, Action: %u. Cant find BG with id %u!",
-                GetPlayerInfo().c_str(), type, unk2, bgTypeId_, action, ginfo.IsInvitedToBGInstanceGUID);
+            sLog->outDebug(LOG_FILTER_BATTLEGROUND, "CMSG_BATTLEFIELD_PORT %s Slot: %u, Unk: %u, Time: %u, Action: %u. Cant find BG with id %u!",
+                GetPlayerInfo().c_str(), queueSlot, unk, time, action);
             return;
         }
 
@@ -498,8 +481,8 @@
         }
     }
 
-    sLog->outDebug(LOG_FILTER_BATTLEGROUND, "CMSG_BATTLEFIELD_PORT %s ArenaType: %u, Unk: %u, BgType: %u, Action: %u.",
-        GetPlayerInfo().c_str(), type, unk2, bgTypeId_, action);
+    sLog->outDebug(LOG_FILTER_BATTLEGROUND, "CMSG_BATTLEFIELD_PORT %s Slot: %u, Unk: %u, Time: %u, Action: %u.",
+        GetPlayerInfo().c_str(), queueSlot, unk, time, action);
 
     // expected bracket entry
     PvPDifficultyEntry const* bracketEntry = GetBattlegroundBracketByLevel(bg->GetMapId(), _player->getLevel());
@@ -522,7 +505,7 @@
         //if player don't match battleground max level, then do not allow him to enter! (this might happen when player leveled up during his waiting in queue
         if (_player->getLevel() > bg->GetMaxLevel())
         {
-            sLog->outError(LOG_FILTER_NETWORKIO, "Player %s (%u) has level (%u) higher than maxlevel (%u) of battleground (%u)! Do not port him to battleground!",
+            sLog->outDebug(LOG_FILTER_NETWORKIO, "Player %s (%u) has level (%u) higher than maxlevel (%u) of battleground (%u)! Do not port him to battleground!",
                 _player->GetName().c_str(), _player->GetGUIDLow(), _player->getLevel(), bg->GetMaxLevel(), bg->GetTypeID());
             action = 0;
         }
@@ -550,31 +533,7 @@
             _player->CleanupAfterTaxiFlight();
         }
 
-<<<<<<< HEAD
-            sBattlegroundMgr->BuildBattlegroundStatusPacket(&data, bg, _player, queueSlot, STATUS_IN_PROGRESS, _player->GetBattlegroundQueueJoinTime(bgTypeId), bg->GetElapsedTime(), bg->GetArenaType());
-            _player->GetSession()->SendPacket(&data);
-            // remove battleground queue status from BGmgr
-            bgQueue.RemovePlayer(_player->GetGUID(), false);
-            // this is still needed here if battleground "jumping" shouldn't add deserter debuff
-            // also this is required to prevent stuck at old battleground after SetBattlegroundId set to new
-            if (Battleground* currentBg = _player->GetBattleground())
-                currentBg->RemovePlayerAtLeave(_player->GetGUID(), false, true);
-
-            // set the destination instance id
-            _player->SetBattlegroundId(bg->GetInstanceID(), bgTypeId);
-            // set the destination team
-            _player->SetBGTeam(ginfo.Team);
-            // bg->HandleBeforeTeleportToBattleground(_player);
-            sBattlegroundMgr->SendToBattleground(_player, ginfo.IsInvitedToBGInstanceGUID, bgTypeId);
-            // add only in HandleMoveWorldPortAck()
-            // bg->AddPlayer(_player, team);
-            sLog->outDebug(LOG_FILTER_BATTLEGROUND, "Battleground: player %s (%u) joined battle for bg %u, bgtype %u, queue type %u.", _player->GetName().c_str(), _player->GetGUIDLow(), bg->GetInstanceID(), bg->GetTypeID(), bgQueueTypeId);
-            break;
-        case 0:                                         // leave queue
-            if (bg->isArena() && bg->GetStatus() > STATUS_WAIT_QUEUE)
-                return;
-=======
-        sBattlegroundMgr->BuildBattlegroundStatusPacket(&data, bg, queueSlot, STATUS_IN_PROGRESS, 0, bg->GetStartTime(), bg->GetArenaType());
+        sBattlegroundMgr->BuildBattlegroundStatusPacket(&data, bg, _player, queueSlot, STATUS_IN_PROGRESS, _player->GetBattlegroundQueueJoinTime(bgTypeId), bg->GetElapsedTime(), bg->GetArenaType());
         _player->GetSession()->SendPacket(&data);
         // remove battleground queue status from BGmgr
         bgQueue.RemovePlayer(_player->GetGUID(), false);
@@ -597,7 +556,6 @@
     {
         if (bg->isArena() && bg->GetStatus() > STATUS_WAIT_QUEUE)
             return;
->>>>>>> d13ca54e
 
         // if player leaves rated arena match before match start, it is counted as he played but he lost
         if (ginfo.IsRated && ginfo.IsInvitedToBGInstanceGUID)
@@ -609,31 +567,16 @@
                 at->MemberLost(_player, ginfo.OpponentsMatchmakerRating);
                 at->SaveToDB();
             }
-<<<<<<< HEAD
-            _player->RemoveBattlegroundQueueId(bgQueueTypeId);  // must be called this way, because if you move this call to queue->removeplayer, it causes bugs
-            sBattlegroundMgr->BuildBattlegroundStatusPacket(&data, bg, _player, queueSlot, STATUS_NONE, _player->GetBattlegroundQueueJoinTime(bgTypeId), 0, 0);
-
-            bgQueue.RemovePlayer(_player->GetGUID(), true);
-            // player left queue, we should update it - do not update Arena Queue
-            if (!ginfo.ArenaType)
-                sBattlegroundMgr->ScheduleQueueUpdate(ginfo.ArenaMatchmakerRating, ginfo.ArenaType, bgQueueTypeId, bgTypeId, bracketEntry->GetBracketId());
-            SendPacket(&data);
-            sLog->outDebug(LOG_FILTER_BATTLEGROUND, "Battleground: player %s (%u) left queue for bgtype %u, queue type %u.", _player->GetName().c_str(), _player->GetGUIDLow(), bg->GetTypeID(), bgQueueTypeId);
-            break;
-        default:
-            sLog->outError(LOG_FILTER_NETWORKIO, "Battleground port: unknown action %u", action);
-            break;
-=======
         }
         _player->RemoveBattlegroundQueueId(bgQueueTypeId);  // must be called this way, because if you move this call to queue->removeplayer, it causes bugs
-        sBattlegroundMgr->BuildBattlegroundStatusPacket(&data, bg, queueSlot, STATUS_NONE, 0, 0, 0);
+        sBattlegroundMgr->BuildBattlegroundStatusPacket(&data, bg, _player, queueSlot, STATUS_NONE, _player->GetBattlegroundQueueJoinTime(bgTypeId), 0, 0);
+
         bgQueue.RemovePlayer(_player->GetGUID(), true);
         // player left queue, we should update it - do not update Arena Queue
         if (!ginfo.ArenaType)
             sBattlegroundMgr->ScheduleQueueUpdate(ginfo.ArenaMatchmakerRating, ginfo.ArenaType, bgQueueTypeId, bgTypeId, bracketEntry->GetBracketId());
         SendPacket(&data);
         sLog->outDebug(LOG_FILTER_BATTLEGROUND, "Battleground: player %s (%u) left queue for bgtype %u, queue type %u.", _player->GetName().c_str(), _player->GetGUIDLow(), bg->GetTypeID(), bgQueueTypeId);
->>>>>>> d13ca54e
     }
 }
 
