/*
 * Copyright (C) 2008-2012 TrinityCore <http://www.trinitycore.org/>
 * Copyright (C) 2005-2009 MaNGOS <http://getmangos.com/>
 *
 * This program is free software; you can redistribute it and/or modify it
 * under the terms of the GNU General Public License as published by the
 * Free Software Foundation; either version 2 of the License, or (at your
 * option) any later version.
 *
 * This program is distributed in the hope that it will be useful, but WITHOUT
 * ANY WARRANTY; without even the implied warranty of MERCHANTABILITY or
 * FITNESS FOR A PARTICULAR PURPOSE. See the GNU General Public License for
 * more details.
 *
 * You should have received a copy of the GNU General Public License along
 * with this program. If not, see <http://www.gnu.org/licenses/>.
 */

#include "Common.h"
#include "Log.h"
#include "WorldPacket.h"
#include "WorldSession.h"
#include "Opcodes.h"
#include "World.h"
#include "ObjectMgr.h"
#include "Player.h"
#include "GossipDef.h"
#include "QuestDef.h"
#include "ObjectAccessor.h"
#include "Group.h"
#include "Battleground.h"
#include "BattlegroundAV.h"
#include "ScriptMgr.h"
#include "GameObjectAI.h"

void WorldSession::HandleQuestgiverStatusQueryOpcode(WorldPacket & recvData)
{
    uint64 guid;
    recvData >> guid;
    uint32 questStatus = DIALOG_STATUS_NONE;
    uint32 defstatus = DIALOG_STATUS_NONE;

    Object* questgiver = ObjectAccessor::GetObjectByTypeMask(*_player, guid, TYPEMASK_UNIT|TYPEMASK_GAMEOBJECT);
    if (!questgiver)
    {
        sLog->outInfo(LOG_FILTER_NETWORKIO, "Error in CMSG_QUESTGIVER_STATUS_QUERY, called for not found questgiver (Typeid: %u GUID: %u)", GuidHigh2TypeId(GUID_HIPART(guid)), GUID_LOPART(guid));
        return;
    }

    switch (questgiver->GetTypeId())
    {
        case TYPEID_UNIT:
        {
            sLog->outDebug(LOG_FILTER_NETWORKIO, "WORLD: Received CMSG_QUESTGIVER_STATUS_QUERY for npc, guid = %u", uint32(GUID_LOPART(guid)));
            Creature* cr_questgiver=questgiver->ToCreature();
            if (!cr_questgiver->IsHostileTo(_player))       // do not show quest status to enemies
            {
                questStatus = sScriptMgr->GetDialogStatus(_player, cr_questgiver);
                if (questStatus > 6)
                    questStatus = getDialogStatus(_player, cr_questgiver, defstatus);
            }
            break;
        }
        case TYPEID_GAMEOBJECT:
        {
            sLog->outDebug(LOG_FILTER_NETWORKIO, "WORLD: Received CMSG_QUESTGIVER_STATUS_QUERY for GameObject guid = %u", uint32(GUID_LOPART(guid)));
            GameObject* go_questgiver=(GameObject*)questgiver;
            questStatus = sScriptMgr->GetDialogStatus(_player, go_questgiver);
            if (questStatus > 6)
                questStatus = getDialogStatus(_player, go_questgiver, defstatus);
            break;
        }
        default:
            sLog->outError(LOG_FILTER_NETWORKIO, "QuestGiver called for unexpected type %u", questgiver->GetTypeId());
            break;
    }

    //inform client about status of quest
    _player->PlayerTalkClass->SendQuestGiverStatus(questStatus, guid);
}

void WorldSession::HandleQuestgiverHelloOpcode(WorldPacket& recvData)
{
    uint64 guid;
    recvData >> guid;

    sLog->outDebug(LOG_FILTER_NETWORKIO, "WORLD: Received CMSG_QUESTGIVER_HELLO npc = %u", GUID_LOPART(guid));

    Creature* creature = GetPlayer()->GetNPCIfCanInteractWith(guid, UNIT_NPC_FLAG_NONE);
    if (!creature)
    {
        sLog->outDebug(LOG_FILTER_NETWORKIO, "WORLD: HandleQuestgiverHelloOpcode - Unit (GUID: %u) not found or you can't interact with him.",
            GUID_LOPART(guid));
        return;
    }

    // remove fake death
    if (GetPlayer()->HasUnitState(UNIT_STATE_DIED))
        GetPlayer()->RemoveAurasByType(SPELL_AURA_FEIGN_DEATH);
    // Stop the npc if moving
    creature->StopMoving();

    if (sScriptMgr->OnGossipHello(_player, creature))
        return;

    _player->PrepareGossipMenu(creature, creature->GetCreatureTemplate()->GossipMenuId, true);
    _player->SendPreparedGossip(creature);

    creature->AI()->sGossipHello(_player);
}

void WorldSession::HandleQuestgiverAcceptQuestOpcode(WorldPacket& recvData)
{
    uint64 guid;
    uint32 questId;
    uint32 unk1;
    recvData >> guid >> questId >> unk1;

    sLog->outDebug(LOG_FILTER_NETWORKIO, "WORLD: Received CMSG_QUESTGIVER_ACCEPT_QUEST npc = %u, quest = %u, unk1 = %u", uint32(GUID_LOPART(guid)), questId, unk1);

    Object* object = ObjectAccessor::GetObjectByTypeMask(*_player, guid, TYPEMASK_UNIT|TYPEMASK_GAMEOBJECT|TYPEMASK_ITEM|TYPEMASK_PLAYER);

    // no or incorrect quest giver
    if (!object || (object->GetTypeId() != TYPEID_PLAYER && !object->hasQuest(questId)) ||
        (object->GetTypeId() == TYPEID_PLAYER && object != _player && !object->ToPlayer()->CanShareQuest(questId)))
    {
        _player->PlayerTalkClass->SendCloseGossip();
        _player->SetDivider(0);
        return;
    }

    // some kind of WPE protection
    if (!_player->CanInteractWithQuestGiver(object))
        return;

    if (Quest const* quest = sObjectMgr->GetQuestTemplate(questId))
    {
        // prevent cheating
        if (!GetPlayer()->CanTakeQuest(quest, true))
        {
            _player->PlayerTalkClass->SendCloseGossip();
            _player->SetDivider(0);
            return;
        }

        if (_player->GetDivider() != 0)
        {
            Player* player = ObjectAccessor::FindPlayer(_player->GetDivider());
            if (player)
            {
                player->SendPushToPartyResponse(_player, QUEST_PARTY_MSG_ACCEPT_QUEST);
                _player->SetDivider(0);
            }
        }

        if (_player->CanAddQuest(quest, true))
        {
            _player->AddQuest(quest, object);

            if (quest->HasFlag(QUEST_FLAGS_PARTY_ACCEPT))
            {
                if (Group* group = _player->GetGroup())
                {
                    for (GroupReference* itr = group->GetFirstMember(); itr != NULL; itr = itr->next())
                    {
                        Player* player = itr->getSource();

                        if (!player || player == _player)     // not self
                            continue;

                        if (player->CanTakeQuest(quest, true))
                        {
                            player->SetDivider(_player->GetGUID());

                            //need confirmation that any gossip window will close
                            player->PlayerTalkClass->SendCloseGossip();

                            _player->SendQuestConfirmAccept(quest, player);
                        }
                    }
                }
            }

            if (_player->CanCompleteQuest(questId))
                _player->CompleteQuest(questId);

            switch (object->GetTypeId())
            {
                case TYPEID_UNIT:
                    sScriptMgr->OnQuestAccept(_player, (object->ToCreature()), quest);
                    (object->ToCreature())->AI()->sQuestAccept(_player, quest);
                    break;
                case TYPEID_ITEM:
                case TYPEID_CONTAINER:
                {
                    sScriptMgr->OnQuestAccept(_player, ((Item*)object), quest);

                    // destroy not required for quest finish quest starting item
                    bool destroyItem = true;
                    for (int i = 0; i < QUEST_ITEM_OBJECTIVES_COUNT; ++i)
                    {
                        if ((quest->RequiredItemId[i] == ((Item*)object)->GetEntry()) && (((Item*)object)->GetTemplate()->MaxCount > 0))
                        {
                            destroyItem = false;
                            break;
                        }
                    }

                    if (destroyItem)
                        _player->DestroyItem(((Item*)object)->GetBagSlot(), ((Item*)object)->GetSlot(), true);

                    break;
                }
                case TYPEID_GAMEOBJECT:
                    sScriptMgr->OnQuestAccept(_player, ((GameObject*)object), quest);
                    (object->ToGameObject())->AI()->QuestAccept(_player, quest);
                    break;
                default:
                    break;
            }
            _player->PlayerTalkClass->SendCloseGossip();

            if (quest->GetSrcSpell() > 0)
                _player->CastSpell(_player, quest->GetSrcSpell(), true);

            return;
        }
    }

    _player->PlayerTalkClass->SendCloseGossip();
}

void WorldSession::HandleQuestgiverQueryQuestOpcode(WorldPacket& recvData)
{
    uint64 guid;
    uint32 questId;
    uint8 unk1;
    recvData >> guid >> questId >> unk1;
    sLog->outDebug(LOG_FILTER_NETWORKIO, "WORLD: Received CMSG_QUESTGIVER_QUERY_QUEST npc = %u, quest = %u, unk1 = %u", uint32(GUID_LOPART(guid)), questId, unk1);

    // Verify that the guid is valid and is a questgiver or involved in the requested quest
    Object* object = ObjectAccessor::GetObjectByTypeMask(*_player, guid, TYPEMASK_UNIT | TYPEMASK_GAMEOBJECT | TYPEMASK_ITEM);
    if (!object || (!object->hasQuest(questId) && !object->hasInvolvedQuest(questId)))
    {
        _player->PlayerTalkClass->SendCloseGossip();
        return;
    }

    if (Quest const* quest = sObjectMgr->GetQuestTemplate(questId))
    {
        // not sure here what should happen to quests with QUEST_FLAGS_AUTOCOMPLETE
        // if this breaks them, add && object->GetTypeId() == TYPEID_ITEM to this check
        // item-started quests never have that flag
        if (!_player->CanTakeQuest(quest, true))
            return;

        if (quest->IsAutoAccept() && _player->CanAddQuest(quest, true))
        {
            _player->AddQuest(quest, object);
            if (_player->CanCompleteQuest(questId))
                _player->CompleteQuest(questId);
        }

        if (quest->HasFlag(QUEST_FLAGS_AUTOCOMPLETE))
            _player->PlayerTalkClass->SendQuestGiverRequestItems(quest, object->GetGUID(), _player->CanCompleteQuest(quest->GetQuestId()), true);
        else
            _player->PlayerTalkClass->SendQuestGiverQuestDetails(quest, object->GetGUID(), true);
    }
}

void WorldSession::HandleQuestQueryOpcode(WorldPacket & recvData)
{
    if (!_player)
        return;

    uint32 questId;
    recvData >> questId;
    sLog->outDebug(LOG_FILTER_NETWORKIO, "WORLD: Received CMSG_QUEST_QUERY quest = %u", questId);

    if (Quest const* quest = sObjectMgr->GetQuestTemplate(questId))
        _player->PlayerTalkClass->SendQuestQueryResponse(quest);
}

void WorldSession::HandleQuestgiverChooseRewardOpcode(WorldPacket& recvData)
{
    uint32 questId, reward;
    uint64 guid;
    recvData >> guid >> questId >> reward;

    if (reward >= QUEST_REWARD_CHOICES_COUNT)
    {
        sLog->outError(LOG_FILTER_NETWORKIO, "Error in CMSG_QUESTGIVER_CHOOSE_REWARD: player %s (guid %d) tried to get invalid reward (%u) (probably packet hacking)", _player->GetName().c_str(), _player->GetGUIDLow(), reward);
        return;
    }

    sLog->outDebug(LOG_FILTER_NETWORKIO, "WORLD: Received CMSG_QUESTGIVER_CHOOSE_REWARD npc = %u, quest = %u, reward = %u", uint32(GUID_LOPART(guid)), questId, reward);

    Quest const* quest = sObjectMgr->GetQuestTemplate(questId);
    if (!quest)
        return;

    Object* object = _player;

    if (!quest->HasFlag(QUEST_FLAGS_AUTO_SUBMIT))
    {
<<<<<<< HEAD
        object = ObjectAccessor::GetObjectByTypeMask(*_player, guid, TYPEMASK_UNIT|TYPEMASK_GAMEOBJECT);
        if (!object || !object->hasInvolvedQuest(questId))
=======
        if ((!_player->CanSeeStartQuest(quest) &&  _player->GetQuestStatus(questId) == QUEST_STATUS_NONE) ||
            (_player->GetQuestStatus(questId) != QUEST_STATUS_COMPLETE && !quest->IsAutoComplete()))
        {
            sLog->outError(LOG_FILTER_NETWORKIO, "HACK ALERT: Player %s (guid: %u) is trying to complete quest (id: %u) but he has no right to do it!",
                           _player->GetName().c_str(), _player->GetGUIDLow(), questId);
>>>>>>> cd8e9dfb
            return;

        // some kind of WPE protection
        if (!_player->CanInteractWithQuestGiver(object))
            return;
    }

    if ((!_player->CanSeeStartQuest(quest) &&  _player->GetQuestStatus(questId) == QUEST_STATUS_NONE) ||
        (_player->GetQuestStatus(questId) != QUEST_STATUS_COMPLETE && !quest->IsAutoComplete()))
    {
        sLog->outError(LOG_FILTER_NETWORKIO, "HACK ALERT: Player %s (guid: %u) is trying to complete quest (id: %u) but he has no right to do it!",
                        _player->GetName(), _player->GetGUIDLow(), questId);
        return;
    }

    if (_player->CanRewardQuest(quest, reward, true))
    {
        _player->RewardQuest(quest, reward, object);

        switch (object->GetTypeId())
        {
            case TYPEID_UNIT:
            case TYPEID_PLAYER:
            {
                //For AutoSubmition was added plr case there as it almost same exclute AI script cases.
                Creature *creatureQGiver = object->ToCreature();
                if (!creatureQGiver || !(sScriptMgr->OnQuestReward(_player, creatureQGiver, quest, reward)))
                {
                    // Send next quest
                    if (Quest const* nextQuest = _player->GetNextQuest(guid, quest))
                    {
                        if (nextQuest->IsAutoAccept() && _player->CanAddQuest(nextQuest, true) && _player->CanTakeQuest(nextQuest, true))
                        {
                            _player->AddQuest(nextQuest, object);
                            if (_player->CanCompleteQuest(nextQuest->GetQuestId()))
                                _player->CompleteQuest(nextQuest->GetQuestId());
                        }

                        _player->PlayerTalkClass->SendQuestGiverQuestDetails(nextQuest, guid, true);
                    }

                    if (creatureQGiver)
                        creatureQGiver->AI()->sQuestReward(_player, quest, reward);
                }
                break;
            }
            case TYPEID_GAMEOBJECT:
                if (!sScriptMgr->OnQuestReward(_player, ((GameObject*)object), quest, reward))
                {
                    // Send next quest
                    if (Quest const* nextQuest = _player->GetNextQuest(guid, quest))
                    {
                        if (nextQuest->IsAutoAccept() && _player->CanAddQuest(nextQuest, true) && _player->CanTakeQuest(nextQuest, true))
                        {
                            _player->AddQuest(nextQuest, object);
                            if (_player->CanCompleteQuest(nextQuest->GetQuestId()))
                                _player->CompleteQuest(nextQuest->GetQuestId());
                        }

                        _player->PlayerTalkClass->SendQuestGiverQuestDetails(nextQuest, guid, true);
                    }

                    object->ToGameObject()->AI()->QuestReward(_player, quest, reward);
                }
                break;
            default:
                break;
        }
    }
    else
        _player->PlayerTalkClass->SendQuestGiverOfferReward(quest, guid, true);
}

void WorldSession::HandleQuestgiverRequestRewardOpcode(WorldPacket & recvData)
{
    uint32 questId;
    uint64 guid;
    recvData >> guid >> questId;

    sLog->outDebug(LOG_FILTER_NETWORKIO, "WORLD: Received CMSG_QUESTGIVER_REQUEST_REWARD npc = %u, quest = %u", uint32(GUID_LOPART(guid)), questId);

    Object* object = ObjectAccessor::GetObjectByTypeMask(*_player, guid, TYPEMASK_UNIT|TYPEMASK_GAMEOBJECT);
    if (!object || !object->hasInvolvedQuest(questId))
        return;

    // some kind of WPE protection
    if (!_player->CanInteractWithQuestGiver(object))
        return;

    if (_player->CanCompleteQuest(questId))
        _player->CompleteQuest(questId);

    if (_player->GetQuestStatus(questId) != QUEST_STATUS_COMPLETE)
        return;

    if (Quest const* quest = sObjectMgr->GetQuestTemplate(questId))
        _player->PlayerTalkClass->SendQuestGiverOfferReward(quest, guid, true);
}

void WorldSession::HandleQuestgiverCancel(WorldPacket& /*recvData*/)
{
    sLog->outDebug(LOG_FILTER_NETWORKIO, "WORLD: Received CMSG_QUESTGIVER_CANCEL");

    _player->PlayerTalkClass->SendCloseGossip();
}

void WorldSession::HandleQuestLogSwapQuest(WorldPacket& recvData)
{
    uint8 slot1, slot2;
    recvData >> slot1 >> slot2;

    if (slot1 == slot2 || slot1 >= MAX_QUEST_LOG_SIZE || slot2 >= MAX_QUEST_LOG_SIZE)
        return;

    sLog->outDebug(LOG_FILTER_NETWORKIO, "WORLD: Received CMSG_QUESTLOG_SWAP_QUEST slot 1 = %u, slot 2 = %u", slot1, slot2);

    GetPlayer()->SwapQuestSlot(slot1, slot2);
}

void WorldSession::HandleQuestLogRemoveQuest(WorldPacket& recvData)
{
    uint8 slot;
    recvData >> slot;

    sLog->outDebug(LOG_FILTER_NETWORKIO, "WORLD: Received CMSG_QUESTLOG_REMOVE_QUEST slot = %u", slot);

    if (slot < MAX_QUEST_LOG_SIZE)
    {
        if (uint32 questId = _player->GetQuestSlotQuestId(slot))
        {
            if (!_player->TakeQuestSourceItem(questId, true))
                return;                                     // can't un-equip some items, reject quest cancel

            if (const Quest *quest = sObjectMgr->GetQuestTemplate(questId))
            {
                if (quest->HasSpecialFlag(QUEST_SPECIAL_FLAGS_TIMED))
                    _player->RemoveTimedQuest(questId);
            }

            _player->TakeQuestSourceItem(questId, true); // remove quest src item from player
            _player->RemoveActiveQuest(questId);
            _player->RemoveTimedAchievement(ACHIEVEMENT_TIMED_TYPE_QUEST, questId);

            sLog->outInfo(LOG_FILTER_NETWORKIO, "Player %u abandoned quest %u", _player->GetGUIDLow(), questId);
        }

        _player->SetQuestSlot(slot, 0);

        _player->UpdateAchievementCriteria(ACHIEVEMENT_CRITERIA_TYPE_QUEST_ABANDONED, 1);
    }
}

void WorldSession::HandleQuestConfirmAccept(WorldPacket& recvData)
{
    uint32 questId;
    recvData >> questId;

    sLog->outDebug(LOG_FILTER_NETWORKIO, "WORLD: Received CMSG_QUEST_CONFIRM_ACCEPT questId = %u", questId);

    if (const Quest* quest = sObjectMgr->GetQuestTemplate(questId))
    {
        if (!quest->HasFlag(QUEST_FLAGS_PARTY_ACCEPT))
            return;

        Player* pOriginalPlayer = ObjectAccessor::FindPlayer(_player->GetDivider());

        if (!pOriginalPlayer)
            return;

        if (quest->IsRaidQuest())
        {
            if (!_player->IsInSameRaidWith(pOriginalPlayer))
                return;
        }
        else
        {
            if (!_player->IsInSameGroupWith(pOriginalPlayer))
                return;
        }

        if (_player->CanAddQuest(quest, true))
            _player->AddQuest(quest, NULL);                // NULL, this prevent DB script from duplicate running

        _player->SetDivider(0);
    }
}

void WorldSession::HandleQuestgiverCompleteQuest(WorldPacket& recvData)
{
    uint32 questId;
    uint64 playerGuid;
    bool autoCompleteMode;      // 0 - standart complete quest mode with npc, 1 - auto-complete mode
    recvData >> playerGuid >> questId >> autoCompleteMode;

    sLog->outDebug(LOG_FILTER_NETWORKIO, "WORLD: Received CMSG_QUESTGIVER_COMPLETE_QUEST npc = %u, questId = %u", uint32(GUID_LOPART(playerGuid)), questId);

    if (autoCompleteMode == 0)
    {
        Object* object = ObjectAccessor::GetObjectByTypeMask(*_player, playerGuid, TYPEMASK_UNIT|TYPEMASK_GAMEOBJECT);
        if (!object || !object->hasInvolvedQuest(questId))
            return;

        // some kind of WPE protection
        if (!_player->CanInteractWithQuestGiver(object))
            return;
    }

    if (Quest const* quest = sObjectMgr->GetQuestTemplate(questId))
    {
        if (autoCompleteMode && !quest->HasFlag(QUEST_FLAGS_AUTO_SUBMIT))
        {
            sLog->outError(LOG_FILTER_NETWORKIO, "Possible hacking attempt: Player %s [playerGuid: %u] tried to complete questId [entry: %u] by auto-submit flag for quest witch not suport it.",
                          _player->GetName(), _player->GetGUIDLow(), questId);
            return;
        }

        if (!_player->CanSeeStartQuest(quest) && _player->GetQuestStatus(questId) == QUEST_STATUS_NONE)
        {
<<<<<<< HEAD
            sLog->outError(LOG_FILTER_NETWORKIO, "Possible hacking attempt: Player %s [playerGuid: %u] tried to complete questId [entry: %u] without being in possession of the questId!",
                          _player->GetName(), _player->GetGUIDLow(), questId);
=======
            sLog->outError(LOG_FILTER_NETWORKIO, "Possible hacking attempt: Player %s [guid: %u] tried to complete quest [entry: %u] without being in possession of the quest!",
                          _player->GetName().c_str(), _player->GetGUIDLow(), questId);
>>>>>>> cd8e9dfb
            return;
        }
        // TODO: need a virtual function
        if (_player->InBattleground())
            if (Battleground* bg = _player->GetBattleground())
                if (bg->GetTypeID() == BATTLEGROUND_AV)
                    ((BattlegroundAV*)bg)->HandleQuestComplete(questId, _player);

        if (_player->GetQuestStatus(questId) != QUEST_STATUS_COMPLETE)
        {
            if (quest->IsRepeatable())
                _player->PlayerTalkClass->SendQuestGiverRequestItems(quest, playerGuid, _player->CanCompleteRepeatableQuest(quest), false);
            else
                _player->PlayerTalkClass->SendQuestGiverRequestItems(quest, playerGuid, _player->CanRewardQuest(quest, false), false);
        }
        else
        {
            if (quest->GetReqItemsCount())                  // some items required
                _player->PlayerTalkClass->SendQuestGiverRequestItems(quest, playerGuid, _player->CanRewardQuest(quest, false), false);
            else                                            // no items required
                _player->PlayerTalkClass->SendQuestGiverOfferReward(quest, playerGuid, !autoCompleteMode);
        }
    }
}

void WorldSession::HandleQuestgiverQuestAutoLaunch(WorldPacket& /*recvPacket*/)
{
    sLog->outDebug(LOG_FILTER_NETWORKIO, "WORLD: Received CMSG_QUESTGIVER_QUEST_AUTOLAUNCH");
}

void WorldSession::HandlePushQuestToParty(WorldPacket& recvPacket)
{
    uint32 questId;
    recvPacket >> questId;

    sLog->outDebug(LOG_FILTER_NETWORKIO, "WORLD: Received CMSG_PUSHQUESTTOPARTY questId = %u", questId);

    if (Quest const* quest = sObjectMgr->GetQuestTemplate(questId))
    {
        if (Group* group = _player->GetGroup())
        {
            for (GroupReference* itr = group->GetFirstMember(); itr != NULL; itr = itr->next())
            {
                Player* player = itr->getSource();

                if (!player || player == _player)         // skip self
                    continue;

                _player->SendPushToPartyResponse(player, QUEST_PARTY_MSG_SHARING_QUEST);

                if (!player->SatisfyQuestStatus(quest, false))
                {
                    _player->SendPushToPartyResponse(player, QUEST_PARTY_MSG_HAVE_QUEST);
                    continue;
                }

                if (player->GetQuestStatus(questId) == QUEST_STATUS_COMPLETE)
                {
                    _player->SendPushToPartyResponse(player, QUEST_PARTY_MSG_FINISH_QUEST);
                    continue;
                }

                if (!player->CanTakeQuest(quest, false))
                {
                    _player->SendPushToPartyResponse(player, QUEST_PARTY_MSG_CANT_TAKE_QUEST);
                    continue;
                }

                if (!player->SatisfyQuestLog(false))
                {
                    _player->SendPushToPartyResponse(player, QUEST_PARTY_MSG_LOG_FULL);
                    continue;
                }

                if (player->GetDivider() != 0)
                {
                    _player->SendPushToPartyResponse(player, QUEST_PARTY_MSG_BUSY);
                    continue;
                }

                player->PlayerTalkClass->SendQuestGiverQuestDetails(quest, player->GetGUID(), true);
                player->SetDivider(_player->GetGUID());
            }
        }
    }
}

void WorldSession::HandleQuestPushResult(WorldPacket& recvPacket)
{
    uint64 guid;
    uint8 msg;
    recvPacket >> guid >> msg;

    sLog->outDebug(LOG_FILTER_NETWORKIO, "WORLD: Received MSG_QUEST_PUSH_RESULT");

    if (_player->GetDivider() != 0)
    {
        Player* player = ObjectAccessor::FindPlayer(_player->GetDivider());
        if (player)
        {
            WorldPacket data(MSG_QUEST_PUSH_RESULT, (8+1));
            data << uint64(guid);
            data << uint8(msg);                             // valid values: 0-8
            player->GetSession()->SendPacket(&data);
            _player->SetDivider(0);
        }
    }
}

uint32 WorldSession::getDialogStatus(Player* player, Object* questgiver, uint32 defstatus)
{
    uint32 result = defstatus;

    QuestRelationBounds qr;
    QuestRelationBounds qir;

    switch (questgiver->GetTypeId())
    {
        case TYPEID_GAMEOBJECT:
        {
            qr  = sObjectMgr->GetGOQuestRelationBounds(questgiver->GetEntry());
            qir = sObjectMgr->GetGOQuestInvolvedRelationBounds(questgiver->GetEntry());
            break;
        }
        case TYPEID_UNIT:
        {
            qr  = sObjectMgr->GetCreatureQuestRelationBounds(questgiver->GetEntry());
            qir = sObjectMgr->GetCreatureQuestInvolvedRelationBounds(questgiver->GetEntry());
            break;
        }
        default:
            //its imposible, but check ^)
            sLog->outError(LOG_FILTER_NETWORKIO, "Warning: GetDialogStatus called for unexpected type %u", questgiver->GetTypeId());
            return DIALOG_STATUS_NONE;
    }

    for (QuestRelations::const_iterator i = qir.first; i != qir.second; ++i)
    {
        uint32 result2 = 0;
        uint32 quest_id = i->second;
        Quest const* quest = sObjectMgr->GetQuestTemplate(quest_id);
        if (!quest)
            continue;

        ConditionList conditions = sConditionMgr->GetConditionsForNotGroupedEntry(CONDITION_SOURCE_TYPE_QUEST_SHOW_MARK, quest->GetQuestId());
        if (!sConditionMgr->IsObjectMeetToConditions(player, conditions))
            continue;

        QuestStatus status = player->GetQuestStatus(quest_id);
        if ((status == QUEST_STATUS_COMPLETE && !player->GetQuestRewardStatus(quest_id)) ||
            (quest->IsAutoComplete() && player->CanTakeQuest(quest, false)))
        {
            if (quest->IsAutoComplete() && quest->IsRepeatable())
                result2 = DIALOG_STATUS_REWARD_REP;
            else
                result2 = DIALOG_STATUS_REWARD;
        }
        else if (status == QUEST_STATUS_INCOMPLETE)
            result2 = DIALOG_STATUS_INCOMPLETE;

        if (result2 > result)
            result = result2;
    }

    for (QuestRelations::const_iterator i = qr.first; i != qr.second; ++i)
    {
        uint32 result2 = 0;
        uint32 quest_id = i->second;
        Quest const* quest = sObjectMgr->GetQuestTemplate(quest_id);
        if (!quest)
            continue;

        ConditionList conditions = sConditionMgr->GetConditionsForNotGroupedEntry(CONDITION_SOURCE_TYPE_QUEST_SHOW_MARK, quest->GetQuestId());
        if (!sConditionMgr->IsObjectMeetToConditions(player, conditions))
            continue;

        QuestStatus status = player->GetQuestStatus(quest_id);
        if (status == QUEST_STATUS_NONE)
        {
            if (player->CanSeeStartQuest(quest))
            {
                if (player->SatisfyQuestLevel(quest, false))
                {
                    if (quest->IsAutoComplete() || (quest->IsRepeatable() && player->IsQuestRewarded(quest_id)))
                        result2 = DIALOG_STATUS_REWARD_REP;
                    else if (player->getLevel() <= ((player->GetQuestLevel(quest) == -1) ? player->getLevel() : player->GetQuestLevel(quest) + sWorld->getIntConfig(CONFIG_QUEST_LOW_LEVEL_HIDE_DIFF)))
                    {
                        if (quest->HasFlag(QUEST_FLAGS_DAILY) || quest->HasFlag(QUEST_FLAGS_WEEKLY))
                            result2 = DIALOG_STATUS_AVAILABLE_REP;
                        else
                            result2 = DIALOG_STATUS_AVAILABLE;
                    }
                    else
                        result2 = DIALOG_STATUS_LOW_LEVEL_AVAILABLE;
                }
                else
                    result2 = DIALOG_STATUS_UNAVAILABLE;
            }
        }

        if (result2 > result)
            result = result2;
    }

    return result;
}

void WorldSession::HandleQuestgiverStatusMultipleQuery(WorldPacket& /*recvPacket*/)
{
    sLog->outDebug(LOG_FILTER_NETWORKIO, "WORLD: Received CMSG_QUESTGIVER_STATUS_MULTIPLE_QUERY");

    uint32 count = 0;

    WorldPacket data(SMSG_QUESTGIVER_STATUS_MULTIPLE, 4 + 8 + 4);
    data << uint32(count);                                  // placeholder

    for (Player::ClientGUIDs::const_iterator itr = _player->m_clientGUIDs.begin(); itr != _player->m_clientGUIDs.end(); ++itr)
    {
        uint32 questStatus = DIALOG_STATUS_NONE;
        uint32 defstatus = DIALOG_STATUS_NONE;

        if (IS_CRE_OR_VEH_OR_PET_GUID(*itr))
        {
            // need also pet quests case support
            Creature* questgiver = ObjectAccessor::GetCreatureOrPetOrVehicle(*GetPlayer(), *itr);
            if (!questgiver || questgiver->IsHostileTo(_player))
                continue;
            if (!questgiver->HasFlag(UNIT_NPC_FLAGS, UNIT_NPC_FLAG_QUESTGIVER))
                continue;
            questStatus = sScriptMgr->GetDialogStatus(_player, questgiver);
            if (questStatus > 6)
                questStatus = getDialogStatus(_player, questgiver, defstatus);

            data << uint64(questgiver->GetGUID());
            data << uint32(questStatus);
            ++count;
        }
        else if (IS_GAMEOBJECT_GUID(*itr))
        {
            GameObject* questgiver = GetPlayer()->GetMap()->GetGameObject(*itr);
            if (!questgiver)
                continue;
            if (questgiver->GetGoType() != GAMEOBJECT_TYPE_QUESTGIVER)
                continue;
            questStatus = sScriptMgr->GetDialogStatus(_player, questgiver);
            if (questStatus > 6)
                questStatus = getDialogStatus(_player, questgiver, defstatus);

            data << uint64(questgiver->GetGUID());
            data << uint32(questStatus);
            ++count;
        }
    }

    data.put<uint32>(0, count);                             // write real count
    SendPacket(&data);
}

void WorldSession::HandleQueryQuestsCompleted(WorldPacket& /*recvData*/)
{
    size_t rew_count = _player->GetRewardedQuestCount();

    WorldPacket data(SMSG_QUERY_QUESTS_COMPLETED_RESPONSE, 4 + 4 * rew_count);
    data << uint32(rew_count);

    const RewardedQuestSet &rewQuests = _player->getRewardedQuests();
    for (RewardedQuestSet::const_iterator itr = rewQuests.begin(); itr != rewQuests.end(); ++itr)
        data << uint32(*itr);

    SendPacket(&data);
}<|MERGE_RESOLUTION|>--- conflicted
+++ resolved
@@ -303,16 +303,8 @@
 
     if (!quest->HasFlag(QUEST_FLAGS_AUTO_SUBMIT))
     {
-<<<<<<< HEAD
         object = ObjectAccessor::GetObjectByTypeMask(*_player, guid, TYPEMASK_UNIT|TYPEMASK_GAMEOBJECT);
         if (!object || !object->hasInvolvedQuest(questId))
-=======
-        if ((!_player->CanSeeStartQuest(quest) &&  _player->GetQuestStatus(questId) == QUEST_STATUS_NONE) ||
-            (_player->GetQuestStatus(questId) != QUEST_STATUS_COMPLETE && !quest->IsAutoComplete()))
-        {
-            sLog->outError(LOG_FILTER_NETWORKIO, "HACK ALERT: Player %s (guid: %u) is trying to complete quest (id: %u) but he has no right to do it!",
-                           _player->GetName().c_str(), _player->GetGUIDLow(), questId);
->>>>>>> cd8e9dfb
             return;
 
         // some kind of WPE protection
@@ -324,7 +316,7 @@
         (_player->GetQuestStatus(questId) != QUEST_STATUS_COMPLETE && !quest->IsAutoComplete()))
     {
         sLog->outError(LOG_FILTER_NETWORKIO, "HACK ALERT: Player %s (guid: %u) is trying to complete quest (id: %u) but he has no right to do it!",
-                        _player->GetName(), _player->GetGUIDLow(), questId);
+                        _player->GetName().c_str(), _player->GetGUIDLow(), questId);
         return;
     }
 
@@ -525,19 +517,14 @@
         if (autoCompleteMode && !quest->HasFlag(QUEST_FLAGS_AUTO_SUBMIT))
         {
             sLog->outError(LOG_FILTER_NETWORKIO, "Possible hacking attempt: Player %s [playerGuid: %u] tried to complete questId [entry: %u] by auto-submit flag for quest witch not suport it.",
-                          _player->GetName(), _player->GetGUIDLow(), questId);
+                          _player->GetName().c_str(), _player->GetGUIDLow(), questId);
             return;
         }
 
         if (!_player->CanSeeStartQuest(quest) && _player->GetQuestStatus(questId) == QUEST_STATUS_NONE)
         {
-<<<<<<< HEAD
             sLog->outError(LOG_FILTER_NETWORKIO, "Possible hacking attempt: Player %s [playerGuid: %u] tried to complete questId [entry: %u] without being in possession of the questId!",
-                          _player->GetName(), _player->GetGUIDLow(), questId);
-=======
-            sLog->outError(LOG_FILTER_NETWORKIO, "Possible hacking attempt: Player %s [guid: %u] tried to complete quest [entry: %u] without being in possession of the quest!",
                           _player->GetName().c_str(), _player->GetGUIDLow(), questId);
->>>>>>> cd8e9dfb
             return;
         }
         // TODO: need a virtual function
