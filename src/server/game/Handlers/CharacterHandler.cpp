/*
 * Copyright (C) 2008-2015 TrinityCore <http://www.trinitycore.org/>
 * Copyright (C) 2005-2009 MaNGOS <http://getmangos.com/>
 *
 * This program is free software; you can redistribute it and/or modify it
 * under the terms of the GNU General Public License as published by the
 * Free Software Foundation; either version 2 of the License, or (at your
 * option) any later version.
 *
 * This program is distributed in the hope that it will be useful, but WITHOUT
 * ANY WARRANTY; without even the implied warranty of MERCHANTABILITY or
 * FITNESS FOR A PARTICULAR PURPOSE. See the GNU General Public License for
 * more details.
 *
 * You should have received a copy of the GNU General Public License along
 * with this program. If not, see <http://www.gnu.org/licenses/>.
 */

#include "AccountMgr.h"
#include "ArenaTeam.h"
#include "ArenaTeamMgr.h"
#include "Battleground.h"
#include "CalendarMgr.h"
#include "Chat.h"
#include "Common.h"
#include "DatabaseEnv.h"
#include "Group.h"
#include "Guild.h"
#include "GuildFinderMgr.h"
#include "GuildMgr.h"
#include "Language.h"
#include "Log.h"
#include "ObjectAccessor.h"
#include "ObjectMgr.h"
#include "Opcodes.h"
#include "Pet.h"
#include "PlayerDump.h"
#include "Player.h"
#include "ReputationMgr.h"
#include "ScriptMgr.h"
#include "SharedDefines.h"
#include "SocialMgr.h"
#include "SystemConfig.h"
#include "UpdateMask.h"
#include "Util.h"
#include "World.h"
#include "WorldPacket.h"
#include "WorldSession.h"
#include "BattlenetServerManager.h"

class LoginQueryHolder : public SQLQueryHolder
{
    private:
        uint32 m_accountId;
        ObjectGuid m_guid;
    public:
        LoginQueryHolder(uint32 accountId, ObjectGuid guid)
            : m_accountId(accountId), m_guid(guid) { }
        ObjectGuid GetGuid() const { return m_guid; }
        uint32 GetAccountId() const { return m_accountId; }
        bool Initialize();
};

bool LoginQueryHolder::Initialize()
{
    SetSize(MAX_PLAYER_LOGIN_QUERY);

    bool res = true;
    uint32 lowGuid = m_guid.GetCounter();

    PreparedStatement* stmt = CharacterDatabase.GetPreparedStatement(CHAR_SEL_CHARACTER);
    stmt->setUInt32(0, lowGuid);
    res &= SetPreparedQuery(PLAYER_LOGIN_QUERY_LOAD_FROM, stmt);

    stmt = CharacterDatabase.GetPreparedStatement(CHAR_SEL_GROUP_MEMBER);
    stmt->setUInt32(0, lowGuid);
    res &= SetPreparedQuery(PLAYER_LOGIN_QUERY_LOAD_GROUP, stmt);

    stmt = CharacterDatabase.GetPreparedStatement(CHAR_SEL_CHARACTER_INSTANCE);
    stmt->setUInt32(0, lowGuid);
    res &= SetPreparedQuery(PLAYER_LOGIN_QUERY_LOAD_BOUND_INSTANCES, stmt);

    stmt = CharacterDatabase.GetPreparedStatement(CHAR_SEL_CHARACTER_AURAS);
    stmt->setUInt32(0, lowGuid);
    res &= SetPreparedQuery(PLAYER_LOGIN_QUERY_LOAD_AURAS, stmt);

    stmt = CharacterDatabase.GetPreparedStatement(CHAR_SEL_CHARACTER_SPELL);
    stmt->setUInt32(0, lowGuid);
    res &= SetPreparedQuery(PLAYER_LOGIN_QUERY_LOAD_SPELLS, stmt);

    stmt = CharacterDatabase.GetPreparedStatement(CHAR_SEL_CHARACTER_QUESTSTATUS);
    stmt->setUInt32(0, lowGuid);
    res &= SetPreparedQuery(PLAYER_LOGIN_QUERY_LOAD_QUEST_STATUS, stmt);

    stmt = CharacterDatabase.GetPreparedStatement(CHAR_SEL_CHARACTER_QUESTSTATUS_DAILY);
    stmt->setUInt32(0, lowGuid);
    res &= SetPreparedQuery(PLAYER_LOGIN_QUERY_LOAD_DAILY_QUEST_STATUS, stmt);

    stmt = CharacterDatabase.GetPreparedStatement(CHAR_SEL_CHARACTER_QUESTSTATUS_WEEKLY);
    stmt->setUInt32(0, lowGuid);
    res &= SetPreparedQuery(PLAYER_LOGIN_QUERY_LOAD_WEEKLY_QUEST_STATUS, stmt);

    stmt = CharacterDatabase.GetPreparedStatement(CHAR_SEL_CHARACTER_QUESTSTATUS_MONTHLY);
    stmt->setUInt32(0, lowGuid);
    res &= SetPreparedQuery(PLAYER_LOGIN_QUERY_LOAD_MONTHLY_QUEST_STATUS, stmt);

    stmt = CharacterDatabase.GetPreparedStatement(CHAR_SEL_CHARACTER_QUESTSTATUS_SEASONAL);
    stmt->setUInt32(0, lowGuid);
    res &= SetPreparedQuery(PLAYER_LOGIN_QUERY_LOAD_SEASONAL_QUEST_STATUS, stmt);

    stmt = CharacterDatabase.GetPreparedStatement(CHAR_SEL_CHARACTER_REPUTATION);
    stmt->setUInt32(0, lowGuid);
    res &= SetPreparedQuery(PLAYER_LOGIN_QUERY_LOAD_REPUTATION, stmt);

    stmt = CharacterDatabase.GetPreparedStatement(CHAR_SEL_CHARACTER_INVENTORY);
    stmt->setUInt32(0, lowGuid);
    res &= SetPreparedQuery(PLAYER_LOGIN_QUERY_LOAD_INVENTORY, stmt);

    stmt = CharacterDatabase.GetPreparedStatement(CHAR_SEL_CHAR_VOID_STORAGE);
    stmt->setUInt32(0, lowGuid);
    res &= SetPreparedQuery(PLAYER_LOGIN_QUERY_LOAD_VOID_STORAGE, stmt);

    stmt = CharacterDatabase.GetPreparedStatement(CHAR_SEL_CHARACTER_ACTIONS);
    stmt->setUInt32(0, lowGuid);
    res &= SetPreparedQuery(PLAYER_LOGIN_QUERY_LOAD_ACTIONS, stmt);

    stmt = CharacterDatabase.GetPreparedStatement(CHAR_SEL_CHARACTER_MAILCOUNT);
    stmt->setUInt32(0, lowGuid);
    stmt->setUInt64(1, uint64(time(NULL)));
    res &= SetPreparedQuery(PLAYER_LOGIN_QUERY_LOAD_MAIL_COUNT, stmt);

    stmt = CharacterDatabase.GetPreparedStatement(CHAR_SEL_CHARACTER_MAILDATE);
    stmt->setUInt32(0, lowGuid);
    res &= SetPreparedQuery(PLAYER_LOGIN_QUERY_LOAD_MAIL_DATE, stmt);

    stmt = CharacterDatabase.GetPreparedStatement(CHAR_SEL_CHARACTER_SOCIALLIST);
    stmt->setUInt32(0, lowGuid);
    res &= SetPreparedQuery(PLAYER_LOGIN_QUERY_LOAD_SOCIAL_LIST, stmt);

    stmt = CharacterDatabase.GetPreparedStatement(CHAR_SEL_CHARACTER_HOMEBIND);
    stmt->setUInt32(0, lowGuid);
    res &= SetPreparedQuery(PLAYER_LOGIN_QUERY_LOAD_HOME_BIND, stmt);

    stmt = CharacterDatabase.GetPreparedStatement(CHAR_SEL_CHARACTER_SPELLCOOLDOWNS);
    stmt->setUInt32(0, lowGuid);
    res &= SetPreparedQuery(PLAYER_LOGIN_QUERY_LOAD_SPELL_COOLDOWNS, stmt);

    if (sWorld->getBoolConfig(CONFIG_DECLINED_NAMES_USED))
    {
        stmt = CharacterDatabase.GetPreparedStatement(CHAR_SEL_CHARACTER_DECLINEDNAMES);
        stmt->setUInt32(0, lowGuid);
        res &= SetPreparedQuery(PLAYER_LOGIN_QUERY_LOAD_DECLINED_NAMES, stmt);
    }

    stmt = CharacterDatabase.GetPreparedStatement(CHAR_SEL_GUILD_MEMBER);
    stmt->setUInt32(0, lowGuid);
    res &= SetPreparedQuery(PLAYER_LOGIN_QUERY_LOAD_GUILD, stmt);

    stmt = CharacterDatabase.GetPreparedStatement(CHAR_SEL_CHARACTER_ARENAINFO);
    stmt->setUInt32(0, lowGuid);
    res &= SetPreparedQuery(PLAYER_LOGIN_QUERY_LOAD_ARENA_INFO, stmt);

    stmt = CharacterDatabase.GetPreparedStatement(CHAR_SEL_CHARACTER_ACHIEVEMENTS);
    stmt->setUInt32(0, lowGuid);
    res &= SetPreparedQuery(PLAYER_LOGIN_QUERY_LOAD_ACHIEVEMENTS, stmt);

    stmt = CharacterDatabase.GetPreparedStatement(CHAR_SEL_CHARACTER_CRITERIAPROGRESS);
    stmt->setUInt32(0, lowGuid);
    res &= SetPreparedQuery(PLAYER_LOGIN_QUERY_LOAD_CRITERIA_PROGRESS, stmt);

    stmt = CharacterDatabase.GetPreparedStatement(CHAR_SEL_CHARACTER_EQUIPMENTSETS);
    stmt->setUInt32(0, lowGuid);
    res &= SetPreparedQuery(PLAYER_LOGIN_QUERY_LOAD_EQUIPMENT_SETS, stmt);

    stmt = CharacterDatabase.GetPreparedStatement(CHAR_SEL_CHAR_CUF_PROFILES);
    stmt->setUInt32(0, lowGuid);
    res &= SetPreparedQuery(PLAYER_LOGIN_QUERY_LOAD_CUF_PROFILES, stmt);

    stmt = CharacterDatabase.GetPreparedStatement(CHAR_SEL_CHARACTER_BGDATA);
    stmt->setUInt32(0, lowGuid);
    res &= SetPreparedQuery(PLAYER_LOGIN_QUERY_LOAD_BG_DATA, stmt);

    stmt = CharacterDatabase.GetPreparedStatement(CHAR_SEL_CHARACTER_GLYPHS);
    stmt->setUInt32(0, lowGuid);
    res &= SetPreparedQuery(PLAYER_LOGIN_QUERY_LOAD_GLYPHS, stmt);

    stmt = CharacterDatabase.GetPreparedStatement(CHAR_SEL_CHARACTER_TALENTS);
    stmt->setUInt32(0, lowGuid);
    res &= SetPreparedQuery(PLAYER_LOGIN_QUERY_LOAD_TALENTS, stmt);

    stmt = CharacterDatabase.GetPreparedStatement(CHAR_SEL_PLAYER_ACCOUNT_DATA);
    stmt->setUInt32(0, lowGuid);
    res &= SetPreparedQuery(PLAYER_LOGIN_QUERY_LOAD_ACCOUNT_DATA, stmt);

    stmt = CharacterDatabase.GetPreparedStatement(CHAR_SEL_CHARACTER_SKILLS);
    stmt->setUInt32(0, lowGuid);
    res &= SetPreparedQuery(PLAYER_LOGIN_QUERY_LOAD_SKILLS, stmt);

    stmt = CharacterDatabase.GetPreparedStatement(CHAR_SEL_CHARACTER_RANDOMBG);
    stmt->setUInt32(0, lowGuid);
    res &= SetPreparedQuery(PLAYER_LOGIN_QUERY_LOAD_RANDOM_BG, stmt);

    stmt = CharacterDatabase.GetPreparedStatement(CHAR_SEL_CHARACTER_BANNED);
    stmt->setUInt32(0, lowGuid);
    res &= SetPreparedQuery(PLAYER_LOGIN_QUERY_LOAD_BANNED, stmt);

    stmt = CharacterDatabase.GetPreparedStatement(CHAR_SEL_CHARACTER_QUESTSTATUSREW);
    stmt->setUInt32(0, lowGuid);
    res &= SetPreparedQuery(PLAYER_LOGIN_QUERY_LOAD_QUEST_STATUS_REW, stmt);

    stmt = CharacterDatabase.GetPreparedStatement(CHAR_SEL_ACCOUNT_INSTANCELOCKTIMES);
    stmt->setUInt32(0, m_accountId);
    res &= SetPreparedQuery(PLAYER_LOGIN_QUERY_LOAD_INSTANCE_LOCK_TIMES, stmt);

    stmt = CharacterDatabase.GetPreparedStatement(CHAR_SEL_PLAYER_CURRENCY);
    stmt->setUInt32(0, lowGuid);
    res &= SetPreparedQuery(PLAYER_LOGIN_QUERY_LOAD_CURRENCY, stmt);

    return res;
}

void WorldSession::HandleCharEnum(PreparedQueryResult result)
{
    uint32 charCount = 0;
    ByteBuffer bitBuffer;
    ByteBuffer dataBuffer;

    bitBuffer.WriteBits(0, 23);
    bitBuffer.WriteBit(1);
    if (result)
    {
        _legitCharacters.clear();

        charCount = uint32(result->GetRowCount());
        bitBuffer.reserve(24 * charCount / 8);
        dataBuffer.reserve(charCount * 381);

        bitBuffer.WriteBits(charCount, 17);

        do
        {
            ObjectGuid guid(HIGHGUID_PLAYER, (*result)[0].GetUInt32());

            TC_LOG_INFO("network", "Loading char guid %s from account %u.", guid.ToString().c_str(), GetAccountId());

            Player::BuildEnumData(result, &dataBuffer, &bitBuffer);

            // Do not allow banned characters to log in
            if (!(*result)[20].GetUInt32())
                _legitCharacters.insert(guid);

            if (!sWorld->HasCharacterNameData(guid)) // This can happen if characters are inserted into the database manually. Core hasn't loaded name data yet.
                sWorld->AddCharacterNameData(guid, (*result)[1].GetString(), (*result)[4].GetUInt8(), (*result)[2].GetUInt8(), (*result)[3].GetUInt8(), (*result)[7].GetUInt8());
        } while (result->NextRow());
    }
    else
        bitBuffer.WriteBits(0, 17);

    bitBuffer.FlushBits();

    WorldPacket data(SMSG_CHAR_ENUM, 7 + bitBuffer.size() + dataBuffer.size());
    data.append(bitBuffer);
    if (charCount)
        data.append(dataBuffer);

    SendPacket(&data);
}

void WorldSession::HandleCharEnumOpcode(WorldPacket& /*recvData*/)
{
    // remove expired bans
    PreparedStatement* stmt = CharacterDatabase.GetPreparedStatement(CHAR_DEL_EXPIRED_BANS);
    CharacterDatabase.Execute(stmt);

    /// get all the data necessary for loading all characters (along with their pets) on the account

    if (sWorld->getBoolConfig(CONFIG_DECLINED_NAMES_USED))
        stmt = CharacterDatabase.GetPreparedStatement(CHAR_SEL_ENUM_DECLINED_NAME);
    else
        stmt = CharacterDatabase.GetPreparedStatement(CHAR_SEL_ENUM);

    stmt->setUInt8(0, PET_SAVE_AS_CURRENT);
    stmt->setUInt32(1, GetAccountId());

    _charEnumCallback = CharacterDatabase.AsyncQuery(stmt);
}

void WorldSession::HandleCharCreateOpcode(WorldPacket& recvData)
{
    CharacterCreateInfo createInfo;

    recvData >> createInfo.Name
             >> createInfo.Race
             >> createInfo.Class
             >> createInfo.Gender
             >> createInfo.Skin
             >> createInfo.Face
             >> createInfo.HairStyle
             >> createInfo.HairColor
             >> createInfo.FacialHair
             >> createInfo.OutfitId;

    if (!HasPermission(rbac::RBAC_PERM_SKIP_CHECK_CHARACTER_CREATION_TEAMMASK))
    {
        if (uint32 mask = sWorld->getIntConfig(CONFIG_CHARACTER_CREATING_DISABLED))
        {
            bool disabled = false;

            switch (Player::TeamForRace(createInfo.Race))
            {
                case ALLIANCE:
                    disabled = (mask & (1 << 0)) != 0;
                    break;
                case HORDE:
                    disabled = (mask & (1 << 1)) != 0;
                    break;
            }

            if (disabled)
            {
                SendCharCreate(CHAR_CREATE_DISABLED);
                return;
            }
        }
    }

    ChrClassesEntry const* classEntry = sChrClassesStore.LookupEntry(createInfo.Class);
    if (!classEntry)
    {
        TC_LOG_ERROR("network", "Class (%u) not found in DBC while creating new char for account (ID: %u): wrong DBC files or cheater?", createInfo.Class, GetAccountId());
        SendCharCreate(CHAR_CREATE_FAILED);
        return;
    }

    ChrRacesEntry const* raceEntry = sChrRacesStore.LookupEntry(createInfo.Race);
    if (!raceEntry)
    {
        TC_LOG_ERROR("network", "Race (%u) not found in DBC while creating new char for account (ID: %u): wrong DBC files or cheater?", createInfo.Race, GetAccountId());
        SendCharCreate(CHAR_CREATE_FAILED);
        return;
    }

    // prevent character creating Expansion race without Expansion account
    if (raceEntry->expansion > Expansion())
    {
        TC_LOG_ERROR("network", "Expansion %u account:[%d] tried to Create character with expansion %u race (%u)", Expansion(), GetAccountId(), raceEntry->expansion, createInfo.Race);
        SendCharCreate(CHAR_CREATE_EXPANSION);
        return;
    }

    // prevent character creating Expansion class without Expansion account
    if (classEntry->expansion > Expansion())
    {
        TC_LOG_ERROR("network", "Expansion %u account:[%d] tried to Create character with expansion %u class (%u)", Expansion(), GetAccountId(), classEntry->expansion, createInfo.Class);
        SendCharCreate(CHAR_CREATE_EXPANSION_CLASS);
        return;
    }

    if (!HasPermission(rbac::RBAC_PERM_SKIP_CHECK_CHARACTER_CREATION_RACEMASK))
    {
        uint32 raceMaskDisabled = sWorld->getIntConfig(CONFIG_CHARACTER_CREATING_DISABLED_RACEMASK);
        if ((1 << (createInfo.Race - 1)) & raceMaskDisabled)
        {
            SendCharCreate(CHAR_CREATE_DISABLED);
            return;
        }
    }

    if (!HasPermission(rbac::RBAC_PERM_SKIP_CHECK_CHARACTER_CREATION_CLASSMASK))
    {
        uint32 classMaskDisabled = sWorld->getIntConfig(CONFIG_CHARACTER_CREATING_DISABLED_CLASSMASK);
        if ((1 << (createInfo.Class - 1)) & classMaskDisabled)
        {
            SendCharCreate(CHAR_CREATE_DISABLED);
            return;
        }
    }

    // prevent character creating with invalid name
    if (!normalizePlayerName(createInfo.Name))
    {
        TC_LOG_ERROR("network", "Account:[%d] but tried to Create character with empty [name] ", GetAccountId());
        SendCharCreate(CHAR_NAME_NO_NAME);
        return;
    }

    // check name limitations
    ResponseCodes res = ObjectMgr::CheckPlayerName(createInfo.Name, true);
    if (res != CHAR_NAME_SUCCESS)
    {
        SendCharCreate(res);
        return;
    }

    if (!HasPermission(rbac::RBAC_PERM_SKIP_CHECK_CHARACTER_CREATION_RESERVEDNAME) && sObjectMgr->IsReservedName(createInfo.Name))
    {
        SendCharCreate(CHAR_NAME_RESERVED);
        return;
    }

    if (createInfo.Class == CLASS_DEATH_KNIGHT && !HasPermission(rbac::RBAC_PERM_SKIP_CHECK_CHARACTER_CREATION_HEROIC_CHARACTER))
    {
        // speedup check for heroic class disabled case
        uint32 heroic_free_slots = sWorld->getIntConfig(CONFIG_HEROIC_CHARACTERS_PER_REALM);
        if (heroic_free_slots == 0)
        {
            SendCharCreate(CHAR_CREATE_UNIQUE_CLASS_LIMIT);
            return;
        }

        // speedup check for heroic class disabled case
        uint32 req_level_for_heroic = sWorld->getIntConfig(CONFIG_CHARACTER_CREATING_MIN_LEVEL_FOR_HEROIC_CHARACTER);
        if (req_level_for_heroic > sWorld->getIntConfig(CONFIG_MAX_PLAYER_LEVEL))
        {
            SendCharCreate(CHAR_CREATE_LEVEL_REQUIREMENT);
            return;
        }
    }

    PreparedStatement* stmt = CharacterDatabase.GetPreparedStatement(CHAR_SEL_CHECK_NAME);
    stmt->setString(0, createInfo.Name);

    delete _charCreateCallback.GetParam(); // Delete existing if any, to make the callback chain reset to stage 0
    _charCreateCallback.SetParam(new CharacterCreateInfo(std::move(createInfo)));
    _charCreateCallback.SetFutureResult(CharacterDatabase.AsyncQuery(stmt));
}

void WorldSession::HandleCharCreateCallback(PreparedQueryResult result, CharacterCreateInfo* createInfo)
{
    /** This is a series of callbacks executed consecutively as a result from the database becomes available.
        This is much more efficient than synchronous requests on packet handler, and much less DoS prone.
        It also prevents data syncrhonisation errors.
    */
    switch (_charCreateCallback.GetStage())
    {
        case 0:
        {
            if (result)
            {
                SendCharCreate(CHAR_CREATE_NAME_IN_USE);
                delete createInfo;
                _charCreateCallback.Reset();
                return;
            }

            ASSERT(_charCreateCallback.GetParam() == createInfo);

            PreparedStatement* stmt = LoginDatabase.GetPreparedStatement(LOGIN_SEL_SUM_REALM_CHARACTERS);
            stmt->setUInt32(0, GetAccountId());

            _charCreateCallback.FreeResult();
            _charCreateCallback.SetFutureResult(LoginDatabase.AsyncQuery(stmt));
            _charCreateCallback.NextStage();
            break;
        }
        case 1:
        {
            uint16 acctCharCount = 0;
            if (result)
            {
                Field* fields = result->Fetch();
                // SELECT SUM(x) is MYSQL_TYPE_NEWDECIMAL - needs to be read as string
                const char* ch = fields[0].GetCString();
                if (ch)
                    acctCharCount = atoi(ch);
            }

            if (acctCharCount >= sWorld->getIntConfig(CONFIG_CHARACTERS_PER_ACCOUNT))
            {
                SendCharCreate(CHAR_CREATE_ACCOUNT_LIMIT);
                delete createInfo;
                _charCreateCallback.Reset();
                return;
            }

            ASSERT(_charCreateCallback.GetParam() == createInfo);

            PreparedStatement* stmt = CharacterDatabase.GetPreparedStatement(CHAR_SEL_SUM_CHARS);
            stmt->setUInt32(0, GetAccountId());

            _charCreateCallback.FreeResult();
            _charCreateCallback.SetFutureResult(CharacterDatabase.AsyncQuery(stmt));
            _charCreateCallback.NextStage();
            break;
        }
        case 2:
        {
            if (result)
            {
                Field* fields = result->Fetch();
                createInfo->CharCount = uint8(fields[0].GetUInt64()); // SQL's COUNT() returns uint64 but it will always be less than uint8.Max

                if (createInfo->CharCount >= sWorld->getIntConfig(CONFIG_CHARACTERS_PER_REALM))
                {
                    SendCharCreate(CHAR_CREATE_SERVER_LIMIT);
                    delete createInfo;
                    _charCreateCallback.Reset();
                    return;
                }
            }

            bool allowTwoSideAccounts = !sWorld->IsPvPRealm() || HasPermission(rbac::RBAC_PERM_TWO_SIDE_CHARACTER_CREATION);
            uint32 skipCinematics = sWorld->getIntConfig(CONFIG_SKIP_CINEMATICS);

            _charCreateCallback.FreeResult();

            if (!allowTwoSideAccounts || skipCinematics == 1 || createInfo->Class == CLASS_DEATH_KNIGHT)
            {
                PreparedStatement* stmt = CharacterDatabase.GetPreparedStatement(CHAR_SEL_CHAR_CREATE_INFO);
                stmt->setUInt32(0, GetAccountId());
                stmt->setUInt32(1, (skipCinematics == 1 || createInfo->Class == CLASS_DEATH_KNIGHT) ? 10 : 1);
                _charCreateCallback.SetFutureResult(CharacterDatabase.AsyncQuery(stmt));
                _charCreateCallback.NextStage();
                return;
            }

            _charCreateCallback.NextStage();
            HandleCharCreateCallback(PreparedQueryResult(NULL), createInfo);   // Will jump to case 3
            break;
        }
        case 3:
        {
            bool haveSameRace = false;
            uint32 heroicReqLevel = sWorld->getIntConfig(CONFIG_CHARACTER_CREATING_MIN_LEVEL_FOR_HEROIC_CHARACTER);
            bool hasHeroicReqLevel = (heroicReqLevel == 0);
            bool allowTwoSideAccounts = !sWorld->IsPvPRealm() || HasPermission(rbac::RBAC_PERM_TWO_SIDE_CHARACTER_CREATION);
            uint32 skipCinematics = sWorld->getIntConfig(CONFIG_SKIP_CINEMATICS);
            bool checkHeroicReqs = createInfo->Class == CLASS_DEATH_KNIGHT && !HasPermission(rbac::RBAC_PERM_SKIP_CHECK_CHARACTER_CREATION_HEROIC_CHARACTER);

            if (result)
            {
                uint32 team = Player::TeamForRace(createInfo->Race);
                uint32 freeHeroicSlots = sWorld->getIntConfig(CONFIG_HEROIC_CHARACTERS_PER_REALM);

                Field* field = result->Fetch();
                uint8 accRace  = field[1].GetUInt8();

                if (checkHeroicReqs)
                {
                    uint8 accClass = field[2].GetUInt8();
                    if (accClass == CLASS_DEATH_KNIGHT)
                    {
                        if (freeHeroicSlots > 0)
                            --freeHeroicSlots;

                        if (freeHeroicSlots == 0)
                        {
                            SendCharCreate(CHAR_CREATE_UNIQUE_CLASS_LIMIT);
                            delete createInfo;
                            _charCreateCallback.Reset();
                            return;
                        }
                    }

                    if (!hasHeroicReqLevel)
                    {
                        uint8 accLevel = field[0].GetUInt8();
                        if (accLevel >= heroicReqLevel)
                            hasHeroicReqLevel = true;
                    }
                }

                // need to check team only for first character
                /// @todo what to if account already has characters of both races?
                if (!allowTwoSideAccounts)
                {
                    uint32 accTeam = 0;
                    if (accRace > 0)
                        accTeam = Player::TeamForRace(accRace);

                    if (accTeam != team)
                    {
                        SendCharCreate(CHAR_CREATE_PVP_TEAMS_VIOLATION);
                        delete createInfo;
                        _charCreateCallback.Reset();
                        return;
                    }
                }

                // search same race for cinematic or same class if need
                /// @todo check if cinematic already shown? (already logged in?; cinematic field)
                while ((skipCinematics == 1 && !haveSameRace) || createInfo->Class == CLASS_DEATH_KNIGHT)
                {
                    if (!result->NextRow())
                        break;

                    field = result->Fetch();
                    accRace = field[1].GetUInt8();

                    if (!haveSameRace)
                        haveSameRace = createInfo->Race == accRace;

                    if (checkHeroicReqs)
                    {
                        uint8 acc_class = field[2].GetUInt8();
                        if (acc_class == CLASS_DEATH_KNIGHT)
                        {
                            if (freeHeroicSlots > 0)
                                --freeHeroicSlots;

                            if (freeHeroicSlots == 0)
                            {
                                SendCharCreate(CHAR_CREATE_UNIQUE_CLASS_LIMIT);
                                delete createInfo;
                                _charCreateCallback.Reset();
                                return;
                            }
                        }

                        if (!hasHeroicReqLevel)
                        {
                            uint8 acc_level = field[0].GetUInt8();
                            if (acc_level >= heroicReqLevel)
                                hasHeroicReqLevel = true;
                        }
                    }
                }
            }

            if (checkHeroicReqs && !hasHeroicReqLevel)
            {
                SendCharCreate(CHAR_CREATE_LEVEL_REQUIREMENT);
                delete createInfo;
                _charCreateCallback.Reset();
                return;
            }

            Player newChar(this);
            newChar.GetMotionMaster()->Initialize();
            if (!newChar.Create(sObjectMgr->GenerateLowGuid(HIGHGUID_PLAYER), createInfo))
            {
                // Player not create (race/class/etc problem?)
                newChar.CleanupsBeforeDelete();

                SendCharCreate(CHAR_CREATE_ERROR);
                delete createInfo;
                _charCreateCallback.Reset();
                return;
            }

            if ((haveSameRace && skipCinematics == 1) || skipCinematics == 2)
                newChar.setCinematic(1);                          // not show intro

            newChar.SetAtLoginFlag(AT_LOGIN_FIRST);               // First login

            // Player created, save it now
            newChar.SaveToDB(true);
            createInfo->CharCount += 1;

            SQLTransaction trans = LoginDatabase.BeginTransaction();

            PreparedStatement* stmt = LoginDatabase.GetPreparedStatement(LOGIN_DEL_REALM_CHARACTERS_BY_REALM);
            stmt->setUInt32(0, GetAccountId());
            stmt->setUInt32(1, realmHandle.Index);
            trans->Append(stmt);

            stmt = LoginDatabase.GetPreparedStatement(LOGIN_INS_REALM_CHARACTERS);
            stmt->setUInt32(0, createInfo->CharCount);
            stmt->setUInt32(1, GetAccountId());
            stmt->setUInt32(2, realmHandle.Index);
            trans->Append(stmt);

            LoginDatabase.CommitTransaction(trans);

            SendCharCreate(CHAR_CREATE_SUCCESS);

            TC_LOG_INFO("entities.player.character", "Account: %d (IP: %s) Create Character:[%s] (GUID: %u)", GetAccountId(), GetRemoteAddress().c_str(), createInfo->Name.c_str(), newChar.GetGUIDLow());
            sScriptMgr->OnPlayerCreate(&newChar);
            sWorld->AddCharacterNameData(newChar.GetGUID(), newChar.GetName(), newChar.getGender(), newChar.getRace(), newChar.getClass(), newChar.getLevel());

            newChar.CleanupsBeforeDelete();
            delete createInfo;
            _charCreateCallback.Reset();
            break;
        }
    }
}

void WorldSession::HandleCharDeleteOpcode(WorldPacket& recvData)
{
    ObjectGuid guid;
    recvData >> guid;
    // Initiating
    uint32 initAccountId = GetAccountId();

    // can't delete loaded character
    if (ObjectAccessor::FindPlayer(guid))
    {
        sScriptMgr->OnPlayerFailedDelete(guid, initAccountId);
        return;
    }

    uint32 accountId = 0;
    uint8 level = 0;
    std::string name;

    // is guild leader
    if (sGuildMgr->GetGuildByLeader(guid))
    {
        sScriptMgr->OnPlayerFailedDelete(guid, initAccountId);
        SendCharDelete(CHAR_DELETE_FAILED_GUILD_LEADER);
        return;
    }

    // is arena team captain
    if (sArenaTeamMgr->GetArenaTeamByCaptain(guid))
    {
        sScriptMgr->OnPlayerFailedDelete(guid, initAccountId);
        SendCharDelete(CHAR_DELETE_FAILED_ARENA_CAPTAIN);
        return;
    }

    PreparedStatement* stmt = CharacterDatabase.GetPreparedStatement(CHAR_SEL_CHARACTER_DATA_BY_GUID);
    stmt->setUInt32(0, guid.GetCounter());

    if (PreparedQueryResult result = CharacterDatabase.Query(stmt))
    {
        Field* fields = result->Fetch();
        accountId = fields[0].GetUInt32();
        name = fields[1].GetString();
        level = fields[2].GetUInt8();
    }

    // prevent deleting other players' characters using cheating tools
    if (accountId != initAccountId)
    {
        sScriptMgr->OnPlayerFailedDelete(guid, initAccountId);
        return;
    }

    TC_LOG_INFO("entities.player.character", "Account: %d, IP: %s deleted character: %s, %s, Level: %u", accountId, GetRemoteAddress().c_str(), name.c_str(), guid.ToString().c_str(), level);

    // To prevent hook failure, place hook before removing reference from DB
    sScriptMgr->OnPlayerDelete(guid, initAccountId); // To prevent race conditioning, but as it also makes sense, we hand the accountId over for successful delete.
    // Shouldn't interfere with character deletion though

    if (sLog->ShouldLog("entities.player.dump", LOG_LEVEL_INFO)) // optimize GetPlayerDump call
    {
        std::string dump;
        if (PlayerDumpWriter().GetDump(guid.GetCounter(), dump))
            sLog->outCharDump(dump.c_str(), accountId, guid.GetRawValue(), name.c_str());
    }

    sGuildFinderMgr->RemoveAllMembershipRequestsFromPlayer(guid);
    sCalendarMgr->RemoveAllPlayerEventsAndInvites(guid);
    Player::DeleteFromDB(guid, accountId);

    SendCharDelete(CHAR_DELETE_SUCCESS);
}

void WorldSession::HandlePlayerLoginOpcode(WorldPacket& recvData)
{
    if (PlayerLoading() || GetPlayer() != NULL)
    {
        TC_LOG_ERROR("network", "Player tries to login again, AccountId = %d", GetAccountId());
        KickPlayer();
        return;
    }

    m_playerLoading = true;
    ObjectGuid playerGuid;

    TC_LOG_DEBUG("network", "WORLD: Recvd Player Logon Message");
    playerGuid[2] = recvData.ReadBit();
    playerGuid[3] = recvData.ReadBit();
    playerGuid[0] = recvData.ReadBit();
    playerGuid[6] = recvData.ReadBit();
    playerGuid[4] = recvData.ReadBit();
    playerGuid[5] = recvData.ReadBit();
    playerGuid[1] = recvData.ReadBit();
    playerGuid[7] = recvData.ReadBit();

    recvData.ReadByteSeq(playerGuid[2]);
    recvData.ReadByteSeq(playerGuid[7]);
    recvData.ReadByteSeq(playerGuid[0]);
    recvData.ReadByteSeq(playerGuid[3]);
    recvData.ReadByteSeq(playerGuid[5]);
    recvData.ReadByteSeq(playerGuid[6]);
    recvData.ReadByteSeq(playerGuid[1]);
    recvData.ReadByteSeq(playerGuid[4]);

    TC_LOG_DEBUG("network", "Character %s logging in", playerGuid.ToString().c_str());

    if (!IsLegitCharacterForAccount(playerGuid))
    {
        TC_LOG_ERROR("network", "Account (%u) can't login with that character (%s).", GetAccountId(), playerGuid.ToString().c_str());
        KickPlayer();
        return;
    }

    LoginQueryHolder *holder = new LoginQueryHolder(GetAccountId(), playerGuid);
    if (!holder->Initialize())
    {
        delete holder;                                      // delete all unprocessed queries
        m_playerLoading = false;
        return;
    }

    _charLoginCallback = CharacterDatabase.DelayQueryHolder(holder);
}

void WorldSession::HandleLoadScreenOpcode(WorldPacket& recvPacket)
{
    TC_LOG_INFO("misc", "WORLD: Recvd CMSG_LOAD_SCREEN");
    uint32 mapID;

    recvPacket >> mapID;
    recvPacket.ReadBit();

    // TODO: Do something with this packet
}

void WorldSession::HandlePlayerLogin(LoginQueryHolder* holder)
{
    ObjectGuid playerGuid = holder->GetGuid();

    Player* pCurrChar = new Player(this);
     // for send server info and strings (config)
    ChatHandler chH = ChatHandler(pCurrChar->GetSession());

    // "GetAccountId() == db stored account id" checked in LoadFromDB (prevent login not own character using cheating tools)
    if (!pCurrChar->LoadFromDB(playerGuid, holder))
    {
        SetPlayer(NULL);
        KickPlayer();                                       // disconnect client, player no set to session and it will not deleted or saved at kick
        delete pCurrChar;                                   // delete it manually
        delete holder;                                      // delete all unprocessed queries
        m_playerLoading = false;
        return;
    }

    pCurrChar->GetMotionMaster()->Initialize();
    pCurrChar->SendDungeonDifficulty(false);

    WorldPacket data(SMSG_LOGIN_VERIFY_WORLD, 20);
    data << pCurrChar->GetMapId();
    data << pCurrChar->GetPositionX();
    data << pCurrChar->GetPositionY();
    data << pCurrChar->GetPositionZ();
    data << pCurrChar->GetOrientation();
    SendPacket(&data);

    // load player specific part before send times
    LoadAccountData(holder->GetPreparedResult(PLAYER_LOGIN_QUERY_LOAD_ACCOUNT_DATA), PER_CHARACTER_CACHE_MASK);
    SendAccountDataTimes(PER_CHARACTER_CACHE_MASK);

    bool featureBit4 = true;
    data.Initialize(SMSG_FEATURE_SYSTEM_STATUS, 7);         // checked in 4.2.2
    data << uint8(2);                                       // unknown value
    data << uint32(1);
    data << uint32(1);
    data << uint32(2);
    data << uint32(0);
    data.WriteBit(1);
    data.WriteBit(1);
    data.WriteBit(0);
    data.WriteBit(featureBit4);
    data.WriteBit(0);
    data.WriteBit(0);
    data.FlushBits();
    if (featureBit4)
    {
        data << uint32(1);
        data << uint32(0);
        data << uint32(10);
        data << uint32(60);
    }

    //if (featureBit5)
    //{
    //    data << uint32(0);
    //    data << uint32(0);
    //    data << uint32(0);
    //}
    SendPacket(&data);

    // Send MOTD
    {
        data.Initialize(SMSG_MOTD, 50);                     // new in 2.0.1
        data << (uint32)0;

        uint32 linecount=0;
        std::string str_motd = sWorld->GetMotd();
        std::string::size_type pos, nextpos;

        pos = 0;
        while ((nextpos= str_motd.find('@', pos)) != std::string::npos)
        {
            if (nextpos != pos)
            {
                data << str_motd.substr(pos, nextpos-pos);
                ++linecount;
            }
            pos = nextpos+1;
        }

        if (pos<str_motd.length())
        {
            data << str_motd.substr(pos);
            ++linecount;
        }

        data.put(0, linecount);

        SendPacket(&data);
        TC_LOG_DEBUG("network", "WORLD: Sent motd (SMSG_MOTD)");

        // send server info
        if (sWorld->getIntConfig(CONFIG_ENABLE_SINFO_LOGIN) == 1)
            chH.PSendSysMessage(_FULLVERSION);

        TC_LOG_DEBUG("network", "WORLD: Sent server info");
    }

    //QueryResult* result = CharacterDatabase.PQuery("SELECT guildid, rank FROM guild_member WHERE guid = '%u'", pCurrChar->GetGUIDLow());
    if (PreparedQueryResult resultGuild = holder->GetPreparedResult(PLAYER_LOGIN_QUERY_LOAD_GUILD))
    {
        Field* fields = resultGuild->Fetch();
        pCurrChar->SetInGuild(fields[0].GetUInt32());
        pCurrChar->SetRank(fields[1].GetUInt8());
        if (Guild* guild = sGuildMgr->GetGuildById(pCurrChar->GetGuildId()))
            pCurrChar->SetGuildLevel(guild->GetLevel());
    }
    else if (pCurrChar->GetGuildId())                        // clear guild related fields in case wrong data about non existed membership
    {
        pCurrChar->SetInGuild(0);
        pCurrChar->SetRank(0);
        pCurrChar->SetGuildLevel(0);
    }

    data.Initialize(SMSG_LEARNED_DANCE_MOVES, 4+4);
    data << uint64(0);
    SendPacket(&data);

    data.Initialize(SMSG_HOTFIX_INFO);
    HotfixData const& hotfix = sObjectMgr->GetHotfixData();
    data.WriteBits(hotfix.size(), 22);
    data.FlushBits();
    for (uint32 i = 0; i < hotfix.size(); ++i)
    {
        data << uint32(hotfix[i].Type);
        data << uint32(hotfix[i].Timestamp);
        data << uint32(hotfix[i].Entry);
    }
    SendPacket(&data);

    pCurrChar->SendInitialPacketsBeforeAddToMap();

    //Show cinematic at the first time that player login
    if (!pCurrChar->getCinematic())
    {
        pCurrChar->setCinematic(1);

        if (ChrClassesEntry const* cEntry = sChrClassesStore.LookupEntry(pCurrChar->getClass()))
        {
            if (cEntry->CinematicSequence)
                pCurrChar->SendCinematicStart(cEntry->CinematicSequence);
            else if (ChrRacesEntry const* rEntry = sChrRacesStore.LookupEntry(pCurrChar->getRace()))
                pCurrChar->SendCinematicStart(rEntry->CinematicSequence);

            // send new char string if not empty
            if (!sWorld->GetNewCharString().empty())
                chH.PSendSysMessage("%s", sWorld->GetNewCharString().c_str());
        }
    }

    if (!pCurrChar->GetMap()->AddPlayerToMap(pCurrChar) || !pCurrChar->CheckInstanceLoginValid())
    {
        AreaTriggerStruct const* at = sObjectMgr->GetGoBackTrigger(pCurrChar->GetMapId());
        if (at)
            pCurrChar->TeleportTo(at->target_mapId, at->target_X, at->target_Y, at->target_Z, pCurrChar->GetOrientation());
        else
            pCurrChar->TeleportTo(pCurrChar->m_homebindMapId, pCurrChar->m_homebindX, pCurrChar->m_homebindY, pCurrChar->m_homebindZ, pCurrChar->GetOrientation());
    }

    sObjectAccessor->AddObject(pCurrChar);
    //TC_LOG_DEBUG("Player %s added to Map.", pCurrChar->GetName().c_str());

    if (pCurrChar->GetGuildId() != 0)
    {
        if (Guild* guild = sGuildMgr->GetGuildById(pCurrChar->GetGuildId()))
            guild->SendLoginInfo(this);
        else
        {
            // remove wrong guild data
            TC_LOG_ERROR("misc", "Player %s (GUID: %u) marked as member of not existing guild (id: %u), removing guild membership for player.", pCurrChar->GetName().c_str(), pCurrChar->GetGUIDLow(), pCurrChar->GetGuildId());
            pCurrChar->SetInGuild(0);
        }
    }

    pCurrChar->SendInitialPacketsAfterAddToMap();

    PreparedStatement* stmt = CharacterDatabase.GetPreparedStatement(CHAR_UPD_CHAR_ONLINE);
    stmt->setUInt32(0, pCurrChar->GetGUIDLow());
    CharacterDatabase.Execute(stmt);

    stmt = LoginDatabase.GetPreparedStatement(LOGIN_UPD_ACCOUNT_ONLINE);
    stmt->setUInt32(0, GetAccountId());
    LoginDatabase.Execute(stmt);

    pCurrChar->SetInGameTime(getMSTime());

    // announce group about member online (must be after add to player list to receive announce to self)
    if (Group* group = pCurrChar->GetGroup())
    {
        //pCurrChar->groupInfo.group->SendInit(this); // useless
        group->SendUpdate();
        group->ResetMaxEnchantingLevel();
    }

    // friend status
    sSocialMgr->SendFriendStatus(pCurrChar, FRIEND_ONLINE, pCurrChar->GetGUIDLow(), true);

    // Place character in world (and load zone) before some object loading
    pCurrChar->LoadCorpse();

    // setting Ghost+speed if dead
    if (pCurrChar->m_deathState != ALIVE)
    {
        // not blizz like, we must correctly save and load player instead...
        if (pCurrChar->getRace() == RACE_NIGHTELF && !pCurrChar->HasAura(20584))
            pCurrChar->CastSpell(pCurrChar, 20584, true, 0);// auras SPELL_AURA_INCREASE_SPEED(+speed in wisp form), SPELL_AURA_INCREASE_SWIM_SPEED(+swim speed in wisp form), SPELL_AURA_TRANSFORM (to wisp form)

        if (!pCurrChar->HasAura(8326))
            pCurrChar->CastSpell(pCurrChar, 8326, true, 0);     // auras SPELL_AURA_GHOST, SPELL_AURA_INCREASE_SPEED(why?), SPELL_AURA_INCREASE_SWIM_SPEED(why?)

        pCurrChar->SetWaterWalking(true);
    }

    pCurrChar->ContinueTaxiFlight();

    // reset for all pets before pet loading
    if (pCurrChar->HasAtLoginFlag(AT_LOGIN_RESET_PET_TALENTS))
        Pet::resetTalentsForAllPetsOf(pCurrChar);

    // Load pet if any (if player not alive and in taxi flight or another then pet will remember as temporary unsummoned)
    pCurrChar->LoadPet();

    // Set FFA PvP for non GM in non-rest mode
    if (sWorld->IsFFAPvPRealm() && !pCurrChar->IsGameMaster() && !pCurrChar->HasFlag(PLAYER_FLAGS, PLAYER_FLAGS_RESTING))
        pCurrChar->SetByteFlag(UNIT_FIELD_BYTES_2, 1, UNIT_BYTE2_FLAG_FFA_PVP);

    if (pCurrChar->HasFlag(PLAYER_FLAGS, PLAYER_FLAGS_CONTESTED_PVP))
        pCurrChar->SetContestedPvP();

    // Apply at_login requests
    if (pCurrChar->HasAtLoginFlag(AT_LOGIN_RESET_SPELLS))
    {
        pCurrChar->ResetSpells();
        SendNotification(LANG_RESET_SPELLS);
    }

    if (pCurrChar->HasAtLoginFlag(AT_LOGIN_RESET_TALENTS))
    {
        pCurrChar->ResetTalents(true);
        pCurrChar->SendTalentsInfoData(false);              // original talents send already in to SendInitialPacketsBeforeAddToMap, resend reset state
        SendNotification(LANG_RESET_TALENTS);
    }

    bool firstLogin = pCurrChar->HasAtLoginFlag(AT_LOGIN_FIRST);
    if (firstLogin)
    {
        pCurrChar->RemoveAtLoginFlag(AT_LOGIN_FIRST);

        PlayerInfo const* info = sObjectMgr->GetPlayerInfo(pCurrChar->getRace(), pCurrChar->getClass());
        for (uint32 spellId : info->castSpells)
            pCurrChar->CastSpell(pCurrChar, spellId, true);
    }

    // show time before shutdown if shutdown planned.
    if (sWorld->IsShuttingDown())
        sWorld->ShutdownMsg(true, pCurrChar);

    if (sWorld->getBoolConfig(CONFIG_ALL_TAXI_PATHS))
        pCurrChar->SetTaxiCheater(true);

    if (pCurrChar->IsGameMaster())
        SendNotification(LANG_GM_ON);

    std::string IP_str = GetRemoteAddress();
    TC_LOG_INFO("entities.player.character", "Account: %d (IP: %s) Login Character:[%s] (GUID: %u) Level: %d",
        GetAccountId(), IP_str.c_str(), pCurrChar->GetName().c_str(), pCurrChar->GetGUIDLow(), pCurrChar->getLevel());

    if (!pCurrChar->IsStandState() && !pCurrChar->HasUnitState(UNIT_STATE_STUNNED))
        pCurrChar->SetStandState(UNIT_STAND_STATE_STAND);

    m_playerLoading = false;

    // Handle Login-Achievements (should be handled after loading)
    _player->UpdateAchievementCriteria(ACHIEVEMENT_CRITERIA_TYPE_ON_LOGIN, 1);

    sScriptMgr->OnPlayerLogin(pCurrChar, firstLogin);

    sBattlenetServer.SendChangeToonOnlineState(GetBattlenetAccountId(), GetAccountId(), _player->GetGUID(), _player->GetName(), true);

    delete holder;
}

void WorldSession::HandleSetFactionAtWar(WorldPacket& recvData)
{
    TC_LOG_DEBUG("network", "WORLD: Received CMSG_SET_FACTION_ATWAR");

    uint32 repListID;
    uint8  flag;

    recvData >> repListID;
    recvData >> flag;

    GetPlayer()->GetReputationMgr().SetAtWar(repListID, flag != 0);
}

//I think this function is never used :/ I dunno, but i guess this opcode not exists
void WorldSession::HandleSetFactionCheat(WorldPacket& /*recvData*/)
{
    TC_LOG_ERROR("network", "WORLD SESSION: HandleSetFactionCheat, not expected call, please report.");
    GetPlayer()->GetReputationMgr().SendStates();
}

void WorldSession::HandleTutorialFlag(WorldPacket& recvData)
{
    uint32 data;
    recvData >> data;

    uint8 index = uint8(data / 32);
    if (index >= MAX_ACCOUNT_TUTORIAL_VALUES)
        return;

    uint32 value = (data % 32);

    uint32 flag = GetTutorialInt(index);
    flag |= (1 << value);
    SetTutorialInt(index, flag);
}

void WorldSession::HandleTutorialClear(WorldPacket& /*recvData*/)
{
    for (uint8 i = 0; i < MAX_ACCOUNT_TUTORIAL_VALUES; ++i)
        SetTutorialInt(i, 0xFFFFFFFF);
}

void WorldSession::HandleTutorialReset(WorldPacket& /*recvData*/)
{
    for (uint8 i = 0; i < MAX_ACCOUNT_TUTORIAL_VALUES; ++i)
        SetTutorialInt(i, 0x00000000);
}

void WorldSession::HandleSetWatchedFactionOpcode(WorldPacket& recvData)
{
    TC_LOG_DEBUG("network", "WORLD: Received CMSG_SET_WATCHED_FACTION");
    uint32 fact;
    recvData >> fact;
    GetPlayer()->SetUInt32Value(PLAYER_FIELD_WATCHED_FACTION_INDEX, fact);
}

void WorldSession::HandleSetFactionInactiveOpcode(WorldPacket& recvData)
{
    TC_LOG_DEBUG("network", "WORLD: Received CMSG_SET_FACTION_INACTIVE");
    uint32 replistid;
    uint8 inactive;
    recvData >> replistid >> inactive;

    _player->GetReputationMgr().SetInactive(replistid, inactive != 0);
}

void WorldSession::HandleShowingHelmOpcode(WorldPacket& recvData)
{
    TC_LOG_DEBUG("network", "CMSG_SHOWING_HELM for %s", _player->GetName().c_str());
    recvData.read_skip<uint8>(); // unknown, bool?
    _player->ToggleFlag(PLAYER_FLAGS, PLAYER_FLAGS_HIDE_HELM);
}

void WorldSession::HandleShowingCloakOpcode(WorldPacket& recvData)
{
    TC_LOG_DEBUG("network", "CMSG_SHOWING_CLOAK for %s", _player->GetName().c_str());
    recvData.read_skip<uint8>(); // unknown, bool?
    _player->ToggleFlag(PLAYER_FLAGS, PLAYER_FLAGS_HIDE_CLOAK);
}

void WorldSession::HandleCharRenameOpcode(WorldPacket& recvData)
{
    CharacterRenameInfo renameInfo;

    recvData >> renameInfo.Guid
             >> renameInfo.Name;

    // prevent character rename to invalid name
    if (!normalizePlayerName(renameInfo.Name))
    {
        SendCharRename(CHAR_NAME_NO_NAME, renameInfo);
        return;
    }

    ResponseCodes res = ObjectMgr::CheckPlayerName(renameInfo.Name, true);
    if (res != CHAR_NAME_SUCCESS)
    {
        SendCharRename(res, renameInfo);
        return;
    }

    // check name limitations
    if (!HasPermission(rbac::RBAC_PERM_SKIP_CHECK_CHARACTER_CREATION_RESERVEDNAME) && sObjectMgr->IsReservedName(renameInfo.Name))
    {
        SendCharRename(CHAR_NAME_RESERVED, renameInfo);
        return;
    }

    // Ensure that the character belongs to the current account, that rename at login is enabled
    // and that there is no character with the desired new name
    PreparedStatement* stmt = CharacterDatabase.GetPreparedStatement(CHAR_SEL_FREE_NAME);

    stmt->setUInt32(0, renameInfo.Guid.GetCounter());
    stmt->setUInt32(1, GetAccountId());
    stmt->setUInt16(2, AT_LOGIN_RENAME);
    stmt->setUInt16(3, AT_LOGIN_RENAME);
    stmt->setString(4, renameInfo.Name);

    delete _charRenameCallback.GetParam();
    _charRenameCallback.SetParam(new CharacterRenameInfo(std::move(renameInfo)));
    _charRenameCallback.SetFutureResult(CharacterDatabase.AsyncQuery(stmt));
}

void WorldSession::HandleChangePlayerNameOpcodeCallBack(PreparedQueryResult result, CharacterRenameInfo const* renameInfo)
{
    if (!result)
    {
        SendCharRename(CHAR_CREATE_ERROR, *renameInfo);
        return;
    }

    Field* fields = result->Fetch();

    uint32 guidLow      = fields[0].GetUInt32();
    std::string oldName = fields[1].GetString();

    // Update name and at_login flag in the db
    PreparedStatement* stmt = CharacterDatabase.GetPreparedStatement(CHAR_UPD_NAME);

    stmt->setString(0, renameInfo->Name);
    stmt->setUInt16(1, AT_LOGIN_RENAME);
    stmt->setUInt32(2, guidLow);

    CharacterDatabase.Execute(stmt);

    // Removed declined name from db
    stmt = CharacterDatabase.GetPreparedStatement(CHAR_DEL_DECLINED_NAME);

    stmt->setUInt32(0, guidLow);

    CharacterDatabase.Execute(stmt);

    TC_LOG_INFO("entities.player.character", "Account: %d (IP: %s) Character:[%s] (%s) Changed name to: %s", GetAccountId(), GetRemoteAddress().c_str(), oldName.c_str(), renameInfo->Guid.ToString().c_str(), renameInfo->Name.c_str());

    SendCharRename(RESPONSE_SUCCESS, *renameInfo);

    sWorld->UpdateCharacterNameData(renameInfo->Guid, renameInfo->Name);
}

void WorldSession::HandleSetPlayerDeclinedNames(WorldPacket& recvData)
{
    ObjectGuid guid;

    recvData >> guid;

    // not accept declined names for unsupported languages
    std::string name;
    if (!sObjectMgr->GetPlayerNameByGUID(guid, name))
    {
        SendSetPlayerDeclinedNamesResult(DECLINED_NAMES_RESULT_ERROR, guid);
        return;
    }

    std::wstring wname;
    if (!Utf8toWStr(name, wname))
    {
        SendSetPlayerDeclinedNamesResult(DECLINED_NAMES_RESULT_ERROR, guid);
        return;
    }

    if (!isCyrillicCharacter(wname[0]))                      // name already stored as only single alphabet using
    {
        SendSetPlayerDeclinedNamesResult(DECLINED_NAMES_RESULT_ERROR, guid);
        return;
    }

    std::string name2;
    DeclinedName declinedname;

    recvData >> name2;

    if (name2 != name)                                       // character have different name
    {
        SendSetPlayerDeclinedNamesResult(DECLINED_NAMES_RESULT_ERROR, guid);
        return;
    }

    for (int i = 0; i < MAX_DECLINED_NAME_CASES; ++i)
    {
        recvData >> declinedname.name[i];
        if (!normalizePlayerName(declinedname.name[i]))
        {
            SendSetPlayerDeclinedNamesResult(DECLINED_NAMES_RESULT_ERROR, guid);
            return;
        }
    }

    if (!ObjectMgr::CheckDeclinedNames(wname, declinedname))
    {
        SendSetPlayerDeclinedNamesResult(DECLINED_NAMES_RESULT_ERROR, guid);
        return;
    }

    for (int i = 0; i < MAX_DECLINED_NAME_CASES; ++i)
        CharacterDatabase.EscapeString(declinedname.name[i]);

    SQLTransaction trans = CharacterDatabase.BeginTransaction();

    PreparedStatement* stmt = CharacterDatabase.GetPreparedStatement(CHAR_DEL_CHAR_DECLINED_NAME);
    stmt->setUInt32(0, guid.GetCounter());
    trans->Append(stmt);

    stmt = CharacterDatabase.GetPreparedStatement(CHAR_INS_CHAR_DECLINED_NAME);
    stmt->setUInt32(0, guid.GetCounter());

    for (uint8 i = 0; i < 5; i++)
        stmt->setString(i+1, declinedname.name[i]);

    trans->Append(stmt);

    CharacterDatabase.CommitTransaction(trans);

    SendSetPlayerDeclinedNamesResult(DECLINED_NAMES_RESULT_SUCCESS, guid);
}

void WorldSession::HandleAlterAppearance(WorldPacket& recvData)
{
    TC_LOG_DEBUG("network", "CMSG_ALTER_APPEARANCE");

    uint32 Hair, Color, FacialHair, SkinColor;
    recvData >> Hair >> Color >> FacialHair >> SkinColor;

    BarberShopStyleEntry const* bs_hair = sBarberShopStyleStore.LookupEntry(Hair);

    if (!bs_hair || bs_hair->type != 0 || bs_hair->race != _player->getRace() || bs_hair->gender != _player->getGender())
        return;

    BarberShopStyleEntry const* bs_facialHair = sBarberShopStyleStore.LookupEntry(FacialHair);

    if (!bs_facialHair || bs_facialHair->type != 2 || bs_facialHair->race != _player->getRace() || bs_facialHair->gender != _player->getGender())
        return;

    BarberShopStyleEntry const* bs_skinColor = sBarberShopStyleStore.LookupEntry(SkinColor);

    if (bs_skinColor && (bs_skinColor->type != 3 || bs_skinColor->race != _player->getRace() || bs_skinColor->gender != _player->getGender()))
        return;

    if (!Player::ValidateAppearance(_player->getRace(), _player->getClass(), _player->getGender(), bs_hair->hair_id, Color, uint8(_player->GetUInt32Value(PLAYER_FLAGS) >> 8), bs_facialHair->hair_id, bs_skinColor ? bs_skinColor->hair_id : 0))
        return;

    GameObject* go = _player->FindNearestGameObjectOfType(GAMEOBJECT_TYPE_BARBER_CHAIR, 5.0f);
    if (!go)
    {
        SendBarberShopResult(BARBER_SHOP_RESULT_NOT_ON_CHAIR);
        return;
    }

    if (_player->getStandState() != UNIT_STAND_STATE_SIT_LOW_CHAIR + go->GetGOInfo()->barberChair.chairheight)
    {
        SendBarberShopResult(BARBER_SHOP_RESULT_NOT_ON_CHAIR);
        return;
    }

    uint32 cost = _player->GetBarberShopCost(bs_hair->hair_id, Color, bs_facialHair->hair_id, bs_skinColor);

    // 0 - ok
    // 1, 3 - not enough money
    // 2 - you have to sit on barber chair
    if (!_player->HasEnoughMoney((uint64)cost))
    {
        SendBarberShopResult(BARBER_SHOP_RESULT_NO_MONEY);
        return;
    }

    SendBarberShopResult(BARBER_SHOP_RESULT_SUCCESS);

    _player->ModifyMoney(-int64(cost));                     // it isn't free
    _player->UpdateAchievementCriteria(ACHIEVEMENT_CRITERIA_TYPE_GOLD_SPENT_AT_BARBER, cost);

    _player->SetByteValue(PLAYER_BYTES, 2, uint8(bs_hair->hair_id));
    _player->SetByteValue(PLAYER_BYTES, 3, uint8(Color));
    _player->SetByteValue(PLAYER_BYTES_2, 0, uint8(bs_facialHair->hair_id));
    if (bs_skinColor)
        _player->SetByteValue(PLAYER_BYTES, 0, uint8(bs_skinColor->hair_id));

    _player->UpdateAchievementCriteria(ACHIEVEMENT_CRITERIA_TYPE_VISIT_BARBER_SHOP, 1);

    _player->SetStandState(0);                              // stand up
}

void WorldSession::HandleRemoveGlyph(WorldPacket& recvData)
{
    uint32 slot;
    recvData >> slot;

    if (slot >= MAX_GLYPH_SLOT_INDEX)
    {
        TC_LOG_DEBUG("network", "Client sent wrong glyph slot number in opcode CMSG_REMOVE_GLYPH %u", slot);
        return;
    }

    if (uint32 glyph = _player->GetGlyph(_player->GetActiveSpec(), slot))
    {
        if (GlyphPropertiesEntry const* gp = sGlyphPropertiesStore.LookupEntry(glyph))
        {
            _player->RemoveAurasDueToSpell(gp->SpellId);
            _player->SetGlyph(slot, 0);
            _player->SendTalentsInfoData(false);
        }
    }
}

void WorldSession::HandleCharCustomize(WorldPacket& recvData)
{
    CharacterCustomizeInfo customizeInfo;

    recvData >> customizeInfo.Guid;
    if (!IsLegitCharacterForAccount(customizeInfo.Guid))
    {
        TC_LOG_ERROR("network", "Account %u, IP: %s tried to customise %s, but it does not belong to their account!",
            GetAccountId(), GetRemoteAddress().c_str(), customizeInfo.Guid.ToString().c_str());
        recvData.rfinish();
        KickPlayer();
        return;
    }

    recvData >> customizeInfo.Name
             >> customizeInfo.Gender
             >> customizeInfo.Skin
             >> customizeInfo.HairColor
             >> customizeInfo.HairStyle
             >> customizeInfo.FacialHair
             >> customizeInfo.Face;

<<<<<<< HEAD
    PreparedStatement* stmt = CharacterDatabase.GetPreparedStatement(CHAR_SEL_CHARACTER_AT_LOGIN);
=======
    PreparedStatement* stmt = CharacterDatabase.GetPreparedStatement(CHAR_SEL_CHARACTER_NAME_DATA);
>>>>>>> 6c1e4bc2
    stmt->setUInt32(0, customizeInfo.Guid.GetCounter());
    PreparedQueryResult result = CharacterDatabase.Query(stmt);

    if (!result)
    {
        SendCharCustomize(CHAR_CREATE_ERROR, customizeInfo);
        return;
    }

    Field* fields = result->Fetch();
    uint8 plrRace = fields[0].GetUInt8();
    uint8 plrClass = fields[1].GetUInt8();
    uint8 plrGender = fields[2].GetUInt8();

    if (!Player::ValidateAppearance(plrRace, plrClass, plrGender, customizeInfo.HairStyle, customizeInfo.HairColor, customizeInfo.Face, customizeInfo.FacialHair, customizeInfo.Skin, true))
    {
        SendCharCustomize(CHAR_CREATE_ERROR, customizeInfo);
        return;
    }

    stmt = CharacterDatabase.GetPreparedStatement(CHAR_SEL_CHARACTER_AT_LOGIN);

    stmt->setUInt32(0, customizeInfo.Guid.GetCounter());
    // TODO: Make async with callback
    result = CharacterDatabase.Query(stmt);

    if (!result)
    {
        SendCharCustomize(CHAR_CREATE_ERROR, customizeInfo);
        return;
    }

    fields = result->Fetch();
    uint32 at_loginFlags = fields[0].GetUInt16();

    if (!(at_loginFlags & AT_LOGIN_CUSTOMIZE))
    {
        SendCharCustomize(CHAR_CREATE_ERROR, customizeInfo);
        return;
    }

    // prevent character rename to invalid name
    if (!normalizePlayerName(customizeInfo.Name))
    {
        SendCharCustomize(CHAR_NAME_NO_NAME, customizeInfo);
        return;
    }

    ResponseCodes res = ObjectMgr::CheckPlayerName(customizeInfo.Name, true);
    if (res != CHAR_NAME_SUCCESS)
    {
        SendCharCustomize(res, customizeInfo);
        return;
    }

    // check name limitations
    if (!HasPermission(rbac::RBAC_PERM_SKIP_CHECK_CHARACTER_CREATION_RESERVEDNAME) && sObjectMgr->IsReservedName(customizeInfo.Name))
    {
        SendCharCustomize(CHAR_NAME_RESERVED, customizeInfo);
        return;
    }

    // character with this name already exist
    if (ObjectGuid newGuid = sObjectMgr->GetPlayerGUIDByName(customizeInfo.Name))
    {
        if (newGuid != customizeInfo.Guid)
        {
            SendCharCustomize(CHAR_CREATE_NAME_IN_USE, customizeInfo);
            return;
        }
    }

    stmt = CharacterDatabase.GetPreparedStatement(CHAR_SEL_CHARACTER_NAME);
    stmt->setUInt32(0, customizeInfo.Guid.GetCounter());
    result = CharacterDatabase.Query(stmt);

    if (result)
    {
        std::string oldname = result->Fetch()[0].GetString();
        TC_LOG_INFO("entities.player.character", "Account: %d (IP: %s), Character[%s] (%s) Customized to: %s",
            GetAccountId(), GetRemoteAddress().c_str(), oldname.c_str(), customizeInfo.Guid.ToString().c_str(), customizeInfo.Name.c_str());
    }

    SQLTransaction trans = CharacterDatabase.BeginTransaction();

    Player::Customize(&customizeInfo, trans);

    stmt = CharacterDatabase.GetPreparedStatement(CHAR_UPD_CHAR_NAME_AT_LOGIN);
    stmt->setString(0, customizeInfo.Name);
    stmt->setUInt16(1, uint16(AT_LOGIN_CUSTOMIZE));
    stmt->setUInt32(2, customizeInfo.Guid.GetCounter());

    trans->Append(stmt);

    stmt = CharacterDatabase.GetPreparedStatement(CHAR_DEL_DECLINED_NAME);
    stmt->setUInt32(0, customizeInfo.Guid.GetCounter());

    trans->Append(stmt);

    CharacterDatabase.CommitTransaction(trans);

    sWorld->UpdateCharacterNameData(customizeInfo.Guid, customizeInfo.Name, customizeInfo.Gender);

    SendCharCustomize(RESPONSE_SUCCESS, customizeInfo);
}

void WorldSession::HandleEquipmentSetSave(WorldPacket& recvData)
{
    TC_LOG_DEBUG("network", "CMSG_EQUIPMENT_SET_SAVE");

    uint64 setGuid;
    recvData.readPackGUID(setGuid);

    uint32 index;
    recvData >> index;
    if (index >= MAX_EQUIPMENT_SET_INDEX)                    // client set slots amount
        return;

    std::string name;
    recvData >> name;

    std::string iconName;
    recvData >> iconName;

    EquipmentSet eqSet;

    eqSet.Guid      = setGuid;
    eqSet.Name      = name;
    eqSet.IconName  = iconName;
    eqSet.state     = EQUIPMENT_SET_NEW;

    for (uint32 i = 0; i < EQUIPMENT_SLOT_END; ++i)
    {
        ObjectGuid itemGuid;
        recvData >> itemGuid.ReadAsPacked();

        // equipment manager sends "1" (as raw GUID) for slots set to "ignore" (don't touch slot at equip set)
        if (itemGuid.GetRawValue() == 1)
        {
            // ignored slots saved as bit mask because we have no free special values for Items[i]
            eqSet.IgnoreMask |= 1 << i;
            continue;
        }

        Item* item = _player->GetItemByPos(INVENTORY_SLOT_BAG_0, i);

        if (!item && itemGuid)                               // cheating check 1
            return;

        if (item && item->GetGUID() != itemGuid)             // cheating check 2
            return;

        eqSet.Items[i] = itemGuid.GetCounter();
    }

    _player->SetEquipmentSet(index, eqSet);
}

void WorldSession::HandleEquipmentSetDelete(WorldPacket& recvData)
{
    TC_LOG_DEBUG("network", "CMSG_EQUIPMENT_SET_DELETE");

    uint64 setGuid;
    recvData.readPackGUID(setGuid);

    _player->DeleteEquipmentSet(setGuid);
}

void WorldSession::HandleEquipmentSetUse(WorldPacket& recvData)
{
    TC_LOG_DEBUG("network", "CMSG_EQUIPMENT_SET_USE");

    for (uint32 i = 0; i < EQUIPMENT_SLOT_END; ++i)
    {
        ObjectGuid itemGuid;
        recvData >> itemGuid.ReadAsPacked();

        uint8 srcbag, srcslot;
        recvData >> srcbag >> srcslot;

        TC_LOG_DEBUG("entities.player.items", "%s: srcbag %u, srcslot %u", itemGuid.ToString().c_str(), srcbag, srcslot);

        // check if item slot is set to "ignored" (raw value == 1), must not be unequipped then
        if (itemGuid.GetRawValue() == 1)
            continue;

        // Only equip weapons in combat
        if (_player->IsInCombat() && i != EQUIPMENT_SLOT_MAINHAND && i != EQUIPMENT_SLOT_OFFHAND && i != EQUIPMENT_SLOT_RANGED)
            continue;

        Item* item = _player->GetItemByGuid(itemGuid);

        uint16 dstpos = i | (INVENTORY_SLOT_BAG_0 << 8);

        if (!item)
        {
            Item* uItem = _player->GetItemByPos(INVENTORY_SLOT_BAG_0, i);
            if (!uItem)
                continue;

            ItemPosCountVec sDest;
            InventoryResult msg = _player->CanStoreItem(NULL_BAG, NULL_SLOT, sDest, uItem, false);
            if (msg == EQUIP_ERR_OK)
            {
                _player->RemoveItem(INVENTORY_SLOT_BAG_0, i, true);
                _player->StoreItem(sDest, uItem, true);
            }
            else
                _player->SendEquipError(msg, uItem, NULL);

            continue;
        }

        if (item->GetPos() == dstpos)
            continue;

        _player->SwapItem(item->GetPos(), dstpos);
    }

    WorldPacket data(SMSG_EQUIPMENT_SET_USE_RESULT, 1);
    data << uint8(0);                                       // 4 - equipment swap failed - inventory is full
    SendPacket(&data);
}

void WorldSession::HandleCharFactionOrRaceChange(WorldPacket& recvData)
{
    CharacterFactionChangeInfo factionChangeInfo;
    recvData >> factionChangeInfo.Guid;

    if (!IsLegitCharacterForAccount(factionChangeInfo.Guid))
    {
        TC_LOG_ERROR("network", "Account %u, IP: %s tried to factionchange character %s, but it does not belong to their account!",
            GetAccountId(), GetRemoteAddress().c_str(), factionChangeInfo.Guid.ToString().c_str());
        recvData.rfinish();
        KickPlayer();
        return;
    }

    recvData >> factionChangeInfo.Name
             >> factionChangeInfo.Gender
             >> factionChangeInfo.Skin
             >> factionChangeInfo.HairColor
             >> factionChangeInfo.HairStyle
             >> factionChangeInfo.FacialHair
             >> factionChangeInfo.Face
             >> factionChangeInfo.Race;

    uint32 lowGuid = factionChangeInfo.Guid.GetCounter();

    // get the players old (at this moment current) race
    CharacterNameData const* nameData = sWorld->GetCharacterNameData(factionChangeInfo.Guid);
    if (!nameData)
    {
        SendCharFactionChange(CHAR_CREATE_ERROR, factionChangeInfo);
        return;
    }

    uint8 oldRace = nameData->m_race;
    uint8 playerClass = nameData->m_class;
    uint8 level = nameData->m_level;

    // TO Do: Make async
    PreparedStatement* stmt = CharacterDatabase.GetPreparedStatement(CHAR_SEL_CHAR_AT_LOGIN_TITLES);
    stmt->setUInt32(0, lowGuid);
    PreparedQueryResult result = CharacterDatabase.Query(stmt);

    if (!result)
    {
        SendCharFactionChange(CHAR_CREATE_ERROR, factionChangeInfo);
        return;
    }

    Field* fields = result->Fetch();
    uint32 at_loginFlags = fields[0].GetUInt16();
    std::string knownTitlesStr = fields[1].GetString();
    uint32 used_loginFlag = ((recvData.GetOpcode() == CMSG_CHAR_RACE_CHANGE) ? AT_LOGIN_CHANGE_RACE : AT_LOGIN_CHANGE_FACTION);

    if (!sObjectMgr->GetPlayerInfo(factionChangeInfo.Race, playerClass))
    {
        SendCharFactionChange(CHAR_CREATE_ERROR, factionChangeInfo);
        return;
    }

    if (!(at_loginFlags & used_loginFlag))
    {
        SendCharFactionChange(CHAR_CREATE_ERROR, factionChangeInfo);
        return;
    }

    if (!HasPermission(rbac::RBAC_PERM_SKIP_CHECK_CHARACTER_CREATION_RACEMASK))
    {
        uint32 raceMaskDisabled = sWorld->getIntConfig(CONFIG_CHARACTER_CREATING_DISABLED_RACEMASK);
        if ((1 << (factionChangeInfo.Race - 1)) & raceMaskDisabled)
        {
            SendCharFactionChange(CHAR_CREATE_ERROR, factionChangeInfo);
            return;
        }
    }

    // prevent character rename to invalid name
    if (!normalizePlayerName(factionChangeInfo.Name))
    {
        SendCharFactionChange(CHAR_NAME_NO_NAME, factionChangeInfo);
        return;
    }

    ResponseCodes res = ObjectMgr::CheckPlayerName(factionChangeInfo.Name, true);
    if (res != CHAR_NAME_SUCCESS)
    {
        SendCharFactionChange(res, factionChangeInfo);
        return;
    }

    // check name limitations
    if (!HasPermission(rbac::RBAC_PERM_SKIP_CHECK_CHARACTER_CREATION_RESERVEDNAME) && sObjectMgr->IsReservedName(factionChangeInfo.Name))
    {
        SendCharFactionChange(CHAR_NAME_RESERVED, factionChangeInfo);
        return;
    }

    // character with this name already exist
    if (ObjectGuid newGuid = sObjectMgr->GetPlayerGUIDByName(factionChangeInfo.Name))
    {
        if (newGuid != factionChangeInfo.Guid)
        {
            SendCharFactionChange(CHAR_CREATE_NAME_IN_USE, factionChangeInfo);
            return;
        }
    }

    // resurrect the character in case he's dead
    sObjectAccessor->ConvertCorpseForPlayer(factionChangeInfo.Guid);

    SQLTransaction trans = CharacterDatabase.BeginTransaction();

    CharacterDatabase.EscapeString(factionChangeInfo.Name);
    Player::Customize(&factionChangeInfo, trans);

    stmt = CharacterDatabase.GetPreparedStatement(CHAR_UPD_FACTION_OR_RACE);
    stmt->setString(0, factionChangeInfo.Name);
    stmt->setUInt8(1, factionChangeInfo.Race);
    stmt->setUInt16(2, used_loginFlag);
    stmt->setUInt32(3, lowGuid);
    trans->Append(stmt);

    stmt = CharacterDatabase.GetPreparedStatement(CHAR_DEL_CHAR_DECLINED_NAME);
    stmt->setUInt32(0, lowGuid);
    trans->Append(stmt);

    sWorld->UpdateCharacterNameData(factionChangeInfo.Guid, factionChangeInfo.Name, factionChangeInfo.Gender, factionChangeInfo.Race);

    if (oldRace != factionChangeInfo.Race)
    {
        TeamId team = TEAM_ALLIANCE;

        // Search each faction is targeted
        switch (factionChangeInfo.Race)
        {
            case RACE_ORC:
            case RACE_TAUREN:
            case RACE_UNDEAD_PLAYER:
            case RACE_TROLL:
            case RACE_BLOODELF:
            case RACE_GOBLIN:
                team = TEAM_HORDE;
                break;
            default:
                break;
        }

        // Switch Languages
        // delete all languages first
        stmt = CharacterDatabase.GetPreparedStatement(CHAR_DEL_CHAR_SKILL_LANGUAGES);
        stmt->setUInt32(0, lowGuid);
        trans->Append(stmt);

        // Now add them back
        stmt = CharacterDatabase.GetPreparedStatement(CHAR_INS_CHAR_SKILL_LANGUAGE);
        stmt->setUInt32(0, lowGuid);

        // Faction specific languages
        if (team == TEAM_HORDE)
            stmt->setUInt16(1, 109);
        else
            stmt->setUInt16(1, 98);

        trans->Append(stmt);

        // Race specific languages
        if (factionChangeInfo.Race != RACE_ORC && factionChangeInfo.Race != RACE_HUMAN)
        {
            stmt = CharacterDatabase.GetPreparedStatement(CHAR_INS_CHAR_SKILL_LANGUAGE);
            stmt->setUInt32(0, lowGuid);

            switch (factionChangeInfo.Race)
            {
                case RACE_DWARF:
                    stmt->setUInt16(1, 111);
                    break;
                case RACE_DRAENEI:
                    stmt->setUInt16(1, 759);
                    break;
                case RACE_GNOME:
                    stmt->setUInt16(1, 313);
                    break;
                case RACE_NIGHTELF:
                    stmt->setUInt16(1, 113);
                    break;
                case RACE_WORGEN:
                    stmt->setUInt16(1, 791);
                    break;
                case RACE_UNDEAD_PLAYER:
                    stmt->setUInt16(1, 673);
                    break;
                case RACE_TAUREN:
                    stmt->setUInt16(1, 115);
                    break;
                case RACE_TROLL:
                    stmt->setUInt16(1, 315);
                    break;
                case RACE_BLOODELF:
                    stmt->setUInt16(1, 137);
                    break;
                case RACE_GOBLIN:
                    stmt->setUInt16(1, 792);
                    break;
            }

            trans->Append(stmt);
        }

        if (recvData.GetOpcode() == CMSG_CHAR_FACTION_CHANGE)
        {
            // Delete all Flypaths
            stmt = CharacterDatabase.GetPreparedStatement(CHAR_UPD_CHAR_TAXI_PATH);
            stmt->setUInt32(0, lowGuid);
            trans->Append(stmt);

            if (level > 7)
            {
                // Update Taxi path
                // this doesn't seem to be 100% blizzlike... but it can't really be helped.
                std::ostringstream taximaskstream;
                uint32 numFullTaximasks = level / 7;
                if (numFullTaximasks > 11)
                    numFullTaximasks = 11;
                if (team == TEAM_ALLIANCE)
                {
                    if (playerClass != CLASS_DEATH_KNIGHT)
                    {
                        for (uint8 i = 0; i < numFullTaximasks; ++i)
                            taximaskstream << uint32(sAllianceTaxiNodesMask[i]) << ' ';
                    }
                    else
                    {
                        for (uint8 i = 0; i < numFullTaximasks; ++i)
                            taximaskstream << uint32(sAllianceTaxiNodesMask[i] | sDeathKnightTaxiNodesMask[i]) << ' ';
                    }
                }
                else
                {
                    if (playerClass != CLASS_DEATH_KNIGHT)
                    {
                        for (uint8 i = 0; i < numFullTaximasks; ++i)
                            taximaskstream << uint32(sHordeTaxiNodesMask[i]) << ' ';
                    }
                    else
                    {
                        for (uint8 i = 0; i < numFullTaximasks; ++i)
                            taximaskstream << uint32(sHordeTaxiNodesMask[i] | sDeathKnightTaxiNodesMask[i]) << ' ';
                    }
                }

                uint32 numEmptyTaximasks = 11 - numFullTaximasks;
                for (uint8 i = 0; i < numEmptyTaximasks; ++i)
                    taximaskstream << "0 ";
                taximaskstream << '0';
                std::string taximask = taximaskstream.str();

                stmt = CharacterDatabase.GetPreparedStatement(CHAR_UPD_CHAR_TAXIMASK);
                stmt->setString(0, taximask);
                stmt->setUInt32(1, lowGuid);
                trans->Append(stmt);
            }

            if (!sWorld->getBoolConfig(CONFIG_ALLOW_TWO_SIDE_INTERACTION_GUILD))
            {
                // Reset guild
                stmt = CharacterDatabase.GetPreparedStatement(CHAR_SEL_GUILD_MEMBER);

                stmt->setUInt32(0, lowGuid);

                PreparedQueryResult result = CharacterDatabase.Query(stmt);
                if (result)
                    if (Guild* guild = sGuildMgr->GetGuildById((result->Fetch()[0]).GetUInt32()))
                        guild->DeleteMember(factionChangeInfo.Guid, false, false, true);

                Player::LeaveAllArenaTeams(factionChangeInfo.Guid);
            }

            if (!HasPermission(rbac::RBAC_PERM_TWO_SIDE_ADD_FRIEND))
            {
                // Delete Friend List
                stmt = CharacterDatabase.GetPreparedStatement(CHAR_DEL_CHAR_SOCIAL_BY_GUID);
                stmt->setUInt32(0, lowGuid);
                trans->Append(stmt);

                stmt = CharacterDatabase.GetPreparedStatement(CHAR_DEL_CHAR_SOCIAL_BY_FRIEND);
                stmt->setUInt32(0, lowGuid);
                trans->Append(stmt);
            }

            // Reset homebind and position
            stmt = CharacterDatabase.GetPreparedStatement(CHAR_DEL_PLAYER_HOMEBIND);
            stmt->setUInt32(0, lowGuid);
            trans->Append(stmt);

            stmt = CharacterDatabase.GetPreparedStatement(CHAR_INS_PLAYER_HOMEBIND);
            stmt->setUInt32(0, lowGuid);

            WorldLocation loc;
            uint16 zoneId = 0;
            if (team == TEAM_ALLIANCE)
            {
                loc.WorldRelocate(0, -8867.68f, 673.373f, 97.9034f, 0.0f);
                zoneId = 1519;
            }
            else
            {
                loc.WorldRelocate(1, 1633.33f, -4439.11f, 15.7588f, 0.0f);
                zoneId = 1637;
            }

            stmt->setUInt16(1, loc.GetMapId());
            stmt->setUInt16(2, zoneId);
            stmt->setFloat(3, loc.GetPositionX());
            stmt->setFloat(4, loc.GetPositionY());
            stmt->setFloat(5, loc.GetPositionZ());
            trans->Append(stmt);

            Player::SavePositionInDB(loc, zoneId, factionChangeInfo.Guid, trans);

            // Achievement conversion
            for (std::map<uint32, uint32>::const_iterator it = sObjectMgr->FactionChangeAchievements.begin(); it != sObjectMgr->FactionChangeAchievements.end(); ++it)
            {
                uint32 achiev_alliance = it->first;
                uint32 achiev_horde = it->second;

                stmt = CharacterDatabase.GetPreparedStatement(CHAR_DEL_CHAR_ACHIEVEMENT_BY_ACHIEVEMENT);
                stmt->setUInt16(0, uint16(team == TEAM_ALLIANCE ? achiev_alliance : achiev_horde));
                stmt->setUInt32(1, lowGuid);
                trans->Append(stmt);

                stmt = CharacterDatabase.GetPreparedStatement(CHAR_UPD_CHAR_ACHIEVEMENT);
                stmt->setUInt16(0, uint16(team == TEAM_ALLIANCE ? achiev_alliance : achiev_horde));
                stmt->setUInt16(1, uint16(team == TEAM_ALLIANCE ? achiev_horde : achiev_alliance));
                stmt->setUInt32(2, lowGuid);
                trans->Append(stmt);
            }

            // Item conversion
            for (std::map<uint32, uint32>::const_iterator it = sObjectMgr->FactionChangeItems.begin(); it != sObjectMgr->FactionChangeItems.end(); ++it)
            {
                uint32 item_alliance = it->first;
                uint32 item_horde = it->second;

                stmt = CharacterDatabase.GetPreparedStatement(CHAR_UPD_CHAR_INVENTORY_FACTION_CHANGE);
                stmt->setUInt32(0, (team == TEAM_ALLIANCE ? item_alliance : item_horde));
                stmt->setUInt32(1, (team == TEAM_ALLIANCE ? item_horde : item_alliance));
                stmt->setUInt32(2, lowGuid);
                trans->Append(stmt);
            }

            // Delete all current quests
            stmt = CharacterDatabase.GetPreparedStatement(CHAR_DEL_CHAR_QUESTSTATUS);
            stmt->setUInt32(0, lowGuid);
            trans->Append(stmt);

            // Quest conversion
            for (std::map<uint32, uint32>::const_iterator it = sObjectMgr->FactionChangeQuests.begin(); it != sObjectMgr->FactionChangeQuests.end(); ++it)
            {
                uint32 quest_alliance = it->first;
                uint32 quest_horde = it->second;

                stmt = CharacterDatabase.GetPreparedStatement(CHAR_DEL_CHAR_QUESTSTATUS_REWARDED_BY_QUEST);
                stmt->setUInt32(0, lowGuid);
                stmt->setUInt32(1, (team == TEAM_ALLIANCE ? quest_alliance : quest_horde));
                trans->Append(stmt);

                stmt = CharacterDatabase.GetPreparedStatement(CHAR_UPD_CHAR_QUESTSTATUS_REWARDED_FACTION_CHANGE);
                stmt->setUInt32(0, (team == TEAM_ALLIANCE ? quest_alliance : quest_horde));
                stmt->setUInt32(1, (team == TEAM_ALLIANCE ? quest_horde : quest_alliance));
                stmt->setUInt32(2, lowGuid);
                trans->Append(stmt);
            }

            // Mark all rewarded quests as "active" (will count for completed quests achievements)
            stmt = CharacterDatabase.GetPreparedStatement(CHAR_UPD_CHAR_QUESTSTATUS_REWARDED_ACTIVE);
            stmt->setUInt32(0, lowGuid);
            trans->Append(stmt);

            // Disable all old-faction specific quests
            {
                ObjectMgr::QuestMap const& questTemplates = sObjectMgr->GetQuestTemplates();
                for (ObjectMgr::QuestMap::const_iterator iter = questTemplates.begin(); iter != questTemplates.end(); ++iter)
                {
                    Quest const* quest = iter->second;
                    uint32 newRaceMask = (team == TEAM_ALLIANCE) ? RACEMASK_ALLIANCE : RACEMASK_HORDE;
                    if (!(quest->GetRequiredRaces() & newRaceMask))
                    {
                        stmt = CharacterDatabase.GetPreparedStatement(CHAR_UPD_CHAR_QUESTSTATUS_REWARDED_ACTIVE_BY_QUEST);
                        stmt->setUInt32(0, lowGuid);
                        stmt->setUInt32(1, quest->GetQuestId());
                        trans->Append(stmt);
                    }
                }
            }

            // Spell conversion
            for (std::map<uint32, uint32>::const_iterator it = sObjectMgr->FactionChangeSpells.begin(); it != sObjectMgr->FactionChangeSpells.end(); ++it)
            {
                uint32 spell_alliance = it->first;
                uint32 spell_horde = it->second;

                stmt = CharacterDatabase.GetPreparedStatement(CHAR_DEL_CHAR_SPELL_BY_SPELL);
                stmt->setUInt32(0, (team == TEAM_ALLIANCE ? spell_alliance : spell_horde));
                stmt->setUInt32(1, lowGuid);
                trans->Append(stmt);

                stmt = CharacterDatabase.GetPreparedStatement(CHAR_UPD_CHAR_SPELL_FACTION_CHANGE);
                stmt->setUInt32(0, (team == TEAM_ALLIANCE ? spell_alliance : spell_horde));
                stmt->setUInt32(1, (team == TEAM_ALLIANCE ? spell_horde : spell_alliance));
                stmt->setUInt32(2, lowGuid);
                trans->Append(stmt);
            }

            // Reputation conversion
            for (std::map<uint32, uint32>::const_iterator it = sObjectMgr->FactionChangeReputation.begin(); it != sObjectMgr->FactionChangeReputation.end(); ++it)
            {
                uint32 reputation_alliance = it->first;
                uint32 reputation_horde = it->second;
                uint32 newReputation = (team == TEAM_ALLIANCE) ? reputation_alliance : reputation_horde;
                uint32 oldReputation = (team == TEAM_ALLIANCE) ? reputation_horde : reputation_alliance;

                // select old standing set in db
                stmt = CharacterDatabase.GetPreparedStatement(CHAR_SEL_CHAR_REP_BY_FACTION);
                stmt->setUInt32(0, oldReputation);
                stmt->setUInt32(1, lowGuid);

                if (PreparedQueryResult result = CharacterDatabase.Query(stmt))
                {
                    Field* fields = result->Fetch();
                    int32 oldDBRep = fields[0].GetInt32();
                    FactionEntry const* factionEntry = sFactionStore.LookupEntry(oldReputation);

                    // old base reputation
                    int32 oldBaseRep = sObjectMgr->GetBaseReputationOf(factionEntry, oldRace, playerClass);

                    // new base reputation
                    int32 newBaseRep = sObjectMgr->GetBaseReputationOf(sFactionStore.LookupEntry(newReputation), factionChangeInfo.Race, playerClass);

                    // final reputation shouldnt change
                    int32 FinalRep = oldDBRep + oldBaseRep;
                    int32 newDBRep = FinalRep - newBaseRep;

                    stmt = CharacterDatabase.GetPreparedStatement(CHAR_DEL_CHAR_REP_BY_FACTION);
                    stmt->setUInt32(0, newReputation);
                    stmt->setUInt32(1, lowGuid);
                    trans->Append(stmt);

                    stmt = CharacterDatabase.GetPreparedStatement(CHAR_UPD_CHAR_REP_FACTION_CHANGE);
                    stmt->setUInt16(0, uint16(newReputation));
                    stmt->setInt32(1, newDBRep);
                    stmt->setUInt16(2, uint16(oldReputation));
                    stmt->setUInt32(3, lowGuid);
                    trans->Append(stmt);
                }
            }

            // Title conversion
            if (!knownTitlesStr.empty())
            {
                const uint32 ktcount = KNOWN_TITLES_SIZE * 2;
                uint32 knownTitles[ktcount];
                Tokenizer tokens(knownTitlesStr, ' ', ktcount);

                if (tokens.size() != ktcount)
                {
                    SendCharFactionChange(CHAR_CREATE_ERROR, factionChangeInfo);
                    return;
                }

                for (uint32 index = 0; index < ktcount; ++index)
                    knownTitles[index] = atoul(tokens[index]);

                for (std::map<uint32, uint32>::const_iterator it = sObjectMgr->FactionChangeTitles.begin(); it != sObjectMgr->FactionChangeTitles.end(); ++it)
                {
                    uint32 title_alliance = it->first;
                    uint32 title_horde = it->second;

                    CharTitlesEntry const* atitleInfo = sCharTitlesStore.LookupEntry(title_alliance);
                    CharTitlesEntry const* htitleInfo = sCharTitlesStore.LookupEntry(title_horde);
                    // new team
                    if (team == TEAM_ALLIANCE)
                    {
                        uint32 bitIndex = htitleInfo->bit_index;
                        uint32 index = bitIndex / 32;
                        uint32 old_flag = 1 << (bitIndex % 32);
                        uint32 new_flag = 1 << (atitleInfo->bit_index % 32);
                        if (knownTitles[index] & old_flag)
                        {
                            knownTitles[index] &= ~old_flag;
                            // use index of the new title
                            knownTitles[atitleInfo->bit_index / 32] |= new_flag;
                        }
                    }
                    else
                    {
                        uint32 bitIndex = atitleInfo->bit_index;
                        uint32 index = bitIndex / 32;
                        uint32 old_flag = 1 << (bitIndex % 32);
                        uint32 new_flag = 1 << (htitleInfo->bit_index % 32);
                        if (knownTitles[index] & old_flag)
                        {
                            knownTitles[index] &= ~old_flag;
                            // use index of the new title
                            knownTitles[htitleInfo->bit_index / 32] |= new_flag;
                        }
                    }

                    std::ostringstream ss;
                    for (uint32 index = 0; index < ktcount; ++index)
                        ss << knownTitles[index] << ' ';

                    stmt = CharacterDatabase.GetPreparedStatement(CHAR_UPD_CHAR_TITLES_FACTION_CHANGE);
                    stmt->setString(0, ss.str().c_str());
                    stmt->setUInt32(1, lowGuid);
                    trans->Append(stmt);

                    // unset any currently chosen title
                    stmt = CharacterDatabase.GetPreparedStatement(CHAR_RES_CHAR_TITLES_FACTION_CHANGE);
                    stmt->setUInt32(0, lowGuid);
                    trans->Append(stmt);
                }
            }
        }
    }

    CharacterDatabase.CommitTransaction(trans);

    TC_LOG_DEBUG("entities.player", "%s (IP: %s) changed race from %u to %u", GetPlayerInfo().c_str(), GetRemoteAddress().c_str(), oldRace, factionChangeInfo.Race);

    SendCharFactionChange(RESPONSE_SUCCESS, factionChangeInfo);
}

void WorldSession::SendCharCreate(ResponseCodes result)
{
    WorldPacket data(SMSG_CHAR_CREATE, 1);
    data << uint8(result);
    SendPacket(&data);
}

void WorldSession::SendCharDelete(ResponseCodes result)
{
    WorldPacket data(SMSG_CHAR_DELETE, 1);
    data << uint8(result);
    SendPacket(&data);
}

void WorldSession::SendCharRename(ResponseCodes result, CharacterRenameInfo const& renameInfo)
{
    WorldPacket data(SMSG_CHAR_RENAME, 1 + 8 + renameInfo.Name.size() + 1);
    data << uint8(result);
    if (result == RESPONSE_SUCCESS)
    {
        data << renameInfo.Guid;
        data << renameInfo.Name;
    }
    SendPacket(&data);
}

void WorldSession::SendCharCustomize(ResponseCodes result, CharacterCustomizeInfo const& customizeInfo)
{
    WorldPacket data(SMSG_CHAR_CUSTOMIZE, 1 + 8 + customizeInfo.Name.size() + 1 + 6);
    data << uint8(result);
    if (result == RESPONSE_SUCCESS)
    {
        data << customizeInfo.Guid;
        data << customizeInfo.Name;
        data << uint8(customizeInfo.Gender);
        data << uint8(customizeInfo.Skin);
        data << uint8(customizeInfo.Face);
        data << uint8(customizeInfo.HairStyle);
        data << uint8(customizeInfo.HairColor);
        data << uint8(customizeInfo.FacialHair);
    }
    SendPacket(&data);
}

void WorldSession::SendCharFactionChange(ResponseCodes result, CharacterFactionChangeInfo const& factionChangeInfo)
{
    WorldPacket data(SMSG_CHAR_FACTION_CHANGE, 1 + 8 + factionChangeInfo.Name.size() + 1 + 7);
    data << uint8(result);
    if (result == RESPONSE_SUCCESS)
    {
        data << factionChangeInfo.Guid;
        data << factionChangeInfo.Name;
        data << uint8(factionChangeInfo.Gender);
        data << uint8(factionChangeInfo.Skin);
        data << uint8(factionChangeInfo.Face);
        data << uint8(factionChangeInfo.HairStyle);
        data << uint8(factionChangeInfo.HairColor);
        data << uint8(factionChangeInfo.FacialHair);
        data << uint8(factionChangeInfo.Race);
    }
    SendPacket(&data);
}

void WorldSession::SendSetPlayerDeclinedNamesResult(DeclinedNameResult result, ObjectGuid guid)
{
    WorldPacket data(SMSG_SET_PLAYER_DECLINED_NAMES_RESULT, 4 + 8);
    data << uint32(result);
    data << guid;
    SendPacket(&data);
}

void WorldSession::SendBarberShopResult(BarberShopResult result)
{
    WorldPacket data(SMSG_BARBER_SHOP_RESULT, 4);
    data << uint32(result);
    SendPacket(&data);
}

void WorldSession::HandleRandomizeCharNameOpcode(WorldPacket& recvData)
{
    uint8 gender, race;

    recvData >> race;
    recvData >> gender;

    if (!Player::IsValidRace(race))
    {
        TC_LOG_ERROR("misc", "Invalid race (%u) sent by accountId: %u", race, GetAccountId());
        return;
    }

    if (!Player::IsValidGender(gender))
    {
        TC_LOG_ERROR("misc", "Invalid gender (%u) sent by accountId: %u", gender, GetAccountId());
        return;
    }

    std::string const* name = GetRandomCharacterName(race, gender);
    WorldPacket data(SMSG_RANDOMIZE_CHAR_NAME, 10);
    data.WriteBit(0); // unk
    data.WriteBits(name->size(), 7);
    data.WriteString(*name);
    SendPacket(&data);
}

void WorldSession::HandleReorderCharacters(WorldPacket& recvData)
{
    uint32 charactersCount = std::min<uint32>(recvData.ReadBits(10), sWorld->getIntConfig(CONFIG_CHARACTERS_PER_REALM));

    std::vector<ObjectGuid> guids(charactersCount);
    uint8 position;

    for (uint8 i = 0; i < charactersCount; ++i)
    {
        guids[i][1] = recvData.ReadBit();
        guids[i][4] = recvData.ReadBit();
        guids[i][5] = recvData.ReadBit();
        guids[i][3] = recvData.ReadBit();
        guids[i][0] = recvData.ReadBit();
        guids[i][7] = recvData.ReadBit();
        guids[i][6] = recvData.ReadBit();
        guids[i][2] = recvData.ReadBit();
    }

    SQLTransaction trans = CharacterDatabase.BeginTransaction();
    for (uint8 i = 0; i < charactersCount; ++i)
    {
        recvData.ReadByteSeq(guids[i][6]);
        recvData.ReadByteSeq(guids[i][5]);
        recvData.ReadByteSeq(guids[i][1]);
        recvData.ReadByteSeq(guids[i][4]);
        recvData.ReadByteSeq(guids[i][0]);
        recvData.ReadByteSeq(guids[i][3]);

        recvData >> position;

        recvData.ReadByteSeq(guids[i][2]);
        recvData.ReadByteSeq(guids[i][7]);

        PreparedStatement* stmt = CharacterDatabase.GetPreparedStatement(CHAR_UPD_CHAR_LIST_SLOT);
        stmt->setUInt8(0, position);
        stmt->setUInt32(1, guids[i].GetCounter());
        trans->Append(stmt);
    }

    CharacterDatabase.CommitTransaction(trans);
}

void WorldSession::HandleOpeningCinematic(WorldPacket& /*recvData*/)
{
    // Only players that has not yet gained any experience can use this
    if (_player->GetUInt32Value(PLAYER_XP))
        return;

    if (ChrClassesEntry const* classEntry = sChrClassesStore.LookupEntry(_player->getClass()))
    {
        if (classEntry->CinematicSequence)
            _player->SendCinematicStart(classEntry->CinematicSequence);
        else if (ChrRacesEntry const* raceEntry = sChrRacesStore.LookupEntry(_player->getRace()))
            _player->SendCinematicStart(raceEntry->CinematicSequence);
    }
}<|MERGE_RESOLUTION|>--- conflicted
+++ resolved
@@ -29,6 +29,7 @@
 #include "GuildFinderMgr.h"
 #include "GuildMgr.h"
 #include "Language.h"
+#include "LFGMgr.h"
 #include "Log.h"
 #include "ObjectAccessor.h"
 #include "ObjectMgr.h"
@@ -1440,11 +1441,7 @@
              >> customizeInfo.FacialHair
              >> customizeInfo.Face;
 
-<<<<<<< HEAD
-    PreparedStatement* stmt = CharacterDatabase.GetPreparedStatement(CHAR_SEL_CHARACTER_AT_LOGIN);
-=======
     PreparedStatement* stmt = CharacterDatabase.GetPreparedStatement(CHAR_SEL_CHARACTER_NAME_DATA);
->>>>>>> 6c1e4bc2
     stmt->setUInt32(0, customizeInfo.Guid.GetCounter());
     PreparedQueryResult result = CharacterDatabase.Query(stmt);
 
