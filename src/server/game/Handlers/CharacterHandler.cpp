/*
 * Copyright (C) 2008-2016 TrinityCore <http://www.trinitycore.org/>
 * Copyright (C) 2005-2009 MaNGOS <http://getmangos.com/>
 *
 * This program is free software; you can redistribute it and/or modify it
 * under the terms of the GNU General Public License as published by the
 * Free Software Foundation; either version 2 of the License, or (at your
 * option) any later version.
 *
 * This program is distributed in the hope that it will be useful, but WITHOUT
 * ANY WARRANTY; without even the implied warranty of MERCHANTABILITY or
 * FITNESS FOR A PARTICULAR PURPOSE. See the GNU General Public License for
 * more details.
 *
 * You should have received a copy of the GNU General Public License along
 * with this program. If not, see <http://www.gnu.org/licenses/>.
 */

#include "AccountMgr.h"
#include "ArenaTeam.h"
#include "ArenaTeamMgr.h"
#include "Battleground.h"
#include "CalendarMgr.h"
#include "Chat.h"
#include "Common.h"
#include "DatabaseEnv.h"
#include "Group.h"
#include "Guild.h"
#include "GuildFinderMgr.h"
#include "GuildMgr.h"
#include "Language.h"
#include "LFGMgr.h"
#include "Log.h"
#include "ObjectAccessor.h"
#include "ObjectMgr.h"
#include "Opcodes.h"
#include "Pet.h"
#include "PlayerDump.h"
#include "Player.h"
#include "ReputationMgr.h"
#include "GitRevision.h"
#include "ScriptMgr.h"
#include "SharedDefines.h"
#include "SocialMgr.h"
#include "UpdateMask.h"
#include "Util.h"
#include "World.h"
#include "WorldPacket.h"
#include "WorldSession.h"
#include "BattlenetServerManager.h"

class LoginQueryHolder : public SQLQueryHolder
{
    private:
        uint32 m_accountId;
        ObjectGuid m_guid;
    public:
        LoginQueryHolder(uint32 accountId, ObjectGuid guid)
            : m_accountId(accountId), m_guid(guid) { }
        ObjectGuid GetGuid() const { return m_guid; }
        uint32 GetAccountId() const { return m_accountId; }
        bool Initialize();
};

bool LoginQueryHolder::Initialize()
{
    SetSize(MAX_PLAYER_LOGIN_QUERY);

    bool res = true;
    ObjectGuid::LowType lowGuid = m_guid.GetCounter();

    PreparedStatement* stmt = CharacterDatabase.GetPreparedStatement(CHAR_SEL_CHARACTER);
    stmt->setUInt32(0, lowGuid);
    res &= SetPreparedQuery(PLAYER_LOGIN_QUERY_LOAD_FROM, stmt);

    stmt = CharacterDatabase.GetPreparedStatement(CHAR_SEL_GROUP_MEMBER);
    stmt->setUInt32(0, lowGuid);
    res &= SetPreparedQuery(PLAYER_LOGIN_QUERY_LOAD_GROUP, stmt);

    stmt = CharacterDatabase.GetPreparedStatement(CHAR_SEL_CHARACTER_INSTANCE);
    stmt->setUInt32(0, lowGuid);
    res &= SetPreparedQuery(PLAYER_LOGIN_QUERY_LOAD_BOUND_INSTANCES, stmt);

    stmt = CharacterDatabase.GetPreparedStatement(CHAR_SEL_CHARACTER_AURAS);
    stmt->setUInt32(0, lowGuid);
    res &= SetPreparedQuery(PLAYER_LOGIN_QUERY_LOAD_AURAS, stmt);

    stmt = CharacterDatabase.GetPreparedStatement(CHAR_SEL_CHARACTER_SPELL);
    stmt->setUInt32(0, lowGuid);
    res &= SetPreparedQuery(PLAYER_LOGIN_QUERY_LOAD_SPELLS, stmt);

    stmt = CharacterDatabase.GetPreparedStatement(CHAR_SEL_CHARACTER_QUESTSTATUS);
    stmt->setUInt32(0, lowGuid);
    res &= SetPreparedQuery(PLAYER_LOGIN_QUERY_LOAD_QUEST_STATUS, stmt);

    stmt = CharacterDatabase.GetPreparedStatement(CHAR_SEL_CHARACTER_QUESTSTATUS_DAILY);
    stmt->setUInt32(0, lowGuid);
    res &= SetPreparedQuery(PLAYER_LOGIN_QUERY_LOAD_DAILY_QUEST_STATUS, stmt);

    stmt = CharacterDatabase.GetPreparedStatement(CHAR_SEL_CHARACTER_QUESTSTATUS_WEEKLY);
    stmt->setUInt32(0, lowGuid);
    res &= SetPreparedQuery(PLAYER_LOGIN_QUERY_LOAD_WEEKLY_QUEST_STATUS, stmt);

    stmt = CharacterDatabase.GetPreparedStatement(CHAR_SEL_CHARACTER_QUESTSTATUS_MONTHLY);
    stmt->setUInt32(0, lowGuid);
    res &= SetPreparedQuery(PLAYER_LOGIN_QUERY_LOAD_MONTHLY_QUEST_STATUS, stmt);

    stmt = CharacterDatabase.GetPreparedStatement(CHAR_SEL_CHARACTER_QUESTSTATUS_SEASONAL);
    stmt->setUInt32(0, lowGuid);
    res &= SetPreparedQuery(PLAYER_LOGIN_QUERY_LOAD_SEASONAL_QUEST_STATUS, stmt);

    stmt = CharacterDatabase.GetPreparedStatement(CHAR_SEL_CHARACTER_REPUTATION);
    stmt->setUInt32(0, lowGuid);
    res &= SetPreparedQuery(PLAYER_LOGIN_QUERY_LOAD_REPUTATION, stmt);

    stmt = CharacterDatabase.GetPreparedStatement(CHAR_SEL_CHARACTER_INVENTORY);
    stmt->setUInt32(0, lowGuid);
    res &= SetPreparedQuery(PLAYER_LOGIN_QUERY_LOAD_INVENTORY, stmt);

    stmt = CharacterDatabase.GetPreparedStatement(CHAR_SEL_CHAR_VOID_STORAGE);
    stmt->setUInt32(0, lowGuid);
    res &= SetPreparedQuery(PLAYER_LOGIN_QUERY_LOAD_VOID_STORAGE, stmt);

    stmt = CharacterDatabase.GetPreparedStatement(CHAR_SEL_CHARACTER_ACTIONS);
    stmt->setUInt32(0, lowGuid);
    res &= SetPreparedQuery(PLAYER_LOGIN_QUERY_LOAD_ACTIONS, stmt);

    stmt = CharacterDatabase.GetPreparedStatement(CHAR_SEL_CHARACTER_MAILCOUNT);
    stmt->setUInt32(0, lowGuid);
    stmt->setUInt64(1, uint64(time(NULL)));
    res &= SetPreparedQuery(PLAYER_LOGIN_QUERY_LOAD_MAIL_COUNT, stmt);

    stmt = CharacterDatabase.GetPreparedStatement(CHAR_SEL_CHARACTER_MAILDATE);
    stmt->setUInt32(0, lowGuid);
    res &= SetPreparedQuery(PLAYER_LOGIN_QUERY_LOAD_MAIL_DATE, stmt);

    stmt = CharacterDatabase.GetPreparedStatement(CHAR_SEL_CHARACTER_SOCIALLIST);
    stmt->setUInt32(0, lowGuid);
    res &= SetPreparedQuery(PLAYER_LOGIN_QUERY_LOAD_SOCIAL_LIST, stmt);

    stmt = CharacterDatabase.GetPreparedStatement(CHAR_SEL_CHARACTER_HOMEBIND);
    stmt->setUInt32(0, lowGuid);
    res &= SetPreparedQuery(PLAYER_LOGIN_QUERY_LOAD_HOME_BIND, stmt);

    stmt = CharacterDatabase.GetPreparedStatement(CHAR_SEL_CHARACTER_SPELLCOOLDOWNS);
    stmt->setUInt32(0, lowGuid);
    res &= SetPreparedQuery(PLAYER_LOGIN_QUERY_LOAD_SPELL_COOLDOWNS, stmt);

    if (sWorld->getBoolConfig(CONFIG_DECLINED_NAMES_USED))
    {
        stmt = CharacterDatabase.GetPreparedStatement(CHAR_SEL_CHARACTER_DECLINEDNAMES);
        stmt->setUInt32(0, lowGuid);
        res &= SetPreparedQuery(PLAYER_LOGIN_QUERY_LOAD_DECLINED_NAMES, stmt);
    }

    stmt = CharacterDatabase.GetPreparedStatement(CHAR_SEL_GUILD_MEMBER);
    stmt->setUInt32(0, lowGuid);
    res &= SetPreparedQuery(PLAYER_LOGIN_QUERY_LOAD_GUILD, stmt);

    stmt = CharacterDatabase.GetPreparedStatement(CHAR_SEL_CHARACTER_ARENAINFO);
    stmt->setUInt32(0, lowGuid);
    res &= SetPreparedQuery(PLAYER_LOGIN_QUERY_LOAD_ARENA_INFO, stmt);

    stmt = CharacterDatabase.GetPreparedStatement(CHAR_SEL_CHARACTER_ACHIEVEMENTS);
    stmt->setUInt32(0, lowGuid);
    res &= SetPreparedQuery(PLAYER_LOGIN_QUERY_LOAD_ACHIEVEMENTS, stmt);

    stmt = CharacterDatabase.GetPreparedStatement(CHAR_SEL_CHARACTER_CRITERIAPROGRESS);
    stmt->setUInt32(0, lowGuid);
    res &= SetPreparedQuery(PLAYER_LOGIN_QUERY_LOAD_CRITERIA_PROGRESS, stmt);

    stmt = CharacterDatabase.GetPreparedStatement(CHAR_SEL_CHARACTER_EQUIPMENTSETS);
    stmt->setUInt32(0, lowGuid);
    res &= SetPreparedQuery(PLAYER_LOGIN_QUERY_LOAD_EQUIPMENT_SETS, stmt);

    stmt = CharacterDatabase.GetPreparedStatement(CHAR_SEL_CHAR_CUF_PROFILES);
    stmt->setUInt32(0, lowGuid);
    res &= SetPreparedQuery(PLAYER_LOGIN_QUERY_LOAD_CUF_PROFILES, stmt);

    stmt = CharacterDatabase.GetPreparedStatement(CHAR_SEL_CHARACTER_BGDATA);
    stmt->setUInt32(0, lowGuid);
    res &= SetPreparedQuery(PLAYER_LOGIN_QUERY_LOAD_BG_DATA, stmt);

    stmt = CharacterDatabase.GetPreparedStatement(CHAR_SEL_CHARACTER_GLYPHS);
    stmt->setUInt32(0, lowGuid);
    res &= SetPreparedQuery(PLAYER_LOGIN_QUERY_LOAD_GLYPHS, stmt);

    stmt = CharacterDatabase.GetPreparedStatement(CHAR_SEL_CHARACTER_TALENTS);
    stmt->setUInt32(0, lowGuid);
    res &= SetPreparedQuery(PLAYER_LOGIN_QUERY_LOAD_TALENTS, stmt);

    stmt = CharacterDatabase.GetPreparedStatement(CHAR_SEL_PLAYER_ACCOUNT_DATA);
    stmt->setUInt32(0, lowGuid);
    res &= SetPreparedQuery(PLAYER_LOGIN_QUERY_LOAD_ACCOUNT_DATA, stmt);

    stmt = CharacterDatabase.GetPreparedStatement(CHAR_SEL_CHARACTER_SKILLS);
    stmt->setUInt32(0, lowGuid);
    res &= SetPreparedQuery(PLAYER_LOGIN_QUERY_LOAD_SKILLS, stmt);

    stmt = CharacterDatabase.GetPreparedStatement(CHAR_SEL_CHARACTER_RANDOMBG);
    stmt->setUInt32(0, lowGuid);
    res &= SetPreparedQuery(PLAYER_LOGIN_QUERY_LOAD_RANDOM_BG, stmt);

    stmt = CharacterDatabase.GetPreparedStatement(CHAR_SEL_CHARACTER_BANNED);
    stmt->setUInt32(0, lowGuid);
    res &= SetPreparedQuery(PLAYER_LOGIN_QUERY_LOAD_BANNED, stmt);

    stmt = CharacterDatabase.GetPreparedStatement(CHAR_SEL_CHARACTER_QUESTSTATUSREW);
    stmt->setUInt32(0, lowGuid);
    res &= SetPreparedQuery(PLAYER_LOGIN_QUERY_LOAD_QUEST_STATUS_REW, stmt);

    stmt = CharacterDatabase.GetPreparedStatement(CHAR_SEL_ACCOUNT_INSTANCELOCKTIMES);
    stmt->setUInt32(0, m_accountId);
    res &= SetPreparedQuery(PLAYER_LOGIN_QUERY_LOAD_INSTANCE_LOCK_TIMES, stmt);

    stmt = CharacterDatabase.GetPreparedStatement(CHAR_SEL_PLAYER_CURRENCY);
    stmt->setUInt32(0, lowGuid);
    res &= SetPreparedQuery(PLAYER_LOGIN_QUERY_LOAD_CURRENCY, stmt);

    stmt = CharacterDatabase.GetPreparedStatement(CHAR_SEL_CORPSE_LOCATION);
    stmt->setUInt32(0, lowGuid);
    res &= SetPreparedQuery(PLAYER_LOGIN_QUERY_LOAD_CORPSE_LOCATION, stmt);

    return res;
}

void WorldSession::HandleCharEnum(PreparedQueryResult result)
{
    uint32 charCount = 0;
    ByteBuffer bitBuffer;
    ByteBuffer dataBuffer;

    bitBuffer.WriteBits(0, 23);
    bitBuffer.WriteBit(1);
    if (result)
    {
        _legitCharacters.clear();

        charCount = uint32(result->GetRowCount());
        bitBuffer.reserve(24 * charCount / 8);
        dataBuffer.reserve(charCount * 381);

        bitBuffer.WriteBits(charCount, 17);

        do
        {
            ObjectGuid guid(HighGuid::Player, (*result)[0].GetUInt32());

            TC_LOG_INFO("network", "Loading char guid %s from account %u.", guid.ToString().c_str(), GetAccountId());

            Player::BuildEnumData(result, &dataBuffer, &bitBuffer);

            // Do not allow banned characters to log in
            if (!(*result)[20].GetUInt32())
                _legitCharacters.insert(guid);

            if (!sWorld->HasCharacterInfo(guid)) // This can happen if characters are inserted into the database manually. Core hasn't loaded name data yet.
                sWorld->AddCharacterInfo(guid, GetAccountId(), (*result)[1].GetString(), (*result)[4].GetUInt8(), (*result)[2].GetUInt8(), (*result)[3].GetUInt8(), (*result)[7].GetUInt8());
        } while (result->NextRow());
    }
    else
        bitBuffer.WriteBits(0, 17);

    bitBuffer.FlushBits();

    WorldPacket data(SMSG_CHAR_ENUM, 7 + bitBuffer.size() + dataBuffer.size());
    data.append(bitBuffer);
    if (charCount)
        data.append(dataBuffer);

    SendPacket(&data);
}

void WorldSession::HandleCharEnumOpcode(WorldPacket& /*recvData*/)
{
    // remove expired bans
    PreparedStatement* stmt = CharacterDatabase.GetPreparedStatement(CHAR_DEL_EXPIRED_BANS);
    CharacterDatabase.Execute(stmt);

    /// get all the data necessary for loading all characters (along with their pets) on the account

    if (sWorld->getBoolConfig(CONFIG_DECLINED_NAMES_USED))
        stmt = CharacterDatabase.GetPreparedStatement(CHAR_SEL_ENUM_DECLINED_NAME);
    else
        stmt = CharacterDatabase.GetPreparedStatement(CHAR_SEL_ENUM);

    stmt->setUInt8(0, PET_SAVE_AS_CURRENT);
    stmt->setUInt32(1, GetAccountId());

    _charEnumCallback = CharacterDatabase.AsyncQuery(stmt);
}

void WorldSession::HandleCharCreateOpcode(WorldPacket& recvData)
{
    CharacterCreateInfo createInfo;

    recvData >> createInfo.Name
             >> createInfo.Race
             >> createInfo.Class
             >> createInfo.Gender
             >> createInfo.Skin
             >> createInfo.Face
             >> createInfo.HairStyle
             >> createInfo.HairColor
             >> createInfo.FacialHair
             >> createInfo.OutfitId;

    if (!HasPermission(rbac::RBAC_PERM_SKIP_CHECK_CHARACTER_CREATION_TEAMMASK))
    {
        if (uint32 mask = sWorld->getIntConfig(CONFIG_CHARACTER_CREATING_DISABLED))
        {
            bool disabled = false;

            switch (Player::TeamForRace(createInfo.Race))
            {
                case ALLIANCE:
                    disabled = (mask & (1 << 0)) != 0;
                    break;
                case HORDE:
                    disabled = (mask & (1 << 1)) != 0;
                    break;
            }

            if (disabled)
            {
                SendCharCreate(CHAR_CREATE_DISABLED);
                return;
            }
        }
    }

    ChrClassesEntry const* classEntry = sChrClassesStore.LookupEntry(createInfo.Class);
    if (!classEntry)
    {
        TC_LOG_ERROR("network", "Class (%u) not found in DBC while creating new char for account (ID: %u): wrong DBC files or cheater?", createInfo.Class, GetAccountId());
        SendCharCreate(CHAR_CREATE_FAILED);
        return;
    }

    ChrRacesEntry const* raceEntry = sChrRacesStore.LookupEntry(createInfo.Race);
    if (!raceEntry)
    {
        TC_LOG_ERROR("network", "Race (%u) not found in DBC while creating new char for account (ID: %u): wrong DBC files or cheater?", createInfo.Race, GetAccountId());
        SendCharCreate(CHAR_CREATE_FAILED);
        return;
    }

    // prevent character creating Expansion race without Expansion account
    if (raceEntry->expansion > Expansion())
    {
        TC_LOG_ERROR("network", "Expansion %u account:[%d] tried to Create character with expansion %u race (%u)", Expansion(), GetAccountId(), raceEntry->expansion, createInfo.Race);
        SendCharCreate(CHAR_CREATE_EXPANSION);
        return;
    }

    // prevent character creating Expansion class without Expansion account
    if (classEntry->expansion > Expansion())
    {
        TC_LOG_ERROR("network", "Expansion %u account:[%d] tried to Create character with expansion %u class (%u)", Expansion(), GetAccountId(), classEntry->expansion, createInfo.Class);
        SendCharCreate(CHAR_CREATE_EXPANSION_CLASS);
        return;
    }

    if (!HasPermission(rbac::RBAC_PERM_SKIP_CHECK_CHARACTER_CREATION_RACEMASK))
    {
        uint32 raceMaskDisabled = sWorld->getIntConfig(CONFIG_CHARACTER_CREATING_DISABLED_RACEMASK);
        if ((1 << (createInfo.Race - 1)) & raceMaskDisabled)
        {
            SendCharCreate(CHAR_CREATE_DISABLED);
            return;
        }
    }

    if (!HasPermission(rbac::RBAC_PERM_SKIP_CHECK_CHARACTER_CREATION_CLASSMASK))
    {
        uint32 classMaskDisabled = sWorld->getIntConfig(CONFIG_CHARACTER_CREATING_DISABLED_CLASSMASK);
        if ((1 << (createInfo.Class - 1)) & classMaskDisabled)
        {
            SendCharCreate(CHAR_CREATE_DISABLED);
            return;
        }
    }

    // prevent character creating with invalid name
    if (!normalizePlayerName(createInfo.Name))
    {
        TC_LOG_ERROR("network", "Account:[%d] but tried to Create character with empty [name] ", GetAccountId());
        SendCharCreate(CHAR_NAME_NO_NAME);
        return;
    }

    // check name limitations
    ResponseCodes res = ObjectMgr::CheckPlayerName(createInfo.Name, GetSessionDbcLocale(), true);
    if (res != CHAR_NAME_SUCCESS)
    {
        SendCharCreate(res);
        return;
    }

    if (!HasPermission(rbac::RBAC_PERM_SKIP_CHECK_CHARACTER_CREATION_RESERVEDNAME) && sObjectMgr->IsReservedName(createInfo.Name))
    {
        SendCharCreate(CHAR_NAME_RESERVED);
        return;
    }

    if (createInfo.Class == CLASS_DEATH_KNIGHT && !HasPermission(rbac::RBAC_PERM_SKIP_CHECK_CHARACTER_CREATION_HEROIC_CHARACTER))
    {
        // speedup check for heroic class disabled case
        uint32 heroic_free_slots = sWorld->getIntConfig(CONFIG_HEROIC_CHARACTERS_PER_REALM);
        if (heroic_free_slots == 0)
        {
            SendCharCreate(CHAR_CREATE_UNIQUE_CLASS_LIMIT);
            return;
        }

        // speedup check for heroic class disabled case
        uint32 req_level_for_heroic = sWorld->getIntConfig(CONFIG_CHARACTER_CREATING_MIN_LEVEL_FOR_HEROIC_CHARACTER);
        if (req_level_for_heroic > sWorld->getIntConfig(CONFIG_MAX_PLAYER_LEVEL))
        {
            SendCharCreate(CHAR_CREATE_LEVEL_REQUIREMENT);
            return;
        }
    }

    PreparedStatement* stmt = CharacterDatabase.GetPreparedStatement(CHAR_SEL_CHECK_NAME);
    stmt->setString(0, createInfo.Name);

    delete _charCreateCallback.GetParam(); // Delete existing if any, to make the callback chain reset to stage 0
    _charCreateCallback.SetParam(new CharacterCreateInfo(std::move(createInfo)));
    _charCreateCallback.SetFutureResult(CharacterDatabase.AsyncQuery(stmt));
}

void WorldSession::HandleCharCreateCallback(PreparedQueryResult result, CharacterCreateInfo* createInfo)
{
    /** This is a series of callbacks executed consecutively as a result from the database becomes available.
        This is much more efficient than synchronous requests on packet handler, and much less DoS prone.
        It also prevents data syncrhonisation errors.
    */
    switch (_charCreateCallback.GetStage())
    {
        case 0:
        {
            if (result)
            {
                SendCharCreate(CHAR_CREATE_NAME_IN_USE);
                delete createInfo;
                _charCreateCallback.Reset();
                return;
            }

            ASSERT(_charCreateCallback.GetParam() == createInfo);

            PreparedStatement* stmt = LoginDatabase.GetPreparedStatement(LOGIN_SEL_SUM_REALM_CHARACTERS);
            stmt->setUInt32(0, GetAccountId());

            _charCreateCallback.FreeResult();
            _charCreateCallback.SetFutureResult(LoginDatabase.AsyncQuery(stmt));
            _charCreateCallback.NextStage();
            break;
        }
        case 1:
        {
            uint64 acctCharCount = 0;
            if (result)
            {
                Field* fields = result->Fetch();
                acctCharCount = uint64(fields[0].GetDouble());
            }

            if (acctCharCount >= sWorld->getIntConfig(CONFIG_CHARACTERS_PER_ACCOUNT))
            {
                SendCharCreate(CHAR_CREATE_ACCOUNT_LIMIT);
                delete createInfo;
                _charCreateCallback.Reset();
                return;
            }

            ASSERT(_charCreateCallback.GetParam() == createInfo);

            PreparedStatement* stmt = CharacterDatabase.GetPreparedStatement(CHAR_SEL_SUM_CHARS);
            stmt->setUInt32(0, GetAccountId());

            _charCreateCallback.FreeResult();
            _charCreateCallback.SetFutureResult(CharacterDatabase.AsyncQuery(stmt));
            _charCreateCallback.NextStage();
            break;
        }
        case 2:
        {
            if (result)
            {
                Field* fields = result->Fetch();
                createInfo->CharCount = uint8(fields[0].GetUInt64()); // SQL's COUNT() returns uint64 but it will always be less than uint8.Max

                if (createInfo->CharCount >= sWorld->getIntConfig(CONFIG_CHARACTERS_PER_REALM))
                {
                    SendCharCreate(CHAR_CREATE_SERVER_LIMIT);
                    delete createInfo;
                    _charCreateCallback.Reset();
                    return;
                }
            }

            bool allowTwoSideAccounts = !sWorld->IsPvPRealm() || HasPermission(rbac::RBAC_PERM_TWO_SIDE_CHARACTER_CREATION);
            uint32 skipCinematics = sWorld->getIntConfig(CONFIG_SKIP_CINEMATICS);

            _charCreateCallback.FreeResult();

            if (!allowTwoSideAccounts || skipCinematics == 1 || createInfo->Class == CLASS_DEATH_KNIGHT)
            {
                PreparedStatement* stmt = CharacterDatabase.GetPreparedStatement(CHAR_SEL_CHAR_CREATE_INFO);
                stmt->setUInt32(0, GetAccountId());
                stmt->setUInt32(1, (skipCinematics == 1 || createInfo->Class == CLASS_DEATH_KNIGHT) ? 10 : 1);
                _charCreateCallback.SetFutureResult(CharacterDatabase.AsyncQuery(stmt));
                _charCreateCallback.NextStage();
                return;
            }

            _charCreateCallback.NextStage();
            HandleCharCreateCallback(PreparedQueryResult(NULL), createInfo);   // Will jump to case 3
            break;
        }
        case 3:
        {
            bool haveSameRace = false;
            uint32 heroicReqLevel = sWorld->getIntConfig(CONFIG_CHARACTER_CREATING_MIN_LEVEL_FOR_HEROIC_CHARACTER);
            bool hasHeroicReqLevel = (heroicReqLevel == 0);
            bool allowTwoSideAccounts = !sWorld->IsPvPRealm() || HasPermission(rbac::RBAC_PERM_TWO_SIDE_CHARACTER_CREATION);
            uint32 skipCinematics = sWorld->getIntConfig(CONFIG_SKIP_CINEMATICS);
            bool checkHeroicReqs = createInfo->Class == CLASS_DEATH_KNIGHT && !HasPermission(rbac::RBAC_PERM_SKIP_CHECK_CHARACTER_CREATION_HEROIC_CHARACTER);

            if (result)
            {
                uint32 team = Player::TeamForRace(createInfo->Race);
                uint32 freeHeroicSlots = sWorld->getIntConfig(CONFIG_HEROIC_CHARACTERS_PER_REALM);

                Field* field = result->Fetch();
                uint8 accRace  = field[1].GetUInt8();

                if (checkHeroicReqs)
                {
                    uint8 accClass = field[2].GetUInt8();
                    if (accClass == CLASS_DEATH_KNIGHT)
                    {
                        if (freeHeroicSlots > 0)
                            --freeHeroicSlots;

                        if (freeHeroicSlots == 0)
                        {
                            SendCharCreate(CHAR_CREATE_UNIQUE_CLASS_LIMIT);
                            delete createInfo;
                            _charCreateCallback.Reset();
                            return;
                        }
                    }

                    if (!hasHeroicReqLevel)
                    {
                        uint8 accLevel = field[0].GetUInt8();
                        if (accLevel >= heroicReqLevel)
                            hasHeroicReqLevel = true;
                    }
                }

                // need to check team only for first character
                /// @todo what to if account already has characters of both races?
                if (!allowTwoSideAccounts)
                {
                    uint32 accTeam = 0;
                    if (accRace > 0)
                        accTeam = Player::TeamForRace(accRace);

                    if (accTeam != team)
                    {
                        SendCharCreate(CHAR_CREATE_PVP_TEAMS_VIOLATION);
                        delete createInfo;
                        _charCreateCallback.Reset();
                        return;
                    }
                }

                // search same race for cinematic or same class if need
                /// @todo check if cinematic already shown? (already logged in?; cinematic field)
                while ((skipCinematics == 1 && !haveSameRace) || createInfo->Class == CLASS_DEATH_KNIGHT)
                {
                    if (!result->NextRow())
                        break;

                    field = result->Fetch();
                    accRace = field[1].GetUInt8();

                    if (!haveSameRace)
                        haveSameRace = createInfo->Race == accRace;

                    if (checkHeroicReqs)
                    {
                        uint8 acc_class = field[2].GetUInt8();
                        if (acc_class == CLASS_DEATH_KNIGHT)
                        {
                            if (freeHeroicSlots > 0)
                                --freeHeroicSlots;

                            if (freeHeroicSlots == 0)
                            {
                                SendCharCreate(CHAR_CREATE_UNIQUE_CLASS_LIMIT);
                                delete createInfo;
                                _charCreateCallback.Reset();
                                return;
                            }
                        }

                        if (!hasHeroicReqLevel)
                        {
                            uint8 acc_level = field[0].GetUInt8();
                            if (acc_level >= heroicReqLevel)
                                hasHeroicReqLevel = true;
                        }
                    }
                }
            }

            if (checkHeroicReqs && !hasHeroicReqLevel)
            {
                SendCharCreate(CHAR_CREATE_LEVEL_REQUIREMENT);
                delete createInfo;
                _charCreateCallback.Reset();
                return;
            }

            Player newChar(this);
            newChar.GetMotionMaster()->Initialize();
            if (!newChar.Create(sObjectMgr->GetGenerator<HighGuid::Player>().Generate(), createInfo))

            {
                // Player not create (race/class/etc problem?)
                newChar.CleanupsBeforeDelete();

                SendCharCreate(CHAR_CREATE_ERROR);
                delete createInfo;
                _charCreateCallback.Reset();
                return;
            }

            if ((haveSameRace && skipCinematics == 1) || skipCinematics == 2)
                newChar.setCinematic(1);                          // not show intro

            newChar.SetAtLoginFlag(AT_LOGIN_FIRST);               // First login

            // Player created, save it now
            newChar.SaveToDB(true);
            createInfo->CharCount += 1;

            SQLTransaction trans = LoginDatabase.BeginTransaction();

            PreparedStatement* stmt = LoginDatabase.GetPreparedStatement(LOGIN_DEL_REALM_CHARACTERS_BY_REALM);
            stmt->setUInt32(0, GetAccountId());
<<<<<<< HEAD
            stmt->setUInt32(1, realmHandle.Index);
=======
            stmt->setUInt32(1, realm.Id.Realm);
>>>>>>> d1efa0b8
            trans->Append(stmt);

            stmt = LoginDatabase.GetPreparedStatement(LOGIN_INS_REALM_CHARACTERS);
            stmt->setUInt32(0, createInfo->CharCount);
            stmt->setUInt32(1, GetAccountId());
<<<<<<< HEAD
            stmt->setUInt32(2, realmHandle.Index);
=======
            stmt->setUInt32(2, realm.Id.Realm);
>>>>>>> d1efa0b8
            trans->Append(stmt);

            LoginDatabase.CommitTransaction(trans);

            SendCharCreate(CHAR_CREATE_SUCCESS);

            TC_LOG_INFO("entities.player.character", "Account: %d (IP: %s) Create Character:[%s] (GUID: %u)", GetAccountId(), GetRemoteAddress().c_str(), createInfo->Name.c_str(), newChar.GetGUID().GetCounter());
            sScriptMgr->OnPlayerCreate(&newChar);
            sWorld->AddCharacterInfo(newChar.GetGUID(), GetAccountId(), newChar.GetName(), newChar.GetByteValue(PLAYER_BYTES_3, 0), newChar.getRace(), newChar.getClass(), newChar.getLevel());

            newChar.CleanupsBeforeDelete();
            delete createInfo;
            _charCreateCallback.Reset();
            break;
        }
    }
}

void WorldSession::HandleCharDeleteOpcode(WorldPacket& recvData)
{
    ObjectGuid guid;
    recvData >> guid;
    // Initiating
    uint32 initAccountId = GetAccountId();

    // can't delete loaded character
    if (ObjectAccessor::FindPlayer(guid))
    {
        sScriptMgr->OnPlayerFailedDelete(guid, initAccountId);
        return;
    }

    uint32 accountId = 0;
    uint8 level = 0;
    std::string name;

    // is guild leader
    if (sGuildMgr->GetGuildByLeader(guid))
    {
        sScriptMgr->OnPlayerFailedDelete(guid, initAccountId);
        SendCharDelete(CHAR_DELETE_FAILED_GUILD_LEADER);
        return;
    }

    // is arena team captain
    if (sArenaTeamMgr->GetArenaTeamByCaptain(guid))
    {
        sScriptMgr->OnPlayerFailedDelete(guid, initAccountId);
        SendCharDelete(CHAR_DELETE_FAILED_ARENA_CAPTAIN);
        return;
    }

    PreparedStatement* stmt = CharacterDatabase.GetPreparedStatement(CHAR_SEL_CHARACTER_DATA_BY_GUID);
    stmt->setUInt32(0, guid.GetCounter());

    if (PreparedQueryResult result = CharacterDatabase.Query(stmt))
    {
        Field* fields = result->Fetch();
        accountId = fields[0].GetUInt32();
        name = fields[1].GetString();
        level = fields[2].GetUInt8();
    }

    // prevent deleting other players' characters using cheating tools
    if (accountId != initAccountId)
    {
        sScriptMgr->OnPlayerFailedDelete(guid, initAccountId);
        return;
    }

    TC_LOG_INFO("entities.player.character", "Account: %d, IP: %s deleted character: %s, %s, Level: %u", accountId, GetRemoteAddress().c_str(), name.c_str(), guid.ToString().c_str(), level);

    // To prevent hook failure, place hook before removing reference from DB
    sScriptMgr->OnPlayerDelete(guid, initAccountId); // To prevent race conditioning, but as it also makes sense, we hand the accountId over for successful delete.
    // Shouldn't interfere with character deletion though

    if (sLog->ShouldLog("entities.player.dump", LOG_LEVEL_INFO)) // optimize GetPlayerDump call
    {
        std::string dump;
        if (PlayerDumpWriter().GetDump(guid.GetCounter(), dump))
            sLog->outCharDump(dump.c_str(), accountId, guid.GetRawValue(), name.c_str());
    }

    sGuildFinderMgr->RemoveAllMembershipRequestsFromPlayer(guid);
    sCalendarMgr->RemoveAllPlayerEventsAndInvites(guid);
    Player::DeleteFromDB(guid, accountId);

    SendCharDelete(CHAR_DELETE_SUCCESS);
}

void WorldSession::HandlePlayerLoginOpcode(WorldPacket& recvData)
{
    if (PlayerLoading() || GetPlayer() != NULL)
    {
        TC_LOG_ERROR("network", "Player tries to login again, AccountId = %d", GetAccountId());
        KickPlayer();
        return;
    }

    m_playerLoading = true;
    ObjectGuid playerGuid;

    TC_LOG_DEBUG("network", "WORLD: Recvd Player Logon Message");
    playerGuid[2] = recvData.ReadBit();
    playerGuid[3] = recvData.ReadBit();
    playerGuid[0] = recvData.ReadBit();
    playerGuid[6] = recvData.ReadBit();
    playerGuid[4] = recvData.ReadBit();
    playerGuid[5] = recvData.ReadBit();
    playerGuid[1] = recvData.ReadBit();
    playerGuid[7] = recvData.ReadBit();

    recvData.ReadByteSeq(playerGuid[2]);
    recvData.ReadByteSeq(playerGuid[7]);
    recvData.ReadByteSeq(playerGuid[0]);
    recvData.ReadByteSeq(playerGuid[3]);
    recvData.ReadByteSeq(playerGuid[5]);
    recvData.ReadByteSeq(playerGuid[6]);
    recvData.ReadByteSeq(playerGuid[1]);
    recvData.ReadByteSeq(playerGuid[4]);

    TC_LOG_DEBUG("network", "Character %s logging in", playerGuid.ToString().c_str());

    if (!IsLegitCharacterForAccount(playerGuid))
    {
        TC_LOG_ERROR("network", "Account (%u) can't login with that character (%s).", GetAccountId(), playerGuid.ToString().c_str());
        KickPlayer();
        return;
    }

    LoginQueryHolder *holder = new LoginQueryHolder(GetAccountId(), playerGuid);
    if (!holder->Initialize())
    {
        delete holder;                                      // delete all unprocessed queries
        m_playerLoading = false;
        return;
    }

    _charLoginCallback = CharacterDatabase.DelayQueryHolder(holder);
}

void WorldSession::HandleLoadScreenOpcode(WorldPacket& recvPacket)
{
    TC_LOG_INFO("misc", "WORLD: Recvd CMSG_LOAD_SCREEN");
    uint32 mapID;

    recvPacket >> mapID;
    recvPacket.ReadBit();

    // TODO: Do something with this packet
}

void WorldSession::HandlePlayerLogin(LoginQueryHolder* holder)
{
    ObjectGuid playerGuid = holder->GetGuid();

    Player* pCurrChar = new Player(this);
     // for send server info and strings (config)
    ChatHandler chH = ChatHandler(pCurrChar->GetSession());

    // "GetAccountId() == db stored account id" checked in LoadFromDB (prevent login not own character using cheating tools)
    if (!pCurrChar->LoadFromDB(playerGuid, holder))
    {
        SetPlayer(NULL);
        KickPlayer();                                       // disconnect client, player no set to session and it will not deleted or saved at kick
        delete pCurrChar;                                   // delete it manually
        delete holder;                                      // delete all unprocessed queries
        m_playerLoading = false;
        return;
    }

    pCurrChar->GetMotionMaster()->Initialize();
    pCurrChar->SendDungeonDifficulty(false);

    WorldPacket data(SMSG_LOGIN_VERIFY_WORLD, 20);
    data << pCurrChar->GetMapId();
    data << pCurrChar->GetPositionX();
    data << pCurrChar->GetPositionY();
    data << pCurrChar->GetPositionZ();
    data << pCurrChar->GetOrientation();
    SendPacket(&data);

    // load player specific part before send times
    LoadAccountData(holder->GetPreparedResult(PLAYER_LOGIN_QUERY_LOAD_ACCOUNT_DATA), PER_CHARACTER_CACHE_MASK);
    SendAccountDataTimes(PER_CHARACTER_CACHE_MASK);

    bool featureBit4 = true;
    data.Initialize(SMSG_FEATURE_SYSTEM_STATUS, 7);         // checked in 4.2.2
    data << uint8(2);                                       // unknown value
    data << uint32(1);
    data << uint32(1);
    data << uint32(2);
    data << uint32(0);
    data.WriteBit(1);
    data.WriteBit(1);
    data.WriteBit(0);
    data.WriteBit(featureBit4);
    data.WriteBit(0);
    data.WriteBit(0);
    data.FlushBits();
    if (featureBit4)
    {
        data << uint32(1);
        data << uint32(0);
        data << uint32(10);
        data << uint32(60);
    }

    //if (featureBit5)
    //{
    //    data << uint32(0);
    //    data << uint32(0);
    //    data << uint32(0);
    //}
    SendPacket(&data);

    // Send MOTD
    {
        data.Initialize(SMSG_MOTD, 50);                     // new in 2.0.1
        data << (uint32)0;

        uint32 linecount=0;
        std::string str_motd = sWorld->GetMotd();
        std::string::size_type pos, nextpos;

        pos = 0;
        while ((nextpos= str_motd.find('@', pos)) != std::string::npos)
        {
            if (nextpos != pos)
            {
                data << str_motd.substr(pos, nextpos-pos);
                ++linecount;
            }
            pos = nextpos+1;
        }

        if (pos<str_motd.length())
        {
            data << str_motd.substr(pos);
            ++linecount;
        }

        data.put(0, linecount);

        SendPacket(&data);
        TC_LOG_DEBUG("network", "WORLD: Sent motd (SMSG_MOTD)");

        // send server info
        if (sWorld->getIntConfig(CONFIG_ENABLE_SINFO_LOGIN) == 1)
            chH.PSendSysMessage(GitRevision::GetFullVersion());

        TC_LOG_DEBUG("network", "WORLD: Sent server info");
    }

    //QueryResult* result = CharacterDatabase.PQuery("SELECT guildid, rank FROM guild_member WHERE guid = '%u'", pCurrChar->GetGUID().GetCounter());
    if (PreparedQueryResult resultGuild = holder->GetPreparedResult(PLAYER_LOGIN_QUERY_LOAD_GUILD))
    {
        Field* fields = resultGuild->Fetch();
        pCurrChar->SetInGuild(fields[0].GetUInt32());
        pCurrChar->SetRank(fields[1].GetUInt8());
        if (Guild* guild = sGuildMgr->GetGuildById(pCurrChar->GetGuildId()))
            pCurrChar->SetGuildLevel(guild->GetLevel());
    }
    else if (pCurrChar->GetGuildId())                        // clear guild related fields in case wrong data about non existed membership
    {
        pCurrChar->SetInGuild(0);
        pCurrChar->SetRank(0);
        pCurrChar->SetGuildLevel(0);
    }

    data.Initialize(SMSG_LEARNED_DANCE_MOVES, 4+4);
    data << uint64(0);
    SendPacket(&data);

    data.Initialize(SMSG_HOTFIX_INFO);
    HotfixData const& hotfix = sObjectMgr->GetHotfixData();
    data.WriteBits(hotfix.size(), 22);
    data.FlushBits();
    for (uint32 i = 0; i < hotfix.size(); ++i)
    {
        data << uint32(hotfix[i].Type);
        data << uint32(hotfix[i].Timestamp);
        data << uint32(hotfix[i].Entry);
    }
    SendPacket(&data);

    pCurrChar->SendInitialPacketsBeforeAddToMap();

    //Show cinematic at the first time that player login
    if (!pCurrChar->getCinematic())
    {
        pCurrChar->setCinematic(1);

        if (ChrClassesEntry const* cEntry = sChrClassesStore.LookupEntry(pCurrChar->getClass()))
        {
            if (cEntry->CinematicSequence)
                pCurrChar->SendCinematicStart(cEntry->CinematicSequence);
            else if (ChrRacesEntry const* rEntry = sChrRacesStore.LookupEntry(pCurrChar->getRace()))
                pCurrChar->SendCinematicStart(rEntry->CinematicSequence);

            // send new char string if not empty
            if (!sWorld->GetNewCharString().empty())
                chH.PSendSysMessage("%s", sWorld->GetNewCharString().c_str());
        }
    }

    if (!pCurrChar->GetMap()->AddPlayerToMap(pCurrChar))
    {
        AreaTriggerStruct const* at = sObjectMgr->GetGoBackTrigger(pCurrChar->GetMapId());
        if (at)
            pCurrChar->TeleportTo(at->target_mapId, at->target_X, at->target_Y, at->target_Z, pCurrChar->GetOrientation());
        else
            pCurrChar->TeleportTo(pCurrChar->m_homebindMapId, pCurrChar->m_homebindX, pCurrChar->m_homebindY, pCurrChar->m_homebindZ, pCurrChar->GetOrientation());
    }

    ObjectAccessor::AddObject(pCurrChar);
    //TC_LOG_DEBUG("Player %s added to Map.", pCurrChar->GetName().c_str());

    if (pCurrChar->GetGuildId() != 0)
    {
        if (Guild* guild = sGuildMgr->GetGuildById(pCurrChar->GetGuildId()))
            guild->SendLoginInfo(this);
        else
        {
            // remove wrong guild data
            TC_LOG_ERROR("misc", "Player %s (GUID: %u) marked as member of not existing guild (id: %u), removing guild membership for player.", pCurrChar->GetName().c_str(), pCurrChar->GetGUID().GetCounter(), pCurrChar->GetGuildId());
            pCurrChar->SetInGuild(0);
        }
    }

    pCurrChar->SendInitialPacketsAfterAddToMap();

    PreparedStatement* stmt = CharacterDatabase.GetPreparedStatement(CHAR_UPD_CHAR_ONLINE);
    stmt->setUInt32(0, pCurrChar->GetGUID().GetCounter());
    CharacterDatabase.Execute(stmt);

    stmt = LoginDatabase.GetPreparedStatement(LOGIN_UPD_ACCOUNT_ONLINE);
    stmt->setUInt32(0, GetAccountId());
    LoginDatabase.Execute(stmt);

    pCurrChar->SetInGameTime(getMSTime());

    // announce group about member online (must be after add to player list to receive announce to self)
    if (Group* group = pCurrChar->GetGroup())
    {
        //pCurrChar->groupInfo.group->SendInit(this); // useless
        group->SendUpdate();
        group->ResetMaxEnchantingLevel();
    }

    // friend status
    sSocialMgr->SendFriendStatus(pCurrChar, FRIEND_ONLINE, pCurrChar->GetGUID().GetCounter(), true);

    // Place character in world (and load zone) before some object loading
    pCurrChar->LoadCorpse(holder->GetPreparedResult(PLAYER_LOGIN_QUERY_LOAD_CORPSE_LOCATION));

    // setting Ghost+speed if dead
    if (pCurrChar->m_deathState != ALIVE)
    {
        // not blizz like, we must correctly save and load player instead...
        if (pCurrChar->getRace() == RACE_NIGHTELF && !pCurrChar->HasAura(20584))
            pCurrChar->CastSpell(pCurrChar, 20584, true, 0);// auras SPELL_AURA_INCREASE_SPEED(+speed in wisp form), SPELL_AURA_INCREASE_SWIM_SPEED(+swim speed in wisp form), SPELL_AURA_TRANSFORM (to wisp form)

        if (!pCurrChar->HasAura(8326))
            pCurrChar->CastSpell(pCurrChar, 8326, true, 0);     // auras SPELL_AURA_GHOST, SPELL_AURA_INCREASE_SPEED(why?), SPELL_AURA_INCREASE_SWIM_SPEED(why?)

        pCurrChar->SetWaterWalking(true);
    }

    pCurrChar->ContinueTaxiFlight();

    // reset for all pets before pet loading
    if (pCurrChar->HasAtLoginFlag(AT_LOGIN_RESET_PET_TALENTS))
        Pet::resetTalentsForAllPetsOf(pCurrChar);

    // Load pet if any (if player not alive and in taxi flight or another then pet will remember as temporary unsummoned)
    pCurrChar->LoadPet();

    // Set FFA PvP for non GM in non-rest mode
    if (sWorld->IsFFAPvPRealm() && !pCurrChar->IsGameMaster() && !pCurrChar->HasFlag(PLAYER_FLAGS, PLAYER_FLAGS_RESTING))
        pCurrChar->SetByteFlag(UNIT_FIELD_BYTES_2, 1, UNIT_BYTE2_FLAG_FFA_PVP);

    if (pCurrChar->HasFlag(PLAYER_FLAGS, PLAYER_FLAGS_CONTESTED_PVP))
        pCurrChar->SetContestedPvP();

    // Apply at_login requests
    if (pCurrChar->HasAtLoginFlag(AT_LOGIN_RESET_SPELLS))
    {
        pCurrChar->ResetSpells();
        SendNotification(LANG_RESET_SPELLS);
    }

    if (pCurrChar->HasAtLoginFlag(AT_LOGIN_RESET_TALENTS))
    {
        pCurrChar->ResetTalents(true);
        pCurrChar->SendTalentsInfoData(false);              // original talents send already in to SendInitialPacketsBeforeAddToMap, resend reset state
        SendNotification(LANG_RESET_TALENTS);
    }

    bool firstLogin = pCurrChar->HasAtLoginFlag(AT_LOGIN_FIRST);
    if (firstLogin)
    {
        pCurrChar->RemoveAtLoginFlag(AT_LOGIN_FIRST);

        PlayerInfo const* info = sObjectMgr->GetPlayerInfo(pCurrChar->getRace(), pCurrChar->getClass());
        for (uint32 spellId : info->castSpells)
            pCurrChar->CastSpell(pCurrChar, spellId, true);
    }

    // show time before shutdown if shutdown planned.
    if (sWorld->IsShuttingDown())
        sWorld->ShutdownMsg(true, pCurrChar);

    if (sWorld->getBoolConfig(CONFIG_ALL_TAXI_PATHS))
        pCurrChar->SetTaxiCheater(true);

    if (pCurrChar->IsGameMaster())
        SendNotification(LANG_GM_ON);

    std::string IP_str = GetRemoteAddress();
    TC_LOG_INFO("entities.player.character", "Account: %d (IP: %s) Login Character:[%s] (GUID: %u) Level: %d",
        GetAccountId(), IP_str.c_str(), pCurrChar->GetName().c_str(), pCurrChar->GetGUID().GetCounter(), pCurrChar->getLevel());

    if (!pCurrChar->IsStandState() && !pCurrChar->HasUnitState(UNIT_STATE_STUNNED))
        pCurrChar->SetStandState(UNIT_STAND_STATE_STAND);

    m_playerLoading = false;

    // Handle Login-Achievements (should be handled after loading)
    _player->UpdateAchievementCriteria(ACHIEVEMENT_CRITERIA_TYPE_ON_LOGIN, 1);

    sScriptMgr->OnPlayerLogin(pCurrChar, firstLogin);

    sBattlenetServer.SendChangeToonOnlineState(GetBattlenetAccountId(), GetAccountId(), _player->GetGUID(), _player->GetName(), true);

    delete holder;
}

void WorldSession::HandleSetFactionAtWar(WorldPacket& recvData)
{
    TC_LOG_DEBUG("network", "WORLD: Received CMSG_SET_FACTION_ATWAR");

    uint32 repListID;
    uint8  flag;

    recvData >> repListID;
    recvData >> flag;

    GetPlayer()->GetReputationMgr().SetAtWar(repListID, flag != 0);
}

//I think this function is never used :/ I dunno, but i guess this opcode not exists
void WorldSession::HandleSetFactionCheat(WorldPacket& /*recvData*/)
{
    TC_LOG_ERROR("network", "WORLD SESSION: HandleSetFactionCheat, not expected call, please report.");
    GetPlayer()->GetReputationMgr().SendStates();
}

void WorldSession::HandleTutorialFlag(WorldPacket& recvData)
{
    uint32 data;
    recvData >> data;

    uint8 index = uint8(data / 32);
    if (index >= MAX_ACCOUNT_TUTORIAL_VALUES)
        return;

    uint32 value = (data % 32);

    uint32 flag = GetTutorialInt(index);
    flag |= (1 << value);
    SetTutorialInt(index, flag);
}

void WorldSession::HandleTutorialClear(WorldPacket& /*recvData*/)
{
    for (uint8 i = 0; i < MAX_ACCOUNT_TUTORIAL_VALUES; ++i)
        SetTutorialInt(i, 0xFFFFFFFF);
}

void WorldSession::HandleTutorialReset(WorldPacket& /*recvData*/)
{
    for (uint8 i = 0; i < MAX_ACCOUNT_TUTORIAL_VALUES; ++i)
        SetTutorialInt(i, 0x00000000);
}

void WorldSession::HandleSetWatchedFactionOpcode(WorldPacket& recvData)
{
    TC_LOG_DEBUG("network", "WORLD: Received CMSG_SET_WATCHED_FACTION");
    uint32 fact;
    recvData >> fact;
    GetPlayer()->SetUInt32Value(PLAYER_FIELD_WATCHED_FACTION_INDEX, fact);
}

void WorldSession::HandleSetFactionInactiveOpcode(WorldPacket& recvData)
{
    TC_LOG_DEBUG("network", "WORLD: Received CMSG_SET_FACTION_INACTIVE");
    uint32 replistid;
    uint8 inactive;
    recvData >> replistid >> inactive;

    _player->GetReputationMgr().SetInactive(replistid, inactive != 0);
}

void WorldSession::HandleShowingHelmOpcode(WorldPacket& recvData)
{
    TC_LOG_DEBUG("network", "CMSG_SHOWING_HELM for %s", _player->GetName().c_str());
    recvData.read_skip<uint8>(); // unknown, bool?
    _player->ToggleFlag(PLAYER_FLAGS, PLAYER_FLAGS_HIDE_HELM);
}

void WorldSession::HandleShowingCloakOpcode(WorldPacket& recvData)
{
    TC_LOG_DEBUG("network", "CMSG_SHOWING_CLOAK for %s", _player->GetName().c_str());
    recvData.read_skip<uint8>(); // unknown, bool?
    _player->ToggleFlag(PLAYER_FLAGS, PLAYER_FLAGS_HIDE_CLOAK);
}

void WorldSession::HandleCharRenameOpcode(WorldPacket& recvData)
{
    CharacterRenameInfo renameInfo;

    recvData >> renameInfo.Guid
             >> renameInfo.Name;

    // prevent character rename to invalid name
    if (!normalizePlayerName(renameInfo.Name))
    {
        SendCharRename(CHAR_NAME_NO_NAME, renameInfo);
        return;
    }

    ResponseCodes res = ObjectMgr::CheckPlayerName(renameInfo.Name, GetSessionDbcLocale(), true);
    if (res != CHAR_NAME_SUCCESS)
    {
        SendCharRename(res, renameInfo);
        return;
    }

    // check name limitations
    if (!HasPermission(rbac::RBAC_PERM_SKIP_CHECK_CHARACTER_CREATION_RESERVEDNAME) && sObjectMgr->IsReservedName(renameInfo.Name))
    {
        SendCharRename(CHAR_NAME_RESERVED, renameInfo);
        return;
    }

    // Ensure that the character belongs to the current account, that rename at login is enabled
    // and that there is no character with the desired new name
    PreparedStatement* stmt = CharacterDatabase.GetPreparedStatement(CHAR_SEL_FREE_NAME);

    stmt->setUInt32(0, renameInfo.Guid.GetCounter());
    stmt->setUInt32(1, GetAccountId());
    stmt->setUInt16(2, AT_LOGIN_RENAME);
    stmt->setUInt16(3, AT_LOGIN_RENAME);
    stmt->setString(4, renameInfo.Name);

    delete _charRenameCallback.GetParam();
    _charRenameCallback.SetParam(new CharacterRenameInfo(std::move(renameInfo)));
    _charRenameCallback.SetFutureResult(CharacterDatabase.AsyncQuery(stmt));
}

void WorldSession::HandleChangePlayerNameOpcodeCallBack(PreparedQueryResult result, CharacterRenameInfo const* renameInfo)
{
    if (!result)
    {
        SendCharRename(CHAR_CREATE_ERROR, *renameInfo);
        return;
    }

    Field* fields = result->Fetch();

    ObjectGuid::LowType guidLow      = fields[0].GetUInt32();
    std::string oldName = fields[1].GetString();

    // Update name and at_login flag in the db
    PreparedStatement* stmt = CharacterDatabase.GetPreparedStatement(CHAR_UPD_NAME);

    stmt->setString(0, renameInfo->Name);
    stmt->setUInt16(1, AT_LOGIN_RENAME);
    stmt->setUInt32(2, guidLow);

    CharacterDatabase.Execute(stmt);

    // Removed declined name from db
    stmt = CharacterDatabase.GetPreparedStatement(CHAR_DEL_DECLINED_NAME);

    stmt->setUInt32(0, guidLow);

    CharacterDatabase.Execute(stmt);

    TC_LOG_INFO("entities.player.character", "Account: %d (IP: %s) Character:[%s] (%s) Changed name to: %s", GetAccountId(), GetRemoteAddress().c_str(), oldName.c_str(), renameInfo->Guid.ToString().c_str(), renameInfo->Name.c_str());

    SendCharRename(RESPONSE_SUCCESS, *renameInfo);

    sWorld->UpdateCharacterInfo(renameInfo->Guid, renameInfo->Name);
}

void WorldSession::HandleSetPlayerDeclinedNames(WorldPacket& recvData)
{
    ObjectGuid guid;

    recvData >> guid;

    // not accept declined names for unsupported languages
    std::string name;
    if (!sObjectMgr->GetPlayerNameByGUID(guid, name))
    {
        SendSetPlayerDeclinedNamesResult(DECLINED_NAMES_RESULT_ERROR, guid);
        return;
    }

    std::wstring wname;
    if (!Utf8toWStr(name, wname))
    {
        SendSetPlayerDeclinedNamesResult(DECLINED_NAMES_RESULT_ERROR, guid);
        return;
    }

    if (!isCyrillicCharacter(wname[0]))                      // name already stored as only single alphabet using
    {
        SendSetPlayerDeclinedNamesResult(DECLINED_NAMES_RESULT_ERROR, guid);
        return;
    }

    std::string name2;
    DeclinedName declinedname;

    recvData >> name2;

    if (name2 != name)                                       // character have different name
    {
        SendSetPlayerDeclinedNamesResult(DECLINED_NAMES_RESULT_ERROR, guid);
        return;
    }

    for (int i = 0; i < MAX_DECLINED_NAME_CASES; ++i)
    {
        recvData >> declinedname.name[i];
        if (!normalizePlayerName(declinedname.name[i]))
        {
            SendSetPlayerDeclinedNamesResult(DECLINED_NAMES_RESULT_ERROR, guid);
            return;
        }
    }

    if (!ObjectMgr::CheckDeclinedNames(wname, declinedname))
    {
        SendSetPlayerDeclinedNamesResult(DECLINED_NAMES_RESULT_ERROR, guid);
        return;
    }

    for (int i = 0; i < MAX_DECLINED_NAME_CASES; ++i)
        CharacterDatabase.EscapeString(declinedname.name[i]);

    SQLTransaction trans = CharacterDatabase.BeginTransaction();

    PreparedStatement* stmt = CharacterDatabase.GetPreparedStatement(CHAR_DEL_CHAR_DECLINED_NAME);
    stmt->setUInt32(0, guid.GetCounter());
    trans->Append(stmt);

    stmt = CharacterDatabase.GetPreparedStatement(CHAR_INS_CHAR_DECLINED_NAME);
    stmt->setUInt32(0, guid.GetCounter());

    for (uint8 i = 0; i < 5; i++)
        stmt->setString(i+1, declinedname.name[i]);

    trans->Append(stmt);

    CharacterDatabase.CommitTransaction(trans);

    SendSetPlayerDeclinedNamesResult(DECLINED_NAMES_RESULT_SUCCESS, guid);
}

void WorldSession::HandleAlterAppearance(WorldPacket& recvData)
{
    TC_LOG_DEBUG("network", "CMSG_ALTER_APPEARANCE");

    uint32 Hair, Color, FacialHair, SkinColor;
    recvData >> Hair >> Color >> FacialHair >> SkinColor;

    BarberShopStyleEntry const* bs_hair = sBarberShopStyleStore.LookupEntry(Hair);

    if (!bs_hair || bs_hair->type != 0 || bs_hair->race != _player->getRace() || bs_hair->gender != _player->GetByteValue(PLAYER_BYTES_3, 0))
        return;

    BarberShopStyleEntry const* bs_facialHair = sBarberShopStyleStore.LookupEntry(FacialHair);

    if (!bs_facialHair || bs_facialHair->type != 2 || bs_facialHair->race != _player->getRace() || bs_facialHair->gender != _player->GetByteValue(PLAYER_BYTES_3, 0))
        return;

    BarberShopStyleEntry const* bs_skinColor = sBarberShopStyleStore.LookupEntry(SkinColor);

    if (bs_skinColor && (bs_skinColor->type != 3 || bs_skinColor->race != _player->getRace() || bs_skinColor->gender != _player->GetByteValue(PLAYER_BYTES_3, 0)))
        return;

    if (!Player::ValidateAppearance(_player->getRace(), _player->getClass(), _player->GetByteValue(PLAYER_BYTES_3, 0), bs_hair->hair_id, Color, _player->GetByteValue(PLAYER_BYTES, 1), bs_facialHair->hair_id, bs_skinColor ? bs_skinColor->hair_id : _player->GetByteValue(PLAYER_BYTES, 0)))
        return;

    GameObject* go = _player->FindNearestGameObjectOfType(GAMEOBJECT_TYPE_BARBER_CHAIR, 5.0f);
    if (!go)
    {
        SendBarberShopResult(BARBER_SHOP_RESULT_NOT_ON_CHAIR);
        return;
    }

    if (_player->getStandState() != UNIT_STAND_STATE_SIT_LOW_CHAIR + go->GetGOInfo()->barberChair.chairheight)
    {
        SendBarberShopResult(BARBER_SHOP_RESULT_NOT_ON_CHAIR);
        return;
    }

    uint32 cost = _player->GetBarberShopCost(bs_hair->hair_id, Color, bs_facialHair->hair_id, bs_skinColor);

    // 0 - ok
    // 1, 3 - not enough money
    // 2 - you have to sit on barber chair
    if (!_player->HasEnoughMoney((uint64)cost))
    {
        SendBarberShopResult(BARBER_SHOP_RESULT_NO_MONEY);
        return;
    }

    SendBarberShopResult(BARBER_SHOP_RESULT_SUCCESS);

    _player->ModifyMoney(-int64(cost));                     // it isn't free
    _player->UpdateAchievementCriteria(ACHIEVEMENT_CRITERIA_TYPE_GOLD_SPENT_AT_BARBER, cost);

    _player->SetByteValue(PLAYER_BYTES, 2, uint8(bs_hair->hair_id));
    _player->SetByteValue(PLAYER_BYTES, 3, uint8(Color));
    _player->SetByteValue(PLAYER_BYTES_2, 0, uint8(bs_facialHair->hair_id));
    if (bs_skinColor)
        _player->SetByteValue(PLAYER_BYTES, 0, uint8(bs_skinColor->hair_id));

    _player->UpdateAchievementCriteria(ACHIEVEMENT_CRITERIA_TYPE_VISIT_BARBER_SHOP, 1);

    _player->SetStandState(0);                              // stand up
}

void WorldSession::HandleRemoveGlyph(WorldPacket& recvData)
{
    uint32 slot;
    recvData >> slot;

    if (slot >= MAX_GLYPH_SLOT_INDEX)
    {
        TC_LOG_DEBUG("network", "Client sent wrong glyph slot number in opcode CMSG_REMOVE_GLYPH %u", slot);
        return;
    }

    if (uint32 glyph = _player->GetGlyph(_player->GetActiveSpec(), slot))
    {
        if (GlyphPropertiesEntry const* gp = sGlyphPropertiesStore.LookupEntry(glyph))
        {
            _player->RemoveAurasDueToSpell(gp->SpellId);
            _player->SetGlyph(slot, 0);
            _player->SendTalentsInfoData(false);
        }
    }
}

void WorldSession::HandleCharCustomize(WorldPacket& recvData)
{
    CharacterCustomizeInfo customizeInfo;

    recvData >> customizeInfo.Guid;
    if (!IsLegitCharacterForAccount(customizeInfo.Guid))
    {
        TC_LOG_ERROR("network", "Account %u, IP: %s tried to customise %s, but it does not belong to their account!",
            GetAccountId(), GetRemoteAddress().c_str(), customizeInfo.Guid.ToString().c_str());
        recvData.rfinish();
        KickPlayer();
        return;
    }

    recvData >> customizeInfo.Name
             >> customizeInfo.Gender
             >> customizeInfo.Skin
             >> customizeInfo.HairColor
             >> customizeInfo.HairStyle
             >> customizeInfo.FacialHair
             >> customizeInfo.Face;

    PreparedStatement* stmt = CharacterDatabase.GetPreparedStatement(CHAR_SEL_CHARACTER_NAME_DATA);
    stmt->setUInt32(0, customizeInfo.Guid.GetCounter());
    PreparedQueryResult result = CharacterDatabase.Query(stmt);

    if (!result)
    {
        SendCharCustomize(CHAR_CREATE_ERROR, customizeInfo);
        return;
    }

    Field* fields = result->Fetch();
    uint8 plrRace = fields[0].GetUInt8();
    uint8 plrClass = fields[1].GetUInt8();
    uint8 plrGender = fields[2].GetUInt8();

    if (!Player::ValidateAppearance(plrRace, plrClass, plrGender, customizeInfo.HairStyle, customizeInfo.HairColor, customizeInfo.Face, customizeInfo.FacialHair, customizeInfo.Skin, true))
    {
        SendCharCustomize(CHAR_CREATE_ERROR, customizeInfo);
        return;
    }

    stmt = CharacterDatabase.GetPreparedStatement(CHAR_SEL_CHARACTER_AT_LOGIN);

    stmt->setUInt32(0, customizeInfo.Guid.GetCounter());
    // TODO: Make async with callback
    result = CharacterDatabase.Query(stmt);

    if (!result)
    {
        SendCharCustomize(CHAR_CREATE_ERROR, customizeInfo);
        return;
    }

    fields = result->Fetch();
    uint32 at_loginFlags = fields[0].GetUInt16();

    if (!(at_loginFlags & AT_LOGIN_CUSTOMIZE))
    {
        SendCharCustomize(CHAR_CREATE_ERROR, customizeInfo);
        return;
    }

    // prevent character rename to invalid name
    if (!normalizePlayerName(customizeInfo.Name))
    {
        SendCharCustomize(CHAR_NAME_NO_NAME, customizeInfo);
        return;
    }

    ResponseCodes res = ObjectMgr::CheckPlayerName(customizeInfo.Name, GetSessionDbcLocale(), true);
    if (res != CHAR_NAME_SUCCESS)
    {
        SendCharCustomize(res, customizeInfo);
        return;
    }

    // check name limitations
    if (!HasPermission(rbac::RBAC_PERM_SKIP_CHECK_CHARACTER_CREATION_RESERVEDNAME) && sObjectMgr->IsReservedName(customizeInfo.Name))
    {
        SendCharCustomize(CHAR_NAME_RESERVED, customizeInfo);
        return;
    }

    // character with this name already exist
    if (ObjectGuid newGuid = sObjectMgr->GetPlayerGUIDByName(customizeInfo.Name))
    {
        if (newGuid != customizeInfo.Guid)
        {
            SendCharCustomize(CHAR_CREATE_NAME_IN_USE, customizeInfo);
            return;
        }
    }

    stmt = CharacterDatabase.GetPreparedStatement(CHAR_SEL_CHARACTER_NAME);
    stmt->setUInt32(0, customizeInfo.Guid.GetCounter());
    result = CharacterDatabase.Query(stmt);

    if (result)
    {
        std::string oldname = result->Fetch()[0].GetString();
        TC_LOG_INFO("entities.player.character", "Account: %d (IP: %s), Character[%s] (%s) Customized to: %s",
            GetAccountId(), GetRemoteAddress().c_str(), oldname.c_str(), customizeInfo.Guid.ToString().c_str(), customizeInfo.Name.c_str());
    }

    SQLTransaction trans = CharacterDatabase.BeginTransaction();

    Player::Customize(&customizeInfo, trans);

    stmt = CharacterDatabase.GetPreparedStatement(CHAR_UPD_CHAR_NAME_AT_LOGIN);
    stmt->setString(0, customizeInfo.Name);
    stmt->setUInt16(1, uint16(AT_LOGIN_CUSTOMIZE));
    stmt->setUInt32(2, customizeInfo.Guid.GetCounter());

    trans->Append(stmt);

    stmt = CharacterDatabase.GetPreparedStatement(CHAR_DEL_DECLINED_NAME);
    stmt->setUInt32(0, customizeInfo.Guid.GetCounter());

    trans->Append(stmt);

    CharacterDatabase.CommitTransaction(trans);

    sWorld->UpdateCharacterInfo(customizeInfo.Guid, customizeInfo.Name, customizeInfo.Gender);

    SendCharCustomize(RESPONSE_SUCCESS, customizeInfo);
}

void WorldSession::HandleEquipmentSetSave(WorldPacket& recvData)
{
    TC_LOG_DEBUG("network", "CMSG_EQUIPMENT_SET_SAVE");

    uint64 setGuid;
    recvData.readPackGUID(setGuid);

    uint32 index;
    recvData >> index;
    if (index >= MAX_EQUIPMENT_SET_INDEX)                    // client set slots amount
        return;

    std::string name;
    recvData >> name;

    std::string iconName;
    recvData >> iconName;

    EquipmentSet eqSet;

    eqSet.Guid      = setGuid;
    eqSet.Name      = name;
    eqSet.IconName  = iconName;
    eqSet.state     = EQUIPMENT_SET_NEW;

    for (uint32 i = 0; i < EQUIPMENT_SLOT_END; ++i)
    {
        ObjectGuid itemGuid;
        recvData >> itemGuid.ReadAsPacked();

        // equipment manager sends "1" (as raw GUID) for slots set to "ignore" (don't touch slot at equip set)
        if (itemGuid.GetRawValue() == 1)
        {
            // ignored slots saved as bit mask because we have no free special values for Items[i]
            eqSet.IgnoreMask |= 1 << i;
            continue;
        }

        Item* item = _player->GetItemByPos(INVENTORY_SLOT_BAG_0, i);

        if (!item && itemGuid)                               // cheating check 1
            return;

        if (item && item->GetGUID() != itemGuid)             // cheating check 2
            return;

        eqSet.Items[i] = itemGuid.GetCounter();
    }

    _player->SetEquipmentSet(index, eqSet);
}

void WorldSession::HandleEquipmentSetDelete(WorldPacket& recvData)
{
    TC_LOG_DEBUG("network", "CMSG_EQUIPMENT_SET_DELETE");

    uint64 setGuid;
    recvData.readPackGUID(setGuid);

    _player->DeleteEquipmentSet(setGuid);
}

void WorldSession::HandleEquipmentSetUse(WorldPacket& recvData)
{
    TC_LOG_DEBUG("network", "CMSG_EQUIPMENT_SET_USE");

    for (uint32 i = 0; i < EQUIPMENT_SLOT_END; ++i)
    {
        ObjectGuid itemGuid;
        recvData >> itemGuid.ReadAsPacked();

        uint8 srcbag, srcslot;
        recvData >> srcbag >> srcslot;

        TC_LOG_DEBUG("entities.player.items", "%s: srcbag %u, srcslot %u", itemGuid.ToString().c_str(), srcbag, srcslot);

        // check if item slot is set to "ignored" (raw value == 1), must not be unequipped then
        if (itemGuid.GetRawValue() == 1)
            continue;

        // Only equip weapons in combat
        if (_player->IsInCombat() && i != EQUIPMENT_SLOT_MAINHAND && i != EQUIPMENT_SLOT_OFFHAND && i != EQUIPMENT_SLOT_RANGED)
            continue;

        Item* item = _player->GetItemByGuid(itemGuid);

        uint16 dstpos = i | (INVENTORY_SLOT_BAG_0 << 8);

        if (!item)
        {
            Item* uItem = _player->GetItemByPos(INVENTORY_SLOT_BAG_0, i);
            if (!uItem)
                continue;

            ItemPosCountVec sDest;
            InventoryResult msg = _player->CanStoreItem(NULL_BAG, NULL_SLOT, sDest, uItem, false);
            if (msg == EQUIP_ERR_OK)
            {
                _player->RemoveItem(INVENTORY_SLOT_BAG_0, i, true);
                _player->StoreItem(sDest, uItem, true);
            }
            else
                _player->SendEquipError(msg, uItem, NULL);

            continue;
        }

        if (item->GetPos() == dstpos)
            continue;

        _player->SwapItem(item->GetPos(), dstpos);
    }

    WorldPacket data(SMSG_EQUIPMENT_SET_USE_RESULT, 1);
    data << uint8(0);                                       // 4 - equipment swap failed - inventory is full
    SendPacket(&data);
}

void WorldSession::HandleCharFactionOrRaceChange(WorldPacket& recvData)
{
    CharacterFactionChangeInfo factionChangeInfo;
    recvData >> factionChangeInfo.Guid;

    if (!IsLegitCharacterForAccount(factionChangeInfo.Guid))
    {
        TC_LOG_ERROR("network", "Account %u, IP: %s tried to factionchange character %s, but it does not belong to their account!",
            GetAccountId(), GetRemoteAddress().c_str(), factionChangeInfo.Guid.ToString().c_str());
        recvData.rfinish();
        KickPlayer();
        return;
    }

    recvData >> factionChangeInfo.Name
             >> factionChangeInfo.Gender
             >> factionChangeInfo.Skin
             >> factionChangeInfo.HairColor
             >> factionChangeInfo.HairStyle
             >> factionChangeInfo.FacialHair
             >> factionChangeInfo.Face
             >> factionChangeInfo.Race;

    ObjectGuid::LowType lowGuid = factionChangeInfo.Guid.GetCounter();

    // get the players old (at this moment current) race
    CharacterInfo const* nameData = sWorld->GetCharacterInfo(factionChangeInfo.Guid);
    if (!nameData)
    {
        SendCharFactionChange(CHAR_CREATE_ERROR, factionChangeInfo);
        return;
    }

    uint8 oldRace = nameData->Race;
    uint8 playerClass = nameData->Class;
    uint8 level = nameData->Level;

    // TO Do: Make async
    PreparedStatement* stmt = CharacterDatabase.GetPreparedStatement(CHAR_SEL_CHAR_AT_LOGIN_TITLES);
    stmt->setUInt32(0, lowGuid);
    PreparedQueryResult result = CharacterDatabase.Query(stmt);

    if (!result)
    {
        SendCharFactionChange(CHAR_CREATE_ERROR, factionChangeInfo);
        return;
    }

    Field* fields = result->Fetch();
    uint32 at_loginFlags = fields[0].GetUInt16();
    std::string knownTitlesStr = fields[1].GetString();
    uint32 used_loginFlag = ((recvData.GetOpcode() == CMSG_CHAR_RACE_CHANGE) ? AT_LOGIN_CHANGE_RACE : AT_LOGIN_CHANGE_FACTION);

    if (!sObjectMgr->GetPlayerInfo(factionChangeInfo.Race, playerClass))
    {
        SendCharFactionChange(CHAR_CREATE_ERROR, factionChangeInfo);
        return;
    }

    if (!(at_loginFlags & used_loginFlag))
    {
        SendCharFactionChange(CHAR_CREATE_ERROR, factionChangeInfo);
        return;
    }

    if (!HasPermission(rbac::RBAC_PERM_SKIP_CHECK_CHARACTER_CREATION_RACEMASK))
    {
        uint32 raceMaskDisabled = sWorld->getIntConfig(CONFIG_CHARACTER_CREATING_DISABLED_RACEMASK);
        if ((1 << (factionChangeInfo.Race - 1)) & raceMaskDisabled)
        {
            SendCharFactionChange(CHAR_CREATE_ERROR, factionChangeInfo);
            return;
        }
    }

    // prevent character rename to invalid name
    if (!normalizePlayerName(factionChangeInfo.Name))
    {
        SendCharFactionChange(CHAR_NAME_NO_NAME, factionChangeInfo);
        return;
    }

    ResponseCodes res = ObjectMgr::CheckPlayerName(factionChangeInfo.Name, GetSessionDbcLocale(), true);
    if (res != CHAR_NAME_SUCCESS)
    {
        SendCharFactionChange(res, factionChangeInfo);
        return;
    }

    // check name limitations
    if (!HasPermission(rbac::RBAC_PERM_SKIP_CHECK_CHARACTER_CREATION_RESERVEDNAME) && sObjectMgr->IsReservedName(factionChangeInfo.Name))
    {
        SendCharFactionChange(CHAR_NAME_RESERVED, factionChangeInfo);
        return;
    }

    // character with this name already exist
    if (ObjectGuid newGuid = sObjectMgr->GetPlayerGUIDByName(factionChangeInfo.Name))
    {
        if (newGuid != factionChangeInfo.Guid)
        {
            SendCharFactionChange(CHAR_CREATE_NAME_IN_USE, factionChangeInfo);
            return;
        }
    }
    
    SQLTransaction trans = CharacterDatabase.BeginTransaction();

    // resurrect the character in case he's dead
    Player::OfflineResurrect(factionChangeInfo.Guid, trans);

    CharacterDatabase.EscapeString(factionChangeInfo.Name);
    Player::Customize(&factionChangeInfo, trans);

    stmt = CharacterDatabase.GetPreparedStatement(CHAR_UPD_FACTION_OR_RACE);
    stmt->setString(0, factionChangeInfo.Name);
    stmt->setUInt8(1, factionChangeInfo.Race);
    stmt->setUInt16(2, used_loginFlag);
    stmt->setUInt32(3, lowGuid);
    trans->Append(stmt);

    stmt = CharacterDatabase.GetPreparedStatement(CHAR_DEL_CHAR_DECLINED_NAME);
    stmt->setUInt32(0, lowGuid);
    trans->Append(stmt);

    sWorld->UpdateCharacterInfo(factionChangeInfo.Guid, factionChangeInfo.Name, factionChangeInfo.Gender, factionChangeInfo.Race);

    if (oldRace != factionChangeInfo.Race)
    {
        TeamId team = TEAM_ALLIANCE;

        // Search each faction is targeted
        switch (factionChangeInfo.Race)
        {
            case RACE_ORC:
            case RACE_TAUREN:
            case RACE_UNDEAD_PLAYER:
            case RACE_TROLL:
            case RACE_BLOODELF:
            case RACE_GOBLIN:
                team = TEAM_HORDE;
                break;
            default:
                break;
        }

        // Switch Languages
        // delete all languages first
        stmt = CharacterDatabase.GetPreparedStatement(CHAR_DEL_CHAR_SKILL_LANGUAGES);
        stmt->setUInt32(0, lowGuid);
        trans->Append(stmt);

        // Now add them back
        stmt = CharacterDatabase.GetPreparedStatement(CHAR_INS_CHAR_SKILL_LANGUAGE);
        stmt->setUInt32(0, lowGuid);

        // Faction specific languages
        if (team == TEAM_HORDE)
            stmt->setUInt16(1, 109);
        else
            stmt->setUInt16(1, 98);

        trans->Append(stmt);

        // Race specific languages
        if (factionChangeInfo.Race != RACE_ORC && factionChangeInfo.Race != RACE_HUMAN)
        {
            stmt = CharacterDatabase.GetPreparedStatement(CHAR_INS_CHAR_SKILL_LANGUAGE);
            stmt->setUInt32(0, lowGuid);

            switch (factionChangeInfo.Race)
            {
                case RACE_DWARF:
                    stmt->setUInt16(1, 111);
                    break;
                case RACE_DRAENEI:
                    stmt->setUInt16(1, 759);
                    break;
                case RACE_GNOME:
                    stmt->setUInt16(1, 313);
                    break;
                case RACE_NIGHTELF:
                    stmt->setUInt16(1, 113);
                    break;
                case RACE_WORGEN:
                    stmt->setUInt16(1, 791);
                    break;
                case RACE_UNDEAD_PLAYER:
                    stmt->setUInt16(1, 673);
                    break;
                case RACE_TAUREN:
                    stmt->setUInt16(1, 115);
                    break;
                case RACE_TROLL:
                    stmt->setUInt16(1, 315);
                    break;
                case RACE_BLOODELF:
                    stmt->setUInt16(1, 137);
                    break;
                case RACE_GOBLIN:
                    stmt->setUInt16(1, 792);
                    break;
            }

            trans->Append(stmt);
        }

        if (recvData.GetOpcode() == CMSG_CHAR_FACTION_CHANGE)
        {
            // Delete all Flypaths
            stmt = CharacterDatabase.GetPreparedStatement(CHAR_UPD_CHAR_TAXI_PATH);
            stmt->setUInt32(0, lowGuid);
            trans->Append(stmt);

            if (level > 7)
            {
                // Update Taxi path
                // this doesn't seem to be 100% blizzlike... but it can't really be helped.
                std::ostringstream taximaskstream;
                uint32 numFullTaximasks = level / 7;
                if (numFullTaximasks > 11)
                    numFullTaximasks = 11;
                if (team == TEAM_ALLIANCE)
                {
                    if (playerClass != CLASS_DEATH_KNIGHT)
                    {
                        for (uint8 i = 0; i < numFullTaximasks; ++i)
                            taximaskstream << uint32(sAllianceTaxiNodesMask[i]) << ' ';
                    }
                    else
                    {
                        for (uint8 i = 0; i < numFullTaximasks; ++i)
                            taximaskstream << uint32(sAllianceTaxiNodesMask[i] | sDeathKnightTaxiNodesMask[i]) << ' ';
                    }
                }
                else
                {
                    if (playerClass != CLASS_DEATH_KNIGHT)
                    {
                        for (uint8 i = 0; i < numFullTaximasks; ++i)
                            taximaskstream << uint32(sHordeTaxiNodesMask[i]) << ' ';
                    }
                    else
                    {
                        for (uint8 i = 0; i < numFullTaximasks; ++i)
                            taximaskstream << uint32(sHordeTaxiNodesMask[i] | sDeathKnightTaxiNodesMask[i]) << ' ';
                    }
                }

                uint32 numEmptyTaximasks = 11 - numFullTaximasks;
                for (uint8 i = 0; i < numEmptyTaximasks; ++i)
                    taximaskstream << "0 ";
                taximaskstream << '0';
                std::string taximask = taximaskstream.str();

                stmt = CharacterDatabase.GetPreparedStatement(CHAR_UPD_CHAR_TAXIMASK);
                stmt->setString(0, taximask);
                stmt->setUInt32(1, lowGuid);
                trans->Append(stmt);
            }

            /// @todo: make this part async
            if (!sWorld->getBoolConfig(CONFIG_ALLOW_TWO_SIDE_INTERACTION_GUILD))
            {
                // Reset guild
                stmt = CharacterDatabase.GetPreparedStatement(CHAR_SEL_GUILD_MEMBER);

                stmt->setUInt32(0, lowGuid);

                PreparedQueryResult result = CharacterDatabase.Query(stmt);
                if (result)
                    if (Guild* guild = sGuildMgr->GetGuildById((result->Fetch()[0]).GetUInt32()))
                        guild->DeleteMember(factionChangeInfo.Guid, false, false, true);

                Player::LeaveAllArenaTeams(factionChangeInfo.Guid);
            }

            if (!HasPermission(rbac::RBAC_PERM_TWO_SIDE_ADD_FRIEND))
            {
                // Delete Friend List
                stmt = CharacterDatabase.GetPreparedStatement(CHAR_DEL_CHAR_SOCIAL_BY_GUID);
                stmt->setUInt32(0, lowGuid);
                trans->Append(stmt);

                stmt = CharacterDatabase.GetPreparedStatement(CHAR_DEL_CHAR_SOCIAL_BY_FRIEND);
                stmt->setUInt32(0, lowGuid);
                trans->Append(stmt);
            }

            // Reset homebind and position
            stmt = CharacterDatabase.GetPreparedStatement(CHAR_DEL_PLAYER_HOMEBIND);
            stmt->setUInt32(0, lowGuid);
            trans->Append(stmt);

            stmt = CharacterDatabase.GetPreparedStatement(CHAR_INS_PLAYER_HOMEBIND);
            stmt->setUInt32(0, lowGuid);

            WorldLocation loc;
            uint16 zoneId = 0;
            if (team == TEAM_ALLIANCE)
            {
                loc.WorldRelocate(0, -8867.68f, 673.373f, 97.9034f, 0.0f);
                zoneId = 1519;
            }
            else
            {
                loc.WorldRelocate(1, 1633.33f, -4439.11f, 15.7588f, 0.0f);
                zoneId = 1637;
            }

            stmt->setUInt16(1, loc.GetMapId());
            stmt->setUInt16(2, zoneId);
            stmt->setFloat(3, loc.GetPositionX());
            stmt->setFloat(4, loc.GetPositionY());
            stmt->setFloat(5, loc.GetPositionZ());
            trans->Append(stmt);

            Player::SavePositionInDB(loc, zoneId, factionChangeInfo.Guid, trans);

            // Achievement conversion
            for (std::map<uint32, uint32>::const_iterator it = sObjectMgr->FactionChangeAchievements.begin(); it != sObjectMgr->FactionChangeAchievements.end(); ++it)
            {
                uint32 achiev_alliance = it->first;
                uint32 achiev_horde = it->second;

                stmt = CharacterDatabase.GetPreparedStatement(CHAR_DEL_CHAR_ACHIEVEMENT_BY_ACHIEVEMENT);
                stmt->setUInt16(0, uint16(team == TEAM_ALLIANCE ? achiev_alliance : achiev_horde));
                stmt->setUInt32(1, lowGuid);
                trans->Append(stmt);

                stmt = CharacterDatabase.GetPreparedStatement(CHAR_UPD_CHAR_ACHIEVEMENT);
                stmt->setUInt16(0, uint16(team == TEAM_ALLIANCE ? achiev_alliance : achiev_horde));
                stmt->setUInt16(1, uint16(team == TEAM_ALLIANCE ? achiev_horde : achiev_alliance));
                stmt->setUInt32(2, lowGuid);
                trans->Append(stmt);
            }

            // Item conversion
            for (std::map<uint32, uint32>::const_iterator it = sObjectMgr->FactionChangeItems.begin(); it != sObjectMgr->FactionChangeItems.end(); ++it)
            {
                uint32 item_alliance = it->first;
                uint32 item_horde = it->second;

                stmt = CharacterDatabase.GetPreparedStatement(CHAR_UPD_CHAR_INVENTORY_FACTION_CHANGE);
                stmt->setUInt32(0, (team == TEAM_ALLIANCE ? item_alliance : item_horde));
                stmt->setUInt32(1, (team == TEAM_ALLIANCE ? item_horde : item_alliance));
                stmt->setUInt32(2, lowGuid);
                trans->Append(stmt);
            }

            // Delete all current quests
            stmt = CharacterDatabase.GetPreparedStatement(CHAR_DEL_CHAR_QUESTSTATUS);
            stmt->setUInt32(0, lowGuid);
            trans->Append(stmt);

            // Quest conversion
            for (std::map<uint32, uint32>::const_iterator it = sObjectMgr->FactionChangeQuests.begin(); it != sObjectMgr->FactionChangeQuests.end(); ++it)
            {
                uint32 quest_alliance = it->first;
                uint32 quest_horde = it->second;

                stmt = CharacterDatabase.GetPreparedStatement(CHAR_DEL_CHAR_QUESTSTATUS_REWARDED_BY_QUEST);
                stmt->setUInt32(0, lowGuid);
                stmt->setUInt32(1, (team == TEAM_ALLIANCE ? quest_alliance : quest_horde));
                trans->Append(stmt);

                stmt = CharacterDatabase.GetPreparedStatement(CHAR_UPD_CHAR_QUESTSTATUS_REWARDED_FACTION_CHANGE);
                stmt->setUInt32(0, (team == TEAM_ALLIANCE ? quest_alliance : quest_horde));
                stmt->setUInt32(1, (team == TEAM_ALLIANCE ? quest_horde : quest_alliance));
                stmt->setUInt32(2, lowGuid);
                trans->Append(stmt);
            }

            // Mark all rewarded quests as "active" (will count for completed quests achievements)
            stmt = CharacterDatabase.GetPreparedStatement(CHAR_UPD_CHAR_QUESTSTATUS_REWARDED_ACTIVE);
            stmt->setUInt32(0, lowGuid);
            trans->Append(stmt);

            // Disable all old-faction specific quests
            {
                ObjectMgr::QuestMap const& questTemplates = sObjectMgr->GetQuestTemplates();
                for (ObjectMgr::QuestMap::const_iterator iter = questTemplates.begin(); iter != questTemplates.end(); ++iter)
                {
                    Quest const* quest = iter->second;
                    uint32 newRaceMask = (team == TEAM_ALLIANCE) ? RACEMASK_ALLIANCE : RACEMASK_HORDE;
                    if (!(quest->GetAllowableRaces() & newRaceMask))
                    {
                        stmt = CharacterDatabase.GetPreparedStatement(CHAR_UPD_CHAR_QUESTSTATUS_REWARDED_ACTIVE_BY_QUEST);
                        stmt->setUInt32(0, lowGuid);
                        stmt->setUInt32(1, quest->GetQuestId());
                        trans->Append(stmt);
                    }
                }
            }

            // Spell conversion
            for (std::map<uint32, uint32>::const_iterator it = sObjectMgr->FactionChangeSpells.begin(); it != sObjectMgr->FactionChangeSpells.end(); ++it)
            {
                uint32 spell_alliance = it->first;
                uint32 spell_horde = it->second;

                stmt = CharacterDatabase.GetPreparedStatement(CHAR_DEL_CHAR_SPELL_BY_SPELL);
                stmt->setUInt32(0, (team == TEAM_ALLIANCE ? spell_alliance : spell_horde));
                stmt->setUInt32(1, lowGuid);
                trans->Append(stmt);

                stmt = CharacterDatabase.GetPreparedStatement(CHAR_UPD_CHAR_SPELL_FACTION_CHANGE);
                stmt->setUInt32(0, (team == TEAM_ALLIANCE ? spell_alliance : spell_horde));
                stmt->setUInt32(1, (team == TEAM_ALLIANCE ? spell_horde : spell_alliance));
                stmt->setUInt32(2, lowGuid);
                trans->Append(stmt);
            }

            // Reputation conversion
            for (std::map<uint32, uint32>::const_iterator it = sObjectMgr->FactionChangeReputation.begin(); it != sObjectMgr->FactionChangeReputation.end(); ++it)
            {
                uint32 reputation_alliance = it->first;
                uint32 reputation_horde = it->second;
                uint32 newReputation = (team == TEAM_ALLIANCE) ? reputation_alliance : reputation_horde;
                uint32 oldReputation = (team == TEAM_ALLIANCE) ? reputation_horde : reputation_alliance;

                // select old standing set in db
                stmt = CharacterDatabase.GetPreparedStatement(CHAR_SEL_CHAR_REP_BY_FACTION);
                stmt->setUInt32(0, oldReputation);
                stmt->setUInt32(1, lowGuid);

                if (PreparedQueryResult reputationResult = CharacterDatabase.Query(stmt))
                {
                    fields = reputationResult->Fetch();
                    int32 oldDBRep = fields[0].GetInt32();
                    FactionEntry const* factionEntry = sFactionStore.LookupEntry(oldReputation);

                    // old base reputation
                    int32 oldBaseRep = sObjectMgr->GetBaseReputationOf(factionEntry, oldRace, playerClass);

                    // new base reputation
                    int32 newBaseRep = sObjectMgr->GetBaseReputationOf(sFactionStore.LookupEntry(newReputation), factionChangeInfo.Race, playerClass);

                    // final reputation shouldnt change
                    int32 FinalRep = oldDBRep + oldBaseRep;
                    int32 newDBRep = FinalRep - newBaseRep;

                    stmt = CharacterDatabase.GetPreparedStatement(CHAR_DEL_CHAR_REP_BY_FACTION);
                    stmt->setUInt32(0, newReputation);
                    stmt->setUInt32(1, lowGuid);
                    trans->Append(stmt);

                    stmt = CharacterDatabase.GetPreparedStatement(CHAR_UPD_CHAR_REP_FACTION_CHANGE);
                    stmt->setUInt16(0, uint16(newReputation));
                    stmt->setInt32(1, newDBRep);
                    stmt->setUInt16(2, uint16(oldReputation));
                    stmt->setUInt32(3, lowGuid);
                    trans->Append(stmt);
                }
            }

            // Title conversion
            if (!knownTitlesStr.empty())
            {
                const uint32 ktcount = KNOWN_TITLES_SIZE * 2;
                uint32 knownTitles[ktcount];
                Tokenizer tokens(knownTitlesStr, ' ', ktcount);

                if (tokens.size() != ktcount)
                {
                    SendCharFactionChange(CHAR_CREATE_ERROR, factionChangeInfo);
                    return;
                }

                for (uint32 index = 0; index < ktcount; ++index)
                    knownTitles[index] = atoul(tokens[index]);

                for (std::map<uint32, uint32>::const_iterator it = sObjectMgr->FactionChangeTitles.begin(); it != sObjectMgr->FactionChangeTitles.end(); ++it)
                {
                    uint32 title_alliance = it->first;
                    uint32 title_horde = it->second;

                    CharTitlesEntry const* atitleInfo = sCharTitlesStore.LookupEntry(title_alliance);
                    CharTitlesEntry const* htitleInfo = sCharTitlesStore.LookupEntry(title_horde);
                    // new team
                    if (team == TEAM_ALLIANCE)
                    {
                        uint32 bitIndex = htitleInfo->bit_index;
                        uint32 index = bitIndex / 32;
                        uint32 old_flag = 1 << (bitIndex % 32);
                        uint32 new_flag = 1 << (atitleInfo->bit_index % 32);
                        if (knownTitles[index] & old_flag)
                        {
                            knownTitles[index] &= ~old_flag;
                            // use index of the new title
                            knownTitles[atitleInfo->bit_index / 32] |= new_flag;
                        }
                    }
                    else
                    {
                        uint32 bitIndex = atitleInfo->bit_index;
                        uint32 index = bitIndex / 32;
                        uint32 old_flag = 1 << (bitIndex % 32);
                        uint32 new_flag = 1 << (htitleInfo->bit_index % 32);
                        if (knownTitles[index] & old_flag)
                        {
                            knownTitles[index] &= ~old_flag;
                            // use index of the new title
                            knownTitles[htitleInfo->bit_index / 32] |= new_flag;
                        }
                    }

                    std::ostringstream ss;
                    for (uint32 index = 0; index < ktcount; ++index)
                        ss << knownTitles[index] << ' ';

                    stmt = CharacterDatabase.GetPreparedStatement(CHAR_UPD_CHAR_TITLES_FACTION_CHANGE);
                    stmt->setString(0, ss.str().c_str());
                    stmt->setUInt32(1, lowGuid);
                    trans->Append(stmt);

                    // unset any currently chosen title
                    stmt = CharacterDatabase.GetPreparedStatement(CHAR_RES_CHAR_TITLES_FACTION_CHANGE);
                    stmt->setUInt32(0, lowGuid);
                    trans->Append(stmt);
                }
            }
        }
    }

    CharacterDatabase.CommitTransaction(trans);

    TC_LOG_DEBUG("entities.player", "%s (IP: %s) changed race from %u to %u", GetPlayerInfo().c_str(), GetRemoteAddress().c_str(), oldRace, factionChangeInfo.Race);

    SendCharFactionChange(RESPONSE_SUCCESS, factionChangeInfo);
}

void WorldSession::SendCharCreate(ResponseCodes result)
{
    WorldPacket data(SMSG_CHAR_CREATE, 1);
    data << uint8(result);
    SendPacket(&data);
}

void WorldSession::SendCharDelete(ResponseCodes result)
{
    WorldPacket data(SMSG_CHAR_DELETE, 1);
    data << uint8(result);
    SendPacket(&data);
}

void WorldSession::SendCharRename(ResponseCodes result, CharacterRenameInfo const& renameInfo)
{
    WorldPacket data(SMSG_CHAR_RENAME, 1 + 8 + renameInfo.Name.size() + 1);
    data << uint8(result);
    if (result == RESPONSE_SUCCESS)
    {
        data << renameInfo.Guid;
        data << renameInfo.Name;
    }
    SendPacket(&data);
}

void WorldSession::SendCharCustomize(ResponseCodes result, CharacterCustomizeInfo const& customizeInfo)
{
    WorldPacket data(SMSG_CHAR_CUSTOMIZE, 1 + 8 + customizeInfo.Name.size() + 1 + 6);
    data << uint8(result);
    if (result == RESPONSE_SUCCESS)
    {
        data << customizeInfo.Guid;
        data << customizeInfo.Name;
        data << uint8(customizeInfo.Gender);
        data << uint8(customizeInfo.Skin);
        data << uint8(customizeInfo.Face);
        data << uint8(customizeInfo.HairStyle);
        data << uint8(customizeInfo.HairColor);
        data << uint8(customizeInfo.FacialHair);
    }
    SendPacket(&data);
}

void WorldSession::SendCharFactionChange(ResponseCodes result, CharacterFactionChangeInfo const& factionChangeInfo)
{
    WorldPacket data(SMSG_CHAR_FACTION_CHANGE, 1 + 8 + factionChangeInfo.Name.size() + 1 + 7);
    data << uint8(result);
    if (result == RESPONSE_SUCCESS)
    {
        data << factionChangeInfo.Guid;
        data << factionChangeInfo.Name;
        data << uint8(factionChangeInfo.Gender);
        data << uint8(factionChangeInfo.Skin);
        data << uint8(factionChangeInfo.Face);
        data << uint8(factionChangeInfo.HairStyle);
        data << uint8(factionChangeInfo.HairColor);
        data << uint8(factionChangeInfo.FacialHair);
        data << uint8(factionChangeInfo.Race);
    }
    SendPacket(&data);
}

void WorldSession::SendSetPlayerDeclinedNamesResult(DeclinedNameResult result, ObjectGuid guid)
{
    WorldPacket data(SMSG_SET_PLAYER_DECLINED_NAMES_RESULT, 4 + 8);
    data << uint32(result);
    data << guid;
    SendPacket(&data);
}

void WorldSession::SendBarberShopResult(BarberShopResult result)
{
    WorldPacket data(SMSG_BARBER_SHOP_RESULT, 4);
    data << uint32(result);
    SendPacket(&data);
}

void WorldSession::HandleRandomizeCharNameOpcode(WorldPacket& recvData)
{
    uint8 gender, race;

    recvData >> race;
    recvData >> gender;

    if (!Player::IsValidRace(race))
    {
        TC_LOG_ERROR("misc", "Invalid race (%u) sent by accountId: %u", race, GetAccountId());
        return;
    }

    if (!Player::IsValidGender(gender))
    {
        TC_LOG_ERROR("misc", "Invalid gender (%u) sent by accountId: %u", gender, GetAccountId());
        return;
    }

    std::string const* name = GetRandomCharacterName(race, gender);
    WorldPacket data(SMSG_RANDOMIZE_CHAR_NAME, 10);
    data.WriteBit(0); // unk
    data.WriteBits(name->size(), 7);
    data.WriteString(*name);
    SendPacket(&data);
}

void WorldSession::HandleReorderCharacters(WorldPacket& recvData)
{
    uint32 charactersCount = std::min<uint32>(recvData.ReadBits(10), sWorld->getIntConfig(CONFIG_CHARACTERS_PER_REALM));

    std::vector<ObjectGuid> guids(charactersCount);
    uint8 position;

    for (uint8 i = 0; i < charactersCount; ++i)
    {
        guids[i][1] = recvData.ReadBit();
        guids[i][4] = recvData.ReadBit();
        guids[i][5] = recvData.ReadBit();
        guids[i][3] = recvData.ReadBit();
        guids[i][0] = recvData.ReadBit();
        guids[i][7] = recvData.ReadBit();
        guids[i][6] = recvData.ReadBit();
        guids[i][2] = recvData.ReadBit();
    }

    SQLTransaction trans = CharacterDatabase.BeginTransaction();
    for (uint8 i = 0; i < charactersCount; ++i)
    {
        recvData.ReadByteSeq(guids[i][6]);
        recvData.ReadByteSeq(guids[i][5]);
        recvData.ReadByteSeq(guids[i][1]);
        recvData.ReadByteSeq(guids[i][4]);
        recvData.ReadByteSeq(guids[i][0]);
        recvData.ReadByteSeq(guids[i][3]);

        recvData >> position;

        recvData.ReadByteSeq(guids[i][2]);
        recvData.ReadByteSeq(guids[i][7]);

        PreparedStatement* stmt = CharacterDatabase.GetPreparedStatement(CHAR_UPD_CHAR_LIST_SLOT);
        stmt->setUInt8(0, position);
        stmt->setUInt32(1, guids[i].GetCounter());
        trans->Append(stmt);
    }

    CharacterDatabase.CommitTransaction(trans);
}

void WorldSession::HandleOpeningCinematic(WorldPacket& /*recvData*/)
{
    // Only players that has not yet gained any experience can use this
    if (_player->GetUInt32Value(PLAYER_XP))
        return;

    if (ChrClassesEntry const* classEntry = sChrClassesStore.LookupEntry(_player->getClass()))
    {
        if (classEntry->CinematicSequence)
            _player->SendCinematicStart(classEntry->CinematicSequence);
        else if (ChrRacesEntry const* raceEntry = sChrRacesStore.LookupEntry(_player->getRace()))
            _player->SendCinematicStart(raceEntry->CinematicSequence);
    }
}<|MERGE_RESOLUTION|>--- conflicted
+++ resolved
@@ -654,21 +654,13 @@
 
             PreparedStatement* stmt = LoginDatabase.GetPreparedStatement(LOGIN_DEL_REALM_CHARACTERS_BY_REALM);
             stmt->setUInt32(0, GetAccountId());
-<<<<<<< HEAD
-            stmt->setUInt32(1, realmHandle.Index);
-=======
             stmt->setUInt32(1, realm.Id.Realm);
->>>>>>> d1efa0b8
             trans->Append(stmt);
 
             stmt = LoginDatabase.GetPreparedStatement(LOGIN_INS_REALM_CHARACTERS);
             stmt->setUInt32(0, createInfo->CharCount);
             stmt->setUInt32(1, GetAccountId());
-<<<<<<< HEAD
-            stmt->setUInt32(2, realmHandle.Index);
-=======
             stmt->setUInt32(2, realm.Id.Realm);
->>>>>>> d1efa0b8
             trans->Append(stmt);
 
             LoginDatabase.CommitTransaction(trans);
