--- conflicted
+++ resolved
@@ -292,7 +292,7 @@
     }
 
     /* handle special cases */
-    if (movementInfo.t_guid)
+    if (movementInfo.transport.guid)
     {
         // transports size limited
         // (also received at zeppelin leave by some reason with t_* as absolute in continent coordinates, can be safely skipped)
@@ -343,7 +343,7 @@
                 if (!foundNewTransport)
                 {
                     plrMover->m_transport = NULL;
-                    movementInfo.transport.Reset();
+                    movementInfo.ResetTransport();
                 }
             }
         }
@@ -352,14 +352,14 @@
         {
             GameObject* go = mover->GetMap()->GetGameObject(movementInfo.transport.guid);
             if (!go || go->GetGoType() != GAMEOBJECT_TYPE_TRANSPORT)
-                movementInfo.t_guid = 0;
+                movementInfo.transport.guid = 0;
         }
     }
     else if (plrMover && plrMover->GetTransport())                // if we were on a transport, leave
     {
         plrMover->m_transport->RemovePassenger(plrMover);
         plrMover->m_transport = NULL;
-        movementInfo.transport.Reset();
+        movementInfo.ResetTransport();
     }
 
     // fall damage generation (ignore in flight case that can be triggered also at lags in moment teleportation to another map).
@@ -557,21 +557,8 @@
 
     _player->m_movementInfo = movementInfo;
 
-<<<<<<< HEAD
     WorldPacket data(SMSG_MOVE_UPDATE_KNOCK_BACK, 66);
     _player->WriteMovementInfo(data);
-=======
-    WorldPacket data(MSG_MOVE_KNOCK_BACK, 66);
-    data.appendPackGUID(guid);
-    _player->BuildMovementPacket(&data);
-
-    // knockback specific info
-    data << movementInfo.jump.sinAngle;
-    data << movementInfo.jump.cosAngle;
-    data << movementInfo.jump.xyspeed;
-    data << movementInfo.jump.zspeed;
-
->>>>>>> 89ec9075
     _player->SendMessageToSet(&data, false);
 }
 
