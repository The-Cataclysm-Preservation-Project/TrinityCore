/*
 * Copyright (C) 2008-2013 TrinityCore <http://www.trinitycore.org/>
 * Copyright (C) 2005-2009 MaNGOS <http://getmangos.com/>
 *
 * This program is free software; you can redistribute it and/or modify it
 * under the terms of the GNU General Public License as published by the
 * Free Software Foundation; either version 2 of the License, or (at your
 * option) any later version.
 *
 * This program is distributed in the hope that it will be useful, but WITHOUT
 * ANY WARRANTY; without even the implied warranty of MERCHANTABILITY or
 * FITNESS FOR A PARTICULAR PURPOSE. See the GNU General Public License for
 * more details.
 *
 * You should have received a copy of the GNU General Public License along
 * with this program. If not, see <http://www.gnu.org/licenses/>.
 */

#include "Common.h"
#include "WorldPacket.h"
#include "WorldSession.h"
#include "Opcodes.h"
#include "Log.h"
#include "Corpse.h"
#include "Player.h"
#include "SpellAuras.h"
#include "MapManager.h"
#include "Transport.h"
#include "Battleground.h"
#include "WaypointMovementGenerator.h"
#include "InstanceSaveMgr.h"
#include "ObjectMgr.h"
#include "MovementStructures.h"

#define MOVEMENT_PACKET_TIME_DELAY 0

void WorldSession::HandleMoveWorldportAckOpcode(WorldPacket & /*recvData*/)
{
    TC_LOG_DEBUG("network", "WORLD: got MSG_MOVE_WORLDPORT_ACK.");
    HandleMoveWorldportAckOpcode();
}

void WorldSession::HandleMoveWorldportAckOpcode()
{
    // ignore unexpected far teleports
    if (!GetPlayer()->IsBeingTeleportedFar())
        return;

    GetPlayer()->SetSemaphoreTeleportFar(false);

    // get the teleport destination
    WorldLocation const& loc = GetPlayer()->GetTeleportDest();

    // possible errors in the coordinate validity check
    if (!MapManager::IsValidMapCoord(loc))
    {
        LogoutPlayer(false);
        return;
    }

    // get the destination map entry, not the current one, this will fix homebind and reset greeting
    MapEntry const* mEntry = sMapStore.LookupEntry(loc.GetMapId());
    InstanceTemplate const* mInstance = sObjectMgr->GetInstanceTemplate(loc.GetMapId());

    // reset instance validity, except if going to an instance inside an instance
    if (GetPlayer()->m_InstanceValid == false && !mInstance)
        GetPlayer()->m_InstanceValid = true;

    Map* oldMap = GetPlayer()->GetMap();
    Map* newMap = sMapMgr->CreateMap(loc.GetMapId(), GetPlayer());

    if (GetPlayer()->IsInWorld())
    {
        TC_LOG_ERROR("network", "Player %s (GUID: %u) is still in world when teleported from map %s (%u) to new map %s (%u)", GetPlayer()->GetName().c_str(), GUID_LOPART(GetPlayer()->GetGUID()), oldMap->GetMapName(), oldMap->GetId(), newMap ? newMap->GetMapName() : "Unknown", loc.GetMapId());
        oldMap->RemovePlayerFromMap(GetPlayer(), false);
    }

    // relocate the player to the teleport destination
    // the CanEnter checks are done in TeleporTo but conditions may change
    // while the player is in transit, for example the map may get full
    if (!newMap || !newMap->CanEnter(GetPlayer()))
    {
        TC_LOG_ERROR("network", "Map %d (%s) could not be created for player %d (%s), porting player to homebind", loc.GetMapId(), newMap ? newMap->GetMapName() : "Unknown", GetPlayer()->GetGUIDLow(), GetPlayer()->GetName().c_str());
        GetPlayer()->TeleportTo(GetPlayer()->m_homebindMapId, GetPlayer()->m_homebindX, GetPlayer()->m_homebindY, GetPlayer()->m_homebindZ, GetPlayer()->GetOrientation());
        return;
    }
    else
        GetPlayer()->Relocate(&loc);

    GetPlayer()->ResetMap();
    GetPlayer()->SetMap(newMap);

    GetPlayer()->SendInitialPacketsBeforeAddToMap();
    if (!GetPlayer()->GetMap()->AddPlayerToMap(GetPlayer()))
    {
        TC_LOG_ERROR("network", "WORLD: failed to teleport player %s (%d) to map %d (%s) because of unknown reason!",
            GetPlayer()->GetName().c_str(), GetPlayer()->GetGUIDLow(), loc.GetMapId(), newMap ? newMap->GetMapName() : "Unknown");
        GetPlayer()->ResetMap();
        GetPlayer()->SetMap(oldMap);
        GetPlayer()->TeleportTo(GetPlayer()->m_homebindMapId, GetPlayer()->m_homebindX, GetPlayer()->m_homebindY, GetPlayer()->m_homebindZ, GetPlayer()->GetOrientation());
        return;
    }

    // battleground state prepare (in case join to BG), at relogin/tele player not invited
    // only add to bg group and object, if the player was invited (else he entered through command)
    if (_player->InBattleground())
    {
        // cleanup setting if outdated
        if (!mEntry->IsBattlegroundOrArena())
        {
            // We're not in BG
            _player->SetBattlegroundId(0, BATTLEGROUND_TYPE_NONE);
            // reset destination bg team
            _player->SetBGTeam(0);
        }
        // join to bg case
        else if (Battleground* bg = _player->GetBattleground())
        {
            if (_player->IsInvitedForBattlegroundInstance(_player->GetBattlegroundId()))
                bg->AddPlayer(_player);
        }
    }

    GetPlayer()->SendInitialPacketsAfterAddToMap();

    // flight fast teleport case
    if (GetPlayer()->GetMotionMaster()->GetCurrentMovementGeneratorType() == FLIGHT_MOTION_TYPE)
    {
        if (!_player->InBattleground())
        {
            // short preparations to continue flight
            FlightPathMovementGenerator* flight = (FlightPathMovementGenerator*)(GetPlayer()->GetMotionMaster()->top());
            flight->Initialize(GetPlayer());
            return;
        }

        // battleground state prepare, stop flight
        GetPlayer()->GetMotionMaster()->MovementExpired();
        GetPlayer()->CleanupAfterTaxiFlight();
    }

    // resurrect character at enter into instance where his corpse exist after add to map
    Corpse* corpse = GetPlayer()->GetCorpse();
    if (corpse && corpse->GetType() != CORPSE_BONES && corpse->GetMapId() == GetPlayer()->GetMapId())
    {
        if (mEntry->IsDungeon())
        {
            GetPlayer()->ResurrectPlayer(0.5f, false);
            GetPlayer()->SpawnCorpseBones();
        }
    }

    bool allowMount = !mEntry->IsDungeon() || mEntry->IsBattlegroundOrArena();
    if (mInstance)
    {
        Difficulty diff = GetPlayer()->GetDifficulty(mEntry->IsRaid());
        if (MapDifficulty const* mapDiff = GetMapDifficultyData(mEntry->MapID, diff))
        {
            if (mapDiff->resetTime)
            {
                if (time_t timeReset = sInstanceSaveMgr->GetResetTimeFor(mEntry->MapID, diff))
                {
                    uint32 timeleft = uint32(timeReset - time(NULL));
                    GetPlayer()->SendInstanceResetWarning(mEntry->MapID, diff, timeleft);
                }
            }
        }
        allowMount = mInstance->AllowMount;
    }

    // mount allow check
    if (!allowMount)
        _player->RemoveAurasByType(SPELL_AURA_MOUNTED);

    // update zone immediately, otherwise leave channel will cause crash in mtmap
    uint32 newzone, newarea;
    GetPlayer()->GetZoneAndAreaId(newzone, newarea);
    GetPlayer()->UpdateZone(newzone, newarea);

    // honorless target
    if (GetPlayer()->pvpInfo.IsHostile)
        GetPlayer()->CastSpell(GetPlayer(), 2479, true);

    // in friendly area
    else if (GetPlayer()->IsPvP() && !GetPlayer()->HasFlag(PLAYER_FLAGS, PLAYER_FLAGS_IN_PVP))
        GetPlayer()->UpdatePvP(false, false);

    // resummon pet
    GetPlayer()->ResummonPetTemporaryUnSummonedIfAny();

    //lets process all delayed operations on successful teleport
    GetPlayer()->ProcessDelayedOperations();
}

void WorldSession::HandleMoveTeleportAck(WorldPacket& recvPacket)
{
<<<<<<< HEAD
    TC_LOG_DEBUG(LOG_FILTER_NETWORKIO, "MSG_MOVE_TELEPORT_ACK");
=======
    TC_LOG_DEBUG("network", "MSG_MOVE_TELEPORT_ACK");
    uint64 guid;

    recvData.readPackGUID(guid);
>>>>>>> 94e2b933

    ObjectGuid guid;
    uint32 flags, time;
<<<<<<< HEAD
    recvPacket >> flags >> time;

    guid[5] = recvPacket.ReadBit();
    guid[0] = recvPacket.ReadBit();
    guid[1] = recvPacket.ReadBit();
    guid[6] = recvPacket.ReadBit();
    guid[3] = recvPacket.ReadBit();
    guid[7] = recvPacket.ReadBit();
    guid[2] = recvPacket.ReadBit();
    guid[4] = recvPacket.ReadBit();

    recvPacket.ReadByteSeq(guid[4]);
    recvPacket.ReadByteSeq(guid[2]);
    recvPacket.ReadByteSeq(guid[7]);
    recvPacket.ReadByteSeq(guid[6]);
    recvPacket.ReadByteSeq(guid[5]);
    recvPacket.ReadByteSeq(guid[1]);
    recvPacket.ReadByteSeq(guid[3]);
    recvPacket.ReadByteSeq(guid[0]);

    TC_LOG_DEBUG(LOG_FILTER_NETWORKIO, "Guid " UI64FMTD, uint64(guid));
    TC_LOG_DEBUG(LOG_FILTER_NETWORKIO, "Flags %u, time %u", flags, time/IN_MILLISECONDS);
=======
    recvData >> flags >> time;
    TC_LOG_DEBUG("network", "Guid " UI64FMTD, guid);
    TC_LOG_DEBUG("network", "Flags %u, time %u", flags, time/IN_MILLISECONDS);
>>>>>>> 94e2b933

    Player* plMover = _player->m_mover->ToPlayer();

    if (!plMover || !plMover->IsBeingTeleportedNear())
        return;

    if (guid != plMover->GetGUID())
        return;

    plMover->SetSemaphoreTeleportNear(false);

    uint32 old_zone = plMover->GetZoneId();

    WorldLocation const& dest = plMover->GetTeleportDest();

    plMover->UpdatePosition(dest, true);

    uint32 newzone, newarea;
    plMover->GetZoneAndAreaId(newzone, newarea);
    plMover->UpdateZone(newzone, newarea);

    // new zone
    if (old_zone != newzone)
    {
        // honorless target
        if (plMover->pvpInfo.IsHostile)
            plMover->CastSpell(plMover, 2479, true);

        // in friendly area
        else if (plMover->IsPvP() && !plMover->HasFlag(PLAYER_FLAGS, PLAYER_FLAGS_IN_PVP))
            plMover->UpdatePvP(false, false);
    }

    // resummon pet
    GetPlayer()->ResummonPetTemporaryUnSummonedIfAny();

    //lets process all delayed operations on successful teleport
    GetPlayer()->ProcessDelayedOperations();
}

void WorldSession::HandleMovementOpcodes(WorldPacket& recvPacket)
{
    uint16 opcode = recvPacket.GetOpcode();

    Unit* mover = _player->m_mover;

    ASSERT(mover != NULL);                      // there must always be a mover

    Player* plrMover = mover->ToPlayer();

    // ignore, waiting processing in WorldSession::HandleMoveWorldportAckOpcode and WorldSession::HandleMoveTeleportAck
    if (plrMover && plrMover->IsBeingTeleported())
    {
        recvPacket.rfinish();                     // prevent warnings spam
        return;
    }

    /* extract packet */
    MovementInfo movementInfo;
    GetPlayer()->ReadMovementInfo(recvPacket, &movementInfo);

    // prevent tampered movement data
    if (movementInfo.guid != mover->GetGUID())
    {
        TC_LOG_ERROR(LOG_FILTER_NETWORKIO, "HandleMovementOpcodes: guid error");
        return;
    }
    if (!movementInfo.pos.IsPositionValid())
    {
        TC_LOG_ERROR(LOG_FILTER_NETWORKIO, "HandleMovementOpcodes: Invalid Position");
        return;
    }

    /* handle special cases */
    if (movementInfo.transport.guid)
    {
        // transports size limited
        // (also received at zeppelin leave by some reason with t_* as absolute in continent coordinates, can be safely skipped)
        if (movementInfo.transport.pos.GetPositionX() > 50 || movementInfo.transport.pos.GetPositionY() > 50 || movementInfo.transport.pos.GetPositionZ() > 50)
        {
            recvPacket.rfinish();                 // prevent warnings spam
            return;
        }

        if (!Trinity::IsValidMapCoord(movementInfo.pos.GetPositionX() + movementInfo.transport.pos.GetPositionX(), movementInfo.pos.GetPositionY() + movementInfo.transport.pos.GetPositionY(),
            movementInfo.pos.GetPositionZ() + movementInfo.transport.pos.GetPositionZ(), movementInfo.pos.GetOrientation() + movementInfo.transport.pos.GetOrientation()))
        {
            recvPacket.rfinish();                 // prevent warnings spam
            return;
        }

        // if we boarded a transport, add us to it
        if (plrMover)
        {
            if (!plrMover->GetTransport())
            {
                if (Transport* transport = plrMover->GetMap()->GetTransport(movementInfo.transport.guid))
                {
                    plrMover->m_transport = transport;
                    transport->AddPassenger(plrMover);
                }
            }
            else if (plrMover->GetTransport()->GetGUID() != movementInfo.transport.guid)
            {
                bool foundNewTransport = false;
                plrMover->m_transport->RemovePassenger(plrMover);
                if (Transport* transport = plrMover->GetMap()->GetTransport(movementInfo.transport.guid))
                {
                    foundNewTransport = true;
                    plrMover->m_transport = transport;
                    transport->AddPassenger(plrMover);
                }

                if (!foundNewTransport)
                {
                    plrMover->m_transport = NULL;
                    movementInfo.ResetTransport();
                }
            }
        }

        if (!mover->GetTransport() && !mover->GetVehicle())
        {
            GameObject* go = mover->GetMap()->GetGameObject(movementInfo.transport.guid);
            if (!go || go->GetGoType() != GAMEOBJECT_TYPE_TRANSPORT)
                movementInfo.transport.guid = 0;
        }
    }
    else if (plrMover && plrMover->GetTransport())                // if we were on a transport, leave
    {
        plrMover->m_transport->RemovePassenger(plrMover);
        plrMover->m_transport = NULL;
        movementInfo.ResetTransport();
    }

    // fall damage generation (ignore in flight case that can be triggered also at lags in moment teleportation to another map).
    if (opcode == MSG_MOVE_FALL_LAND && plrMover && !plrMover->IsInFlight())
        plrMover->HandleFall(movementInfo);

    if (plrMover && ((movementInfo.flags & MOVEMENTFLAG_SWIMMING) != 0) != plrMover->IsInWater())
    {
        // now client not include swimming flag in case jumping under water
        plrMover->SetInWater(!plrMover->IsInWater() || plrMover->GetBaseMap()->IsUnderWater(movementInfo.pos.GetPositionX(), movementInfo.pos.GetPositionY(), movementInfo.pos.GetPositionZ()));
    }

    uint32 mstime = getMSTime();
    /*----------------------*/
    if (m_clientTimeDelay == 0)
        m_clientTimeDelay = mstime - movementInfo.time;

    /* process position-change */
    movementInfo.time = movementInfo.time + m_clientTimeDelay + MOVEMENT_PACKET_TIME_DELAY;

    movementInfo.guid = mover->GetGUID();
    mover->m_movementInfo = movementInfo;

    /*----------------------*/
    /* process position-change */
    // this is almost never true (not sure why it is sometimes, but it is), normally use mover->IsVehicle()
    if (mover->GetVehicle())
    {
        mover->SetOrientation(movementInfo.pos.GetOrientation());
        return;
    }

    mover->UpdatePosition(movementInfo.pos);

    WorldPacket data(SMSG_PLAYER_MOVE, recvPacket.size());
    mover->WriteMovementInfo(data);
    mover->SendMessageToSet(&data, _player);

    if (plrMover)                                            // nothing is charmed, or player charmed
    {
        plrMover->UpdateFallInformationIfNeed(movementInfo, opcode);

        AreaTableEntry const* zone = GetAreaEntryByAreaID(plrMover->GetAreaId());
        float depth = zone ? zone->MaxDepth : -500.0f;
        if (movementInfo.pos.GetPositionZ() < depth)
        {
            if (!(plrMover->GetBattleground() && plrMover->GetBattleground()->HandlePlayerUnderMap(_player)))
            {
                // NOTE: this is actually called many times while falling
                // even after the player has been teleported away
                /// @todo discard movement packets after the player is rooted
                if (plrMover->IsAlive())
                {
                    plrMover->EnvironmentalDamage(DAMAGE_FALL_TO_VOID, GetPlayer()->GetMaxHealth());
                    // player can be alive if GM/etc
                    // change the death state to CORPSE to prevent the death timer from
                    // starting in the next player update
                    if (!plrMover->IsAlive())
                        plrMover->KillPlayer();
                }
            }
        }
    }
}

void WorldSession::HandleForceSpeedChangeAck(WorldPacket &recvData)
{
    uint32 opcode = recvData.GetOpcode();
<<<<<<< HEAD
=======
    TC_LOG_DEBUG("network", "WORLD: Recvd %s (%u, 0x%X) opcode", LookupOpcodeName(opcode), opcode, opcode);
>>>>>>> 94e2b933

    /* extract packet */
    MovementInfo movementInfo;
    static MovementStatusElements const speedElement = MSEExtraFloat;
    Movement::ExtraMovementStatusElement extras(&speedElement);
    GetPlayer()->ReadMovementInfo(recvData, &movementInfo, &extras);

    // now can skip not our packet
    if (_player->GetGUID() != movementInfo.guid)
    {
        recvData.rfinish();                   // prevent warnings spam
        return;
    }

    float newspeed = extras.Data.floatData;
    /*----------------*/

    // client ACK send one packet for mounted/run case and need skip all except last from its
    // in other cases anti-cheat check can be fail in false case
    UnitMoveType move_type;

    static char const* const move_type_name[MAX_MOVE_TYPE] =
    {
        "Walk",
        "Run",
        "RunBack",
        "Swim",
        "SwimBack",
        "TurnRate",
        "Flight",
        "FlightBack",
        "PitchRate"
    };

    switch (opcode)
    {
        case CMSG_MOVE_FORCE_WALK_SPEED_CHANGE_ACK:        move_type = MOVE_WALK;        break;
        case CMSG_MOVE_FORCE_RUN_SPEED_CHANGE_ACK:         move_type = MOVE_RUN;         break;
        case CMSG_MOVE_FORCE_RUN_BACK_SPEED_CHANGE_ACK:    move_type = MOVE_RUN_BACK;    break;
        case CMSG_MOVE_FORCE_SWIM_SPEED_CHANGE_ACK:        move_type = MOVE_SWIM;        break;
        case CMSG_MOVE_FORCE_SWIM_BACK_SPEED_CHANGE_ACK:   move_type = MOVE_SWIM_BACK;   break;
        case CMSG_MOVE_FORCE_TURN_RATE_CHANGE_ACK:         move_type = MOVE_TURN_RATE;   break;
        case CMSG_MOVE_FORCE_FLIGHT_SPEED_CHANGE_ACK:      move_type = MOVE_FLIGHT;      break;
        case CMSG_MOVE_FORCE_FLIGHT_BACK_SPEED_CHANGE_ACK: move_type = MOVE_FLIGHT_BACK; break;
        case CMSG_MOVE_FORCE_PITCH_RATE_CHANGE_ACK:        move_type = MOVE_PITCH_RATE;  break;
        default:
            TC_LOG_ERROR("network", "WorldSession::HandleForceSpeedChangeAck: Unknown move type opcode: %u", opcode);
            return;
    }

    // skip all forced speed changes except last and unexpected
    // in run/mounted case used one ACK and it must be skipped. m_forced_speed_changes[MOVE_RUN] store both.
    if (_player->m_forced_speed_changes[move_type] > 0)
    {
        --_player->m_forced_speed_changes[move_type];
        if (_player->m_forced_speed_changes[move_type] > 0)
            return;
    }

    if (!_player->GetTransport() && fabs(_player->GetSpeed(move_type) - newspeed) > 0.01f)
    {
        if (_player->GetSpeed(move_type) > newspeed)         // must be greater - just correct
        {
            TC_LOG_ERROR("network", "%sSpeedChange player %s is NOT correct (must be %f instead %f), force set to correct value",
                move_type_name[move_type], _player->GetName().c_str(), _player->GetSpeed(move_type), newspeed);
            _player->SetSpeed(move_type, _player->GetSpeedRate(move_type), true);
        }
        else                                                // must be lesser - cheating
        {
            TC_LOG_DEBUG("misc", "Player %s from account id %u kicked for incorrect speed (must be %f instead %f)",
                _player->GetName().c_str(), _player->GetSession()->GetAccountId(), _player->GetSpeed(move_type), newspeed);
            _player->GetSession()->KickPlayer();
        }
    }
}

void WorldSession::HandleSetActiveMoverOpcode(WorldPacket& recvPacket)
{
    TC_LOG_DEBUG("network", "WORLD: Recvd CMSG_SET_ACTIVE_MOVER");

    ObjectGuid guid;

    guid[7] = recvPacket.ReadBit();
    guid[2] = recvPacket.ReadBit();
    guid[1] = recvPacket.ReadBit();
    guid[0] = recvPacket.ReadBit();
    guid[4] = recvPacket.ReadBit();
    guid[5] = recvPacket.ReadBit();
    guid[6] = recvPacket.ReadBit();
    guid[3] = recvPacket.ReadBit();

    recvPacket.ReadByteSeq(guid[3]);
    recvPacket.ReadByteSeq(guid[2]);
    recvPacket.ReadByteSeq(guid[4]);
    recvPacket.ReadByteSeq(guid[0]);
    recvPacket.ReadByteSeq(guid[5]);
    recvPacket.ReadByteSeq(guid[1]);
    recvPacket.ReadByteSeq(guid[6]);
    recvPacket.ReadByteSeq(guid[7]);

    if (GetPlayer()->IsInWorld())
    {
        if (_player->m_mover->GetGUID() != guid)
<<<<<<< HEAD
            TC_LOG_ERROR(LOG_FILTER_NETWORKIO, "HandleSetActiveMoverOpcode: incorrect mover guid: mover is " UI64FMTD " (%s - Entry: %u) and should be " UI64FMTD, uint64(guid), GetLogNameForGuid(guid), GUID_ENPART(guid), _player->m_mover->GetGUID());
=======
            TC_LOG_ERROR("network", "HandleSetActiveMoverOpcode: incorrect mover guid: mover is " UI64FMTD " (%s - Entry: %u) and should be " UI64FMTD, guid, GetLogNameForGuid(guid), GUID_ENPART(guid), _player->m_mover->GetGUID());
>>>>>>> 94e2b933
    }
}

void WorldSession::HandleMoveNotActiveMover(WorldPacket &recvData)
{
    TC_LOG_DEBUG("network", "WORLD: Recvd CMSG_MOVE_NOT_ACTIVE_MOVER");

    MovementInfo mi;
    GetPlayer()->ReadMovementInfo(recvData, &mi);
    _player->m_movementInfo = mi;
}

void WorldSession::HandleMountSpecialAnimOpcode(WorldPacket& /*recvData*/)
{
    WorldPacket data(SMSG_MOUNTSPECIAL_ANIM, 8);
    data << uint64(GetPlayer()->GetGUID());

    GetPlayer()->SendMessageToSet(&data, false);
}

void WorldSession::HandleMoveKnockBackAck(WorldPacket& recvData)
{
    TC_LOG_DEBUG("network", "CMSG_MOVE_KNOCK_BACK_ACK");

    MovementInfo movementInfo;
    GetPlayer()->ReadMovementInfo(recvData, &movementInfo);

    if (_player->m_mover->GetGUID() != movementInfo.guid)
        return;

    _player->m_movementInfo = movementInfo;

    WorldPacket data(SMSG_MOVE_UPDATE_KNOCK_BACK, 66);
    _player->WriteMovementInfo(data);
    _player->SendMessageToSet(&data, false);
}

void WorldSession::HandleMoveHoverAck(WorldPacket& recvData)
{
    TC_LOG_DEBUG("network", "CMSG_MOVE_HOVER_ACK");

    uint64 guid;                                            // guid - unused
    recvData.readPackGUID(guid);

    recvData.read_skip<uint32>();                          // unk

    MovementInfo movementInfo;
    GetPlayer()->ReadMovementInfo(recvData, &movementInfo);

    recvData.read_skip<uint32>();                          // unk2
}

void WorldSession::HandleMoveWaterWalkAck(WorldPacket& recvData)
{
    TC_LOG_DEBUG("network", "CMSG_MOVE_WATER_WALK_ACK");

    uint64 guid;                                            // guid - unused
    recvData.readPackGUID(guid);

    recvData.read_skip<uint32>();                          // unk

    MovementInfo movementInfo;
    GetPlayer()->ReadMovementInfo(recvData, &movementInfo);

    recvData.read_skip<uint32>();                          // unk2
}

void WorldSession::HandleSummonResponseOpcode(WorldPacket& recvData)
{
    if (!_player->IsAlive() || _player->IsInCombat())
        return;

    uint64 summonerGuid;
    bool agree;
    recvData >> summonerGuid;
    recvData >> agree;

    _player->SummonIfPossible(agree);
}

void WorldSession::HandleSetCollisionHeightAck(WorldPacket& recvPacket)
{
    TC_LOG_DEBUG(LOG_FILTER_NETWORKIO, "CMSG_MOVE_SET_COLLISION_HEIGHT_ACK");

    static MovementStatusElements const heightElement = MSEExtraFloat;
    Movement::ExtraMovementStatusElement extra(&heightElement);
    MovementInfo movementInfo;
    GetPlayer()->ReadMovementInfo(recvPacket, &movementInfo, &extra);
}<|MERGE_RESOLUTION|>--- conflicted
+++ resolved
@@ -194,18 +194,10 @@
 
 void WorldSession::HandleMoveTeleportAck(WorldPacket& recvPacket)
 {
-<<<<<<< HEAD
-    TC_LOG_DEBUG(LOG_FILTER_NETWORKIO, "MSG_MOVE_TELEPORT_ACK");
-=======
     TC_LOG_DEBUG("network", "MSG_MOVE_TELEPORT_ACK");
-    uint64 guid;
-
-    recvData.readPackGUID(guid);
->>>>>>> 94e2b933
 
     ObjectGuid guid;
     uint32 flags, time;
-<<<<<<< HEAD
     recvPacket >> flags >> time;
 
     guid[5] = recvPacket.ReadBit();
@@ -226,13 +218,8 @@
     recvPacket.ReadByteSeq(guid[3]);
     recvPacket.ReadByteSeq(guid[0]);
 
-    TC_LOG_DEBUG(LOG_FILTER_NETWORKIO, "Guid " UI64FMTD, uint64(guid));
-    TC_LOG_DEBUG(LOG_FILTER_NETWORKIO, "Flags %u, time %u", flags, time/IN_MILLISECONDS);
-=======
-    recvData >> flags >> time;
-    TC_LOG_DEBUG("network", "Guid " UI64FMTD, guid);
+    TC_LOG_DEBUG("network", "Guid " UI64FMTD, uint64(guid));
     TC_LOG_DEBUG("network", "Flags %u, time %u", flags, time/IN_MILLISECONDS);
->>>>>>> 94e2b933
 
     Player* plMover = _player->m_mover->ToPlayer();
 
@@ -297,12 +284,12 @@
     // prevent tampered movement data
     if (movementInfo.guid != mover->GetGUID())
     {
-        TC_LOG_ERROR(LOG_FILTER_NETWORKIO, "HandleMovementOpcodes: guid error");
+        TC_LOG_ERROR("network", "HandleMovementOpcodes: guid error");
         return;
     }
     if (!movementInfo.pos.IsPositionValid())
     {
-        TC_LOG_ERROR(LOG_FILTER_NETWORKIO, "HandleMovementOpcodes: Invalid Position");
+        TC_LOG_ERROR("network", "HandleMovementOpcodes: Invalid Position");
         return;
     }
 
@@ -434,10 +421,6 @@
 void WorldSession::HandleForceSpeedChangeAck(WorldPacket &recvData)
 {
     uint32 opcode = recvData.GetOpcode();
-<<<<<<< HEAD
-=======
-    TC_LOG_DEBUG("network", "WORLD: Recvd %s (%u, 0x%X) opcode", LookupOpcodeName(opcode), opcode, opcode);
->>>>>>> 94e2b933
 
     /* extract packet */
     MovementInfo movementInfo;
@@ -541,11 +524,7 @@
     if (GetPlayer()->IsInWorld())
     {
         if (_player->m_mover->GetGUID() != guid)
-<<<<<<< HEAD
-            TC_LOG_ERROR(LOG_FILTER_NETWORKIO, "HandleSetActiveMoverOpcode: incorrect mover guid: mover is " UI64FMTD " (%s - Entry: %u) and should be " UI64FMTD, uint64(guid), GetLogNameForGuid(guid), GUID_ENPART(guid), _player->m_mover->GetGUID());
-=======
-            TC_LOG_ERROR("network", "HandleSetActiveMoverOpcode: incorrect mover guid: mover is " UI64FMTD " (%s - Entry: %u) and should be " UI64FMTD, guid, GetLogNameForGuid(guid), GUID_ENPART(guid), _player->m_mover->GetGUID());
->>>>>>> 94e2b933
+            TC_LOG_ERROR("network", "HandleSetActiveMoverOpcode: incorrect mover guid: mover is " UI64FMTD " (%s - Entry: %u) and should be " UI64FMTD, uint64(guid), GetLogNameForGuid(guid), GUID_ENPART(guid), _player->m_mover->GetGUID());
     }
 }
 
@@ -628,7 +607,7 @@
 
 void WorldSession::HandleSetCollisionHeightAck(WorldPacket& recvPacket)
 {
-    TC_LOG_DEBUG(LOG_FILTER_NETWORKIO, "CMSG_MOVE_SET_COLLISION_HEIGHT_ACK");
+    TC_LOG_DEBUG("network", "CMSG_MOVE_SET_COLLISION_HEIGHT_ACK");
 
     static MovementStatusElements const heightElement = MSEExtraFloat;
     Movement::ExtraMovementStatusElement extra(&heightElement);
