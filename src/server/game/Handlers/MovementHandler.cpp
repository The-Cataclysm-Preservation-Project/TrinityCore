/*
 * Copyright (C) 2008-2014 TrinityCore <http://www.trinitycore.org/>
 * Copyright (C) 2005-2009 MaNGOS <http://getmangos.com/>
 *
 * This program is free software; you can redistribute it and/or modify it
 * under the terms of the GNU General Public License as published by the
 * Free Software Foundation; either version 2 of the License, or (at your
 * option) any later version.
 *
 * This program is distributed in the hope that it will be useful, but WITHOUT
 * ANY WARRANTY; without even the implied warranty of MERCHANTABILITY or
 * FITNESS FOR A PARTICULAR PURPOSE. See the GNU General Public License for
 * more details.
 *
 * You should have received a copy of the GNU General Public License along
 * with this program. If not, see <http://www.gnu.org/licenses/>.
 */

#include "Common.h"
#include "WorldPacket.h"
#include "WorldSession.h"
#include "Opcodes.h"
#include "Log.h"
#include "Corpse.h"
#include "Player.h"
#include "SpellAuras.h"
#include "MapManager.h"
#include "Transport.h"
#include "Battleground.h"
#include "WaypointMovementGenerator.h"
#include "InstanceSaveMgr.h"
#include "ObjectMgr.h"
#include "MovementStructures.h"
#include "Vehicle.h"

#define MOVEMENT_PACKET_TIME_DELAY 0

void WorldSession::HandleMoveWorldportAckOpcode(WorldPacket & /*recvData*/)
{
    TC_LOG_DEBUG("network", "WORLD: got MSG_MOVE_WORLDPORT_ACK.");
    HandleMoveWorldportAckOpcode();
}

void WorldSession::HandleMoveWorldportAckOpcode()
{
    // ignore unexpected far teleports
    if (!GetPlayer()->IsBeingTeleportedFar())
        return;

    GetPlayer()->SetSemaphoreTeleportFar(false);

    // get the teleport destination
    WorldLocation const& loc = GetPlayer()->GetTeleportDest();

    // possible errors in the coordinate validity check
    if (!MapManager::IsValidMapCoord(loc))
    {
        LogoutPlayer(false);
        return;
    }

    // get the destination map entry, not the current one, this will fix homebind and reset greeting
    MapEntry const* mEntry = sMapStore.LookupEntry(loc.GetMapId());
    InstanceTemplate const* mInstance = sObjectMgr->GetInstanceTemplate(loc.GetMapId());

    // reset instance validity, except if going to an instance inside an instance
    if (GetPlayer()->m_InstanceValid == false && !mInstance)
        GetPlayer()->m_InstanceValid = true;

    Map* oldMap = GetPlayer()->GetMap();
    Map* newMap = sMapMgr->CreateMap(loc.GetMapId(), GetPlayer());

    if (GetPlayer()->IsInWorld())
    {
        TC_LOG_ERROR("network", "%s %s is still in world when teleported from map %s (%u) to new map %s (%u)", GetPlayer()->GetGUID().ToString().c_str(), GetPlayer()->GetName().c_str(), oldMap->GetMapName(), oldMap->GetId(), newMap ? newMap->GetMapName() : "Unknown", loc.GetMapId());
        oldMap->RemovePlayerFromMap(GetPlayer(), false);
    }

    // relocate the player to the teleport destination
    // the CanEnter checks are done in TeleporTo but conditions may change
    // while the player is in transit, for example the map may get full
    if (!newMap || !newMap->CanEnter(GetPlayer()))
    {
        TC_LOG_ERROR("network", "Map %d (%s) could not be created for player %d (%s), porting player to homebind", loc.GetMapId(), newMap ? newMap->GetMapName() : "Unknown", GetPlayer()->GetGUIDLow(), GetPlayer()->GetName().c_str());
        GetPlayer()->TeleportTo(GetPlayer()->m_homebindMapId, GetPlayer()->m_homebindX, GetPlayer()->m_homebindY, GetPlayer()->m_homebindZ, GetPlayer()->GetOrientation());
        return;
    }

    float z = loc.GetPositionZ();
    if (GetPlayer()->HasUnitMovementFlag(MOVEMENTFLAG_HOVER))
        z += GetPlayer()->GetFloatValue(UNIT_FIELD_HOVERHEIGHT);
    GetPlayer()->Relocate(loc.GetPositionX(), loc.GetPositionY(), z, loc.GetOrientation());

    GetPlayer()->ResetMap();
    GetPlayer()->SetMap(newMap);

    GetPlayer()->SendInitialPacketsBeforeAddToMap();
    if (!GetPlayer()->GetMap()->AddPlayerToMap(GetPlayer()))
    {
        TC_LOG_ERROR("network", "WORLD: failed to teleport player %s (%d) to map %d (%s) because of unknown reason!",
            GetPlayer()->GetName().c_str(), GetPlayer()->GetGUIDLow(), loc.GetMapId(), newMap ? newMap->GetMapName() : "Unknown");
        GetPlayer()->ResetMap();
        GetPlayer()->SetMap(oldMap);
        GetPlayer()->TeleportTo(GetPlayer()->m_homebindMapId, GetPlayer()->m_homebindX, GetPlayer()->m_homebindY, GetPlayer()->m_homebindZ, GetPlayer()->GetOrientation());
        return;
    }

    // battleground state prepare (in case join to BG), at relogin/tele player not invited
    // only add to bg group and object, if the player was invited (else he entered through command)
    if (_player->InBattleground())
    {
        // cleanup setting if outdated
        if (!mEntry->IsBattlegroundOrArena())
        {
            // We're not in BG
            _player->SetBattlegroundId(0, BATTLEGROUND_TYPE_NONE);
            // reset destination bg team
            _player->SetBGTeam(0);
        }
        // join to bg case
        else if (Battleground* bg = _player->GetBattleground())
        {
            if (_player->IsInvitedForBattlegroundInstance(_player->GetBattlegroundId()))
                bg->AddPlayer(_player);
        }
    }

    GetPlayer()->SendInitialPacketsAfterAddToMap();

    // flight fast teleport case
    if (GetPlayer()->GetMotionMaster()->GetCurrentMovementGeneratorType() == FLIGHT_MOTION_TYPE)
    {
        if (!_player->InBattleground())
        {
            // short preparations to continue flight
            FlightPathMovementGenerator* flight = (FlightPathMovementGenerator*)(GetPlayer()->GetMotionMaster()->top());
            flight->Initialize(GetPlayer());
            return;
        }

        // battleground state prepare, stop flight
        GetPlayer()->GetMotionMaster()->MovementExpired();
        GetPlayer()->CleanupAfterTaxiFlight();
    }

    // resurrect character at enter into instance where his corpse exist after add to map
    Corpse* corpse = GetPlayer()->GetCorpse();
    if (corpse && corpse->GetType() != CORPSE_BONES && corpse->GetMapId() == GetPlayer()->GetMapId())
    {
        if (mEntry->IsDungeon())
        {
            GetPlayer()->ResurrectPlayer(0.5f, false);
            GetPlayer()->SpawnCorpseBones();
        }
    }

    bool allowMount = !mEntry->IsDungeon() || mEntry->IsBattlegroundOrArena();
    if (mInstance)
    {
        Difficulty diff = GetPlayer()->GetDifficulty(mEntry->IsRaid());
        if (MapDifficulty const* mapDiff = GetMapDifficultyData(mEntry->MapID, diff))
        {
            if (mapDiff->resetTime)
            {
                if (time_t timeReset = sInstanceSaveMgr->GetResetTimeFor(mEntry->MapID, diff))
                {
                    uint32 timeleft = uint32(timeReset - time(NULL));
                    GetPlayer()->SendInstanceResetWarning(mEntry->MapID, diff, timeleft);
                }
            }
        }
        allowMount = mInstance->AllowMount;
    }

    // mount allow check
    if (!allowMount)
        _player->RemoveAurasByType(SPELL_AURA_MOUNTED);

    // update zone immediately, otherwise leave channel will cause crash in mtmap
    uint32 newzone, newarea;
    GetPlayer()->GetZoneAndAreaId(newzone, newarea);
    GetPlayer()->UpdateZone(newzone, newarea);

    // honorless target
    if (GetPlayer()->pvpInfo.IsHostile)
        GetPlayer()->CastSpell(GetPlayer(), 2479, true);

    // in friendly area
    else if (GetPlayer()->IsPvP() && !GetPlayer()->HasFlag(PLAYER_FLAGS, PLAYER_FLAGS_IN_PVP))
        GetPlayer()->UpdatePvP(false, false);

    // resummon pet
    GetPlayer()->ResummonPetTemporaryUnSummonedIfAny();

    //lets process all delayed operations on successful teleport
    GetPlayer()->ProcessDelayedOperations();
}

void WorldSession::HandleMoveTeleportAck(WorldPacket& recvPacket)
{
    TC_LOG_DEBUG("network", "MSG_MOVE_TELEPORT_ACK");
<<<<<<< HEAD
=======
    ObjectGuid guid;

    recvData >> guid.ReadAsPacked();
>>>>>>> 050d56ac

    ObjectGuid guid;
    uint32 flags, time;
<<<<<<< HEAD
    recvPacket >> flags >> time;

    guid[5] = recvPacket.ReadBit();
    guid[0] = recvPacket.ReadBit();
    guid[1] = recvPacket.ReadBit();
    guid[6] = recvPacket.ReadBit();
    guid[3] = recvPacket.ReadBit();
    guid[7] = recvPacket.ReadBit();
    guid[2] = recvPacket.ReadBit();
    guid[4] = recvPacket.ReadBit();

    recvPacket.ReadByteSeq(guid[4]);
    recvPacket.ReadByteSeq(guid[2]);
    recvPacket.ReadByteSeq(guid[7]);
    recvPacket.ReadByteSeq(guid[6]);
    recvPacket.ReadByteSeq(guid[5]);
    recvPacket.ReadByteSeq(guid[1]);
    recvPacket.ReadByteSeq(guid[3]);
    recvPacket.ReadByteSeq(guid[0]);

    TC_LOG_DEBUG("network", "Guid " UI64FMTD, uint64(guid));
    TC_LOG_DEBUG("network", "Flags %u, time %u", flags, time/IN_MILLISECONDS);
=======
    recvData >> flags >> time;
>>>>>>> 050d56ac

    Player* plMover = _player->m_mover->ToPlayer();

    if (!plMover || !plMover->IsBeingTeleportedNear())
        return;

    if (guid != plMover->GetGUID())
        return;

    plMover->SetSemaphoreTeleportNear(false);

    uint32 old_zone = plMover->GetZoneId();

    WorldLocation const& dest = plMover->GetTeleportDest();

    plMover->UpdatePosition(dest, true);

    uint32 newzone, newarea;
    plMover->GetZoneAndAreaId(newzone, newarea);
    plMover->UpdateZone(newzone, newarea);

    // new zone
    if (old_zone != newzone)
    {
        // honorless target
        if (plMover->pvpInfo.IsHostile)
            plMover->CastSpell(plMover, 2479, true);

        // in friendly area
        else if (plMover->IsPvP() && !plMover->HasFlag(PLAYER_FLAGS, PLAYER_FLAGS_IN_PVP))
            plMover->UpdatePvP(false, false);
    }

    // resummon pet
    GetPlayer()->ResummonPetTemporaryUnSummonedIfAny();

    //lets process all delayed operations on successful teleport
    GetPlayer()->ProcessDelayedOperations();
}

void WorldSession::HandleMovementOpcodes(WorldPacket& recvPacket)
{
    uint16 opcode = recvPacket.GetOpcode();

    Unit* mover = _player->m_mover;

    ASSERT(mover != NULL);                      // there must always be a mover

    Player* plrMover = mover->ToPlayer();

    // ignore, waiting processing in WorldSession::HandleMoveWorldportAckOpcode and WorldSession::HandleMoveTeleportAck
    if (plrMover && plrMover->IsBeingTeleported())
    {
        recvPacket.rfinish();                     // prevent warnings spam
        return;
    }

    /* extract packet */
<<<<<<< HEAD
=======
    ObjectGuid guid;

    recvData >> guid.ReadAsPacked();

>>>>>>> 050d56ac
    MovementInfo movementInfo;
    GetPlayer()->ReadMovementInfo(recvPacket, &movementInfo);

    // prevent tampered movement data
    if (movementInfo.guid != mover->GetGUID())
    {
        TC_LOG_ERROR("network", "HandleMovementOpcodes: guid error");
        return;
    }
    if (!movementInfo.pos.IsPositionValid())
    {
        TC_LOG_ERROR("network", "HandleMovementOpcodes: Invalid Position");
        return;
    }

    // stop some emotes at player move
    if (plrMover && (plrMover->GetUInt32Value(UNIT_NPC_EMOTESTATE) != 0))
        plrMover->SetUInt32Value(UNIT_NPC_EMOTESTATE, EMOTE_ONESHOT_NONE);

    /* handle special cases */
    if (movementInfo.transport.guid)
    {
        // transports size limited
        // (also received at zeppelin leave by some reason with t_* as absolute in continent coordinates, can be safely skipped)
        if (movementInfo.transport.pos.GetPositionX() > 50 || movementInfo.transport.pos.GetPositionY() > 50 || movementInfo.transport.pos.GetPositionZ() > 50)
        {
            recvPacket.rfinish();                 // prevent warnings spam
            return;
        }

        if (!Trinity::IsValidMapCoord(movementInfo.pos.GetPositionX() + movementInfo.transport.pos.GetPositionX(), movementInfo.pos.GetPositionY() + movementInfo.transport.pos.GetPositionY(),
            movementInfo.pos.GetPositionZ() + movementInfo.transport.pos.GetPositionZ(), movementInfo.pos.GetOrientation() + movementInfo.transport.pos.GetOrientation()))
        {
            recvPacket.rfinish();                 // prevent warnings spam
            return;
        }

        // if we boarded a transport, add us to it
        if (plrMover)
        {
            if (!plrMover->GetTransport())
            {
                if (Transport* transport = plrMover->GetMap()->GetTransport(movementInfo.transport.guid))
                    transport->AddPassenger(plrMover);
            }
            else if (plrMover->GetTransport()->GetGUID() != movementInfo.transport.guid)
            {
                plrMover->GetTransport()->RemovePassenger(plrMover);
                if (Transport* transport = plrMover->GetMap()->GetTransport(movementInfo.transport.guid))
                    transport->AddPassenger(plrMover);
                else
                    movementInfo.ResetTransport();
            }
        }

        if (!mover->GetTransport() && !mover->GetVehicle())
        {
            GameObject* go = mover->GetMap()->GetGameObject(movementInfo.transport.guid);
            if (!go || go->GetGoType() != GAMEOBJECT_TYPE_TRANSPORT)
                movementInfo.transport.guid = 0;
        }
    }
    else if (plrMover && plrMover->GetTransport())                // if we were on a transport, leave
        plrMover->m_transport->RemovePassenger(plrMover);

    // fall damage generation (ignore in flight case that can be triggered also at lags in moment teleportation to another map).
    if (opcode == MSG_MOVE_FALL_LAND && plrMover && !plrMover->IsInFlight())
        plrMover->HandleFall(movementInfo);

    if (plrMover && ((movementInfo.flags & MOVEMENTFLAG_SWIMMING) != 0) != plrMover->IsInWater())
    {
        // now client not include swimming flag in case jumping under water
        plrMover->SetInWater(!plrMover->IsInWater() || plrMover->GetBaseMap()->IsUnderWater(movementInfo.pos.GetPositionX(), movementInfo.pos.GetPositionY(), movementInfo.pos.GetPositionZ()));
    }

    uint32 mstime = getMSTime();
    /*----------------------*/
    if (m_clientTimeDelay == 0)
        m_clientTimeDelay = mstime - movementInfo.time;

    /* process position-change */
    movementInfo.time = movementInfo.time + m_clientTimeDelay + MOVEMENT_PACKET_TIME_DELAY;

    movementInfo.guid = mover->GetGUID();
    mover->m_movementInfo = movementInfo;

    // Some vehicles allow the passenger to turn by himself
    if (Vehicle* vehicle = mover->GetVehicle())
    {
        if (VehicleSeatEntry const* seat = vehicle->GetSeatForPassenger(mover))
        {
            if (seat->m_flags & VEHICLE_SEAT_FLAG_ALLOW_TURNING)
            {
                if (movementInfo.pos.GetOrientation() != mover->GetOrientation())
                {
                    mover->SetOrientation(movementInfo.pos.GetOrientation());
                    mover->RemoveAurasWithInterruptFlags(AURA_INTERRUPT_FLAG_TURNING);
                }
            }
        }
        return;
    }

    mover->UpdatePosition(movementInfo.pos);

    WorldPacket data(SMSG_PLAYER_MOVE, recvPacket.size());
    mover->WriteMovementInfo(data);
    mover->SendMessageToSet(&data, _player);

    if (plrMover)                                            // nothing is charmed, or player charmed
    {
        if (plrMover->IsSitState() && (movementInfo.flags & (MOVEMENTFLAG_MASK_MOVING | MOVEMENTFLAG_MASK_TURNING)))
            plrMover->SetStandState(UNIT_STAND_STATE_STAND);

        plrMover->UpdateFallInformationIfNeed(movementInfo, opcode);

        AreaTableEntry const* zone = GetAreaEntryByAreaID(plrMover->GetAreaId());
        float depth = zone ? zone->MaxDepth : -500.0f;
        if (movementInfo.pos.GetPositionZ() < depth)
        {
            if (!(plrMover->GetBattleground() && plrMover->GetBattleground()->HandlePlayerUnderMap(_player)))
            {
                // NOTE: this is actually called many times while falling
                // even after the player has been teleported away
                /// @todo discard movement packets after the player is rooted
                if (plrMover->IsAlive())
                {
                    plrMover->EnvironmentalDamage(DAMAGE_FALL_TO_VOID, GetPlayer()->GetMaxHealth());
                    // player can be alive if GM/etc
                    // change the death state to CORPSE to prevent the death timer from
                    // starting in the next player update
                    if (!plrMover->IsAlive())
                        plrMover->KillPlayer();
                }
            }
        }
    }
}

void WorldSession::HandleForceSpeedChangeAck(WorldPacket &recvData)
{
<<<<<<< HEAD
    uint32 opcode = recvData.GetOpcode();

    /* extract packet */
    MovementInfo movementInfo;
    static MovementStatusElements const speedElement = MSEExtraFloat;
    Movement::ExtraMovementStatusElement extras(&speedElement);
    GetPlayer()->ReadMovementInfo(recvData, &movementInfo, &extras);
=======
    /* extract packet */
    ObjectGuid guid;
    uint32 unk1;
    float  newspeed;

    recvData >> guid.ReadAsPacked();
>>>>>>> 050d56ac

    // now can skip not our packet
    if (_player->GetGUID() != movementInfo.guid)
    {
        recvData.rfinish();                   // prevent warnings spam
        return;
    }

    float newspeed = extras.Data.floatData;
    /*----------------*/

    // client ACK send one packet for mounted/run case and need skip all except last from its
    // in other cases anti-cheat check can be fail in false case
    UnitMoveType move_type;

    static char const* const move_type_name[MAX_MOVE_TYPE] =
    {
        "Walk",
        "Run",
        "RunBack",
        "Swim",
        "SwimBack",
        "TurnRate",
        "Flight",
        "FlightBack",
        "PitchRate"
    };

    switch (recvData.GetOpcode())
    {
        case CMSG_MOVE_FORCE_WALK_SPEED_CHANGE_ACK:        move_type = MOVE_WALK;        break;
        case CMSG_MOVE_FORCE_RUN_SPEED_CHANGE_ACK:         move_type = MOVE_RUN;         break;
        case CMSG_MOVE_FORCE_RUN_BACK_SPEED_CHANGE_ACK:    move_type = MOVE_RUN_BACK;    break;
        case CMSG_MOVE_FORCE_SWIM_SPEED_CHANGE_ACK:        move_type = MOVE_SWIM;        break;
        case CMSG_MOVE_FORCE_SWIM_BACK_SPEED_CHANGE_ACK:   move_type = MOVE_SWIM_BACK;   break;
        case CMSG_MOVE_FORCE_TURN_RATE_CHANGE_ACK:         move_type = MOVE_TURN_RATE;   break;
        case CMSG_MOVE_FORCE_FLIGHT_SPEED_CHANGE_ACK:      move_type = MOVE_FLIGHT;      break;
        case CMSG_MOVE_FORCE_FLIGHT_BACK_SPEED_CHANGE_ACK: move_type = MOVE_FLIGHT_BACK; break;
        case CMSG_MOVE_FORCE_PITCH_RATE_CHANGE_ACK:        move_type = MOVE_PITCH_RATE;  break;
        default:
            TC_LOG_ERROR("network", "WorldSession::HandleForceSpeedChangeAck: Unknown move type opcode: %u", recvData.GetOpcode());
            return;
    }

    // skip all forced speed changes except last and unexpected
    // in run/mounted case used one ACK and it must be skipped. m_forced_speed_changes[MOVE_RUN] store both.
    if (_player->m_forced_speed_changes[move_type] > 0)
    {
        --_player->m_forced_speed_changes[move_type];
        if (_player->m_forced_speed_changes[move_type] > 0)
            return;
    }

    if (!_player->GetTransport() && std::fabs(_player->GetSpeed(move_type) - newspeed) > 0.01f)
    {
        if (_player->GetSpeed(move_type) > newspeed)         // must be greater - just correct
        {
            TC_LOG_ERROR("network", "%sSpeedChange player %s is NOT correct (must be %f instead %f), force set to correct value",
                move_type_name[move_type], _player->GetName().c_str(), _player->GetSpeed(move_type), newspeed);
            _player->SetSpeed(move_type, _player->GetSpeedRate(move_type), true);
        }
        else                                                // must be lesser - cheating
        {
            TC_LOG_DEBUG("misc", "Player %s from account id %u kicked for incorrect speed (must be %f instead %f)",
                _player->GetName().c_str(), _player->GetSession()->GetAccountId(), _player->GetSpeed(move_type), newspeed);
            _player->GetSession()->KickPlayer();
        }
    }
}

void WorldSession::HandleSetActiveMoverOpcode(WorldPacket& recvPacket)
{
    TC_LOG_DEBUG("network", "WORLD: Recvd CMSG_SET_ACTIVE_MOVER");

    ObjectGuid guid;
<<<<<<< HEAD

    guid[7] = recvPacket.ReadBit();
    guid[2] = recvPacket.ReadBit();
    guid[1] = recvPacket.ReadBit();
    guid[0] = recvPacket.ReadBit();
    guid[4] = recvPacket.ReadBit();
    guid[5] = recvPacket.ReadBit();
    guid[6] = recvPacket.ReadBit();
    guid[3] = recvPacket.ReadBit();

    recvPacket.ReadByteSeq(guid[3]);
    recvPacket.ReadByteSeq(guid[2]);
    recvPacket.ReadByteSeq(guid[4]);
    recvPacket.ReadByteSeq(guid[0]);
    recvPacket.ReadByteSeq(guid[5]);
    recvPacket.ReadByteSeq(guid[1]);
    recvPacket.ReadByteSeq(guid[6]);
    recvPacket.ReadByteSeq(guid[7]);
=======
    recvData >> guid;
>>>>>>> 050d56ac

    if (GetPlayer()->IsInWorld())
        if (_player->m_mover->GetGUID() != guid)
<<<<<<< HEAD
            TC_LOG_DEBUG("network", "HandleSetActiveMoverOpcode: incorrect mover guid: mover is " UI64FMTD " (%s - Entry: %u) and should be " UI64FMTD, uint64(guid), GetLogNameForGuid(guid), GUID_ENPART(guid), _player->m_mover->GetGUID());
    }
=======
            TC_LOG_DEBUG("network", "HandleSetActiveMoverOpcode: incorrect mover guid: mover is %s and should be %s" , guid.ToString().c_str(), _player->m_mover->GetGUID().ToString().c_str());
>>>>>>> 050d56ac
}

void WorldSession::HandleMoveNotActiveMover(WorldPacket &recvData)
{
    TC_LOG_DEBUG("network", "WORLD: Recvd CMSG_MOVE_NOT_ACTIVE_MOVER");

<<<<<<< HEAD
=======
    ObjectGuid old_mover_guid;
    recvData >> old_mover_guid.ReadAsPacked();

>>>>>>> 050d56ac
    MovementInfo mi;
    GetPlayer()->ReadMovementInfo(recvData, &mi);
    _player->m_movementInfo = mi;
}

void WorldSession::HandleMountSpecialAnimOpcode(WorldPacket& /*recvData*/)
{
    WorldPacket data(SMSG_MOUNTSPECIAL_ANIM, 8);
    data << uint64(GetPlayer()->GetGUID());

    GetPlayer()->SendMessageToSet(&data, false);
}

void WorldSession::HandleMoveKnockBackAck(WorldPacket& recvData)
{
    TC_LOG_DEBUG("network", "CMSG_MOVE_KNOCK_BACK_ACK");

<<<<<<< HEAD
    MovementInfo movementInfo;
    GetPlayer()->ReadMovementInfo(recvData, &movementInfo);
=======
    ObjectGuid guid;
    recvData >> guid.ReadAsPacked();
>>>>>>> 050d56ac

    if (_player->m_mover->GetGUID() != movementInfo.guid)
        return;

    _player->m_movementInfo = movementInfo;

<<<<<<< HEAD
    WorldPacket data(SMSG_MOVE_UPDATE_KNOCK_BACK, 66);
    _player->WriteMovementInfo(data);
=======
    WorldPacket data(MSG_MOVE_KNOCK_BACK, 66);
    data << guid.WriteAsPacked();
    _player->BuildMovementPacket(&data);

    // knockback specific info
    data << movementInfo.jump.sinAngle;
    data << movementInfo.jump.cosAngle;
    data << movementInfo.jump.xyspeed;
    data << movementInfo.jump.zspeed;

>>>>>>> 050d56ac
    _player->SendMessageToSet(&data, false);
}

void WorldSession::HandleMoveHoverAck(WorldPacket& recvData)
{
    TC_LOG_DEBUG("network", "CMSG_MOVE_HOVER_ACK");

    ObjectGuid guid;                                        // guid - unused
    recvData >> guid.ReadAsPacked();

    recvData.read_skip<uint32>();                           // unk

    MovementInfo movementInfo;
    GetPlayer()->ReadMovementInfo(recvData, &movementInfo);

    recvData.read_skip<uint32>();                           // unk2
}

void WorldSession::HandleMoveWaterWalkAck(WorldPacket& recvData)
{
    TC_LOG_DEBUG("network", "CMSG_MOVE_WATER_WALK_ACK");

    ObjectGuid guid;                                        // guid - unused
    recvData >> guid.ReadAsPacked();

    recvData.read_skip<uint32>();                           // unk

    MovementInfo movementInfo;
    GetPlayer()->ReadMovementInfo(recvData, &movementInfo);

    recvData.read_skip<uint32>();                           // unk2
}

void WorldSession::HandleSummonResponseOpcode(WorldPacket& recvData)
{
    if (!_player->IsAlive() || _player->IsInCombat())
        return;

<<<<<<< HEAD
    uint64 summonerGuid;
=======
    ObjectGuid summoner_guid;
>>>>>>> 050d56ac
    bool agree;
    recvData >> summonerGuid;
    recvData >> agree;

    _player->SummonIfPossible(agree);
}

void WorldSession::HandleSetCollisionHeightAck(WorldPacket& recvPacket)
{
    TC_LOG_DEBUG("network", "CMSG_MOVE_SET_COLLISION_HEIGHT_ACK");

    static MovementStatusElements const heightElement = MSEExtraFloat;
    Movement::ExtraMovementStatusElement extra(&heightElement);
    MovementInfo movementInfo;
    GetPlayer()->ReadMovementInfo(recvPacket, &movementInfo, &extra);
}<|MERGE_RESOLUTION|>--- conflicted
+++ resolved
@@ -199,16 +199,9 @@
 void WorldSession::HandleMoveTeleportAck(WorldPacket& recvPacket)
 {
     TC_LOG_DEBUG("network", "MSG_MOVE_TELEPORT_ACK");
-<<<<<<< HEAD
-=======
-    ObjectGuid guid;
-
-    recvData >> guid.ReadAsPacked();
->>>>>>> 050d56ac
 
     ObjectGuid guid;
     uint32 flags, time;
-<<<<<<< HEAD
     recvPacket >> flags >> time;
 
     guid[5] = recvPacket.ReadBit();
@@ -231,9 +224,6 @@
 
     TC_LOG_DEBUG("network", "Guid " UI64FMTD, uint64(guid));
     TC_LOG_DEBUG("network", "Flags %u, time %u", flags, time/IN_MILLISECONDS);
-=======
-    recvData >> flags >> time;
->>>>>>> 050d56ac
 
     Player* plMover = _player->m_mover->ToPlayer();
 
@@ -292,13 +282,6 @@
     }
 
     /* extract packet */
-<<<<<<< HEAD
-=======
-    ObjectGuid guid;
-
-    recvData >> guid.ReadAsPacked();
-
->>>>>>> 050d56ac
     MovementInfo movementInfo;
     GetPlayer()->ReadMovementInfo(recvPacket, &movementInfo);
 
@@ -358,7 +341,7 @@
         {
             GameObject* go = mover->GetMap()->GetGameObject(movementInfo.transport.guid);
             if (!go || go->GetGoType() != GAMEOBJECT_TYPE_TRANSPORT)
-                movementInfo.transport.guid = 0;
+                movementInfo.transport.guid.Clear();
         }
     }
     else if (plrMover && plrMover->GetTransport())                // if we were on a transport, leave
@@ -440,22 +423,11 @@
 
 void WorldSession::HandleForceSpeedChangeAck(WorldPacket &recvData)
 {
-<<<<<<< HEAD
-    uint32 opcode = recvData.GetOpcode();
-
     /* extract packet */
     MovementInfo movementInfo;
     static MovementStatusElements const speedElement = MSEExtraFloat;
     Movement::ExtraMovementStatusElement extras(&speedElement);
     GetPlayer()->ReadMovementInfo(recvData, &movementInfo, &extras);
-=======
-    /* extract packet */
-    ObjectGuid guid;
-    uint32 unk1;
-    float  newspeed;
-
-    recvData >> guid.ReadAsPacked();
->>>>>>> 050d56ac
 
     // now can skip not our packet
     if (_player->GetGUID() != movementInfo.guid)
@@ -531,7 +503,6 @@
     TC_LOG_DEBUG("network", "WORLD: Recvd CMSG_SET_ACTIVE_MOVER");
 
     ObjectGuid guid;
-<<<<<<< HEAD
 
     guid[7] = recvPacket.ReadBit();
     guid[2] = recvPacket.ReadBit();
@@ -550,30 +521,16 @@
     recvPacket.ReadByteSeq(guid[1]);
     recvPacket.ReadByteSeq(guid[6]);
     recvPacket.ReadByteSeq(guid[7]);
-=======
-    recvData >> guid;
->>>>>>> 050d56ac
 
     if (GetPlayer()->IsInWorld())
         if (_player->m_mover->GetGUID() != guid)
-<<<<<<< HEAD
-            TC_LOG_DEBUG("network", "HandleSetActiveMoverOpcode: incorrect mover guid: mover is " UI64FMTD " (%s - Entry: %u) and should be " UI64FMTD, uint64(guid), GetLogNameForGuid(guid), GUID_ENPART(guid), _player->m_mover->GetGUID());
-    }
-=======
             TC_LOG_DEBUG("network", "HandleSetActiveMoverOpcode: incorrect mover guid: mover is %s and should be %s" , guid.ToString().c_str(), _player->m_mover->GetGUID().ToString().c_str());
->>>>>>> 050d56ac
 }
 
 void WorldSession::HandleMoveNotActiveMover(WorldPacket &recvData)
 {
     TC_LOG_DEBUG("network", "WORLD: Recvd CMSG_MOVE_NOT_ACTIVE_MOVER");
 
-<<<<<<< HEAD
-=======
-    ObjectGuid old_mover_guid;
-    recvData >> old_mover_guid.ReadAsPacked();
-
->>>>>>> 050d56ac
     MovementInfo mi;
     GetPlayer()->ReadMovementInfo(recvData, &mi);
     _player->m_movementInfo = mi;
@@ -591,34 +548,16 @@
 {
     TC_LOG_DEBUG("network", "CMSG_MOVE_KNOCK_BACK_ACK");
 
-<<<<<<< HEAD
     MovementInfo movementInfo;
     GetPlayer()->ReadMovementInfo(recvData, &movementInfo);
-=======
-    ObjectGuid guid;
-    recvData >> guid.ReadAsPacked();
->>>>>>> 050d56ac
 
     if (_player->m_mover->GetGUID() != movementInfo.guid)
         return;
 
     _player->m_movementInfo = movementInfo;
 
-<<<<<<< HEAD
     WorldPacket data(SMSG_MOVE_UPDATE_KNOCK_BACK, 66);
     _player->WriteMovementInfo(data);
-=======
-    WorldPacket data(MSG_MOVE_KNOCK_BACK, 66);
-    data << guid.WriteAsPacked();
-    _player->BuildMovementPacket(&data);
-
-    // knockback specific info
-    data << movementInfo.jump.sinAngle;
-    data << movementInfo.jump.cosAngle;
-    data << movementInfo.jump.xyspeed;
-    data << movementInfo.jump.zspeed;
-
->>>>>>> 050d56ac
     _player->SendMessageToSet(&data, false);
 }
 
@@ -657,13 +596,9 @@
     if (!_player->IsAlive() || _player->IsInCombat())
         return;
 
-<<<<<<< HEAD
-    uint64 summonerGuid;
-=======
     ObjectGuid summoner_guid;
->>>>>>> 050d56ac
     bool agree;
-    recvData >> summonerGuid;
+    recvData >> summoner_guid;
     recvData >> agree;
 
     _player->SummonIfPossible(agree);
