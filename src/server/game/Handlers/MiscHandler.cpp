--- conflicted
+++ resolved
@@ -599,11 +599,7 @@
         team = Player::TeamForRace(fields[1].GetUInt8());
         friendAccountId = fields[2].GetUInt32();
 
-<<<<<<< HEAD
-        if (HasPermission(rbac::RBAC_PERM_ALLOW_GM_FRIEND) || AccountMgr::IsPlayerAccount(AccountMgr::GetSecurity(friendAccountId, realmHandle.Index)))
-=======
         if (HasPermission(rbac::RBAC_PERM_ALLOW_GM_FRIEND) || AccountMgr::IsPlayerAccount(AccountMgr::GetSecurity(friendAccountId, realm.Id.Realm)))
->>>>>>> d1efa0b8
         {
             if (friendGuid)
             {
