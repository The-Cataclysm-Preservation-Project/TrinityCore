/*
 * Copyright (C) 2008-2012 TrinityCore <http://www.trinitycore.org/>
 * Copyright (C) 2005-2009 MaNGOS <http://getmangos.com/>
 *
 * This program is free software; you can redistribute it and/or modify it
 * under the terms of the GNU General Public License as published by the
 * Free Software Foundation; either version 2 of the License, or (at your
 * option) any later version.
 *
 * This program is distributed in the hope that it will be useful, but WITHOUT
 * ANY WARRANTY; without even the implied warranty of MERCHANTABILITY or
 * FITNESS FOR A PARTICULAR PURPOSE. See the GNU General Public License for
 * more details.
 *
 * You should have received a copy of the GNU General Public License along
 * with this program. If not, see <http://www.gnu.org/licenses/>.
 */

#include "ObjectMgr.h"
#include "Player.h"
#include "World.h"
#include "WorldPacket.h"
#include "WorldSession.h"

#include "AuctionHouseMgr.h"
#include "Log.h"
#include "Opcodes.h"
#include "UpdateMask.h"
#include "Util.h"
#include "AccountMgr.h"

//please DO NOT use iterator++, because it is slower than ++iterator!!!
//post-incrementation is always slower than pre-incrementation !

//void called when player click on auctioneer npc
void WorldSession::HandleAuctionHelloOpcode(WorldPacket& recvData)
{
    uint64 guid;                                            //NPC guid
    recvData >> guid;

    Creature* unit = GetPlayer()->GetNPCIfCanInteractWith(guid, UNIT_NPC_FLAG_AUCTIONEER);
    if (!unit)
    {
        sLog->outDebug(LOG_FILTER_NETWORKIO, "WORLD: HandleAuctionHelloOpcode - Unit (GUID: %u) not found or you can't interact with him.", uint32(GUID_LOPART(guid)));
        return;
    }

    // remove fake death
    if (GetPlayer()->HasUnitState(UNIT_STATE_DIED))
        GetPlayer()->RemoveAurasByType(SPELL_AURA_FEIGN_DEATH);

    SendAuctionHello(guid, unit);
}

//this void causes that auction window is opened
void WorldSession::SendAuctionHello(uint64 guid, Creature* unit)
{
    if (GetPlayer()->getLevel() < sWorld->getIntConfig(CONFIG_AUCTION_LEVEL_REQ))
    {
        SendNotification(GetTrinityString(LANG_AUCTION_REQ), sWorld->getIntConfig(CONFIG_AUCTION_LEVEL_REQ));
        return;
    }

    AuctionHouseEntry const* ahEntry = AuctionHouseMgr::GetAuctionHouseEntry(unit->getFaction());
    if (!ahEntry)
        return;

    WorldPacket data(MSG_AUCTION_HELLO, 12);
    data << uint64(guid);
    data << uint32(ahEntry->houseId);
    data << uint8(1);                                       // 3.3.3: 1 - AH enabled, 0 - AH disabled
    SendPacket(&data);
}

//call this method when player bids, creates, or deletes auction
void WorldSession::SendAuctionCommandResult(uint32 auctionId, uint32 Action, uint32 ErrorCode, uint32 bidError)
{
    WorldPacket data(SMSG_AUCTION_COMMAND_RESULT, 16);
    data << auctionId;
    data << Action;
    data << ErrorCode;
    if (!ErrorCode && Action)
        data << bidError;                                   //when bid, then send 0, once...
    SendPacket(&data);
}

//this function sends notification, if bidder is online
void WorldSession::SendAuctionBidderNotification(uint32 location, uint32 auctionId, uint64 bidder, uint32 bidSum, uint32 diff, uint32 item_template)
{
    WorldPacket data(SMSG_AUCTION_BIDDER_NOTIFICATION, (8*4));
    data << uint32(location);
    data << uint32(auctionId);
    data << uint64(bidder);
    data << uint64(bidSum);
    data << uint64(diff);
    data << uint32(item_template);
    data << uint32(0);
    SendPacket(&data);
}

// this void causes on client to display: "Your auction sold"
void WorldSession::SendAuctionOwnerNotification(AuctionEntry* auction)
{
    WorldPacket data(SMSG_AUCTION_OWNER_NOTIFICATION, 40);
    data << uint32(auction->Id);
    data << uint64(auction->bid);
    data << uint64(0);                                     //unk
    data << uint64(0);                                     //unk
    data << uint32(auction->item_template);
    data << uint32(0);                                     //unk
    data << float(0);                                      //unk
    SendPacket(&data);
}

//this void creates new auction and adds auction to some auctionhouse
void WorldSession::HandleAuctionSellItem(WorldPacket & recvData)
{
    uint64 auctioneer;
    uint32 itemsCount, etime, bid, buyout;
    recvData >> auctioneer;
    recvData >> itemsCount;

    uint64 itemGUIDs[MAX_AUCTION_ITEMS]; // 160 slot = 4x 36 slot bag + backpack 16 slot
    uint32 count[MAX_AUCTION_ITEMS];

    if (itemsCount > MAX_AUCTION_ITEMS)
    {
        SendAuctionCommandResult(0, AUCTION_SELL_ITEM, AUCTION_INTERNAL_ERROR);
        return;
    }

    for (uint32 i = 0; i < itemsCount; ++i)
    {
        recvData >> itemGUIDs[i];
        recvData >> count[i];

        if (!itemGUIDs[i] || !count[i] || count[i] > 1000 )
            return;
    }

    recvData >> bid;
    recvData >> buyout;
    recvData >> etime;

    if (!bid || !etime)
        return;

    Creature* creature = GetPlayer()->GetNPCIfCanInteractWith(auctioneer, UNIT_NPC_FLAG_AUCTIONEER);
    if (!creature)
    {
        sLog->outDebug(LOG_FILTER_NETWORKIO, "WORLD: HandleAuctionSellItem - Unit (GUID: %u) not found or you can't interact with him.", GUID_LOPART(auctioneer));
        return;
    }

    AuctionHouseEntry const* auctionHouseEntry = AuctionHouseMgr::GetAuctionHouseEntry(creature->getFaction());
    if (!auctionHouseEntry)
    {
        sLog->outDebug(LOG_FILTER_NETWORKIO, "WORLD: HandleAuctionSellItem - Unit (GUID: %u) has wrong faction.", GUID_LOPART(auctioneer));
        return;
    }

    etime *= MINUTE;

    switch (etime)
    {
        case 1*MIN_AUCTION_TIME:
        case 2*MIN_AUCTION_TIME:
        case 4*MIN_AUCTION_TIME:
            break;
        default:
            return;
    }

    if (GetPlayer()->HasUnitState(UNIT_STATE_DIED))
        GetPlayer()->RemoveAurasByType(SPELL_AURA_FEIGN_DEATH);

    Item* items[MAX_AUCTION_ITEMS];

    uint32 finalCount = 0;

    for (uint32 i = 0; i < itemsCount; ++i)
    {
        Item* item = _player->GetItemByGuid(itemGUIDs[i]);

        if (!item)
        {
            SendAuctionCommandResult(0, AUCTION_SELL_ITEM, AUCTION_ITEM_NOT_FOUND);
            return;
        }

        if (sAuctionMgr->GetAItem(item->GetGUIDLow()) || !item->CanBeTraded() || item->IsNotEmptyBag() ||
            item->GetTemplate()->Flags & ITEM_PROTO_FLAG_CONJURED || item->GetUInt32Value(ITEM_FIELD_DURATION) ||
            item->GetCount() < count[i])
        {
            SendAuctionCommandResult(0, AUCTION_SELL_ITEM, AUCTION_INTERNAL_ERROR);
            return;
        }

        items[i] = item;
        finalCount += count[i];
    }

    if (!finalCount)
    {
        SendAuctionCommandResult(0, AUCTION_SELL_ITEM, AUCTION_INTERNAL_ERROR);
        return;
    }

    for (uint32 i = 0; i < itemsCount; ++i)
    {
        Item* item = items[i];

        if (item->GetMaxStackCount() < finalCount)
        {
            SendAuctionCommandResult(0, AUCTION_SELL_ITEM, AUCTION_INTERNAL_ERROR);
            return;
        }
    }

    for (uint32 i = 0; i < itemsCount; ++i)
    {
        Item* item = items[i];

        uint32 auctionTime = uint32(etime * sWorld->getRate(RATE_AUCTION_TIME));
        AuctionHouseObject* auctionHouse = sAuctionMgr->GetAuctionsMap(creature->getFaction());

        uint32 deposit = sAuctionMgr->GetAuctionDeposit(auctionHouseEntry, etime, item, finalCount);
        if (!_player->HasEnoughMoney((uint64)deposit))
        {
            SendAuctionCommandResult(0, AUCTION_SELL_ITEM, AUCTION_NOT_ENOUGHT_MONEY);
            return;
        }

        _player->ModifyMoney(-int32(deposit));

        AuctionEntry* AH = new AuctionEntry;
        AH->Id = sObjectMgr->GenerateAuctionID();

        if (sWorld->getBoolConfig(CONFIG_ALLOW_TWO_SIDE_INTERACTION_AUCTION))
            AH->auctioneer = 23442;
        else
            AH->auctioneer = GUID_LOPART(auctioneer);

        // Required stack size of auction matches to current item stack size, just move item to auctionhouse
        if (itemsCount == 1 && item->GetCount() == count[i])
        {
            if (GetSecurity() > SEC_PLAYER && sWorld->getBoolConfig(CONFIG_GM_LOG_TRADE))
            {
                sLog->outCommand(GetAccountId(), "GM %s (Account: %u) create auction: %s (Entry: %u Count: %u)",
                    GetPlayerName(), GetAccountId(), item->GetTemplate()->Name1.c_str(), item->GetEntry(), item->GetCount());
            }

            AH->item_guidlow = item->GetGUIDLow();
            AH->item_template = item->GetEntry();
            AH->itemCount = item->GetCount();
            AH->owner = _player->GetGUIDLow();
            AH->startbid = bid;
            AH->bidder = 0;
            AH->bid = 0;
            AH->buyout = buyout;
            AH->expire_time = time(NULL) + auctionTime;
            AH->deposit = deposit;
            AH->auctionHouseEntry = auctionHouseEntry;

            sLog->outInfo(LOG_FILTER_NETWORKIO, "CMSG_AUCTION_SELL_ITEM: Player %s (guid %d) is selling item %s entry %u (guid %d) to auctioneer %u with count %u with initial bid %u with buyout %u and with time %u (in sec) in auctionhouse %u", _player->GetName(), _player->GetGUIDLow(), item->GetTemplate()->Name1.c_str(), item->GetEntry(), item->GetGUIDLow(), AH->auctioneer, item->GetCount(), bid, buyout, auctionTime, AH->GetHouseId());
            sAuctionMgr->AddAItem(item);
            auctionHouse->AddAuction(AH);

            _player->MoveItemFromInventory(item->GetBagSlot(), item->GetSlot(), true);

            SQLTransaction trans = CharacterDatabase.BeginTransaction();
            item->DeleteFromInventoryDB(trans);
            item->SaveToDB(trans);
            AH->SaveToDB(trans);
            _player->SaveInventoryAndGoldToDB(trans);
            CharacterDatabase.CommitTransaction(trans);

            SendAuctionCommandResult(AH->Id, AUCTION_SELL_ITEM, AUCTION_OK);

            GetPlayer()->UpdateAchievementCriteria(ACHIEVEMENT_CRITERIA_TYPE_CREATE_AUCTION, 1);
            return;
        }
        else // Required stack size of auction does not match to current item stack size, clone item and set correct stack size
        {
            Item* newItem = item->CloneItem(finalCount, _player);
            if (!newItem)
            {
                sLog->outError(LOG_FILTER_NETWORKIO, "CMSG_AUCTION_SELL_ITEM: Could not create clone of item %u", item->GetEntry());
                SendAuctionCommandResult(0, AUCTION_SELL_ITEM, AUCTION_INTERNAL_ERROR);
                return;
            }

            if (GetSecurity() > SEC_PLAYER && sWorld->getBoolConfig(CONFIG_GM_LOG_TRADE))
            {
                sLog->outCommand(GetAccountId(), "GM %s (Account: %u) create auction: %s (Entry: %u Count: %u)",
                    GetPlayerName(), GetAccountId(), newItem->GetTemplate()->Name1.c_str(), newItem->GetEntry(), newItem->GetCount());
            }

            AH->item_guidlow = newItem->GetGUIDLow();
            AH->item_template = newItem->GetEntry();
            AH->itemCount = newItem->GetCount();
            AH->owner = _player->GetGUIDLow();
            AH->startbid = bid;
            AH->bidder = 0;
            AH->bid = 0;
            AH->buyout = buyout;
            AH->expire_time = time(NULL) + auctionTime;
            AH->deposit = deposit;
            AH->auctionHouseEntry = auctionHouseEntry;

            sLog->outInfo(LOG_FILTER_NETWORKIO, "CMSG_AUCTION_SELL_ITEM: Player %s (guid %d) is selling item %s entry %u (guid %d) to auctioneer %u with count %u with initial bid %u with buyout %u and with time %u (in sec) in auctionhouse %u", _player->GetName(), _player->GetGUIDLow(), newItem->GetTemplate()->Name1.c_str(), newItem->GetEntry(), newItem->GetGUIDLow(), AH->auctioneer, newItem->GetCount(), bid, buyout, auctionTime, AH->GetHouseId());
            sAuctionMgr->AddAItem(newItem);
            auctionHouse->AddAuction(AH);

            for (uint32 j = 0; j < itemsCount; ++j)
            {
                Item* item2 = items[j];

                // Item stack count equals required count, ready to delete item - cloned item will be used for auction
                if (item2->GetCount() == count[j])
                {
                    _player->MoveItemFromInventory(item2->GetBagSlot(), item2->GetSlot(), true);

                    SQLTransaction trans = CharacterDatabase.BeginTransaction();
                    item2->DeleteFromInventoryDB(trans);
                    item2->DeleteFromDB(trans);
                    CharacterDatabase.CommitTransaction(trans);
                }
                else // Item stack count is bigger than required count, update item stack count and save to database - cloned item will be used for auction
                {
                    item2->SetCount(item2->GetCount() - count[j]);
                    item2->SetState(ITEM_CHANGED, _player);
                    _player->ItemRemovedQuestCheck(item2->GetEntry(), count[j]);
                    item2->SendUpdateToPlayer(_player);

                    SQLTransaction trans = CharacterDatabase.BeginTransaction();
                    item2->SaveToDB(trans);
                    CharacterDatabase.CommitTransaction(trans);
                }
            }

            SQLTransaction trans = CharacterDatabase.BeginTransaction();
            newItem->SaveToDB(trans);
            AH->SaveToDB(trans);
            _player->SaveInventoryAndGoldToDB(trans);
            CharacterDatabase.CommitTransaction(trans);

            SendAuctionCommandResult(AH->Id, AUCTION_SELL_ITEM, AUCTION_OK);

            GetPlayer()->UpdateAchievementCriteria(ACHIEVEMENT_CRITERIA_TYPE_CREATE_AUCTION, 1);
            return;
        }
    }
}

// this function is called when client bids or buys out auction
void WorldSession::HandleAuctionPlaceBid(WorldPacket& recvData)
{
    sLog->outDebug(LOG_FILTER_NETWORKIO, "WORLD: Received CMSG_AUCTION_PLACE_BID");

    uint64 auctioneer;
    uint32 auctionId;
    uint64 price;
    recvData >> auctioneer;
    recvData >> auctionId;
    recvData >> price;

    if (!auctionId || !price)
        return;                                             // check for cheaters

    Creature* creature = GetPlayer()->GetNPCIfCanInteractWith(auctioneer, UNIT_NPC_FLAG_AUCTIONEER);
    if (!creature)
    {
        sLog->outDebug(LOG_FILTER_NETWORKIO, "WORLD: HandleAuctionPlaceBid - Unit (GUID: %u) not found or you can't interact with him.", uint32(GUID_LOPART(auctioneer)));
        return;
    }

    // remove fake death
    if (GetPlayer()->HasUnitState(UNIT_STATE_DIED))
        GetPlayer()->RemoveAurasByType(SPELL_AURA_FEIGN_DEATH);

    AuctionHouseObject* auctionHouse = sAuctionMgr->GetAuctionsMap(creature->getFaction());

    AuctionEntry* auction = auctionHouse->GetAuction(auctionId);
    Player* player = GetPlayer();

    if (!auction || auction->owner == player->GetGUIDLow())
    {
        //you cannot bid your own auction:
        SendAuctionCommandResult(0, AUCTION_PLACE_BID, CANNOT_BID_YOUR_AUCTION_ERROR);
        return;
    }

    // impossible have online own another character (use this for speedup check in case online owner)
    Player* auction_owner = ObjectAccessor::FindPlayer(MAKE_NEW_GUID(auction->owner, 0, HIGHGUID_PLAYER));
    if (!auction_owner && sObjectMgr->GetPlayerAccountIdByGUID(MAKE_NEW_GUID(auction->owner, 0, HIGHGUID_PLAYER)) == player->GetSession()->GetAccountId())
    {
        //you cannot bid your another character auction:
        SendAuctionCommandResult(0, AUCTION_PLACE_BID, CANNOT_BID_YOUR_AUCTION_ERROR);
        return;
    }

    // cheating
    if (price <= auction->bid || price < auction->startbid)
        return;

    // price too low for next bid if not buyout
    if ((price < auction->buyout || auction->buyout == 0) &&
        price < auction->bid + auction->GetAuctionOutBid())
    {
        //auction has already higher bid, client tests it!
        return;
    }

    if (!player->HasEnoughMoney(price))
    {
        //you don't have enought money!, client tests!
        //SendAuctionCommandResult(auction->auctionId, AUCTION_PLACE_BID, ???);
        return;
    }

    SQLTransaction trans = CharacterDatabase.BeginTransaction();

    if (price < auction->buyout || auction->buyout == 0)
    {
        if (auction->bidder > 0)
        {
            if (auction->bidder == player->GetGUIDLow())
                player->ModifyMoney(-int64(price - auction->bid));
            else
            {
                // mail to last bidder and return money
                sAuctionMgr->SendAuctionOutbiddedMail(auction, price, GetPlayer(), trans);
                player->ModifyMoney(-int64(price));
            }
        }
        else
            player->ModifyMoney(-int64(price));

        auction->bidder = player->GetGUIDLow();
        auction->bid = price;
        GetPlayer()->UpdateAchievementCriteria(ACHIEVEMENT_CRITERIA_TYPE_HIGHEST_AUCTION_BID, price);

        PreparedStatement* stmt = CharacterDatabase.GetPreparedStatement(CHAR_UPD_AUCTION_BID);
        stmt->setUInt32(0, auction->bidder);
        stmt->setUInt32(1, auction->bid);
        stmt->setUInt32(2, auction->Id);
        trans->Append(stmt);

        SendAuctionCommandResult(auction->Id, AUCTION_PLACE_BID, AUCTION_OK, 0);
    }
    else
    {
        //buyout:
        if (player->GetGUIDLow() == auction->bidder)
            player->ModifyMoney(-int64(auction->buyout - auction->bid));
        else
        {
            player->ModifyMoney(-int64(auction->buyout));
            if (auction->bidder)                          //buyout for bidded auction ..
                sAuctionMgr->SendAuctionOutbiddedMail(auction, auction->buyout, GetPlayer(), trans);
        }
        auction->bidder = player->GetGUIDLow();
        auction->bid = auction->buyout;
        GetPlayer()->UpdateAchievementCriteria(ACHIEVEMENT_CRITERIA_TYPE_HIGHEST_AUCTION_BID, auction->buyout);

        //- Mails must be under transaction control too to prevent data loss
        sAuctionMgr->SendAuctionSalePendingMail(auction, trans);
        sAuctionMgr->SendAuctionSuccessfulMail(auction, trans);
        sAuctionMgr->SendAuctionWonMail(auction, trans);

        SendAuctionCommandResult(auction->Id, AUCTION_PLACE_BID, AUCTION_OK);

        auction->DeleteFromDB(trans);

        uint32 item_template = auction->item_template;
        sAuctionMgr->RemoveAItem(auction->item_guidlow);
        auctionHouse->RemoveAuction(auction, item_template);
    }
    player->SaveInventoryAndGoldToDB(trans);
    CharacterDatabase.CommitTransaction(trans);
}

//this void is called when auction_owner cancels his auction
void WorldSession::HandleAuctionRemoveItem(WorldPacket & recvData)
{
    sLog->outDebug(LOG_FILTER_NETWORKIO, "WORLD: Received CMSG_AUCTION_REMOVE_ITEM");

    uint64 auctioneer;
    uint32 auctionId;
    recvData >> auctioneer;
    recvData >> auctionId;

    Creature* creature = GetPlayer()->GetNPCIfCanInteractWith(auctioneer, UNIT_NPC_FLAG_AUCTIONEER);
    if (!creature)
    {
        sLog->outDebug(LOG_FILTER_NETWORKIO, "WORLD: HandleAuctionRemoveItem - Unit (GUID: %u) not found or you can't interact with him.", uint32(GUID_LOPART(auctioneer)));
        return;
    }

    // remove fake death
    if (GetPlayer()->HasUnitState(UNIT_STATE_DIED))
        GetPlayer()->RemoveAurasByType(SPELL_AURA_FEIGN_DEATH);

    AuctionHouseObject* auctionHouse = sAuctionMgr->GetAuctionsMap(creature->getFaction());

    AuctionEntry* auction = auctionHouse->GetAuction(auctionId);
    Player* player = GetPlayer();

    SQLTransaction trans = CharacterDatabase.BeginTransaction();
    if (auction && auction->owner == player->GetGUIDLow())
    {
        Item* pItem = sAuctionMgr->GetAItem(auction->item_guidlow);
        if (pItem)
        {
            if (auction->bidder > 0)                        // If we have a bidder, we have to send him the money he paid
            {
                uint32 auctionCut = auction->GetAuctionCut();
                if (!player->HasEnoughMoney((uint64)auctionCut))          //player doesn't have enough money, maybe message needed
                    return;
                //some auctionBidderNotification would be needed, but don't know that parts..
                sAuctionMgr->SendAuctionCancelledToBidderMail(auction, trans);
                player->ModifyMoney(-int64(auctionCut));
            }

            // item will deleted or added to received mail list
            MailDraft(auction->BuildAuctionMailSubject(AUCTION_CANCELED), AuctionEntry::BuildAuctionMailBody(0, 0, auction->buyout, auction->deposit, 0))
                .AddItem(pItem)
                .SendMailTo(trans, player, auction, MAIL_CHECK_MASK_COPIED);
        }
        else
        {
<<<<<<< HEAD
            sLog->outError("Auction id: %u got non existing item (item guid : %u)!", auction->Id, auction->item_guidlow);
=======
            sLog->outError(LOG_FILTER_NETWORKIO, "Auction id: %u has non-existed item (item guid : %u)!!!", auction->Id, auction->item_guidlow);
>>>>>>> f8cd39b2
            SendAuctionCommandResult(0, AUCTION_CANCEL, AUCTION_INTERNAL_ERROR);
            return;
        }
    }
    else
    {
        SendAuctionCommandResult(0, AUCTION_CANCEL, AUCTION_INTERNAL_ERROR);
        //this code isn't possible ... maybe there should be assert
<<<<<<< HEAD
        sLog->outError("CHEATER: %u tried to cancel auction (id: %u) of another player or auction is NULL", player->GetGUIDLow(), auctionId);
=======
        sLog->outError(LOG_FILTER_NETWORKIO, "CHEATER : %u, he tried to cancel auction (id: %u) of another player, or auction is NULL", player->GetGUIDLow(), auctionId);
>>>>>>> f8cd39b2
        return;
    }

    //inform player, that auction is removed
    SendAuctionCommandResult(auction->Id, AUCTION_CANCEL, AUCTION_OK);

    // Now remove the auction

    player->SaveInventoryAndGoldToDB(trans);
    auction->DeleteFromDB(trans);
    CharacterDatabase.CommitTransaction(trans);

    uint32 item_template = auction->item_template;
    sAuctionMgr->RemoveAItem(auction->item_guidlow);
    auctionHouse->RemoveAuction(auction, item_template);
}

//called when player lists his bids
void WorldSession::HandleAuctionListBidderItems(WorldPacket & recvData)
{
    sLog->outDebug(LOG_FILTER_NETWORKIO, "WORLD: Received CMSG_AUCTION_LIST_BIDDER_ITEMS");

    uint64 guid;                                            //NPC guid
    uint32 listfrom;                                        //page of auctions
    uint32 outbiddedCount;                                  //count of outbidded auctions

    recvData >> guid;
    recvData >> listfrom;                                  // not used in fact (this list not have page control in client)
    recvData >> outbiddedCount;
    if (recvData.size() != (16 + outbiddedCount * 4))
    {
<<<<<<< HEAD
        sLog->outError("Client sent bad opcode!!! with count: %u and size : %lu (must be: %u)", outbiddedCount, (unsigned long)recvData.size(), (16 + outbiddedCount * 4));
=======
        sLog->outError(LOG_FILTER_NETWORKIO, "Client sent bad opcode!!! with count: %u and size : %lu (must be: %u)", outbiddedCount, (unsigned long)recv_data.size(), (16 + outbiddedCount * 4));
>>>>>>> f8cd39b2
        outbiddedCount = 0;
    }

    Creature* creature = GetPlayer()->GetNPCIfCanInteractWith(guid, UNIT_NPC_FLAG_AUCTIONEER);
    if (!creature)
    {
        sLog->outDebug(LOG_FILTER_NETWORKIO, "WORLD: HandleAuctionListBidderItems - Unit (GUID: %u) not found or you can't interact with him.", uint32(GUID_LOPART(guid)));
        recvData.rfinish();
        return;
    }

    // remove fake death
    if (GetPlayer()->HasUnitState(UNIT_STATE_DIED))
        GetPlayer()->RemoveAurasByType(SPELL_AURA_FEIGN_DEATH);

    AuctionHouseObject* auctionHouse = sAuctionMgr->GetAuctionsMap(creature->getFaction());

    WorldPacket data(SMSG_AUCTION_BIDDER_LIST_RESULT, (4+4+4));
    Player* player = GetPlayer();
    data << uint32(0);                                     //add 0 as count
    uint32 count = 0;
    uint32 totalcount = 0;
    while (outbiddedCount > 0)                             //add all data, which client requires
    {
        --outbiddedCount;
        uint32 outbiddedAuctionId;
        recvData >> outbiddedAuctionId;
        AuctionEntry* auction = auctionHouse->GetAuction(outbiddedAuctionId);
        if (auction && auction->BuildAuctionInfo(data))
        {
            ++totalcount;
            ++count;
        }
    }

    auctionHouse->BuildListBidderItems(data, player, count, totalcount);
    data.put<uint32>(0, count);                           // add count to placeholder
    data << totalcount;
    data << uint32(300);                                  //unk 2.3.0
    SendPacket(&data);
}

//this void sends player info about his auctions
void WorldSession::HandleAuctionListOwnerItems(WorldPacket & recvData)
{
    sLog->outDebug(LOG_FILTER_NETWORKIO, "WORLD: Received CMSG_AUCTION_LIST_OWNER_ITEMS");

    uint32 listfrom;
    uint64 guid;

    recvData >> guid;
    recvData >> listfrom;                                  // not used in fact (this list not have page control in client)

    Creature* creature = GetPlayer()->GetNPCIfCanInteractWith(guid, UNIT_NPC_FLAG_AUCTIONEER);
    if (!creature)
    {
        sLog->outDebug(LOG_FILTER_NETWORKIO, "WORLD: HandleAuctionListOwnerItems - Unit (GUID: %u) not found or you can't interact with him.", uint32(GUID_LOPART(guid)));
        return;
    }

    // remove fake death
    if (GetPlayer()->HasUnitState(UNIT_STATE_DIED))
        GetPlayer()->RemoveAurasByType(SPELL_AURA_FEIGN_DEATH);

    AuctionHouseObject* auctionHouse = sAuctionMgr->GetAuctionsMap(creature->getFaction());

    WorldPacket data(SMSG_AUCTION_OWNER_LIST_RESULT, (4+4+4));
    data << uint32(0);                                     // amount place holder

    uint32 count = 0;
    uint32 totalcount = 0;

    auctionHouse->BuildListOwnerItems(data, _player, count, totalcount);
    data.put<uint32>(0, count);
    data << uint32(totalcount);
    data << uint32(0);
    SendPacket(&data);
}

//this void is called when player clicks on search button
void WorldSession::HandleAuctionListItems(WorldPacket & recvData)
{
    sLog->outDebug(LOG_FILTER_NETWORKIO, "WORLD: Received CMSG_AUCTION_LIST_ITEMS");

    std::string searchedname;
    uint8 levelmin, levelmax, usable;
    uint32 listfrom, auctionSlotID, auctionMainCategory, auctionSubCategory, quality;
    uint64 guid;

    recvData >> guid;
    recvData >> listfrom;                                  // start, used for page control listing by 50 elements
    recvData >> searchedname;

    recvData >> levelmin >> levelmax;
    recvData >> auctionSlotID >> auctionMainCategory >> auctionSubCategory;
    recvData >> quality >> usable;

    recvData.read_skip<uint8>();                           // unk

    // this block looks like it uses some lame byte packing or similar...
    uint8 unkCnt;
    recvData >> unkCnt;
    for (uint8 i = 0; i < unkCnt; i++)
    {
        recvData.read_skip<uint8>();
        recvData.read_skip<uint8>();
    }

    Creature* creature = GetPlayer()->GetNPCIfCanInteractWith(guid, UNIT_NPC_FLAG_AUCTIONEER);
    if (!creature)
    {
        sLog->outDebug(LOG_FILTER_NETWORKIO, "WORLD: HandleAuctionListItems - Unit (GUID: %u) not found or you can't interact with him.", uint32(GUID_LOPART(guid)));
        return;
    }

    // remove fake death
    if (GetPlayer()->HasUnitState(UNIT_STATE_DIED))
        GetPlayer()->RemoveAurasByType(SPELL_AURA_FEIGN_DEATH);

    AuctionHouseObject* auctionHouse = sAuctionMgr->GetAuctionsMap(creature->getFaction());

    //sLog->outDebug("Auctionhouse search (GUID: %u TypeId: %u)",, list from: %u, searchedname: %s, levelmin: %u, levelmax: %u, auctionSlotID: %u, auctionMainCategory: %u, auctionSubCategory: %u, quality: %u, usable: %u",
    //  GUID_LOPART(guid), GuidHigh2TypeId(GUID_HIPART(guid)), listfrom, searchedname.c_str(), levelmin, levelmax, auctionSlotID, auctionMainCategory, auctionSubCategory, quality, usable);

    WorldPacket data(SMSG_AUCTION_LIST_RESULT, (4+4+4));
    uint32 count = 0;
    uint32 totalcount = 0;
    data << (uint32) 0;

    // converting string that we try to find to lower case
    std::wstring wsearchedname;
    if (!Utf8toWStr(searchedname, wsearchedname))
        return;

    wstrToLower(wsearchedname);

    auctionHouse->BuildListAuctionItems(data, _player,
        wsearchedname, listfrom, levelmin, levelmax, usable,
        auctionSlotID, auctionMainCategory, auctionSubCategory, quality,
        count, totalcount);

    data.put<uint32>(0, count);
    data << uint32(totalcount);
    data << uint32(300);                                  //unk 2.3.0
    SendPacket(&data);
}

void WorldSession::HandleAuctionListPendingSales(WorldPacket & recvData)
{
    sLog->outDebug(LOG_FILTER_NETWORKIO, "WORLD: Received CMSG_AUCTION_LIST_PENDING_SALES");

    recvData.read_skip<uint64>();

    uint32 count = 0;

    WorldPacket data(SMSG_AUCTION_LIST_PENDING_SALES, 4);
    data << uint32(count);                                  // count
    /*for (uint32 i = 0; i < count; ++i)
    {
        data << "";                                         // string
        data << "";                                         // string
        data << uint32(0);
        data << uint32(0);
        data << float(0);
    }*/
    SendPacket(&data);
}<|MERGE_RESOLUTION|>--- conflicted
+++ resolved
@@ -530,11 +530,7 @@
         }
         else
         {
-<<<<<<< HEAD
-            sLog->outError("Auction id: %u got non existing item (item guid : %u)!", auction->Id, auction->item_guidlow);
-=======
-            sLog->outError(LOG_FILTER_NETWORKIO, "Auction id: %u has non-existed item (item guid : %u)!!!", auction->Id, auction->item_guidlow);
->>>>>>> f8cd39b2
+            sLog->outError(LOG_FILTER_NETWORKIO, "Auction id: %u got non existing item (item guid : %u)!", auction->Id, auction->item_guidlow);
             SendAuctionCommandResult(0, AUCTION_CANCEL, AUCTION_INTERNAL_ERROR);
             return;
         }
@@ -543,11 +539,7 @@
     {
         SendAuctionCommandResult(0, AUCTION_CANCEL, AUCTION_INTERNAL_ERROR);
         //this code isn't possible ... maybe there should be assert
-<<<<<<< HEAD
-        sLog->outError("CHEATER: %u tried to cancel auction (id: %u) of another player or auction is NULL", player->GetGUIDLow(), auctionId);
-=======
-        sLog->outError(LOG_FILTER_NETWORKIO, "CHEATER : %u, he tried to cancel auction (id: %u) of another player, or auction is NULL", player->GetGUIDLow(), auctionId);
->>>>>>> f8cd39b2
+        sLog->outError(LOG_FILTER_NETWORKIO, "CHEATER: %u tried to cancel auction (id: %u) of another player or auction is NULL", player->GetGUIDLow(), auctionId);
         return;
     }
 
@@ -579,11 +571,7 @@
     recvData >> outbiddedCount;
     if (recvData.size() != (16 + outbiddedCount * 4))
     {
-<<<<<<< HEAD
-        sLog->outError("Client sent bad opcode!!! with count: %u and size : %lu (must be: %u)", outbiddedCount, (unsigned long)recvData.size(), (16 + outbiddedCount * 4));
-=======
-        sLog->outError(LOG_FILTER_NETWORKIO, "Client sent bad opcode!!! with count: %u and size : %lu (must be: %u)", outbiddedCount, (unsigned long)recv_data.size(), (16 + outbiddedCount * 4));
->>>>>>> f8cd39b2
+        sLog->outError(LOG_FILTER_NETWORKIO, "Client sent bad opcode!!! with count: %u and size : %lu (must be: %u)", outbiddedCount, (unsigned long)recvData.size(), (16 + outbiddedCount * 4));
         outbiddedCount = 0;
     }
 
@@ -705,7 +693,7 @@
 
     AuctionHouseObject* auctionHouse = sAuctionMgr->GetAuctionsMap(creature->getFaction());
 
-    //sLog->outDebug("Auctionhouse search (GUID: %u TypeId: %u)",, list from: %u, searchedname: %s, levelmin: %u, levelmax: %u, auctionSlotID: %u, auctionMainCategory: %u, auctionSubCategory: %u, quality: %u, usable: %u",
+    //sLog->outDebug(LOG_FILTER_GENERAL, "Auctionhouse search (GUID: %u TypeId: %u)",, list from: %u, searchedname: %s, levelmin: %u, levelmax: %u, auctionSlotID: %u, auctionMainCategory: %u, auctionSubCategory: %u, quality: %u, usable: %u",
     //  GUID_LOPART(guid), GuidHigh2TypeId(GUID_HIPART(guid)), listfrom, searchedname.c_str(), levelmin, levelmax, auctionSlotID, auctionMainCategory, auctionSubCategory, quality, usable);
 
     WorldPacket data(SMSG_AUCTION_LIST_RESULT, (4+4+4));
