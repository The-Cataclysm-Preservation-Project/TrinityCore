/*
 * Copyright (C) 2008-2012 TrinityCore <http://www.trinitycore.org/>
 * Copyright (C) 2005-2009 MaNGOS <http://getmangos.com/>
 *
 * This program is free software; you can redistribute it and/or modify it
 * under the terms of the GNU General Public License as published by the
 * Free Software Foundation; either version 2 of the License, or (at your
 * option) any later version.
 *
 * This program is distributed in the hope that it will be useful, but WITHOUT
 * ANY WARRANTY; without even the implied warranty of MERCHANTABILITY or
 * FITNESS FOR A PARTICULAR PURPOSE. See the GNU General Public License for
 * more details.
 *
 * You should have received a copy of the GNU General Public License along
 * with this program. If not, see <http://www.gnu.org/licenses/>.
 */

#include "Common.h"
#include "TicketMgr.h"
#include "DatabaseEnv.h"
#include "Log.h"
#include "WorldPacket.h"
#include "WorldSession.h"
#include "Chat.h"
#include "World.h"

inline float GetAge(uint64 t) { return float(time(NULL) - t) / DAY; }

///////////////////////////////////////////////////////////////////////////////////////////////////
// GM ticket
GmTicket::GmTicket() { }

GmTicket::GmTicket(Player* player, WorldPacket& recv_data) : _createTime(time(NULL)), _lastModifiedTime(time(NULL)), _closedBy(0), _assignedTo(0), _completed(false), _escalatedStatus(TICKET_UNASSIGNED)
{
    _id = sTicketMgr->GenerateTicketId();
    _playerName = player->GetName();
    _playerGuid = player->GetGUID();

    uint32 mapId;
    recv_data >> mapId; // Map is sent as UInt32!
    _mapId = mapId;

    recv_data >> _posX;
    recv_data >> _posY;
    recv_data >> _posZ;
    recv_data >> _message;
    uint32 needResponse;
    recv_data >> needResponse;
    _needResponse = (needResponse == 17); // Requires GM response. 17 = true, 1 = false (17 is default)
    uint8 unk1;
    recv_data >> unk1; // Requests further GM interaction on a ticket to which a GM has already responded

    recv_data.rfinish();
    /*
    recv_data >> uint32(count); // text lines
    for (int i = 0; i < count; i++)
        recv_data >> uint32();

    if (something)
        recv_data >> uint32();
    else
        compressed uint32 + string;
    */
}

GmTicket::~GmTicket() { }

bool GmTicket::LoadFromDB(Field* fields)
{
    //     0       1     2      3          4        5      6     7     8           9            10         11         12        13        14        15
    // ticketId, guid, name, message, createTime, mapId, posX, posY, posZ, lastModifiedTime, closedBy, assignedTo, comment, completed, escalated, viewed
    uint8 index = 0;
    _id                 = fields[  index].GetUInt32();
    _playerGuid         = MAKE_NEW_GUID(fields[++index].GetUInt32(), 0, HIGHGUID_PLAYER);
    _playerName         = fields[++index].GetString();
    _message            = fields[++index].GetString();
    _createTime         = fields[++index].GetUInt32();
    _mapId              = fields[++index].GetUInt16();
    _posX               = fields[++index].GetFloat();
    _posY               = fields[++index].GetFloat();
    _posZ               = fields[++index].GetFloat();
    _lastModifiedTime   = fields[++index].GetUInt32();
    _closedBy           = fields[++index].GetInt32();
    _assignedTo         = MAKE_NEW_GUID(fields[++index].GetUInt32(), 0, HIGHGUID_PLAYER);
    _comment            = fields[++index].GetString();
    _completed          = fields[++index].GetBool();
    _escalatedStatus    = GMTicketEscalationStatus(fields[++index].GetUInt8());
    _viewed             = fields[++index].GetBool();
    return true;
}

void GmTicket::SaveToDB(SQLTransaction& trans) const
{
    //     0       1     2      3          4        5      6     7     8           9            10         11         12        13        14        15
    // ticketId, guid, name, message, createTime, mapId, posX, posY, posZ, lastModifiedTime, closedBy, assignedTo, comment, completed, escalated, viewed
    uint8 index = 0;
    PreparedStatement* stmt = CharacterDatabase.GetPreparedStatement(CHAR_REP_GM_TICKET);
    stmt->setUInt32(  index, _id);
    stmt->setUInt32(++index, GUID_LOPART(_playerGuid));
    stmt->setString(++index, _playerName);
    stmt->setString(++index, _message);
    stmt->setUInt32(++index, uint32(_createTime));
    stmt->setUInt16(++index, _mapId);
    stmt->setFloat (++index, _posX);
    stmt->setFloat (++index, _posY);
    stmt->setFloat (++index, _posZ);
    stmt->setUInt32(++index, uint32(_lastModifiedTime));
    stmt->setInt32 (++index, GUID_LOPART(_closedBy));
    stmt->setUInt32(++index, GUID_LOPART(_assignedTo));
    stmt->setString(++index, _comment);
    stmt->setBool  (++index, _completed);
    stmt->setUInt8 (++index, uint8(_escalatedStatus));
    stmt->setBool  (++index, _viewed);

    CharacterDatabase.ExecuteOrAppend(trans, stmt);
}

void GmTicket::DeleteFromDB()
{
    PreparedStatement* stmt = CharacterDatabase.GetPreparedStatement(CHAR_DEL_GM_TICKET);
    stmt->setUInt32(0, _id);
    CharacterDatabase.Execute(stmt);
}

void GmTicket::WritePacket(WorldPacket& data) const
{
    data << GetAge(_lastModifiedTime);
    if (GmTicket* ticket = sTicketMgr->GetOldestOpenTicket())
        data << GetAge(ticket->GetLastModifiedTime());
    else
        data << float(0);

    // I am not sure how blizzlike this is, and we don't really have a way to find out
    data << GetAge(sTicketMgr->GetLastChange());

    data << uint8(std::min(_escalatedStatus, TICKET_IN_ESCALATION_QUEUE));                              // escalated data
    data << uint8(_viewed ? GMTICKET_OPENEDBYGM_STATUS_OPENED : GMTICKET_OPENEDBYGM_STATUS_NOT_OPENED); // whether or not it has been viewed
}

void GmTicket::SendResponse(WorldSession* session) const
{
    WorldPacket data(SMSG_GMRESPONSE_RECEIVED);
    data << uint32(1);          // responseID
    data << uint32(_id);        // ticketID
    data << _message.c_str();
<<<<<<< HEAD
    data << _response.c_str();
=======

    size_t len = _response.size();
    char const* s = _response.c_str();

    for (int i = 0; i < 4; i++)
    {
        if (len)
        {
            size_t writeLen = std::min<size_t>(len, 3999);
            data.append(s, writeLen);

            len -= writeLen;
            s += writeLen;
        }

        data << uint8(0);
    }

>>>>>>> 2cdb37de
    session->SendPacket(&data);
}

std::string GmTicket::FormatMessageString(ChatHandler& handler, bool detailed) const
{
    time_t curTime = time(NULL);

    std::stringstream ss;
    ss << handler.PGetParseString(LANG_COMMAND_TICKETLISTGUID, _id);
    ss << handler.PGetParseString(LANG_COMMAND_TICKETLISTNAME, _playerName.c_str());
    ss << handler.PGetParseString(LANG_COMMAND_TICKETLISTAGECREATE, (secsToTimeString(curTime - _createTime, true, false)).c_str());
    ss << handler.PGetParseString(LANG_COMMAND_TICKETLISTAGE, (secsToTimeString(curTime - _lastModifiedTime, true, false)).c_str());

    std::string name;
    if (sObjectMgr->GetPlayerNameByGUID(_assignedTo, name))
        ss << handler.PGetParseString(LANG_COMMAND_TICKETLISTASSIGNEDTO, name.c_str());

    if (detailed)
    {
        ss << handler.PGetParseString(LANG_COMMAND_TICKETLISTMESSAGE, _message.c_str());
        if (!_comment.empty())
            ss << handler.PGetParseString(LANG_COMMAND_TICKETLISTCOMMENT, _comment.c_str());
    }
    return ss.str();
}

std::string GmTicket::FormatMessageString(ChatHandler& handler, const char* szClosedName, const char* szAssignedToName, const char* szUnassignedName, const char* szDeletedName) const
{
    std::stringstream ss;
    ss << handler.PGetParseString(LANG_COMMAND_TICKETLISTGUID, _id);
    ss << handler.PGetParseString(LANG_COMMAND_TICKETLISTNAME, _playerName.c_str());
    if (szClosedName)
        ss << handler.PGetParseString(LANG_COMMAND_TICKETCLOSED, szClosedName);
    if (szAssignedToName)
        ss << handler.PGetParseString(LANG_COMMAND_TICKETLISTASSIGNEDTO, szAssignedToName);
    if (szUnassignedName)
        ss << handler.PGetParseString(LANG_COMMAND_TICKETLISTUNASSIGNED, szUnassignedName);
    if (szDeletedName)
        ss << handler.PGetParseString(LANG_COMMAND_TICKETDELETED, szDeletedName);
    return ss.str();
}

void GmTicket::SetUnassigned()
{
    _assignedTo = 0;
    switch (_escalatedStatus)
    {
        case TICKET_ASSIGNED: _escalatedStatus = TICKET_UNASSIGNED; break;
        case TICKET_ESCALATED_ASSIGNED: _escalatedStatus = TICKET_IN_ESCALATION_QUEUE; break;
        case TICKET_UNASSIGNED:
        case TICKET_IN_ESCALATION_QUEUE:
        default:
            break;
    }
}

void GmTicket::TeleportTo(Player* player) const
{
    player->TeleportTo(_mapId, _posX, _posY, _posZ, 0.0f, 0);
}

///////////////////////////////////////////////////////////////////////////////////////////////////
// Ticket manager
TicketMgr::TicketMgr() : _status(true), _lastTicketId(0), _lastSurveyId(0), _openTicketCount(0), _lastChange(time(NULL)) { }

TicketMgr::~TicketMgr()
{
    for (GmTicketList::const_iterator itr = _ticketList.begin(); itr != _ticketList.end(); ++itr)
        delete itr->second;
}

void TicketMgr::Initialize() { SetStatus(sWorld->getBoolConfig(CONFIG_ALLOW_TICKETS)); }

void TicketMgr::ResetTickets()
{
    for (GmTicketList::const_iterator itr = _ticketList.begin(); itr != _ticketList.end(); ++itr)
        if (itr->second->IsClosed())
            sTicketMgr->RemoveTicket(itr->second->GetId());

    _lastTicketId = 0;

    PreparedStatement* stmt = CharacterDatabase.GetPreparedStatement(CHAR_DEL_ALL_GM_TICKETS);

    CharacterDatabase.Execute(stmt);
}

void TicketMgr::LoadTickets()
{
    uint32 oldMSTime = getMSTime();

    for (GmTicketList::const_iterator itr = _ticketList.begin(); itr != _ticketList.end(); ++itr)
        delete itr->second;
    _ticketList.clear();

    _lastTicketId = 0;
    _openTicketCount = 0;

    PreparedStatement* stmt = CharacterDatabase.GetPreparedStatement(CHAR_SEL_GM_TICKETS);
    PreparedQueryResult result = CharacterDatabase.Query(stmt);
    if (!result)
    {
        sLog->outString(">> Loaded 0 GM tickets. DB table `gm_tickets` is empty!");
        sLog->outString();
        return;
    }

    uint32 count = 0;
    do
    {
        Field* fields = result->Fetch();
        GmTicket* ticket = new GmTicket();
        if (!ticket->LoadFromDB(fields))
        {
            delete ticket;
            continue;
        }
        if (!ticket->IsClosed())
            ++_openTicketCount;

        // Update max ticket id if necessary
        uint32 id = ticket->GetId();
        if (_lastTicketId < id)
            _lastTicketId = id;

        _ticketList[id] = ticket;
        ++count;
    } while (result->NextRow());

    sLog->outString(">> Loaded %u GM tickets in %u ms", count, GetMSTimeDiffToNow(oldMSTime));
    sLog->outString();
}

void TicketMgr::LoadSurveys()
{
    // we don't actually load anything into memory here as there's no reason to
    _lastSurveyId = 0;

    uint32 oldMSTime = getMSTime();
    if (QueryResult result = CharacterDatabase.Query("SELECT MAX(surveyId) FROM gm_surveys"))
        _lastSurveyId = (*result)[0].GetUInt32();

    sLog->outString(">> Loaded GM Survey count from database in %u ms", GetMSTimeDiffToNow(oldMSTime));
    sLog->outString();
}

void TicketMgr::AddTicket(GmTicket* ticket)
{
    _ticketList[ticket->GetId()] = ticket;
    if (!ticket->IsClosed())
        ++_openTicketCount;
    SQLTransaction trans = SQLTransaction(NULL);
    ticket->SaveToDB(trans);
}

void TicketMgr::CloseTicket(uint32 ticketId, int64 source)
{
    if (GmTicket* ticket = GetTicket(ticketId))
    {
        SQLTransaction trans = SQLTransaction(NULL);
        ticket->SetClosedBy(source);
        if (source)
            --_openTicketCount;
        ticket->SaveToDB(trans);
    }
}

void TicketMgr::RemoveTicket(uint32 ticketId)
{
    if (GmTicket* ticket = GetTicket(ticketId))
    {
        ticket->DeleteFromDB();
        _ticketList.erase(ticketId);
        delete ticket;
    }
}

void TicketMgr::ShowList(ChatHandler& handler, bool onlineOnly) const
{
    handler.SendSysMessage(onlineOnly ? LANG_COMMAND_TICKETSHOWONLINELIST : LANG_COMMAND_TICKETSHOWLIST);
    for (GmTicketList::const_iterator itr = _ticketList.begin(); itr != _ticketList.end(); ++itr)
        if (!itr->second->IsClosed() && !itr->second->IsCompleted())
            if (!onlineOnly || itr->second->GetPlayer())
                handler.SendSysMessage(itr->second->FormatMessageString(handler).c_str());
}

void TicketMgr::ShowClosedList(ChatHandler& handler) const
{
    handler.SendSysMessage(LANG_COMMAND_TICKETSHOWCLOSEDLIST);
    for (GmTicketList::const_iterator itr = _ticketList.begin(); itr != _ticketList.end(); ++itr)
        if (itr->second->IsClosed())
            handler.SendSysMessage(itr->second->FormatMessageString(handler).c_str());
}

void TicketMgr::ShowEscalatedList(ChatHandler& handler) const
{
    handler.SendSysMessage(LANG_COMMAND_TICKETSHOWESCALATEDLIST);
    for (GmTicketList::const_iterator itr = _ticketList.begin(); itr != _ticketList.end(); ++itr)
        if (!itr->second->IsClosed() && itr->second->GetEscalatedStatus() == TICKET_IN_ESCALATION_QUEUE)
            handler.SendSysMessage(itr->second->FormatMessageString(handler).c_str());
}

void TicketMgr::SendTicket(WorldSession* session, GmTicket* ticket) const
{
    uint32 status = GMTICKET_STATUS_DEFAULT;
    std::string message;
    if (ticket)
    {
        message = ticket->GetMessage();
        status = GMTICKET_STATUS_HASTEXT;
    }

    WorldPacket data(SMSG_GMTICKET_GETTICKET, (4 + (ticket ? 4 + message.length() + 1 + 4 + 4 + 4 + 1 + 1 : 0)));
    data << uint32(status);                         // standard 0x0A, 0x06 if text present

    if (ticket)
    {
        data << uint32(ticket->GetId());            // ticketID
        data << message.c_str();                    // ticket text
        data << uint8(0x7);                         // ticket category; why is this hardcoded? does it make a diff re: client?

        // we've got the easy stuff done by now.
        // Now we need to go through the client logic for displaying various levels of ticket load
        ticket->WritePacket(data);
    }

    session->SendPacket(&data);
}<|MERGE_RESOLUTION|>--- conflicted
+++ resolved
@@ -144,9 +144,6 @@
     data << uint32(1);          // responseID
     data << uint32(_id);        // ticketID
     data << _message.c_str();
-<<<<<<< HEAD
-    data << _response.c_str();
-=======
 
     size_t len = _response.size();
     char const* s = _response.c_str();
@@ -165,7 +162,6 @@
         data << uint8(0);
     }
 
->>>>>>> 2cdb37de
     session->SendPacket(&data);
 }
 
