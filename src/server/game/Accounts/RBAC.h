--- conflicted
+++ resolved
@@ -110,7 +110,6 @@
     RBAC_PERM_COMMAND_RBAC_ACC_PERM_DENY                     = 204,
     RBAC_PERM_COMMAND_RBAC_ACC_PERM_REVOKE                   = 205,
     RBAC_PERM_COMMAND_RBAC_LIST                              = 206,
-<<<<<<< HEAD
     RBAC_PERM_COMMAND_BNET_ACCOUNT                           = 207,
     RBAC_PERM_COMMAND_BNET_ACCOUNT_CREATE                    = 208,
     RBAC_PERM_COMMAND_BNET_ACCOUNT_LOCK_COUNTRY              = 209,
@@ -121,9 +120,6 @@
     // 214 - reuse
     // 215 - reuse
     // 216 - reuse
-=======
-    // 207 - 216 do NOT use
->>>>>>> 251a3471
     RBAC_PERM_COMMAND_ACCOUNT                                = 217,
     RBAC_PERM_COMMAND_ACCOUNT_ADDON                          = 218,
     RBAC_PERM_COMMAND_ACCOUNT_CREATE                         = 219,
