--- conflicted
+++ resolved
@@ -347,13 +347,9 @@
     CONFIG_BG_REWARD_WINNER_HONOR_LAST,
     CONFIG_BG_REWARD_LOSER_HONOR_FIRST,
     CONFIG_BG_REWARD_LOSER_HONOR_LAST,
-<<<<<<< HEAD
     CONFIG_BG_REWARD_WINNER_CONQUEST_FIRST,
     CONFIG_BG_REWARD_WINNER_CONQUEST_LAST,
-=======
-    CONFIG_BIRTHDAY_TIME,
     CONFIG_CREATURE_PICKPOCKET_REFILL,
->>>>>>> a7a9f44c
     INT_CONFIG_VALUE_COUNT
 };
 
