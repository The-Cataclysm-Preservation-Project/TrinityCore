/*
 * Copyright (C) 2008-2015 TrinityCore <http://www.trinitycore.org/>
 * Copyright (C) 2005-2009 MaNGOS <http://getmangos.com/>
 *
 * This program is free software; you can redistribute it and/or modify it
 * under the terms of the GNU General Public License as published by the
 * Free Software Foundation; either version 2 of the License, or (at your
 * option) any later version.
 *
 * This program is distributed in the hope that it will be useful, but WITHOUT
 * ANY WARRANTY; without even the implied warranty of MERCHANTABILITY or
 * FITNESS FOR A PARTICULAR PURPOSE. See the GNU General Public License for
 * more details.
 *
 * You should have received a copy of the GNU General Public License along
 * with this program. If not, see <http://www.gnu.org/licenses/>.
 */

/** \file
    \ingroup world
*/

#include "World.h"
#include "AchievementMgr.h"
#include "ArenaTeamMgr.h"
#include "AuctionHouseBot.h"
#include "AuctionHouseMgr.h"
#include "BattlefieldMgr.h"
#include "BattlegroundMgr.h"
#include "CalendarMgr.h"
#include "Channel.h"
#include "CharacterDatabaseCleaner.h"
#include "Chat.h"
#include "Config.h"
#include "CreatureAIRegistry.h"
#include "CreatureGroups.h"
#include "CreatureTextMgr.h"
#include "DatabaseEnv.h"
#include "DisableMgr.h"
#include "GameEventMgr.h"
#include "GridNotifiersImpl.h"
#include "GroupMgr.h"
#include "GuildFinderMgr.h"
#include "InstanceSaveMgr.h"
#include "Language.h"
#include "LFGMgr.h"
#include "MapManager.h"
#include "Memory.h"
#include "MMapFactory.h"
#include "ObjectMgr.h"
#include "OutdoorPvPMgr.h"
#include "Player.h"
#include "PoolMgr.h"
#include "ScriptMgr.h"
#include "SkillDiscovery.h"
#include "SkillExtraItems.h"
#include "SmartAI.h"
#include "SystemConfig.h"
#include "TicketMgr.h"
#include "TransportMgr.h"
#include "Unit.h"
#include "VMapFactory.h"
#include "WardenCheckMgr.h"
#include "WaypointMovementGenerator.h"
#include "WeatherMgr.h"
#include "WorldSession.h"


std::atomic<bool> World::m_stopEvent(false);
uint8 World::m_ExitCode = SHUTDOWN_EXIT_CODE;
std::atomic<uint32> World::m_worldLoopCounter(0);

float World::m_MaxVisibleDistanceOnContinents = DEFAULT_VISIBILITY_DISTANCE;
float World::m_MaxVisibleDistanceInInstances  = DEFAULT_VISIBILITY_INSTANCE;
float World::m_MaxVisibleDistanceInBGArenas   = DEFAULT_VISIBILITY_BGARENAS;

int32 World::m_visibility_notify_periodOnContinents = DEFAULT_VISIBILITY_NOTIFY_PERIOD;
int32 World::m_visibility_notify_periodInInstances  = DEFAULT_VISIBILITY_NOTIFY_PERIOD;
int32 World::m_visibility_notify_periodInBGArenas   = DEFAULT_VISIBILITY_NOTIFY_PERIOD;

/// World constructor
World::World()
{
    m_playerLimit = 0;
    m_allowedSecurityLevel = SEC_PLAYER;
    m_allowMovement = true;
    m_ShutdownMask = 0;
    m_ShutdownTimer = 0;
    m_gameTime = time(NULL);
    m_startTime = m_gameTime;
    m_maxActiveSessionCount = 0;
    m_maxQueuedSessionCount = 0;
    m_PlayerCount = 0;
    m_MaxPlayerCount = 0;
    m_NextDailyQuestReset = 0;
    m_NextWeeklyQuestReset = 0;
    m_NextMonthlyQuestReset = 0;
    m_NextRandomBGReset = 0;
    m_NextGuildReset = 0;
    m_NextCurrencyReset = 0;

    m_defaultDbcLocale = LOCALE_enUS;
    m_availableDbcLocaleMask = 0;

    mail_timer = 0;
    mail_timer_expires = 0;
    m_updateTime = 0;
    m_updateTimeSum = 0;
    m_updateTimeCount = 0;
    m_currentTime = 0;

    m_isClosed = false;

    m_CleaningFlags = 0;

    memset(rate_values, 0, sizeof(rate_values));
    memset(m_int_configs, 0, sizeof(m_int_configs));
    memset(m_bool_configs, 0, sizeof(m_bool_configs));
    memset(m_float_configs, 0, sizeof(m_float_configs));
}

/// World destructor
World::~World()
{
    ///- Empty the kicked session set
    while (!m_sessions.empty())
    {
        // not remove from queue, prevent loading new sessions
        delete m_sessions.begin()->second;
        m_sessions.erase(m_sessions.begin());
    }

    CliCommandHolder* command = NULL;
    while (cliCmdQueue.next(command))
        delete command;

    VMAP::VMapFactory::clear();
    MMAP::MMapFactory::clear();

    /// @todo free addSessQueue
}

/// Find a player in a specified zone
Player* World::FindPlayerInZone(uint32 zone)
{
    ///- circle through active sessions and return the first player found in the zone
    SessionMap::const_iterator itr;
    for (itr = m_sessions.begin(); itr != m_sessions.end(); ++itr)
    {
        if (!itr->second)
            continue;

        Player* player = itr->second->GetPlayer();
        if (!player)
            continue;

        if (player->IsInWorld() && player->GetZoneId() == zone)
            return player;
    }
    return NULL;
}

bool World::IsClosed() const
{
    return m_isClosed;
}

void World::SetClosed(bool val)
{
    m_isClosed = val;

    // Invert the value, for simplicity for scripters.
    sScriptMgr->OnOpenStateChange(!val);
}

void World::SetMotd(const std::string& motd)
{
    m_motd = motd;

    sScriptMgr->OnMotdChange(m_motd);
}

const char* World::GetMotd() const
{
    return m_motd.c_str();
}

/// Find a session by its id
WorldSession* World::FindSession(uint32 id) const
{
    SessionMap::const_iterator itr = m_sessions.find(id);

    if (itr != m_sessions.end())
        return itr->second;                                 // also can return NULL for kicked session
    else
        return NULL;
}

/// Remove a given session
bool World::RemoveSession(uint32 id)
{
    ///- Find the session, kick the user, but we can't delete session at this moment to prevent iterator invalidation
    SessionMap::const_iterator itr = m_sessions.find(id);

    if (itr != m_sessions.end() && itr->second)
    {
        if (itr->second->PlayerLoading())
            return false;

        itr->second->KickPlayer();
    }

    return true;
}

void World::AddSession(WorldSession* s)
{
    addSessQueue.add(s);
}

void World::AddSession_(WorldSession* s)
{
    ASSERT(s);

    //NOTE - Still there is race condition in WorldSession* being used in the Sockets

    ///- kick already loaded player with same account (if any) and remove session
    ///- if player is in loading and want to load again, return
    if (!RemoveSession (s->GetAccountId()))
    {
        s->KickPlayer();
        delete s;                                           // session not added yet in session list, so not listed in queue
        return;
    }

    // decrease session counts only at not reconnection case
    bool decrease_session = true;

    // if session already exist, prepare to it deleting at next world update
    // NOTE - KickPlayer() should be called on "old" in RemoveSession()
    {
        SessionMap::const_iterator old = m_sessions.find(s->GetAccountId());

        if (old != m_sessions.end())
        {
            // prevent decrease sessions count if session queued
            if (RemoveQueuedPlayer(old->second))
                decrease_session = false;
            // not remove replaced session form queue if listed
            delete old->second;
        }
    }

    m_sessions[s->GetAccountId()] = s;

    uint32 Sessions = GetActiveAndQueuedSessionCount();
    uint32 pLimit = GetPlayerAmountLimit();
    uint32 QueueSize = GetQueuedSessionCount(); //number of players in the queue

    //so we don't count the user trying to
    //login as a session and queue the socket that we are using
    if (decrease_session)
        --Sessions;

    if (pLimit > 0 && Sessions >= pLimit && !s->HasPermission(rbac::RBAC_PERM_SKIP_QUEUE) && !HasRecentlyDisconnected(s))
    {
        AddQueuedPlayer(s);
        UpdateMaxSessionCounters();
        TC_LOG_INFO("misc", "PlayerQueue: Account id %u is in Queue Position (%u).", s->GetAccountId(), ++QueueSize);
        return;
    }

    s->SendAuthResponse(AUTH_OK, false);
    s->SendAddonsInfo();
    s->SendClientCacheVersion(sWorld->getIntConfig(CONFIG_CLIENTCACHE_VERSION));
    s->SendTutorialsData();

    UpdateMaxSessionCounters();

    // Updates the population
    if (pLimit > 0)
    {
        float popu = (float)GetActiveSessionCount();              // updated number of users on the server
        popu /= pLimit;
        popu *= 2;
        TC_LOG_INFO("misc", "Server Population (%f).", popu);
    }
}

bool World::HasRecentlyDisconnected(WorldSession* session)
{
    if (!session)
        return false;

    if (uint32 tolerance = getIntConfig(CONFIG_INTERVAL_DISCONNECT_TOLERANCE))
    {
        for (DisconnectMap::iterator i = m_disconnects.begin(); i != m_disconnects.end();)
        {
            if (difftime(i->second, time(NULL)) < tolerance)
            {
                if (i->first == session->GetAccountId())
                    return true;
                ++i;
            }
            else
                m_disconnects.erase(i++);
        }
    }
    return false;
 }

int32 World::GetQueuePos(WorldSession* sess)
{
    uint32 position = 1;

    for (Queue::const_iterator iter = m_QueuedPlayer.begin(); iter != m_QueuedPlayer.end(); ++iter, ++position)
        if ((*iter) == sess)
            return position;

    return 0;
}

void World::AddQueuedPlayer(WorldSession* sess)
{
    sess->SetInQueue(true);
    m_QueuedPlayer.push_back(sess);

    // The 1st SMSG_AUTH_RESPONSE needs to contain other info too.
    sess->SendAuthResponse(AUTH_WAIT_QUEUE, true, GetQueuePos(sess));
}

bool World::RemoveQueuedPlayer(WorldSession* sess)
{
    // sessions count including queued to remove (if removed_session set)
    uint32 sessions = GetActiveSessionCount();

    uint32 position = 1;
    Queue::iterator iter = m_QueuedPlayer.begin();

    // search to remove and count skipped positions
    bool found = false;

    for (; iter != m_QueuedPlayer.end(); ++iter, ++position)
    {
        if (*iter == sess)
        {
            sess->SetInQueue(false);
            sess->ResetTimeOutTime();
            iter = m_QueuedPlayer.erase(iter);
            found = true;                                   // removing queued session
            break;
        }
    }

    // iter point to next socked after removed or end()
    // position store position of removed socket and then new position next socket after removed

    // if session not queued then we need decrease sessions count
    if (!found && sessions)
        --sessions;

    // accept first in queue
    if ((!m_playerLimit || sessions < m_playerLimit) && !m_QueuedPlayer.empty())
    {
        WorldSession* pop_sess = m_QueuedPlayer.front();
        pop_sess->SetInQueue(false);
        pop_sess->ResetTimeOutTime();
        pop_sess->SendAuthWaitQue(0);
        pop_sess->SendAddonsInfo();

        pop_sess->SendClientCacheVersion(sWorld->getIntConfig(CONFIG_CLIENTCACHE_VERSION));
        pop_sess->SendAccountDataTimes(GLOBAL_CACHE_MASK);
        pop_sess->SendTutorialsData();

        m_QueuedPlayer.pop_front();

        // update iter to point first queued socket or end() if queue is empty now
        iter = m_QueuedPlayer.begin();
        position = 1;
    }

    // update position from iter to end()
    // iter point to first not updated socket, position store new position
    for (; iter != m_QueuedPlayer.end(); ++iter, ++position)
        (*iter)->SendAuthWaitQue(position);

    return found;
}

/// Initialize config values
void World::LoadConfigSettings(bool reload)
{
    if (reload)
    {
        std::string configError;
        if (!sConfigMgr->Reload(configError))
        {
            TC_LOG_ERROR("misc", "World settings reload fail: %s.", configError.c_str());
            return;
        }
        sLog->LoadFromConfig();
    }

    m_defaultDbcLocale = LocaleConstant(sConfigMgr->GetIntDefault("DBC.Locale", 0));

    if (m_defaultDbcLocale >= TOTAL_LOCALES)
    {
        TC_LOG_ERROR("server.loading", "Incorrect DBC.Locale! Must be >= 0 and < %d (set to 0)", TOTAL_LOCALES);
        m_defaultDbcLocale = LOCALE_enUS;
    }

    TC_LOG_INFO("server.loading", "Using %s DBC Locale", localeNames[m_defaultDbcLocale]);

    ///- Read the player limit and the Message of the day from the config file
    SetPlayerAmountLimit(sConfigMgr->GetIntDefault("PlayerLimit", 100));
    SetMotd(sConfigMgr->GetStringDefault("Motd", "Welcome to a Trinity Core Server."));

    ///- Read ticket system setting from the config file
    m_bool_configs[CONFIG_ALLOW_TICKETS] = sConfigMgr->GetBoolDefault("AllowTickets", true);

    ///- Get string for new logins (newly created characters)
    SetNewCharString(sConfigMgr->GetStringDefault("PlayerStart.String", ""));

    ///- Send server info on login?
    m_int_configs[CONFIG_ENABLE_SINFO_LOGIN] = sConfigMgr->GetIntDefault("Server.LoginInfo", 0);

    ///- Read all rates from the config file
    rate_values[RATE_HEALTH]      = sConfigMgr->GetFloatDefault("Rate.Health", 1.0f);
    if (rate_values[RATE_HEALTH] < 0)
    {
        TC_LOG_ERROR("server.loading", "Rate.Health (%f) must be > 0. Using 1 instead.", rate_values[RATE_HEALTH]);
        rate_values[RATE_HEALTH] = 1;
    }
    rate_values[RATE_POWER_MANA]  = sConfigMgr->GetFloatDefault("Rate.Mana", 1.0f);
    if (rate_values[RATE_POWER_MANA] < 0)
    {
        TC_LOG_ERROR("server.loading", "Rate.Mana (%f) must be > 0. Using 1 instead.", rate_values[RATE_POWER_MANA]);
        rate_values[RATE_POWER_MANA] = 1;
    }
    rate_values[RATE_POWER_RAGE_INCOME] = sConfigMgr->GetFloatDefault("Rate.Rage.Income", 1.0f);
    rate_values[RATE_POWER_RAGE_LOSS]   = sConfigMgr->GetFloatDefault("Rate.Rage.Loss", 1.0f);
    if (rate_values[RATE_POWER_RAGE_LOSS] < 0)
    {
        TC_LOG_ERROR("server.loading", "Rate.Rage.Loss (%f) must be > 0. Using 1 instead.", rate_values[RATE_POWER_RAGE_LOSS]);
        rate_values[RATE_POWER_RAGE_LOSS] = 1;
    }
    rate_values[RATE_POWER_RUNICPOWER_INCOME] = sConfigMgr->GetFloatDefault("Rate.RunicPower.Income", 1.0f);
    rate_values[RATE_POWER_RUNICPOWER_LOSS]   = sConfigMgr->GetFloatDefault("Rate.RunicPower.Loss", 1.0f);
    if (rate_values[RATE_POWER_RUNICPOWER_LOSS] < 0)
    {
        TC_LOG_ERROR("server.loading", "Rate.RunicPower.Loss (%f) must be > 0. Using 1 instead.", rate_values[RATE_POWER_RUNICPOWER_LOSS]);
        rate_values[RATE_POWER_RUNICPOWER_LOSS] = 1;
    }
    rate_values[RATE_POWER_FOCUS]  = sConfigMgr->GetFloatDefault("Rate.Focus", 1.0f);
    rate_values[RATE_POWER_ENERGY] = sConfigMgr->GetFloatDefault("Rate.Energy", 1.0f);

    rate_values[RATE_SKILL_DISCOVERY]      = sConfigMgr->GetFloatDefault("Rate.Skill.Discovery", 1.0f);

    rate_values[RATE_DROP_ITEM_POOR]       = sConfigMgr->GetFloatDefault("Rate.Drop.Item.Poor", 1.0f);
    rate_values[RATE_DROP_ITEM_NORMAL]     = sConfigMgr->GetFloatDefault("Rate.Drop.Item.Normal", 1.0f);
    rate_values[RATE_DROP_ITEM_UNCOMMON]   = sConfigMgr->GetFloatDefault("Rate.Drop.Item.Uncommon", 1.0f);
    rate_values[RATE_DROP_ITEM_RARE]       = sConfigMgr->GetFloatDefault("Rate.Drop.Item.Rare", 1.0f);
    rate_values[RATE_DROP_ITEM_EPIC]       = sConfigMgr->GetFloatDefault("Rate.Drop.Item.Epic", 1.0f);
    rate_values[RATE_DROP_ITEM_LEGENDARY]  = sConfigMgr->GetFloatDefault("Rate.Drop.Item.Legendary", 1.0f);
    rate_values[RATE_DROP_ITEM_ARTIFACT]   = sConfigMgr->GetFloatDefault("Rate.Drop.Item.Artifact", 1.0f);
    rate_values[RATE_DROP_ITEM_REFERENCED] = sConfigMgr->GetFloatDefault("Rate.Drop.Item.Referenced", 1.0f);
    rate_values[RATE_DROP_ITEM_REFERENCED_AMOUNT] = sConfigMgr->GetFloatDefault("Rate.Drop.Item.ReferencedAmount", 1.0f);
    rate_values[RATE_DROP_MONEY]  = sConfigMgr->GetFloatDefault("Rate.Drop.Money", 1.0f);
    rate_values[RATE_XP_KILL]     = sConfigMgr->GetFloatDefault("Rate.XP.Kill", 1.0f);
    rate_values[RATE_XP_QUEST]    = sConfigMgr->GetFloatDefault("Rate.XP.Quest", 1.0f);
    rate_values[RATE_XP_EXPLORE]  = sConfigMgr->GetFloatDefault("Rate.XP.Explore", 1.0f);
    rate_values[RATE_REPAIRCOST]  = sConfigMgr->GetFloatDefault("Rate.RepairCost", 1.0f);
    if (rate_values[RATE_REPAIRCOST] < 0.0f)
    {
        TC_LOG_ERROR("server.loading", "Rate.RepairCost (%f) must be >=0. Using 0.0 instead.", rate_values[RATE_REPAIRCOST]);
        rate_values[RATE_REPAIRCOST] = 0.0f;
    }
    rate_values[RATE_REPUTATION_GAIN]  = sConfigMgr->GetFloatDefault("Rate.Reputation.Gain", 1.0f);
    rate_values[RATE_REPUTATION_LOWLEVEL_KILL]  = sConfigMgr->GetFloatDefault("Rate.Reputation.LowLevel.Kill", 1.0f);
    rate_values[RATE_REPUTATION_LOWLEVEL_QUEST]  = sConfigMgr->GetFloatDefault("Rate.Reputation.LowLevel.Quest", 1.0f);
    rate_values[RATE_REPUTATION_RECRUIT_A_FRIEND_BONUS] = sConfigMgr->GetFloatDefault("Rate.Reputation.RecruitAFriendBonus", 0.1f);
    rate_values[RATE_CREATURE_NORMAL_DAMAGE]          = sConfigMgr->GetFloatDefault("Rate.Creature.Normal.Damage", 1.0f);
    rate_values[RATE_CREATURE_ELITE_ELITE_DAMAGE]     = sConfigMgr->GetFloatDefault("Rate.Creature.Elite.Elite.Damage", 1.0f);
    rate_values[RATE_CREATURE_ELITE_RAREELITE_DAMAGE] = sConfigMgr->GetFloatDefault("Rate.Creature.Elite.RAREELITE.Damage", 1.0f);
    rate_values[RATE_CREATURE_ELITE_WORLDBOSS_DAMAGE] = sConfigMgr->GetFloatDefault("Rate.Creature.Elite.WORLDBOSS.Damage", 1.0f);
    rate_values[RATE_CREATURE_ELITE_RARE_DAMAGE]      = sConfigMgr->GetFloatDefault("Rate.Creature.Elite.RARE.Damage", 1.0f);
    rate_values[RATE_CREATURE_NORMAL_HP]          = sConfigMgr->GetFloatDefault("Rate.Creature.Normal.HP", 1.0f);
    rate_values[RATE_CREATURE_ELITE_ELITE_HP]     = sConfigMgr->GetFloatDefault("Rate.Creature.Elite.Elite.HP", 1.0f);
    rate_values[RATE_CREATURE_ELITE_RAREELITE_HP] = sConfigMgr->GetFloatDefault("Rate.Creature.Elite.RAREELITE.HP", 1.0f);
    rate_values[RATE_CREATURE_ELITE_WORLDBOSS_HP] = sConfigMgr->GetFloatDefault("Rate.Creature.Elite.WORLDBOSS.HP", 1.0f);
    rate_values[RATE_CREATURE_ELITE_RARE_HP]      = sConfigMgr->GetFloatDefault("Rate.Creature.Elite.RARE.HP", 1.0f);
    rate_values[RATE_CREATURE_NORMAL_SPELLDAMAGE]          = sConfigMgr->GetFloatDefault("Rate.Creature.Normal.SpellDamage", 1.0f);
    rate_values[RATE_CREATURE_ELITE_ELITE_SPELLDAMAGE]     = sConfigMgr->GetFloatDefault("Rate.Creature.Elite.Elite.SpellDamage", 1.0f);
    rate_values[RATE_CREATURE_ELITE_RAREELITE_SPELLDAMAGE] = sConfigMgr->GetFloatDefault("Rate.Creature.Elite.RAREELITE.SpellDamage", 1.0f);
    rate_values[RATE_CREATURE_ELITE_WORLDBOSS_SPELLDAMAGE] = sConfigMgr->GetFloatDefault("Rate.Creature.Elite.WORLDBOSS.SpellDamage", 1.0f);
    rate_values[RATE_CREATURE_ELITE_RARE_SPELLDAMAGE]      = sConfigMgr->GetFloatDefault("Rate.Creature.Elite.RARE.SpellDamage", 1.0f);
    rate_values[RATE_CREATURE_AGGRO]  = sConfigMgr->GetFloatDefault("Rate.Creature.Aggro", 1.0f);
    rate_values[RATE_REST_INGAME]                    = sConfigMgr->GetFloatDefault("Rate.Rest.InGame", 1.0f);
    rate_values[RATE_REST_OFFLINE_IN_TAVERN_OR_CITY] = sConfigMgr->GetFloatDefault("Rate.Rest.Offline.InTavernOrCity", 1.0f);
    rate_values[RATE_REST_OFFLINE_IN_WILDERNESS]     = sConfigMgr->GetFloatDefault("Rate.Rest.Offline.InWilderness", 1.0f);
    rate_values[RATE_DAMAGE_FALL]  = sConfigMgr->GetFloatDefault("Rate.Damage.Fall", 1.0f);
    rate_values[RATE_AUCTION_TIME]  = sConfigMgr->GetFloatDefault("Rate.Auction.Time", 1.0f);
    rate_values[RATE_AUCTION_DEPOSIT] = sConfigMgr->GetFloatDefault("Rate.Auction.Deposit", 1.0f);
    rate_values[RATE_AUCTION_CUT] = sConfigMgr->GetFloatDefault("Rate.Auction.Cut", 1.0f);
    rate_values[RATE_HONOR] = sConfigMgr->GetFloatDefault("Rate.Honor", 1.0f);
    rate_values[RATE_INSTANCE_RESET_TIME] = sConfigMgr->GetFloatDefault("Rate.InstanceResetTime", 1.0f);
    rate_values[RATE_TALENT] = sConfigMgr->GetFloatDefault("Rate.Talent", 1.0f);
    if (rate_values[RATE_TALENT] < 0.0f)
    {
        TC_LOG_ERROR("server.loading", "Rate.Talent (%f) must be > 0. Using 1 instead.", rate_values[RATE_TALENT]);
        rate_values[RATE_TALENT] = 1.0f;
    }
    rate_values[RATE_MOVESPEED] = sConfigMgr->GetFloatDefault("Rate.MoveSpeed", 1.0f);
    if (rate_values[RATE_MOVESPEED] < 0)
    {
        TC_LOG_ERROR("server.loading", "Rate.MoveSpeed (%f) must be > 0. Using 1 instead.", rate_values[RATE_MOVESPEED]);
        rate_values[RATE_MOVESPEED] = 1.0f;
    }
    for (uint8 i = 0; i < MAX_MOVE_TYPE; ++i) playerBaseMoveSpeed[i] = baseMoveSpeed[i] * rate_values[RATE_MOVESPEED];
    rate_values[RATE_CORPSE_DECAY_LOOTED] = sConfigMgr->GetFloatDefault("Rate.Corpse.Decay.Looted", 0.5f);

    rate_values[RATE_TARGET_POS_RECALCULATION_RANGE] = sConfigMgr->GetFloatDefault("TargetPosRecalculateRange", 1.5f);
    if (rate_values[RATE_TARGET_POS_RECALCULATION_RANGE] < CONTACT_DISTANCE)
    {
        TC_LOG_ERROR("server.loading", "TargetPosRecalculateRange (%f) must be >= %f. Using %f instead.", rate_values[RATE_TARGET_POS_RECALCULATION_RANGE], CONTACT_DISTANCE, CONTACT_DISTANCE);
        rate_values[RATE_TARGET_POS_RECALCULATION_RANGE] = CONTACT_DISTANCE;
    }
    else if (rate_values[RATE_TARGET_POS_RECALCULATION_RANGE] > NOMINAL_MELEE_RANGE)
    {
        TC_LOG_ERROR("server.loading", "TargetPosRecalculateRange (%f) must be <= %f. Using %f instead.",
            rate_values[RATE_TARGET_POS_RECALCULATION_RANGE], NOMINAL_MELEE_RANGE, NOMINAL_MELEE_RANGE);
        rate_values[RATE_TARGET_POS_RECALCULATION_RANGE] = NOMINAL_MELEE_RANGE;
    }

    rate_values[RATE_DURABILITY_LOSS_ON_DEATH]  = sConfigMgr->GetFloatDefault("DurabilityLoss.OnDeath", 10.0f);
    if (rate_values[RATE_DURABILITY_LOSS_ON_DEATH] < 0.0f)
    {
        TC_LOG_ERROR("server.loading", "DurabilityLoss.OnDeath (%f) must be >=0. Using 0.0 instead.", rate_values[RATE_DURABILITY_LOSS_ON_DEATH]);
        rate_values[RATE_DURABILITY_LOSS_ON_DEATH] = 0.0f;
    }
    if (rate_values[RATE_DURABILITY_LOSS_ON_DEATH] > 100.0f)
    {
        TC_LOG_ERROR("server.loading", "DurabilityLoss.OnDeath (%f) must be <= 100. Using 100.0 instead.", rate_values[RATE_DURABILITY_LOSS_ON_DEATH]);
        rate_values[RATE_DURABILITY_LOSS_ON_DEATH] = 0.0f;
    }
    rate_values[RATE_DURABILITY_LOSS_ON_DEATH] = rate_values[RATE_DURABILITY_LOSS_ON_DEATH] / 100.0f;

    rate_values[RATE_DURABILITY_LOSS_DAMAGE] = sConfigMgr->GetFloatDefault("DurabilityLossChance.Damage", 0.5f);
    if (rate_values[RATE_DURABILITY_LOSS_DAMAGE] < 0.0f)
    {
        TC_LOG_ERROR("server.loading", "DurabilityLossChance.Damage (%f) must be >=0. Using 0.0 instead.", rate_values[RATE_DURABILITY_LOSS_DAMAGE]);
        rate_values[RATE_DURABILITY_LOSS_DAMAGE] = 0.0f;
    }
    rate_values[RATE_DURABILITY_LOSS_ABSORB] = sConfigMgr->GetFloatDefault("DurabilityLossChance.Absorb", 0.5f);
    if (rate_values[RATE_DURABILITY_LOSS_ABSORB] < 0.0f)
    {
        TC_LOG_ERROR("server.loading", "DurabilityLossChance.Absorb (%f) must be >=0. Using 0.0 instead.", rate_values[RATE_DURABILITY_LOSS_ABSORB]);
        rate_values[RATE_DURABILITY_LOSS_ABSORB] = 0.0f;
    }
    rate_values[RATE_DURABILITY_LOSS_PARRY] = sConfigMgr->GetFloatDefault("DurabilityLossChance.Parry", 0.05f);
    if (rate_values[RATE_DURABILITY_LOSS_PARRY] < 0.0f)
    {
        TC_LOG_ERROR("server.loading", "DurabilityLossChance.Parry (%f) must be >=0. Using 0.0 instead.", rate_values[RATE_DURABILITY_LOSS_PARRY]);
        rate_values[RATE_DURABILITY_LOSS_PARRY] = 0.0f;
    }
    rate_values[RATE_DURABILITY_LOSS_BLOCK] = sConfigMgr->GetFloatDefault("DurabilityLossChance.Block", 0.05f);
    if (rate_values[RATE_DURABILITY_LOSS_BLOCK] < 0.0f)
    {
        TC_LOG_ERROR("server.loading", "DurabilityLossChance.Block (%f) must be >=0. Using 0.0 instead.", rate_values[RATE_DURABILITY_LOSS_BLOCK]);
        rate_values[RATE_DURABILITY_LOSS_BLOCK] = 0.0f;
    }
    rate_values[RATE_MONEY_QUEST] = sConfigMgr->GetFloatDefault("Rate.Quest.Money.Reward", 1.0f);
    if (rate_values[RATE_MONEY_QUEST] < 0.0f)
    {
        TC_LOG_ERROR("server.loading", "Rate.Quest.Money.Reward (%f) must be >=0. Using 0 instead.", rate_values[RATE_MONEY_QUEST]);
        rate_values[RATE_MONEY_QUEST] = 0.0f;
    }
    rate_values[RATE_MONEY_MAX_LEVEL_QUEST] = sConfigMgr->GetFloatDefault("Rate.Quest.Money.Max.Level.Reward", 1.0f);
    if (rate_values[RATE_MONEY_MAX_LEVEL_QUEST] < 0.0f)
    {
        TC_LOG_ERROR("server.loading", "Rate.Quest.Money.Max.Level.Reward (%f) must be >=0. Using 0 instead.", rate_values[RATE_MONEY_MAX_LEVEL_QUEST]);
        rate_values[RATE_MONEY_MAX_LEVEL_QUEST] = 0.0f;
    }
    ///- Read other configuration items from the config file

    m_bool_configs[CONFIG_DURABILITY_LOSS_IN_PVP] = sConfigMgr->GetBoolDefault("DurabilityLoss.InPvP", false);

    m_int_configs[CONFIG_COMPRESSION] = sConfigMgr->GetIntDefault("Compression", 1);
    if (m_int_configs[CONFIG_COMPRESSION] < 1 || m_int_configs[CONFIG_COMPRESSION] > 9)
    {
        TC_LOG_ERROR("server.loading", "Compression level (%i) must be in range 1..9. Using default compression level (1).", m_int_configs[CONFIG_COMPRESSION]);
        m_int_configs[CONFIG_COMPRESSION] = 1;
    }
    m_bool_configs[CONFIG_ADDON_CHANNEL] = sConfigMgr->GetBoolDefault("AddonChannel", true);
    m_bool_configs[CONFIG_CLEAN_CHARACTER_DB] = sConfigMgr->GetBoolDefault("CleanCharacterDB", false);
    m_int_configs[CONFIG_PERSISTENT_CHARACTER_CLEAN_FLAGS] = sConfigMgr->GetIntDefault("PersistentCharacterCleanFlags", 0);
    m_int_configs[CONFIG_CHAT_CHANNEL_LEVEL_REQ] = sConfigMgr->GetIntDefault("ChatLevelReq.Channel", 1);
    m_int_configs[CONFIG_CHAT_WHISPER_LEVEL_REQ] = sConfigMgr->GetIntDefault("ChatLevelReq.Whisper", 1);
    m_int_configs[CONFIG_CHAT_SAY_LEVEL_REQ] = sConfigMgr->GetIntDefault("ChatLevelReq.Say", 1);
    m_int_configs[CONFIG_TRADE_LEVEL_REQ] = sConfigMgr->GetIntDefault("LevelReq.Trade", 1);
    m_int_configs[CONFIG_TICKET_LEVEL_REQ] = sConfigMgr->GetIntDefault("LevelReq.Ticket", 1);
    m_int_configs[CONFIG_AUCTION_LEVEL_REQ] = sConfigMgr->GetIntDefault("LevelReq.Auction", 1);
    m_int_configs[CONFIG_MAIL_LEVEL_REQ] = sConfigMgr->GetIntDefault("LevelReq.Mail", 1);
    m_bool_configs[CONFIG_PRESERVE_CUSTOM_CHANNELS] = sConfigMgr->GetBoolDefault("PreserveCustomChannels", false);
    m_int_configs[CONFIG_PRESERVE_CUSTOM_CHANNEL_DURATION] = sConfigMgr->GetIntDefault("PreserveCustomChannelDuration", 14);
    m_bool_configs[CONFIG_GRID_UNLOAD] = sConfigMgr->GetBoolDefault("GridUnload", true);
    m_int_configs[CONFIG_INTERVAL_SAVE] = sConfigMgr->GetIntDefault("PlayerSaveInterval", 15 * MINUTE * IN_MILLISECONDS);
    m_int_configs[CONFIG_INTERVAL_DISCONNECT_TOLERANCE] = sConfigMgr->GetIntDefault("DisconnectToleranceInterval", 0);
    m_bool_configs[CONFIG_STATS_SAVE_ONLY_ON_LOGOUT] = sConfigMgr->GetBoolDefault("PlayerSave.Stats.SaveOnlyOnLogout", true);

    m_int_configs[CONFIG_MIN_LEVEL_STAT_SAVE] = sConfigMgr->GetIntDefault("PlayerSave.Stats.MinLevel", 0);
    if (m_int_configs[CONFIG_MIN_LEVEL_STAT_SAVE] > MAX_LEVEL)
    {
        TC_LOG_ERROR("server.loading", "PlayerSave.Stats.MinLevel (%i) must be in range 0..80. Using default, do not save character stats (0).", m_int_configs[CONFIG_MIN_LEVEL_STAT_SAVE]);
        m_int_configs[CONFIG_MIN_LEVEL_STAT_SAVE] = 0;
    }

    m_int_configs[CONFIG_INTERVAL_GRIDCLEAN] = sConfigMgr->GetIntDefault("GridCleanUpDelay", 5 * MINUTE * IN_MILLISECONDS);
    if (m_int_configs[CONFIG_INTERVAL_GRIDCLEAN] < MIN_GRID_DELAY)
    {
        TC_LOG_ERROR("server.loading", "GridCleanUpDelay (%i) must be greater %u. Use this minimal value.", m_int_configs[CONFIG_INTERVAL_GRIDCLEAN], MIN_GRID_DELAY);
        m_int_configs[CONFIG_INTERVAL_GRIDCLEAN] = MIN_GRID_DELAY;
    }
    if (reload)
        sMapMgr->SetGridCleanUpDelay(m_int_configs[CONFIG_INTERVAL_GRIDCLEAN]);

    m_int_configs[CONFIG_INTERVAL_MAPUPDATE] = sConfigMgr->GetIntDefault("MapUpdateInterval", 100);
    if (m_int_configs[CONFIG_INTERVAL_MAPUPDATE] < MIN_MAP_UPDATE_DELAY)
    {
        TC_LOG_ERROR("server.loading", "MapUpdateInterval (%i) must be greater %u. Use this minimal value.", m_int_configs[CONFIG_INTERVAL_MAPUPDATE], MIN_MAP_UPDATE_DELAY);
        m_int_configs[CONFIG_INTERVAL_MAPUPDATE] = MIN_MAP_UPDATE_DELAY;
    }
    if (reload)
        sMapMgr->SetMapUpdateInterval(m_int_configs[CONFIG_INTERVAL_MAPUPDATE]);

    m_int_configs[CONFIG_INTERVAL_CHANGEWEATHER] = sConfigMgr->GetIntDefault("ChangeWeatherInterval", 10 * MINUTE * IN_MILLISECONDS);

    if (reload)
    {
        uint32 val = sConfigMgr->GetIntDefault("WorldServerPort", 8085);
        if (val != m_int_configs[CONFIG_PORT_WORLD])
            TC_LOG_ERROR("server.loading", "WorldServerPort option can't be changed at worldserver.conf reload, using current value (%u).", m_int_configs[CONFIG_PORT_WORLD]);
    }
    else
        m_int_configs[CONFIG_PORT_WORLD] = sConfigMgr->GetIntDefault("WorldServerPort", 8085);

    m_int_configs[CONFIG_SOCKET_TIMEOUTTIME] = sConfigMgr->GetIntDefault("SocketTimeOutTime", 900000);
    m_int_configs[CONFIG_SESSION_ADD_DELAY] = sConfigMgr->GetIntDefault("SessionAddDelay", 10000);

    m_float_configs[CONFIG_GROUP_XP_DISTANCE] = sConfigMgr->GetFloatDefault("MaxGroupXPDistance", 74.0f);
    m_float_configs[CONFIG_MAX_RECRUIT_A_FRIEND_DISTANCE] = sConfigMgr->GetFloatDefault("MaxRecruitAFriendBonusDistance", 100.0f);

    /// @todo Add MonsterSight and GuarderSight (with meaning) in worldserver.conf or put them as define
    m_float_configs[CONFIG_SIGHT_MONSTER] = sConfigMgr->GetFloatDefault("MonsterSight", 50.0f);
    m_float_configs[CONFIG_SIGHT_GUARDER] = sConfigMgr->GetFloatDefault("GuarderSight", 50.0f);

    if (reload)
    {
        uint32 val = sConfigMgr->GetIntDefault("GameType", 0);
        if (val != m_int_configs[CONFIG_GAME_TYPE])
            TC_LOG_ERROR("server.loading", "GameType option can't be changed at worldserver.conf reload, using current value (%u).", m_int_configs[CONFIG_GAME_TYPE]);
    }
    else
        m_int_configs[CONFIG_GAME_TYPE] = sConfigMgr->GetIntDefault("GameType", 0);

    if (reload)
    {
        uint32 val = sConfigMgr->GetIntDefault("RealmZone", REALM_ZONE_DEVELOPMENT);
        if (val != m_int_configs[CONFIG_REALM_ZONE])
            TC_LOG_ERROR("server.loading", "RealmZone option can't be changed at worldserver.conf reload, using current value (%u).", m_int_configs[CONFIG_REALM_ZONE]);
    }
    else
        m_int_configs[CONFIG_REALM_ZONE] = sConfigMgr->GetIntDefault("RealmZone", REALM_ZONE_DEVELOPMENT);

    m_bool_configs[CONFIG_ALLOW_TWO_SIDE_INTERACTION_CALENDAR]= sConfigMgr->GetBoolDefault("AllowTwoSide.Interaction.Calendar", false);
    m_bool_configs[CONFIG_ALLOW_TWO_SIDE_INTERACTION_CHANNEL] = sConfigMgr->GetBoolDefault("AllowTwoSide.Interaction.Channel", false);
    m_bool_configs[CONFIG_ALLOW_TWO_SIDE_INTERACTION_GROUP]   = sConfigMgr->GetBoolDefault("AllowTwoSide.Interaction.Group", false);
    m_bool_configs[CONFIG_ALLOW_TWO_SIDE_INTERACTION_GUILD]   = sConfigMgr->GetBoolDefault("AllowTwoSide.Interaction.Guild", false);
    m_bool_configs[CONFIG_ALLOW_TWO_SIDE_INTERACTION_AUCTION] = sConfigMgr->GetBoolDefault("AllowTwoSide.Interaction.Auction", false);
    m_bool_configs[CONFIG_ALLOW_TWO_SIDE_TRADE]               = sConfigMgr->GetBoolDefault("AllowTwoSide.Trade", false);
    m_int_configs[CONFIG_STRICT_PLAYER_NAMES]                 = sConfigMgr->GetIntDefault ("StrictPlayerNames",  0);
    m_int_configs[CONFIG_STRICT_CHARTER_NAMES]                = sConfigMgr->GetIntDefault ("StrictCharterNames", 0);
    m_int_configs[CONFIG_STRICT_PET_NAMES]                    = sConfigMgr->GetIntDefault ("StrictPetNames",     0);

    m_int_configs[CONFIG_MIN_PLAYER_NAME]                     = sConfigMgr->GetIntDefault ("MinPlayerName",  2);
    if (m_int_configs[CONFIG_MIN_PLAYER_NAME] < 1 || m_int_configs[CONFIG_MIN_PLAYER_NAME] > MAX_PLAYER_NAME)
    {
        TC_LOG_ERROR("server.loading", "MinPlayerName (%i) must be in range 1..%u. Set to 2.", m_int_configs[CONFIG_MIN_PLAYER_NAME], MAX_PLAYER_NAME);
        m_int_configs[CONFIG_MIN_PLAYER_NAME] = 2;
    }

    m_int_configs[CONFIG_MIN_CHARTER_NAME]                    = sConfigMgr->GetIntDefault ("MinCharterName", 2);
    if (m_int_configs[CONFIG_MIN_CHARTER_NAME] < 1 || m_int_configs[CONFIG_MIN_CHARTER_NAME] > MAX_CHARTER_NAME)
    {
        TC_LOG_ERROR("server.loading", "MinCharterName (%i) must be in range 1..%u. Set to 2.", m_int_configs[CONFIG_MIN_CHARTER_NAME], MAX_CHARTER_NAME);
        m_int_configs[CONFIG_MIN_CHARTER_NAME] = 2;
    }

    m_int_configs[CONFIG_MIN_PET_NAME]                        = sConfigMgr->GetIntDefault ("MinPetName",     2);
    if (m_int_configs[CONFIG_MIN_PET_NAME] < 1 || m_int_configs[CONFIG_MIN_PET_NAME] > MAX_PET_NAME)
    {
        TC_LOG_ERROR("server.loading", "MinPetName (%i) must be in range 1..%u. Set to 2.", m_int_configs[CONFIG_MIN_PET_NAME], MAX_PET_NAME);
        m_int_configs[CONFIG_MIN_PET_NAME] = 2;
    }

    m_int_configs[CONFIG_CHARTER_COST_GUILD] = sConfigMgr->GetIntDefault("Guild.CharterCost", 1000);
    m_int_configs[CONFIG_CHARTER_COST_ARENA_2v2] = sConfigMgr->GetIntDefault("ArenaTeam.CharterCost.2v2", 800000);
    m_int_configs[CONFIG_CHARTER_COST_ARENA_3v3] = sConfigMgr->GetIntDefault("ArenaTeam.CharterCost.3v3", 1200000);
    m_int_configs[CONFIG_CHARTER_COST_ARENA_5v5] = sConfigMgr->GetIntDefault("ArenaTeam.CharterCost.5v5", 2000000);

    m_int_configs[CONFIG_CHARACTER_CREATING_DISABLED] = sConfigMgr->GetIntDefault("CharacterCreating.Disabled", 0);
    m_int_configs[CONFIG_CHARACTER_CREATING_DISABLED_RACEMASK] = sConfigMgr->GetIntDefault("CharacterCreating.Disabled.RaceMask", 0);
    m_int_configs[CONFIG_CHARACTER_CREATING_DISABLED_CLASSMASK] = sConfigMgr->GetIntDefault("CharacterCreating.Disabled.ClassMask", 0);

    m_int_configs[CONFIG_CHARACTERS_PER_REALM] = sConfigMgr->GetIntDefault("CharactersPerRealm", 10);
    if (m_int_configs[CONFIG_CHARACTERS_PER_REALM] < 1 || m_int_configs[CONFIG_CHARACTERS_PER_REALM] > 10)
    {
        TC_LOG_ERROR("server.loading", "CharactersPerRealm (%i) must be in range 1..10. Set to 10.", m_int_configs[CONFIG_CHARACTERS_PER_REALM]);
        m_int_configs[CONFIG_CHARACTERS_PER_REALM] = 10;
    }

    // must be after CONFIG_CHARACTERS_PER_REALM
    m_int_configs[CONFIG_CHARACTERS_PER_ACCOUNT] = sConfigMgr->GetIntDefault("CharactersPerAccount", 50);
    if (m_int_configs[CONFIG_CHARACTERS_PER_ACCOUNT] < m_int_configs[CONFIG_CHARACTERS_PER_REALM])
    {
        TC_LOG_ERROR("server.loading", "CharactersPerAccount (%i) can't be less than CharactersPerRealm (%i).", m_int_configs[CONFIG_CHARACTERS_PER_ACCOUNT], m_int_configs[CONFIG_CHARACTERS_PER_REALM]);
        m_int_configs[CONFIG_CHARACTERS_PER_ACCOUNT] = m_int_configs[CONFIG_CHARACTERS_PER_REALM];
    }

    m_int_configs[CONFIG_HEROIC_CHARACTERS_PER_REALM] = sConfigMgr->GetIntDefault("HeroicCharactersPerRealm", 1);
    if (int32(m_int_configs[CONFIG_HEROIC_CHARACTERS_PER_REALM]) < 0 || m_int_configs[CONFIG_HEROIC_CHARACTERS_PER_REALM] > 10)
    {
        TC_LOG_ERROR("server.loading", "HeroicCharactersPerRealm (%i) must be in range 0..10. Set to 1.", m_int_configs[CONFIG_HEROIC_CHARACTERS_PER_REALM]);
        m_int_configs[CONFIG_HEROIC_CHARACTERS_PER_REALM] = 1;
    }

    m_int_configs[CONFIG_CHARACTER_CREATING_MIN_LEVEL_FOR_HEROIC_CHARACTER] = sConfigMgr->GetIntDefault("CharacterCreating.MinLevelForHeroicCharacter", 55);

    m_int_configs[CONFIG_SKIP_CINEMATICS] = sConfigMgr->GetIntDefault("SkipCinematics", 0);
    if (int32(m_int_configs[CONFIG_SKIP_CINEMATICS]) < 0 || m_int_configs[CONFIG_SKIP_CINEMATICS] > 2)
    {
        TC_LOG_ERROR("server.loading", "SkipCinematics (%i) must be in range 0..2. Set to 0.", m_int_configs[CONFIG_SKIP_CINEMATICS]);
        m_int_configs[CONFIG_SKIP_CINEMATICS] = 0;
    }

    if (reload)
    {
        uint32 val = sConfigMgr->GetIntDefault("MaxPlayerLevel", DEFAULT_MAX_LEVEL);
        if (val != m_int_configs[CONFIG_MAX_PLAYER_LEVEL])
            TC_LOG_ERROR("server.loading", "MaxPlayerLevel option can't be changed at config reload, using current value (%u).", m_int_configs[CONFIG_MAX_PLAYER_LEVEL]);
    }
    else
        m_int_configs[CONFIG_MAX_PLAYER_LEVEL] = sConfigMgr->GetIntDefault("MaxPlayerLevel", DEFAULT_MAX_LEVEL);

    if (m_int_configs[CONFIG_MAX_PLAYER_LEVEL] > MAX_LEVEL)
    {
        TC_LOG_ERROR("server.loading", "MaxPlayerLevel (%i) must be in range 1..%u. Set to %u.", m_int_configs[CONFIG_MAX_PLAYER_LEVEL], MAX_LEVEL, MAX_LEVEL);
        m_int_configs[CONFIG_MAX_PLAYER_LEVEL] = MAX_LEVEL;
    }

    m_int_configs[CONFIG_MIN_DUALSPEC_LEVEL] = sConfigMgr->GetIntDefault("MinDualSpecLevel", 40);

    m_int_configs[CONFIG_START_PLAYER_LEVEL] = sConfigMgr->GetIntDefault("StartPlayerLevel", 1);
    if (m_int_configs[CONFIG_START_PLAYER_LEVEL] < 1)
    {
        TC_LOG_ERROR("server.loading", "StartPlayerLevel (%i) must be in range 1..MaxPlayerLevel(%u). Set to 1.", m_int_configs[CONFIG_START_PLAYER_LEVEL], m_int_configs[CONFIG_MAX_PLAYER_LEVEL]);
        m_int_configs[CONFIG_START_PLAYER_LEVEL] = 1;
    }
    else if (m_int_configs[CONFIG_START_PLAYER_LEVEL] > m_int_configs[CONFIG_MAX_PLAYER_LEVEL])
    {
        TC_LOG_ERROR("server.loading", "StartPlayerLevel (%i) must be in range 1..MaxPlayerLevel(%u). Set to %u.", m_int_configs[CONFIG_START_PLAYER_LEVEL], m_int_configs[CONFIG_MAX_PLAYER_LEVEL], m_int_configs[CONFIG_MAX_PLAYER_LEVEL]);
        m_int_configs[CONFIG_START_PLAYER_LEVEL] = m_int_configs[CONFIG_MAX_PLAYER_LEVEL];
    }

    m_int_configs[CONFIG_START_HEROIC_PLAYER_LEVEL] = sConfigMgr->GetIntDefault("StartHeroicPlayerLevel", 55);
    if (m_int_configs[CONFIG_START_HEROIC_PLAYER_LEVEL] < 1)
    {
        TC_LOG_ERROR("server.loading", "StartHeroicPlayerLevel (%i) must be in range 1..MaxPlayerLevel(%u). Set to 55.",
            m_int_configs[CONFIG_START_HEROIC_PLAYER_LEVEL], m_int_configs[CONFIG_MAX_PLAYER_LEVEL]);
        m_int_configs[CONFIG_START_HEROIC_PLAYER_LEVEL] = 55;
    }
    else if (m_int_configs[CONFIG_START_HEROIC_PLAYER_LEVEL] > m_int_configs[CONFIG_MAX_PLAYER_LEVEL])
    {
        TC_LOG_ERROR("server.loading", "StartHeroicPlayerLevel (%i) must be in range 1..MaxPlayerLevel(%u). Set to %u.",
            m_int_configs[CONFIG_START_HEROIC_PLAYER_LEVEL], m_int_configs[CONFIG_MAX_PLAYER_LEVEL], m_int_configs[CONFIG_MAX_PLAYER_LEVEL]);
        m_int_configs[CONFIG_START_HEROIC_PLAYER_LEVEL] = m_int_configs[CONFIG_MAX_PLAYER_LEVEL];
    }

    m_int_configs[CONFIG_START_PLAYER_MONEY] = sConfigMgr->GetIntDefault("StartPlayerMoney", 0);
    if (int32(m_int_configs[CONFIG_START_PLAYER_MONEY]) < 0)
    {
        TC_LOG_ERROR("server.loading", "StartPlayerMoney (%i) must be in range 0.." UI64FMTD ". Set to %u.", m_int_configs[CONFIG_START_PLAYER_MONEY], uint64(MAX_MONEY_AMOUNT), 0);
        m_int_configs[CONFIG_START_PLAYER_MONEY] = 0;
    }
    else if (m_int_configs[CONFIG_START_PLAYER_MONEY] > 0x7FFFFFFF-1) // TODO: (See MAX_MONEY_AMOUNT)
    {
        TC_LOG_ERROR("server.loading", "StartPlayerMoney (%i) must be in range 0..%u. Set to %u.",
            m_int_configs[CONFIG_START_PLAYER_MONEY], 0x7FFFFFFF-1, 0x7FFFFFFF-1);
        m_int_configs[CONFIG_START_PLAYER_MONEY] = 0x7FFFFFFF-1;
    }

    m_int_configs[CONFIG_CURRENCY_RESET_HOUR] = sConfigMgr->GetIntDefault("Currency.ResetHour", 3);
    if (m_int_configs[CONFIG_CURRENCY_RESET_HOUR] > 23)
    {
        TC_LOG_ERROR("server.loading", "Currency.ResetHour (%i) can't be load. Set to 6.", m_int_configs[CONFIG_CURRENCY_RESET_HOUR]);
        m_int_configs[CONFIG_CURRENCY_RESET_HOUR] = 3;
    }
    m_int_configs[CONFIG_CURRENCY_RESET_DAY] = sConfigMgr->GetIntDefault("Currency.ResetDay", 3);
    if (m_int_configs[CONFIG_CURRENCY_RESET_DAY] > 6)
    {
        TC_LOG_ERROR("server.loading", "Currency.ResetDay (%i) can't be load. Set to 3.", m_int_configs[CONFIG_CURRENCY_RESET_DAY]);
        m_int_configs[CONFIG_CURRENCY_RESET_DAY] = 3;
    }
    m_int_configs[CONFIG_CURRENCY_RESET_INTERVAL] = sConfigMgr->GetIntDefault("Currency.ResetInterval", 7);
    if (int32(m_int_configs[CONFIG_CURRENCY_RESET_INTERVAL]) <= 0)
    {
        TC_LOG_ERROR("server.loading", "Currency.ResetInterval (%i) must be > 0, set to default 7.", m_int_configs[CONFIG_CURRENCY_RESET_INTERVAL]);
        m_int_configs[CONFIG_CURRENCY_RESET_INTERVAL] = 7;
    }

    m_int_configs[CONFIG_CURRENCY_START_HONOR_POINTS] = sConfigMgr->GetIntDefault("Currency.StartHonorPoints", 0);
    if (int32(m_int_configs[CONFIG_CURRENCY_START_HONOR_POINTS]) < 0)
    {
        TC_LOG_ERROR("server.loading", "Currency.StartHonorPoints (%i) must be >= 0, set to default 0.", m_int_configs[CONFIG_CURRENCY_START_HONOR_POINTS]);
        m_int_configs[CONFIG_CURRENCY_START_HONOR_POINTS] = 0;
    }
    m_int_configs[CONFIG_CURRENCY_MAX_HONOR_POINTS] = sConfigMgr->GetIntDefault("Currency.MaxHonorPoints", 4000);
    if (int32(m_int_configs[CONFIG_CURRENCY_MAX_HONOR_POINTS]) < 0)
    {
        TC_LOG_ERROR("server.loading", "Currency.MaxHonorPoints (%i) can't be negative. Set to default 4000.", m_int_configs[CONFIG_CURRENCY_MAX_HONOR_POINTS]);
        m_int_configs[CONFIG_CURRENCY_MAX_HONOR_POINTS] = 4000;
    }
    m_int_configs[CONFIG_CURRENCY_MAX_HONOR_POINTS] *= 100;     //precision mod

    m_int_configs[CONFIG_CURRENCY_START_JUSTICE_POINTS] = sConfigMgr->GetIntDefault("Currency.StartJusticePoints", 0);
    if (int32(m_int_configs[CONFIG_CURRENCY_START_JUSTICE_POINTS]) < 0)
    {
        TC_LOG_ERROR("server.loading", "Currency.StartJusticePoints (%i) must be >= 0, set to default 0.", m_int_configs[CONFIG_CURRENCY_START_JUSTICE_POINTS]);
        m_int_configs[CONFIG_CURRENCY_START_JUSTICE_POINTS] = 0;
    }
    m_int_configs[CONFIG_CURRENCY_MAX_JUSTICE_POINTS] = sConfigMgr->GetIntDefault("Currency.MaxJusticePoints", 4000);
    if (int32(m_int_configs[CONFIG_CURRENCY_MAX_JUSTICE_POINTS]) < 0)
    {
        TC_LOG_ERROR("server.loading", "Currency.MaxJusticePoints (%i) can't be negative. Set to default 4000.", m_int_configs[CONFIG_CURRENCY_MAX_JUSTICE_POINTS]);
        m_int_configs[CONFIG_CURRENCY_MAX_JUSTICE_POINTS] = 4000;
    }
    m_int_configs[CONFIG_CURRENCY_MAX_JUSTICE_POINTS] *= 100;     //precision mod

    m_int_configs[CONFIG_CURRENCY_START_CONQUEST_POINTS] = sConfigMgr->GetIntDefault("Currency.StartConquestPoints", 0);
    if (int32(m_int_configs[CONFIG_CURRENCY_START_CONQUEST_POINTS]) < 0)
    {
        TC_LOG_ERROR("server.loading", "Currency.StartConquestPoints (%i) must be >= 0, set to default 0.", m_int_configs[CONFIG_CURRENCY_START_CONQUEST_POINTS]);
        m_int_configs[CONFIG_CURRENCY_START_CONQUEST_POINTS] = 0;
    }
    m_int_configs[CONFIG_CURRENCY_CONQUEST_POINTS_WEEK_CAP] = sConfigMgr->GetIntDefault("Currency.ConquestPointsWeekCap", 1650);
    if (int32(m_int_configs[CONFIG_CURRENCY_CONQUEST_POINTS_WEEK_CAP]) <= 0)
    {
        TC_LOG_ERROR("server.loading", "Currency.ConquestPointsWeekCap (%i) must be > 0, set to default 1650.", m_int_configs[CONFIG_CURRENCY_CONQUEST_POINTS_WEEK_CAP]);
        m_int_configs[CONFIG_CURRENCY_CONQUEST_POINTS_WEEK_CAP] = 1650;
    }
    m_int_configs[CONFIG_CURRENCY_CONQUEST_POINTS_WEEK_CAP] *= 100;     //precision mod

    m_int_configs[CONFIG_CURRENCY_CONQUEST_POINTS_ARENA_REWARD] = sConfigMgr->GetIntDefault("Currency.ConquestPointsArenaReward", 180);
    if (int32(m_int_configs[CONFIG_CURRENCY_CONQUEST_POINTS_ARENA_REWARD]) <= 0)
    {
        TC_LOG_ERROR("server.loading", "Currency.ConquestPointsArenaReward (%i) must be > 0, set to default 180.", m_int_configs[CONFIG_CURRENCY_CONQUEST_POINTS_ARENA_REWARD]);
        m_int_configs[CONFIG_CURRENCY_CONQUEST_POINTS_ARENA_REWARD] = 180;
    }
    m_int_configs[CONFIG_CURRENCY_CONQUEST_POINTS_ARENA_REWARD] *= 100;     //precision mod

    m_int_configs[CONFIG_MAX_RECRUIT_A_FRIEND_BONUS_PLAYER_LEVEL] = sConfigMgr->GetIntDefault("RecruitAFriend.MaxLevel", 60);
    if (m_int_configs[CONFIG_MAX_RECRUIT_A_FRIEND_BONUS_PLAYER_LEVEL] > m_int_configs[CONFIG_MAX_PLAYER_LEVEL])
    {
        TC_LOG_ERROR("server.loading", "RecruitAFriend.MaxLevel (%i) must be in the range 0..MaxLevel(%u). Set to %u.",
            m_int_configs[CONFIG_MAX_RECRUIT_A_FRIEND_BONUS_PLAYER_LEVEL], m_int_configs[CONFIG_MAX_PLAYER_LEVEL], 60);
        m_int_configs[CONFIG_MAX_RECRUIT_A_FRIEND_BONUS_PLAYER_LEVEL] = 60;
    }

    m_int_configs[CONFIG_MAX_RECRUIT_A_FRIEND_BONUS_PLAYER_LEVEL_DIFFERENCE] = sConfigMgr->GetIntDefault("RecruitAFriend.MaxDifference", 4);
    m_bool_configs[CONFIG_ALL_TAXI_PATHS] = sConfigMgr->GetBoolDefault("AllFlightPaths", false);
    m_bool_configs[CONFIG_INSTANT_TAXI] = sConfigMgr->GetBoolDefault("InstantFlightPaths", false);

    m_bool_configs[CONFIG_INSTANCE_IGNORE_LEVEL] = sConfigMgr->GetBoolDefault("Instance.IgnoreLevel", false);
    m_bool_configs[CONFIG_INSTANCE_IGNORE_RAID]  = sConfigMgr->GetBoolDefault("Instance.IgnoreRaid", false);

    m_bool_configs[CONFIG_CAST_UNSTUCK] = sConfigMgr->GetBoolDefault("CastUnstuck", true);
    m_int_configs[CONFIG_INSTANCE_RESET_TIME_HOUR]  = sConfigMgr->GetIntDefault("Instance.ResetTimeHour", 4);
    m_int_configs[CONFIG_INSTANCE_UNLOAD_DELAY] = sConfigMgr->GetIntDefault("Instance.UnloadDelay", 30 * MINUTE * IN_MILLISECONDS);

    m_int_configs[CONFIG_MAX_PRIMARY_TRADE_SKILL] = sConfigMgr->GetIntDefault("MaxPrimaryTradeSkill", 2);
    m_int_configs[CONFIG_MIN_PETITION_SIGNS] = sConfigMgr->GetIntDefault("MinPetitionSigns", 9);
    if (m_int_configs[CONFIG_MIN_PETITION_SIGNS] > 9)
    {
        TC_LOG_ERROR("server.loading", "MinPetitionSigns (%i) must be in range 0..9. Set to 9.", m_int_configs[CONFIG_MIN_PETITION_SIGNS]);
        m_int_configs[CONFIG_MIN_PETITION_SIGNS] = 9;
    }

    m_int_configs[CONFIG_GM_LOGIN_STATE]        = sConfigMgr->GetIntDefault("GM.LoginState", 2);
    m_int_configs[CONFIG_GM_VISIBLE_STATE]      = sConfigMgr->GetIntDefault("GM.Visible", 2);
    m_int_configs[CONFIG_GM_CHAT]               = sConfigMgr->GetIntDefault("GM.Chat", 2);
    m_int_configs[CONFIG_GM_WHISPERING_TO]      = sConfigMgr->GetIntDefault("GM.WhisperingTo", 2);
    m_int_configs[CONFIG_GM_FREEZE_DURATION]    = sConfigMgr->GetIntDefault("GM.FreezeAuraDuration", 0);

    m_int_configs[CONFIG_GM_LEVEL_IN_GM_LIST]   = sConfigMgr->GetIntDefault("GM.InGMList.Level", SEC_ADMINISTRATOR);
    m_int_configs[CONFIG_GM_LEVEL_IN_WHO_LIST]  = sConfigMgr->GetIntDefault("GM.InWhoList.Level", SEC_ADMINISTRATOR);
    m_int_configs[CONFIG_START_GM_LEVEL]        = sConfigMgr->GetIntDefault("GM.StartLevel", 1);
    if (m_int_configs[CONFIG_START_GM_LEVEL] < m_int_configs[CONFIG_START_PLAYER_LEVEL])
    {
        TC_LOG_ERROR("server.loading", "GM.StartLevel (%i) must be in range StartPlayerLevel(%u)..%u. Set to %u.",
            m_int_configs[CONFIG_START_GM_LEVEL], m_int_configs[CONFIG_START_PLAYER_LEVEL], MAX_LEVEL, m_int_configs[CONFIG_START_PLAYER_LEVEL]);
        m_int_configs[CONFIG_START_GM_LEVEL] = m_int_configs[CONFIG_START_PLAYER_LEVEL];
    }
    else if (m_int_configs[CONFIG_START_GM_LEVEL] > MAX_LEVEL)
    {
        TC_LOG_ERROR("server.loading", "GM.StartLevel (%i) must be in range 1..%u. Set to %u.", m_int_configs[CONFIG_START_GM_LEVEL], MAX_LEVEL, MAX_LEVEL);
        m_int_configs[CONFIG_START_GM_LEVEL] = MAX_LEVEL;
    }
    m_bool_configs[CONFIG_ALLOW_GM_GROUP]       = sConfigMgr->GetBoolDefault("GM.AllowInvite", false);
    m_bool_configs[CONFIG_GM_LOWER_SECURITY] = sConfigMgr->GetBoolDefault("GM.LowerSecurity", false);
    m_float_configs[CONFIG_CHANCE_OF_GM_SURVEY] = sConfigMgr->GetFloatDefault("GM.TicketSystem.ChanceOfGMSurvey", 50.0f);

    m_int_configs[CONFIG_GROUP_VISIBILITY] = sConfigMgr->GetIntDefault("Visibility.GroupMode", 1);

    m_int_configs[CONFIG_MAIL_DELIVERY_DELAY] = sConfigMgr->GetIntDefault("MailDeliveryDelay", HOUR);

    m_int_configs[CONFIG_UPTIME_UPDATE] = sConfigMgr->GetIntDefault("UpdateUptimeInterval", 10);
    if (int32(m_int_configs[CONFIG_UPTIME_UPDATE]) <= 0)
    {
        TC_LOG_ERROR("server.loading", "UpdateUptimeInterval (%i) must be > 0, set to default 10.", m_int_configs[CONFIG_UPTIME_UPDATE]);
        m_int_configs[CONFIG_UPTIME_UPDATE] = 10;
    }
    if (reload)
    {
        m_timers[WUPDATE_UPTIME].SetInterval(m_int_configs[CONFIG_UPTIME_UPDATE]*MINUTE*IN_MILLISECONDS);
        m_timers[WUPDATE_UPTIME].Reset();
    }

    // log db cleanup interval
    m_int_configs[CONFIG_LOGDB_CLEARINTERVAL] = sConfigMgr->GetIntDefault("LogDB.Opt.ClearInterval", 10);
    if (int32(m_int_configs[CONFIG_LOGDB_CLEARINTERVAL]) <= 0)
    {
        TC_LOG_ERROR("server.loading", "LogDB.Opt.ClearInterval (%i) must be > 0, set to default 10.", m_int_configs[CONFIG_LOGDB_CLEARINTERVAL]);
        m_int_configs[CONFIG_LOGDB_CLEARINTERVAL] = 10;
    }
    if (reload)
    {
        m_timers[WUPDATE_CLEANDB].SetInterval(m_int_configs[CONFIG_LOGDB_CLEARINTERVAL] * MINUTE * IN_MILLISECONDS);
        m_timers[WUPDATE_CLEANDB].Reset();
    }
    m_int_configs[CONFIG_LOGDB_CLEARTIME] = sConfigMgr->GetIntDefault("LogDB.Opt.ClearTime", 1209600); // 14 days default
    TC_LOG_INFO("server.loading", "Will clear `logs` table of entries older than %i seconds every %u minutes.",
        m_int_configs[CONFIG_LOGDB_CLEARTIME], m_int_configs[CONFIG_LOGDB_CLEARINTERVAL]);

    m_int_configs[CONFIG_SKILL_CHANCE_ORANGE] = sConfigMgr->GetIntDefault("SkillChance.Orange", 100);
    m_int_configs[CONFIG_SKILL_CHANCE_YELLOW] = sConfigMgr->GetIntDefault("SkillChance.Yellow", 75);
    m_int_configs[CONFIG_SKILL_CHANCE_GREEN]  = sConfigMgr->GetIntDefault("SkillChance.Green", 25);
    m_int_configs[CONFIG_SKILL_CHANCE_GREY]   = sConfigMgr->GetIntDefault("SkillChance.Grey", 0);

    m_int_configs[CONFIG_SKILL_CHANCE_MINING_STEPS]  = sConfigMgr->GetIntDefault("SkillChance.MiningSteps", 75);
    m_int_configs[CONFIG_SKILL_CHANCE_SKINNING_STEPS]   = sConfigMgr->GetIntDefault("SkillChance.SkinningSteps", 75);

    m_bool_configs[CONFIG_SKILL_PROSPECTING] = sConfigMgr->GetBoolDefault("SkillChance.Prospecting", false);
    m_bool_configs[CONFIG_SKILL_MILLING] = sConfigMgr->GetBoolDefault("SkillChance.Milling", false);

    m_int_configs[CONFIG_SKILL_GAIN_CRAFTING]  = sConfigMgr->GetIntDefault("SkillGain.Crafting", 1);

    m_int_configs[CONFIG_SKILL_GAIN_GATHERING]  = sConfigMgr->GetIntDefault("SkillGain.Gathering", 1);

    m_int_configs[CONFIG_MAX_OVERSPEED_PINGS] = sConfigMgr->GetIntDefault("MaxOverspeedPings", 2);

    if (m_int_configs[CONFIG_MAX_OVERSPEED_PINGS] != 0 && m_int_configs[CONFIG_MAX_OVERSPEED_PINGS] < 2)
    {
        TC_LOG_ERROR("server.loading", "MaxOverspeedPings (%i) must be in range 2..infinity (or 0 to disable check). Set to 2.", m_int_configs[CONFIG_MAX_OVERSPEED_PINGS]);
        m_int_configs[CONFIG_MAX_OVERSPEED_PINGS] = 2;
    }

    m_bool_configs[CONFIG_SAVE_RESPAWN_TIME_IMMEDIATELY] = sConfigMgr->GetBoolDefault("SaveRespawnTimeImmediately", true);
    if (!m_bool_configs[CONFIG_SAVE_RESPAWN_TIME_IMMEDIATELY])
    {
        TC_LOG_WARN("server.loading", "SaveRespawnTimeImmediately triggers assertions when disabled, overridden to Enabled");
        m_bool_configs[CONFIG_SAVE_RESPAWN_TIME_IMMEDIATELY] = true;
    }

    m_bool_configs[CONFIG_WEATHER] = sConfigMgr->GetBoolDefault("ActivateWeather", true);

    m_int_configs[CONFIG_DISABLE_BREATHING] = sConfigMgr->GetIntDefault("DisableWaterBreath", SEC_CONSOLE);

    if (reload)
    {
        uint32 val = sConfigMgr->GetIntDefault("Expansion", 2);
        if (val != m_int_configs[CONFIG_EXPANSION])
            TC_LOG_ERROR("server.loading", "Expansion option can't be changed at worldserver.conf reload, using current value (%u).", m_int_configs[CONFIG_EXPANSION]);
    }
    else
        m_int_configs[CONFIG_EXPANSION] = sConfigMgr->GetIntDefault("Expansion", 2);

    m_int_configs[CONFIG_CHATFLOOD_MESSAGE_COUNT] = sConfigMgr->GetIntDefault("ChatFlood.MessageCount", 10);
    m_int_configs[CONFIG_CHATFLOOD_MESSAGE_DELAY] = sConfigMgr->GetIntDefault("ChatFlood.MessageDelay", 1);
    m_int_configs[CONFIG_CHATFLOOD_MUTE_TIME]     = sConfigMgr->GetIntDefault("ChatFlood.MuteTime", 10);

    m_bool_configs[CONFIG_EVENT_ANNOUNCE] = sConfigMgr->GetBoolDefault("Event.Announce", false);

    m_float_configs[CONFIG_CREATURE_FAMILY_FLEE_ASSISTANCE_RADIUS] = sConfigMgr->GetFloatDefault("CreatureFamilyFleeAssistanceRadius", 30.0f);
    m_float_configs[CONFIG_CREATURE_FAMILY_ASSISTANCE_RADIUS] = sConfigMgr->GetFloatDefault("CreatureFamilyAssistanceRadius", 10.0f);
    m_int_configs[CONFIG_CREATURE_FAMILY_ASSISTANCE_DELAY]  = sConfigMgr->GetIntDefault("CreatureFamilyAssistanceDelay", 1500);
    m_int_configs[CONFIG_CREATURE_FAMILY_FLEE_DELAY]        = sConfigMgr->GetIntDefault("CreatureFamilyFleeDelay", 7000);

    m_int_configs[CONFIG_WORLD_BOSS_LEVEL_DIFF] = sConfigMgr->GetIntDefault("WorldBossLevelDiff", 3);

    m_bool_configs[CONFIG_QUEST_ENABLE_QUEST_TRACKER] = sConfigMgr->GetBoolDefault("Quests.EnableQuestTracker", false);

    // note: disable value (-1) will assigned as 0xFFFFFFF, to prevent overflow at calculations limit it to max possible player level MAX_LEVEL(100)
    m_int_configs[CONFIG_QUEST_LOW_LEVEL_HIDE_DIFF] = sConfigMgr->GetIntDefault("Quests.LowLevelHideDiff", 4);
    if (m_int_configs[CONFIG_QUEST_LOW_LEVEL_HIDE_DIFF] > MAX_LEVEL)
        m_int_configs[CONFIG_QUEST_LOW_LEVEL_HIDE_DIFF] = MAX_LEVEL;
    m_int_configs[CONFIG_QUEST_HIGH_LEVEL_HIDE_DIFF] = sConfigMgr->GetIntDefault("Quests.HighLevelHideDiff", 7);
    if (m_int_configs[CONFIG_QUEST_HIGH_LEVEL_HIDE_DIFF] > MAX_LEVEL)
        m_int_configs[CONFIG_QUEST_HIGH_LEVEL_HIDE_DIFF] = MAX_LEVEL;
    m_bool_configs[CONFIG_QUEST_IGNORE_RAID] = sConfigMgr->GetBoolDefault("Quests.IgnoreRaid", false);
    m_bool_configs[CONFIG_QUEST_IGNORE_AUTO_ACCEPT] = sConfigMgr->GetBoolDefault("Quests.IgnoreAutoAccept", false);
    m_bool_configs[CONFIG_QUEST_IGNORE_AUTO_COMPLETE] = sConfigMgr->GetBoolDefault("Quests.IgnoreAutoComplete", false);

    m_int_configs[CONFIG_RANDOM_BG_RESET_HOUR] = sConfigMgr->GetIntDefault("Battleground.Random.ResetHour", 6);
    if (m_int_configs[CONFIG_RANDOM_BG_RESET_HOUR] > 23)
    {
        TC_LOG_ERROR("server.loading", "Battleground.Random.ResetHour (%i) can't be load. Set to 6.", m_int_configs[CONFIG_RANDOM_BG_RESET_HOUR]);
        m_int_configs[CONFIG_RANDOM_BG_RESET_HOUR] = 6;
    }

    m_int_configs[CONFIG_GUILD_RESET_HOUR] = sConfigMgr->GetIntDefault("Guild.ResetHour", 6);
    if (m_int_configs[CONFIG_GUILD_RESET_HOUR] > 23)
    {
        TC_LOG_ERROR("misc", "Guild.ResetHour (%i) can't be load. Set to 6.", m_int_configs[CONFIG_GUILD_RESET_HOUR]);
        m_int_configs[CONFIG_GUILD_RESET_HOUR] = 6;
    }

    m_bool_configs[CONFIG_DETECT_POS_COLLISION] = sConfigMgr->GetBoolDefault("DetectPosCollision", true);

    m_bool_configs[CONFIG_RESTRICTED_LFG_CHANNEL]      = sConfigMgr->GetBoolDefault("Channel.RestrictedLfg", true);
    m_bool_configs[CONFIG_TALENTS_INSPECTING]           = sConfigMgr->GetBoolDefault("TalentsInspecting", true);
    m_bool_configs[CONFIG_CHAT_FAKE_MESSAGE_PREVENTING] = sConfigMgr->GetBoolDefault("ChatFakeMessagePreventing", false);
    m_int_configs[CONFIG_CHAT_STRICT_LINK_CHECKING_SEVERITY] = sConfigMgr->GetIntDefault("ChatStrictLinkChecking.Severity", 0);
    m_int_configs[CONFIG_CHAT_STRICT_LINK_CHECKING_KICK] = sConfigMgr->GetIntDefault("ChatStrictLinkChecking.Kick", 0);

    m_int_configs[CONFIG_CORPSE_DECAY_NORMAL]    = sConfigMgr->GetIntDefault("Corpse.Decay.NORMAL", 60);
    m_int_configs[CONFIG_CORPSE_DECAY_RARE]      = sConfigMgr->GetIntDefault("Corpse.Decay.RARE", 300);
    m_int_configs[CONFIG_CORPSE_DECAY_ELITE]     = sConfigMgr->GetIntDefault("Corpse.Decay.ELITE", 300);
    m_int_configs[CONFIG_CORPSE_DECAY_RAREELITE] = sConfigMgr->GetIntDefault("Corpse.Decay.RAREELITE", 300);
    m_int_configs[CONFIG_CORPSE_DECAY_WORLDBOSS] = sConfigMgr->GetIntDefault("Corpse.Decay.WORLDBOSS", 3600);

    m_int_configs[CONFIG_DEATH_SICKNESS_LEVEL]           = sConfigMgr->GetIntDefault ("Death.SicknessLevel", 11);
    m_bool_configs[CONFIG_DEATH_CORPSE_RECLAIM_DELAY_PVP] = sConfigMgr->GetBoolDefault("Death.CorpseReclaimDelay.PvP", true);
    m_bool_configs[CONFIG_DEATH_CORPSE_RECLAIM_DELAY_PVE] = sConfigMgr->GetBoolDefault("Death.CorpseReclaimDelay.PvE", true);
    m_bool_configs[CONFIG_DEATH_BONES_WORLD]              = sConfigMgr->GetBoolDefault("Death.Bones.World", true);
    m_bool_configs[CONFIG_DEATH_BONES_BG_OR_ARENA]        = sConfigMgr->GetBoolDefault("Death.Bones.BattlegroundOrArena", true);

    m_bool_configs[CONFIG_DIE_COMMAND_MODE] = sConfigMgr->GetBoolDefault("Die.Command.Mode", true);

    m_float_configs[CONFIG_THREAT_RADIUS] = sConfigMgr->GetFloatDefault("ThreatRadius", 60.0f);

    // always use declined names in the russian client
    m_bool_configs[CONFIG_DECLINED_NAMES_USED] =

        (m_int_configs[CONFIG_REALM_ZONE] == REALM_ZONE_RUSSIAN) ? true : sConfigMgr->GetBoolDefault("DeclinedNames", false);

    m_float_configs[CONFIG_LISTEN_RANGE_SAY]       = sConfigMgr->GetFloatDefault("ListenRange.Say", 25.0f);
    m_float_configs[CONFIG_LISTEN_RANGE_TEXTEMOTE] = sConfigMgr->GetFloatDefault("ListenRange.TextEmote", 25.0f);
    m_float_configs[CONFIG_LISTEN_RANGE_YELL]      = sConfigMgr->GetFloatDefault("ListenRange.Yell", 300.0f);

    m_bool_configs[CONFIG_BATTLEGROUND_CAST_DESERTER]                = sConfigMgr->GetBoolDefault("Battleground.CastDeserter", true);
    m_bool_configs[CONFIG_BATTLEGROUND_QUEUE_ANNOUNCER_ENABLE]       = sConfigMgr->GetBoolDefault("Battleground.QueueAnnouncer.Enable", false);
    m_bool_configs[CONFIG_BATTLEGROUND_QUEUE_ANNOUNCER_PLAYERONLY]   = sConfigMgr->GetBoolDefault("Battleground.QueueAnnouncer.PlayerOnly", false);
    m_bool_configs[CONFIG_BATTLEGROUND_STORE_STATISTICS_ENABLE]      = sConfigMgr->GetBoolDefault("Battleground.StoreStatistics.Enable", false);
    m_int_configs[CONFIG_BATTLEGROUND_INVITATION_TYPE]               = sConfigMgr->GetIntDefault ("Battleground.InvitationType", 0);
    m_int_configs[CONFIG_BATTLEGROUND_PREMATURE_FINISH_TIMER]        = sConfigMgr->GetIntDefault ("Battleground.PrematureFinishTimer", 5 * MINUTE * IN_MILLISECONDS);
    m_int_configs[CONFIG_BATTLEGROUND_PREMADE_GROUP_WAIT_FOR_MATCH]  = sConfigMgr->GetIntDefault ("Battleground.PremadeGroupWaitForMatch", 30 * MINUTE * IN_MILLISECONDS);
    m_bool_configs[CONFIG_BG_XP_FOR_KILL]                            = sConfigMgr->GetBoolDefault("Battleground.GiveXPForKills", false);
    m_int_configs[CONFIG_ARENA_MAX_RATING_DIFFERENCE]                = sConfigMgr->GetIntDefault ("Arena.MaxRatingDifference", 150);
    m_int_configs[CONFIG_ARENA_RATING_DISCARD_TIMER]                 = sConfigMgr->GetIntDefault ("Arena.RatingDiscardTimer", 10 * MINUTE * IN_MILLISECONDS);
    m_int_configs[CONFIG_ARENA_RATED_UPDATE_TIMER]                   = sConfigMgr->GetIntDefault ("Arena.RatedUpdateTimer", 5 * IN_MILLISECONDS);
    m_bool_configs[CONFIG_ARENA_QUEUE_ANNOUNCER_ENABLE]              = sConfigMgr->GetBoolDefault("Arena.QueueAnnouncer.Enable", false);
    m_bool_configs[CONFIG_ARENA_QUEUE_ANNOUNCER_PLAYERONLY]          = sConfigMgr->GetBoolDefault("Arena.QueueAnnouncer.PlayerOnly", false);
    m_int_configs[CONFIG_ARENA_SEASON_ID]                            = sConfigMgr->GetIntDefault ("Arena.ArenaSeason.ID", 1);
    m_int_configs[CONFIG_ARENA_START_RATING]                         = sConfigMgr->GetIntDefault ("Arena.ArenaStartRating", 0);
    m_int_configs[CONFIG_ARENA_START_PERSONAL_RATING]                = sConfigMgr->GetIntDefault ("Arena.ArenaStartPersonalRating", 1000);
    m_int_configs[CONFIG_ARENA_START_MATCHMAKER_RATING]              = sConfigMgr->GetIntDefault ("Arena.ArenaStartMatchmakerRating", 1500);
    m_bool_configs[CONFIG_ARENA_SEASON_IN_PROGRESS]                  = sConfigMgr->GetBoolDefault("Arena.ArenaSeason.InProgress", true);
    m_bool_configs[CONFIG_ARENA_LOG_EXTENDED_INFO]                   = sConfigMgr->GetBoolDefault("ArenaLog.ExtendedInfo", false);

    m_bool_configs[CONFIG_OFFHAND_CHECK_AT_SPELL_UNLEARN]            = sConfigMgr->GetBoolDefault("OffhandCheckAtSpellUnlearn", true);

    m_int_configs[CONFIG_CREATURE_PICKPOCKET_REFILL] = sConfigMgr->GetIntDefault("Creature.PickPocketRefillDelay", 10 * MINUTE);

    if (int32 clientCacheId = sConfigMgr->GetIntDefault("ClientCacheVersion", 0))
    {
        // overwrite DB/old value
        if (clientCacheId > 0)
        {
            m_int_configs[CONFIG_CLIENTCACHE_VERSION] = clientCacheId;
            TC_LOG_INFO("server.loading", "Client cache version set to: %u", clientCacheId);
        }
        else
            TC_LOG_ERROR("server.loading", "ClientCacheVersion can't be negative %d, ignored.", clientCacheId);
    }

    m_int_configs[CONFIG_GUILD_NEWS_LOG_COUNT] = sConfigMgr->GetIntDefault("Guild.NewsLogRecordsCount", GUILD_NEWSLOG_MAX_RECORDS);
    if (m_int_configs[CONFIG_GUILD_NEWS_LOG_COUNT] > GUILD_NEWSLOG_MAX_RECORDS)
        m_int_configs[CONFIG_GUILD_NEWS_LOG_COUNT] = GUILD_NEWSLOG_MAX_RECORDS;
    m_int_configs[CONFIG_GUILD_EVENT_LOG_COUNT] = sConfigMgr->GetIntDefault("Guild.EventLogRecordsCount", GUILD_EVENTLOG_MAX_RECORDS);
    if (m_int_configs[CONFIG_GUILD_EVENT_LOG_COUNT] > GUILD_EVENTLOG_MAX_RECORDS)
        m_int_configs[CONFIG_GUILD_EVENT_LOG_COUNT] = GUILD_EVENTLOG_MAX_RECORDS;
    m_int_configs[CONFIG_GUILD_BANK_EVENT_LOG_COUNT] = sConfigMgr->GetIntDefault("Guild.BankEventLogRecordsCount", GUILD_BANKLOG_MAX_RECORDS);
    if (m_int_configs[CONFIG_GUILD_BANK_EVENT_LOG_COUNT] > GUILD_BANKLOG_MAX_RECORDS)
        m_int_configs[CONFIG_GUILD_BANK_EVENT_LOG_COUNT] = GUILD_BANKLOG_MAX_RECORDS;

    //visibility on continents
    m_MaxVisibleDistanceOnContinents = sConfigMgr->GetFloatDefault("Visibility.Distance.Continents", DEFAULT_VISIBILITY_DISTANCE);
    if (m_MaxVisibleDistanceOnContinents < 45*sWorld->getRate(RATE_CREATURE_AGGRO))
    {
        TC_LOG_ERROR("server.loading", "Visibility.Distance.Continents can't be less max aggro radius %f", 45*sWorld->getRate(RATE_CREATURE_AGGRO));
        m_MaxVisibleDistanceOnContinents = 45*sWorld->getRate(RATE_CREATURE_AGGRO);
    }
    else if (m_MaxVisibleDistanceOnContinents > MAX_VISIBILITY_DISTANCE)
    {
        TC_LOG_ERROR("server.loading", "Visibility.Distance.Continents can't be greater %f", MAX_VISIBILITY_DISTANCE);
        m_MaxVisibleDistanceOnContinents = MAX_VISIBILITY_DISTANCE;
    }

    //visibility in instances
    m_MaxVisibleDistanceInInstances = sConfigMgr->GetFloatDefault("Visibility.Distance.Instances", DEFAULT_VISIBILITY_INSTANCE);
    if (m_MaxVisibleDistanceInInstances < 45*sWorld->getRate(RATE_CREATURE_AGGRO))
    {
        TC_LOG_ERROR("server.loading", "Visibility.Distance.Instances can't be less max aggro radius %f", 45*sWorld->getRate(RATE_CREATURE_AGGRO));
        m_MaxVisibleDistanceInInstances = 45*sWorld->getRate(RATE_CREATURE_AGGRO);
    }
    else if (m_MaxVisibleDistanceInInstances > MAX_VISIBILITY_DISTANCE)
    {
        TC_LOG_ERROR("server.loading", "Visibility.Distance.Instances can't be greater %f", MAX_VISIBILITY_DISTANCE);
        m_MaxVisibleDistanceInInstances = MAX_VISIBILITY_DISTANCE;
    }

    //visibility in BG/Arenas
    m_MaxVisibleDistanceInBGArenas = sConfigMgr->GetFloatDefault("Visibility.Distance.BGArenas", DEFAULT_VISIBILITY_BGARENAS);
    if (m_MaxVisibleDistanceInBGArenas < 45*sWorld->getRate(RATE_CREATURE_AGGRO))
    {
        TC_LOG_ERROR("server.loading", "Visibility.Distance.BGArenas can't be less max aggro radius %f", 45*sWorld->getRate(RATE_CREATURE_AGGRO));
        m_MaxVisibleDistanceInBGArenas = 45*sWorld->getRate(RATE_CREATURE_AGGRO);
    }
    else if (m_MaxVisibleDistanceInBGArenas > MAX_VISIBILITY_DISTANCE)
    {
        TC_LOG_ERROR("server.loading", "Visibility.Distance.BGArenas can't be greater %f", MAX_VISIBILITY_DISTANCE);
        m_MaxVisibleDistanceInBGArenas = MAX_VISIBILITY_DISTANCE;
    }

    m_visibility_notify_periodOnContinents = sConfigMgr->GetIntDefault("Visibility.Notify.Period.OnContinents", DEFAULT_VISIBILITY_NOTIFY_PERIOD);
    m_visibility_notify_periodInInstances = sConfigMgr->GetIntDefault("Visibility.Notify.Period.InInstances",   DEFAULT_VISIBILITY_NOTIFY_PERIOD);
    m_visibility_notify_periodInBGArenas = sConfigMgr->GetIntDefault("Visibility.Notify.Period.InBGArenas",    DEFAULT_VISIBILITY_NOTIFY_PERIOD);

    ///- Load the CharDelete related config options
    m_int_configs[CONFIG_CHARDELETE_METHOD] = sConfigMgr->GetIntDefault("CharDelete.Method", 0);
    m_int_configs[CONFIG_CHARDELETE_MIN_LEVEL] = sConfigMgr->GetIntDefault("CharDelete.MinLevel", 0);
    m_int_configs[CONFIG_CHARDELETE_HEROIC_MIN_LEVEL] = sConfigMgr->GetIntDefault("CharDelete.Heroic.MinLevel", 0);
    m_int_configs[CONFIG_CHARDELETE_KEEP_DAYS] = sConfigMgr->GetIntDefault("CharDelete.KeepDays", 30);

    // No aggro from gray mobs
    m_int_configs[CONFIG_NO_GRAY_AGGRO_ABOVE] = sConfigMgr->GetIntDefault("NoGrayAggro.Above", 0);
    m_int_configs[CONFIG_NO_GRAY_AGGRO_BELOW] = sConfigMgr->GetIntDefault("NoGrayAggro.Below", 0);
    if (m_int_configs[CONFIG_NO_GRAY_AGGRO_ABOVE] > m_int_configs[CONFIG_MAX_PLAYER_LEVEL])
    {
       TC_LOG_ERROR("server.loading", "NoGrayAggro.Above (%i) must be in range 0..%u. Set to %u.", m_int_configs[CONFIG_NO_GRAY_AGGRO_ABOVE], m_int_configs[CONFIG_MAX_PLAYER_LEVEL], m_int_configs[CONFIG_MAX_PLAYER_LEVEL]);
       m_int_configs[CONFIG_NO_GRAY_AGGRO_ABOVE] = m_int_configs[CONFIG_MAX_PLAYER_LEVEL];
    }
    if (m_int_configs[CONFIG_NO_GRAY_AGGRO_BELOW] > m_int_configs[CONFIG_MAX_PLAYER_LEVEL])
    {
       TC_LOG_ERROR("server.loading", "NoGrayAggro.Below (%i) must be in range 0..%u. Set to %u.", m_int_configs[CONFIG_NO_GRAY_AGGRO_BELOW], m_int_configs[CONFIG_MAX_PLAYER_LEVEL], m_int_configs[CONFIG_MAX_PLAYER_LEVEL]);
       m_int_configs[CONFIG_NO_GRAY_AGGRO_BELOW] = m_int_configs[CONFIG_MAX_PLAYER_LEVEL];
    }
    if (m_int_configs[CONFIG_NO_GRAY_AGGRO_ABOVE] > 0 && m_int_configs[CONFIG_NO_GRAY_AGGRO_ABOVE] < m_int_configs[CONFIG_NO_GRAY_AGGRO_BELOW])
    {
       TC_LOG_ERROR("server.loading", "NoGrayAggro.Below (%i) cannot be greater than NoGrayAggro.Above (%i). Set to %i.", m_int_configs[CONFIG_NO_GRAY_AGGRO_BELOW], m_int_configs[CONFIG_NO_GRAY_AGGRO_ABOVE], m_int_configs[CONFIG_NO_GRAY_AGGRO_ABOVE]);
       m_int_configs[CONFIG_NO_GRAY_AGGRO_BELOW] = m_int_configs[CONFIG_NO_GRAY_AGGRO_ABOVE];
    }

    ///- Read the "Data" directory from the config file
    std::string dataPath = sConfigMgr->GetStringDefault("DataDir", "./");
    if (dataPath.empty() || (dataPath.at(dataPath.length()-1) != '/' && dataPath.at(dataPath.length()-1) != '\\'))
        dataPath.push_back('/');

#if PLATFORM == PLATFORM_UNIX || PLATFORM == PLATFORM_APPLE
    if (dataPath[0] == '~')
    {
        const char* home = getenv("HOME");
        if (home)
            dataPath.replace(0, 1, home);
    }
#endif

    if (reload)
    {
        if (dataPath != m_dataPath)
            TC_LOG_ERROR("server.loading", "DataDir option can't be changed at worldserver.conf reload, using current value (%s).", m_dataPath.c_str());
    }
    else
    {
        m_dataPath = dataPath;
        TC_LOG_INFO("server.loading", "Using DataDir %s", m_dataPath.c_str());
    }

    m_bool_configs[CONFIG_ENABLE_MMAPS] = sConfigMgr->GetBoolDefault("mmap.enablePathFinding", false);
    TC_LOG_INFO("server.loading", "WORLD: MMap data directory is: %smmaps", m_dataPath.c_str());

    m_bool_configs[CONFIG_VMAP_INDOOR_CHECK] = sConfigMgr->GetBoolDefault("vmap.enableIndoorCheck", 0);
    bool enableIndoor = sConfigMgr->GetBoolDefault("vmap.enableIndoorCheck", true);
    bool enableLOS = sConfigMgr->GetBoolDefault("vmap.enableLOS", true);
    bool enableHeight = sConfigMgr->GetBoolDefault("vmap.enableHeight", true);

    if (!enableHeight)
        TC_LOG_ERROR("server.loading", "VMap height checking disabled! Creatures movements and other various things WILL be broken! Expect no support.");

    VMAP::VMapFactory::createOrGetVMapManager()->setEnableLineOfSightCalc(enableLOS);
    VMAP::VMapFactory::createOrGetVMapManager()->setEnableHeightCalc(enableHeight);
    TC_LOG_INFO("server.loading", "VMap support included. LineOfSight: %i, getHeight: %i, indoorCheck: %i", enableLOS, enableHeight, enableIndoor);
    TC_LOG_INFO("server.loading", "VMap data directory is: %svmaps", m_dataPath.c_str());

    m_int_configs[CONFIG_MAX_WHO] = sConfigMgr->GetIntDefault("MaxWhoListReturns", 49);
    m_bool_configs[CONFIG_START_ALL_SPELLS] = sConfigMgr->GetBoolDefault("PlayerStart.AllSpells", false);
    m_int_configs[CONFIG_HONOR_AFTER_DUEL] = sConfigMgr->GetIntDefault("HonorPointsAfterDuel", 0);
    m_bool_configs[CONFIG_START_ALL_EXPLORED] = sConfigMgr->GetBoolDefault("PlayerStart.MapsExplored", false);
    m_bool_configs[CONFIG_START_ALL_REP] = sConfigMgr->GetBoolDefault("PlayerStart.AllReputation", false);
    m_bool_configs[CONFIG_ALWAYS_MAXSKILL] = sConfigMgr->GetBoolDefault("AlwaysMaxWeaponSkill", false);
    m_bool_configs[CONFIG_PVP_TOKEN_ENABLE] = sConfigMgr->GetBoolDefault("PvPToken.Enable", false);
    m_int_configs[CONFIG_PVP_TOKEN_MAP_TYPE] = sConfigMgr->GetIntDefault("PvPToken.MapAllowType", 4);
    m_int_configs[CONFIG_PVP_TOKEN_ID] = sConfigMgr->GetIntDefault("PvPToken.ItemID", 29434);
    m_int_configs[CONFIG_PVP_TOKEN_COUNT] = sConfigMgr->GetIntDefault("PvPToken.ItemCount", 1);
    if (m_int_configs[CONFIG_PVP_TOKEN_COUNT] < 1)
        m_int_configs[CONFIG_PVP_TOKEN_COUNT] = 1;

    m_bool_configs[CONFIG_ALLOW_TRACK_BOTH_RESOURCES] = sConfigMgr->GetBoolDefault("AllowTrackBothResources", false);
    m_bool_configs[CONFIG_NO_RESET_TALENT_COST] = sConfigMgr->GetBoolDefault("NoResetTalentsCost", false);
    m_bool_configs[CONFIG_SHOW_KICK_IN_WORLD] = sConfigMgr->GetBoolDefault("ShowKickInWorld", false);
    m_bool_configs[CONFIG_SHOW_MUTE_IN_WORLD] = sConfigMgr->GetBoolDefault("ShowMuteInWorld", false);
    m_bool_configs[CONFIG_SHOW_BAN_IN_WORLD] = sConfigMgr->GetBoolDefault("ShowBanInWorld", false);
    m_int_configs[CONFIG_INTERVAL_LOG_UPDATE] = sConfigMgr->GetIntDefault("RecordUpdateTimeDiffInterval", 60000);
    m_int_configs[CONFIG_MIN_LOG_UPDATE] = sConfigMgr->GetIntDefault("MinRecordUpdateTimeDiff", 100);
    m_int_configs[CONFIG_NUMTHREADS] = sConfigMgr->GetIntDefault("MapUpdate.Threads", 1);
    m_int_configs[CONFIG_MAX_RESULTS_LOOKUP_COMMANDS] = sConfigMgr->GetIntDefault("Command.LookupMaxResults", 0);

    // Warden
    m_bool_configs[CONFIG_WARDEN_ENABLED]              = sConfigMgr->GetBoolDefault("Warden.Enabled", false);
    m_int_configs[CONFIG_WARDEN_NUM_MEM_CHECKS]        = sConfigMgr->GetIntDefault("Warden.NumMemChecks", 3);
    m_int_configs[CONFIG_WARDEN_NUM_OTHER_CHECKS]      = sConfigMgr->GetIntDefault("Warden.NumOtherChecks", 7);
    m_int_configs[CONFIG_WARDEN_CLIENT_BAN_DURATION]   = sConfigMgr->GetIntDefault("Warden.BanDuration", 86400);
    m_int_configs[CONFIG_WARDEN_CLIENT_CHECK_HOLDOFF]  = sConfigMgr->GetIntDefault("Warden.ClientCheckHoldOff", 30);
    m_int_configs[CONFIG_WARDEN_CLIENT_FAIL_ACTION]    = sConfigMgr->GetIntDefault("Warden.ClientCheckFailAction", 0);
    m_int_configs[CONFIG_WARDEN_CLIENT_RESPONSE_DELAY] = sConfigMgr->GetIntDefault("Warden.ClientResponseDelay", 600);

    // Dungeon finder
    m_int_configs[CONFIG_LFG_OPTIONSMASK] = sConfigMgr->GetIntDefault("DungeonFinder.OptionsMask", 1);

    // DBC_ItemAttributes
    m_bool_configs[CONFIG_DBC_ENFORCE_ITEM_ATTRIBUTES] = sConfigMgr->GetBoolDefault("DBC.EnforceItemAttributes", true);

    // Accountpassword Secruity
    m_int_configs[CONFIG_ACC_PASSCHANGESEC] = sConfigMgr->GetIntDefault("Account.PasswordChangeSecurity", 0);

    // Random Battleground Rewards
    m_int_configs[CONFIG_BG_REWARD_WINNER_HONOR_FIRST] = sConfigMgr->GetIntDefault("Battleground.RewardWinnerHonorFirst", 27000);
    m_int_configs[CONFIG_BG_REWARD_WINNER_CONQUEST_FIRST] = sConfigMgr->GetIntDefault("Battleground.RewardWinnerConquestFirst", 10000);
    m_int_configs[CONFIG_BG_REWARD_WINNER_HONOR_LAST]  = sConfigMgr->GetIntDefault("Battleground.RewardWinnerHonorLast", 13500);
    m_int_configs[CONFIG_BG_REWARD_WINNER_CONQUEST_LAST]  = sConfigMgr->GetIntDefault("Battleground.RewardWinnerConquestLast", 5000);
    m_int_configs[CONFIG_BG_REWARD_LOSER_HONOR_FIRST]  = sConfigMgr->GetIntDefault("Battleground.RewardLoserHonorFirst", 4500);
    m_int_configs[CONFIG_BG_REWARD_LOSER_HONOR_LAST]   = sConfigMgr->GetIntDefault("Battleground.RewardLoserHonorLast", 3500);

    // Max instances per hour
    m_int_configs[CONFIG_MAX_INSTANCES_PER_HOUR] = sConfigMgr->GetIntDefault("AccountInstancesPerHour", 5);

    // Anounce reset of instance to whole party
    m_bool_configs[CONFIG_INSTANCES_RESET_ANNOUNCE] = sConfigMgr->GetBoolDefault("InstancesResetAnnounce", false);

    // AutoBroadcast
    m_bool_configs[CONFIG_AUTOBROADCAST] = sConfigMgr->GetBoolDefault("AutoBroadcast.On", false);
    m_int_configs[CONFIG_AUTOBROADCAST_CENTER] = sConfigMgr->GetIntDefault("AutoBroadcast.Center", 0);
    m_int_configs[CONFIG_AUTOBROADCAST_INTERVAL] = sConfigMgr->GetIntDefault("AutoBroadcast.Timer", 60000);
    if (reload)
    {
        m_timers[WUPDATE_AUTOBROADCAST].SetInterval(m_int_configs[CONFIG_AUTOBROADCAST_INTERVAL]);
        m_timers[WUPDATE_AUTOBROADCAST].Reset();
    }

    // MySQL ping time interval
    m_int_configs[CONFIG_DB_PING_INTERVAL] = sConfigMgr->GetIntDefault("MaxPingTime", 30);

    // Guild save interval
    m_bool_configs[CONFIG_GUILD_LEVELING_ENABLED] = sConfigMgr->GetBoolDefault("Guild.LevelingEnabled", true);
    m_int_configs[CONFIG_GUILD_SAVE_INTERVAL] = sConfigMgr->GetIntDefault("Guild.SaveInterval", 15);
    m_int_configs[CONFIG_GUILD_MAX_LEVEL] = sConfigMgr->GetIntDefault("Guild.MaxLevel", 25);
    m_int_configs[CONFIG_GUILD_UNDELETABLE_LEVEL] = sConfigMgr->GetIntDefault("Guild.UndeletableLevel", 4);
    rate_values[RATE_XP_GUILD_MODIFIER] = sConfigMgr->GetFloatDefault("Guild.XPModifier", 0.25f);
    m_int_configs[CONFIG_GUILD_DAILY_XP_CAP] = sConfigMgr->GetIntDefault("Guild.DailyXPCap", 7807500);
    m_int_configs[CONFIG_GUILD_WEEKLY_REP_CAP] = sConfigMgr->GetIntDefault("Guild.WeeklyReputationCap", 4375);

    // misc
    m_bool_configs[CONFIG_PDUMP_NO_PATHS] = sConfigMgr->GetBoolDefault("PlayerDump.DisallowPaths", true);
    m_bool_configs[CONFIG_PDUMP_NO_OVERWRITE] = sConfigMgr->GetBoolDefault("PlayerDump.DisallowOverwrite", true);
    m_bool_configs[CONFIG_UI_QUESTLEVELS_IN_DIALOGS] = sConfigMgr->GetBoolDefault("UI.ShowQuestLevelsInDialogs", false);

    // Wintergrasp battlefield
    m_bool_configs[CONFIG_WINTERGRASP_ENABLE] = sConfigMgr->GetBoolDefault("Wintergrasp.Enable", false);
    m_int_configs[CONFIG_WINTERGRASP_PLR_MAX] = sConfigMgr->GetIntDefault("Wintergrasp.PlayerMax", 100);
    m_int_configs[CONFIG_WINTERGRASP_PLR_MIN] = sConfigMgr->GetIntDefault("Wintergrasp.PlayerMin", 0);
    m_int_configs[CONFIG_WINTERGRASP_PLR_MIN_LVL] = sConfigMgr->GetIntDefault("Wintergrasp.PlayerMinLvl", 77);
    m_int_configs[CONFIG_WINTERGRASP_BATTLETIME] = sConfigMgr->GetIntDefault("Wintergrasp.BattleTimer", 30);
    m_int_configs[CONFIG_WINTERGRASP_NOBATTLETIME] = sConfigMgr->GetIntDefault("Wintergrasp.NoBattleTimer", 150);
    m_int_configs[CONFIG_WINTERGRASP_RESTART_AFTER_CRASH] = sConfigMgr->GetIntDefault("Wintergrasp.CrashRestartTimer", 10);

    // Stats limits
    m_bool_configs[CONFIG_STATS_LIMITS_ENABLE] = sConfigMgr->GetBoolDefault("Stats.Limits.Enable", false);
    m_float_configs[CONFIG_STATS_LIMITS_DODGE] = sConfigMgr->GetFloatDefault("Stats.Limits.Dodge", 95.0f);
    m_float_configs[CONFIG_STATS_LIMITS_PARRY] = sConfigMgr->GetFloatDefault("Stats.Limits.Parry", 95.0f);
    m_float_configs[CONFIG_STATS_LIMITS_BLOCK] = sConfigMgr->GetFloatDefault("Stats.Limits.Block", 95.0f);
    m_float_configs[CONFIG_STATS_LIMITS_CRIT] = sConfigMgr->GetFloatDefault("Stats.Limits.Crit", 95.0f);

    //packet spoof punishment
    m_int_configs[CONFIG_PACKET_SPOOF_POLICY] = sConfigMgr->GetIntDefault("PacketSpoof.Policy", (uint32)WorldSession::DosProtection::POLICY_KICK);
    m_int_configs[CONFIG_PACKET_SPOOF_BANMODE] = sConfigMgr->GetIntDefault("PacketSpoof.BanMode", (uint32)BAN_ACCOUNT);
    if (m_int_configs[CONFIG_PACKET_SPOOF_BANMODE] == BAN_CHARACTER || m_int_configs[CONFIG_PACKET_SPOOF_BANMODE] > BAN_IP)
        m_int_configs[CONFIG_PACKET_SPOOF_BANMODE] = BAN_ACCOUNT;

    m_int_configs[CONFIG_PACKET_SPOOF_BANDURATION] = sConfigMgr->GetIntDefault("PacketSpoof.BanDuration", 86400);

    m_bool_configs[CONFIG_IP_BASED_ACTION_LOGGING] = sConfigMgr->GetBoolDefault("Allow.IP.Based.Action.Logging", false);

    // AHBot
    m_int_configs[CONFIG_AHBOT_UPDATE_INTERVAL] = sConfigMgr->GetIntDefault("AuctionHouseBot.Update.Interval", 20);

    m_bool_configs[CONFIG_CALCULATE_CREATURE_ZONE_AREA_DATA] = sConfigMgr->GetBoolDefault("Calculate.Creature.Zone.Area.Data", false);
    m_bool_configs[CONFIG_CALCULATE_GAMEOBJECT_ZONE_AREA_DATA] = sConfigMgr->GetBoolDefault("Calculate.Gameoject.Zone.Area.Data", false);

    // call ScriptMgr if we're reloading the configuration
    if (reload)
        sScriptMgr->OnConfigLoad(reload);
}

extern void LoadGameObjectModelList();

/// Initialize the World
void World::SetInitialWorldSettings()
{
    ///- Server startup begin
    uint32 startupBegin = getMSTime();

    ///- Initialize the random number generator
    srand((unsigned int)time(NULL));

    ///- Initialize detour memory management
    dtAllocSetCustom(dtCustomAlloc, dtCustomFree);

    ///- Initialize VMapManager function pointers (to untangle game/collision circular deps)
    if (VMAP::VMapManager2* vmmgr2 = dynamic_cast<VMAP::VMapManager2*>(VMAP::VMapFactory::createOrGetVMapManager()))
    {
        vmmgr2->GetLiquidFlagsPtr = &GetLiquidFlags;
        vmmgr2->IsVMAPDisabledForPtr = &DisableMgr::IsVMAPDisabledFor;
    }

    ///- Initialize config settings
    LoadConfigSettings();

    ///- Initialize Allowed Security Level
    LoadDBAllowedSecurityLevel();

    ///- Init highest guids before any table loading to prevent using not initialized guids in some code.
    sObjectMgr->SetHighestGuids();

    ///- Check the existence of the map files for all races' startup areas.
    if (!MapManager::ExistMapAndVMap(0, -6240.32f, 331.033f)
        || !MapManager::ExistMapAndVMap(0, -8949.95f, -132.493f)
        || !MapManager::ExistMapAndVMap(1, -618.518f, -4251.67f)
        || !MapManager::ExistMapAndVMap(0, 1676.35f, 1677.45f)
        || !MapManager::ExistMapAndVMap(1, 10311.3f, 832.463f)
        || !MapManager::ExistMapAndVMap(1, -2917.58f, -257.98f)
        || (m_int_configs[CONFIG_EXPANSION] && (
            !MapManager::ExistMapAndVMap(530, 10349.6f, -6357.29f) ||
            !MapManager::ExistMapAndVMap(530, -3961.64f, -13931.2f))))
    {
        TC_LOG_FATAL("server.loading", "Unable to load critical files - server shutting down !!!");
        exit(1);
    }

    ///- Initialize pool manager
    sPoolMgr->Initialize();

    ///- Initialize game event manager
    sGameEventMgr->Initialize();

    ///- Loading strings. Getting no records means core load has to be canceled because no error message can be output.

    TC_LOG_INFO("server.loading", "Loading Trinity strings...");
    if (!sObjectMgr->LoadTrinityStrings())
        exit(1);                                            // Error message displayed in function already

    ///- Update the realm entry in the database with the realm type from the config file
    //No SQL injection as values are treated as integers

    // not send custom type REALM_FFA_PVP to realm list
    uint32 server_type = IsFFAPvPRealm() ? uint32(REALM_TYPE_PVP) : getIntConfig(CONFIG_GAME_TYPE);
    uint32 realm_zone = getIntConfig(CONFIG_REALM_ZONE);

    LoginDatabase.PExecute("UPDATE realmlist SET icon = %u, timezone = %u WHERE id = '%d'", server_type, realm_zone, realmHandle.Index);      // One-time query

    ///- Remove the bones (they should not exist in DB though) and old corpses after a restart
    PreparedStatement* stmt = CharacterDatabase.GetPreparedStatement(CHAR_DEL_OLD_CORPSES);
    stmt->setUInt32(0, 3 * DAY);
    CharacterDatabase.Execute(stmt);

    stmt = CharacterDatabase.GetPreparedStatement(CHAR_DEL_OLD_CORPSE_PHASES);
    stmt->setUInt32(0, 3 * DAY);
    CharacterDatabase.Execute(stmt);

    ///- Load the DBC files
    TC_LOG_INFO("server.loading", "Initialize data stores...");
    LoadDBCStores(m_dataPath);
    LoadDB2Stores(m_dataPath);

    TC_LOG_INFO("server.loading", "Loading SpellInfo store...");
    sSpellMgr->LoadSpellInfoStore();

    TC_LOG_INFO("server.loading", "Loading SpellInfo corrections...");
    sSpellMgr->LoadSpellInfoCorrections();

    TC_LOG_INFO("server.loading", "Loading SkillLineAbilityMultiMap Data...");
    sSpellMgr->LoadSkillLineAbilityMap();

    TC_LOG_INFO("server.loading", "Loading SpellInfo custom attributes...");
    sSpellMgr->LoadSpellInfoCustomAttributes();

    TC_LOG_INFO("server.loading", "Loading GameObject models...");
    LoadGameObjectModelList();

    TC_LOG_INFO("server.loading", "Loading Script Names...");
    sObjectMgr->LoadScriptNames();

    TC_LOG_INFO("server.loading", "Loading Instance Template...");
    sObjectMgr->LoadInstanceTemplate();

    // Must be called before `creature_respawn`/`gameobject_respawn` tables
    TC_LOG_INFO("server.loading", "Loading instances...");
    sInstanceSaveMgr->LoadInstances();

    TC_LOG_INFO("server.loading", "Loading Broadcast texts...");
    sObjectMgr->LoadBroadcastTexts();
    sObjectMgr->LoadBroadcastTextLocales();

    TC_LOG_INFO("server.loading", "Loading Localization strings...");
    uint32 oldMSTime = getMSTime();
    sObjectMgr->LoadCreatureLocales();
    sObjectMgr->LoadGameObjectLocales();
    sObjectMgr->LoadItemLocales();
    sObjectMgr->LoadQuestLocales();
    sObjectMgr->LoadNpcTextLocales();
    sObjectMgr->LoadPageTextLocales();
    sObjectMgr->LoadGossipMenuItemsLocales();
    sObjectMgr->LoadPointOfInterestLocales();

    sObjectMgr->SetDBCLocaleIndex(GetDefaultDbcLocale());        // Get once for all the locale index of DBC language (console/broadcasts)
    TC_LOG_INFO("server.loading", ">> Localization strings loaded in %u ms", GetMSTimeDiffToNow(oldMSTime));

    TC_LOG_INFO("server.loading", "Loading Account Roles and Permissions...");
    sAccountMgr->LoadRBAC();

    TC_LOG_INFO("server.loading", "Loading Page Texts...");
    sObjectMgr->LoadPageTexts();

    TC_LOG_INFO("server.loading", "Loading Game Object Templates...");         // must be after LoadPageTexts
    sObjectMgr->LoadGameObjectTemplate();

    TC_LOG_INFO("server.loading", "Loading Transport templates...");
    sTransportMgr->LoadTransportTemplates();

    TC_LOG_INFO("server.loading", "Loading Spell Rank Data...");
    sSpellMgr->LoadSpellRanks();

    TC_LOG_INFO("server.loading", "Loading Spell Required Data...");
    sSpellMgr->LoadSpellRequired();

    TC_LOG_INFO("server.loading", "Loading Spell Group types...");
    sSpellMgr->LoadSpellGroups();

    TC_LOG_INFO("server.loading", "Loading Spell Learn Skills...");
    sSpellMgr->LoadSpellLearnSkills();                           // must be after LoadSpellRanks

    TC_LOG_INFO("server.loading", "Loading Spell Learn Spells...");
    sSpellMgr->LoadSpellLearnSpells();

    TC_LOG_INFO("server.loading", "Loading Spell Proc Event conditions...");
    sSpellMgr->LoadSpellProcEvents();

    TC_LOG_INFO("server.loading", "Loading Spell Proc conditions and data...");
    sSpellMgr->LoadSpellProcs();

    TC_LOG_INFO("server.loading", "Loading Spell Bonus Data...");
    sSpellMgr->LoadSpellBonusess();

    TC_LOG_INFO("server.loading", "Loading Aggro Spells Definitions...");
    sSpellMgr->LoadSpellThreats();

    TC_LOG_INFO("server.loading", "Loading Spell Group Stack Rules...");
    sSpellMgr->LoadSpellGroupStackRules();

    TC_LOG_INFO("server.loading", "Loading NPC Texts...");
    sObjectMgr->LoadGossipText();

    TC_LOG_INFO("server.loading", "Loading Enchant Spells Proc datas...");
    sSpellMgr->LoadSpellEnchantProcData();

    TC_LOG_INFO("server.loading", "Loading Item Random Enchantments Table...");
    LoadRandomEnchantmentsTable();

    TC_LOG_INFO("server.loading", "Loading Disables");                         // must be before loading quests and items
    DisableMgr::LoadDisables();

    TC_LOG_INFO("server.loading", "Loading Items...");                         // must be after LoadRandomEnchantmentsTable and LoadPageTexts
    sObjectMgr->LoadItemTemplates();

    TC_LOG_INFO("server.loading", "Loading Item set names...");                // must be after LoadItemPrototypes
    sObjectMgr->LoadItemTemplateAddon();

    TC_LOG_INFO("misc", "Loading Item Scripts...");                 // must be after LoadItemPrototypes
    sObjectMgr->LoadItemScriptNames();

    TC_LOG_INFO("server.loading", "Loading Creature Model Based Info Data...");
    sObjectMgr->LoadCreatureModelInfo();

    TC_LOG_INFO("server.loading", "Loading Creature templates...");
    sObjectMgr->LoadCreatureTemplates();

    TC_LOG_INFO("server.loading", "Loading Equipment templates...");           // must be after LoadCreatureTemplates
    sObjectMgr->LoadEquipmentTemplates();

    TC_LOG_INFO("server.loading", "Loading Creature template addons...");
    sObjectMgr->LoadCreatureTemplateAddons();

    TC_LOG_INFO("server.loading", "Loading Reputation Reward Rates...");
    sObjectMgr->LoadReputationRewardRate();

    TC_LOG_INFO("server.loading", "Loading Creature Reputation OnKill Data...");
    sObjectMgr->LoadReputationOnKill();

    TC_LOG_INFO("server.loading", "Loading Reputation Spillover Data...");
    sObjectMgr->LoadReputationSpilloverTemplate();

    TC_LOG_INFO("server.loading", "Loading Points Of Interest Data...");
    sObjectMgr->LoadPointsOfInterest();

    TC_LOG_INFO("server.loading", "Loading Creature Base Stats...");
    sObjectMgr->LoadCreatureClassLevelStats();

    TC_LOG_INFO("server.loading", "Loading Creature Data...");
    sObjectMgr->LoadCreatures();

    TC_LOG_INFO("server.loading", "Loading Temporary Summon Data...");
    sObjectMgr->LoadTempSummons();                               // must be after LoadCreatureTemplates() and LoadGameObjectTemplates()

    TC_LOG_INFO("server.loading", "Loading pet levelup spells...");
    sSpellMgr->LoadPetLevelupSpellMap();

    TC_LOG_INFO("server.loading", "Loading pet default spells additional to levelup spells...");
    sSpellMgr->LoadPetDefaultSpells();

    TC_LOG_INFO("server.loading", "Loading Creature Addon Data...");
    sObjectMgr->LoadCreatureAddons();                            // must be after LoadCreatureTemplates() and LoadCreatures()

    TC_LOG_INFO("server.loading", "Loading Gameobject Data...");
    sObjectMgr->LoadGameobjects();

    TC_LOG_INFO("server.loading", "Loading Creature Linked Respawn...");
    sObjectMgr->LoadLinkedRespawn();                             // must be after LoadCreatures(), LoadGameObjects()

    TC_LOG_INFO("server.loading", "Loading Weather Data...");
    WeatherMgr::LoadWeatherData();

    TC_LOG_INFO("server.loading", "Loading Quests...");
    sObjectMgr->LoadQuests();                                    // must be loaded after DBCs, creature_template, item_template, gameobject tables

    TC_LOG_INFO("server.loading", "Checking Quest Disables");
    DisableMgr::CheckQuestDisables();                           // must be after loading quests

    TC_LOG_INFO("server.loading", "Loading Quest POI");
    sObjectMgr->LoadQuestPOI();

    TC_LOG_INFO("server.loading", "Loading Quests Starters and Enders...");
    sObjectMgr->LoadQuestStartersAndEnders();                    // must be after quest load

    TC_LOG_INFO("server.loading", "Loading Objects Pooling Data...");
    sPoolMgr->LoadFromDB();

    TC_LOG_INFO("server.loading", "Loading Game Event Data...");               // must be after loading pools fully
    sGameEventMgr->LoadFromDB();

    TC_LOG_INFO("server.loading", "Loading UNIT_NPC_FLAG_SPELLCLICK Data..."); // must be after LoadQuests
    sObjectMgr->LoadNPCSpellClickSpells();

    TC_LOG_INFO("server.loading", "Loading Vehicle Template Accessories...");
    sObjectMgr->LoadVehicleTemplateAccessories();                // must be after LoadCreatureTemplates() and LoadNPCSpellClickSpells()

    TC_LOG_INFO("server.loading", "Loading Vehicle Accessories...");
    sObjectMgr->LoadVehicleAccessories();                       // must be after LoadCreatureTemplates() and LoadNPCSpellClickSpells()

    TC_LOG_INFO("server.loading", "Loading SpellArea Data...");                // must be after quest load
    sSpellMgr->LoadSpellAreas();

    TC_LOG_INFO("server.loading", "Loading AreaTrigger definitions...");
    sObjectMgr->LoadAreaTriggerTeleports();

    TC_LOG_INFO("server.loading", "Loading Access Requirements...");
    sObjectMgr->LoadAccessRequirements();                        // must be after item template load

    TC_LOG_INFO("server.loading", "Loading Quest Area Triggers...");
    sObjectMgr->LoadQuestAreaTriggers();                         // must be after LoadQuests

    TC_LOG_INFO("server.loading", "Loading Tavern Area Triggers...");
    sObjectMgr->LoadTavernAreaTriggers();

    TC_LOG_INFO("server.loading", "Loading AreaTrigger script names...");
    sObjectMgr->LoadAreaTriggerScripts();

    TC_LOG_INFO("server.loading", "Loading LFG entrance positions..."); // Must be after areatriggers
    sLFGMgr->LoadLFGDungeons();

    TC_LOG_INFO("server.loading", "Loading Dungeon boss data...");
    sObjectMgr->LoadInstanceEncounters();

    TC_LOG_INFO("server.loading", "Loading LFG rewards...");
    sLFGMgr->LoadRewards();

    TC_LOG_INFO("server.loading", "Loading Graveyard-zone links...");
    sObjectMgr->LoadGraveyardZones();

    TC_LOG_INFO("server.loading", "Loading Graveyard Orientations...");
    sObjectMgr->LoadGraveyardOrientations();

    TC_LOG_INFO("server.loading", "Loading spell pet auras...");
    sSpellMgr->LoadSpellPetAuras();

    TC_LOG_INFO("server.loading", "Loading Spell target coordinates...");
    sSpellMgr->LoadSpellTargetPositions();

    TC_LOG_INFO("server.loading", "Loading enchant custom attributes...");
    sSpellMgr->LoadEnchantCustomAttr();

    TC_LOG_INFO("server.loading", "Loading linked spells...");
    sSpellMgr->LoadSpellLinked();

    TC_LOG_INFO("server.loading", "Loading Player Create Data...");
    sObjectMgr->LoadPlayerInfo();

    TC_LOG_INFO("server.loading", "Loading Exploration BaseXP Data...");
    sObjectMgr->LoadExplorationBaseXP();

    TC_LOG_INFO("server.loading", "Loading Pet Name Parts...");
    sObjectMgr->LoadPetNames();

    CharacterDatabaseCleaner::CleanDatabase();

    TC_LOG_INFO("server.loading", "Loading the max pet number...");
    sObjectMgr->LoadPetNumber();

    TC_LOG_INFO("server.loading", "Loading pet level stats...");
    sObjectMgr->LoadPetLevelInfo();

    TC_LOG_INFO("server.loading", "Loading Player Corpses...");
    sObjectMgr->LoadCorpses();

    TC_LOG_INFO("server.loading", "Loading Player level dependent mail rewards...");
    sObjectMgr->LoadMailLevelRewards();

    // Loot tables
    LoadLootTables();

    TC_LOG_INFO("server.loading", "Loading Skill Discovery Table...");
    LoadSkillDiscoveryTable();

    TC_LOG_INFO("server.loading", "Loading Skill Extra Item Table...");
    LoadSkillExtraItemTable();

    TC_LOG_INFO("server.loading", "Loading Skill Fishing base level requirements...");
    sObjectMgr->LoadFishingBaseSkillLevel();

    TC_LOG_INFO("server.loading", "Loading Achievements...");
    sAchievementMgr->LoadAchievementReferenceList();
    TC_LOG_INFO("server.loading", "Loading Achievement Criteria Lists...");
    sAchievementMgr->LoadAchievementCriteriaList();
    TC_LOG_INFO("server.loading", "Loading Achievement Criteria Data...");
    sAchievementMgr->LoadAchievementCriteriaData();
    TC_LOG_INFO("server.loading", "Loading Achievement Rewards...");
    sAchievementMgr->LoadRewards();
    TC_LOG_INFO("server.loading", "Loading Achievement Reward Locales...");
    sAchievementMgr->LoadRewardLocales();
    TC_LOG_INFO("server.loading", "Loading Completed Achievements...");
    sAchievementMgr->LoadCompletedAchievements();

    ///- Load dynamic data tables from the database
    TC_LOG_INFO("server.loading", "Loading Item Auctions...");
    sAuctionMgr->LoadAuctionItems();

    TC_LOG_INFO("server.loading", "Loading Auctions...");
    sAuctionMgr->LoadAuctions();

    TC_LOG_INFO("server.loading", "Loading Guild XP for level...");
    sGuildMgr->LoadGuildXpForLevel();

    TC_LOG_INFO("server.loading", "Loading Guild rewards...");
    sGuildMgr->LoadGuildRewards();

    TC_LOG_INFO("server.loading", "Loading Guilds...");
    sGuildMgr->LoadGuilds();

    sGuildFinderMgr->LoadFromDB();

    TC_LOG_INFO("server.loading", "Loading ArenaTeams...");
    sArenaTeamMgr->LoadArenaTeams();

    TC_LOG_INFO("server.loading", "Loading Groups...");
    sGroupMgr->LoadGroups();

    TC_LOG_INFO("server.loading", "Loading ReservedNames...");
    sObjectMgr->LoadReservedPlayersNames();

    TC_LOG_INFO("server.loading", "Loading GameObjects for quests...");
    sObjectMgr->LoadGameObjectForQuests();

    TC_LOG_INFO("server.loading", "Loading BattleMasters...");
    sBattlegroundMgr->LoadBattleMastersEntry();                 // must be after load CreatureTemplate

    TC_LOG_INFO("server.loading", "Loading GameTeleports...");
    sObjectMgr->LoadGameTele();

    TC_LOG_INFO("server.loading", "Loading Gossip menu...");
    sObjectMgr->LoadGossipMenu();

    TC_LOG_INFO("server.loading", "Loading Gossip menu options...");
    sObjectMgr->LoadGossipMenuItems();

    TC_LOG_INFO("server.loading", "Loading Vendors...");
    sObjectMgr->LoadVendors();                                   // must be after load CreatureTemplate and ItemTemplate

    TC_LOG_INFO("server.loading", "Loading Trainers...");
    sObjectMgr->LoadTrainerSpell();                              // must be after load CreatureTemplate

    TC_LOG_INFO("server.loading", "Loading Waypoints...");
    sWaypointMgr->Load();

    TC_LOG_INFO("server.loading", "Loading SmartAI Waypoints...");
    sSmartWaypointMgr->LoadFromDB();

    TC_LOG_INFO("server.loading", "Loading Creature Formations...");
    sFormationMgr->LoadCreatureFormations();

    TC_LOG_INFO("server.loading", "Loading World States...");              // must be loaded before battleground, outdoor PvP and conditions
    LoadWorldStates();

    TC_LOG_INFO("server.loading", "Loading Terrain Phase definitions...");
    sObjectMgr->LoadTerrainPhaseInfo();

    TC_LOG_INFO("server.loading", "Loading Terrain Swap Default definitions...");
    sObjectMgr->LoadTerrainSwapDefaults();

    TC_LOG_INFO("server.loading", "Loading Terrain World Map definitions...");
    sObjectMgr->LoadTerrainWorldMaps();

    TC_LOG_INFO("server.loading", "Loading Phase Area definitions...");
    sObjectMgr->LoadAreaPhases();

    TC_LOG_INFO("server.loading", "Loading Conditions...");
    sConditionMgr->LoadConditions();

    TC_LOG_INFO("server.loading", "Loading faction change achievement pairs...");
    sObjectMgr->LoadFactionChangeAchievements();

    TC_LOG_INFO("server.loading", "Loading faction change spell pairs...");
    sObjectMgr->LoadFactionChangeSpells();

    TC_LOG_INFO("server.loading", "Loading faction change item pairs...");
    sObjectMgr->LoadFactionChangeItems();

    TC_LOG_INFO("server.loading", "Loading faction change reputation pairs...");
    sObjectMgr->LoadFactionChangeReputations();

    TC_LOG_INFO("server.loading", "Loading faction change title pairs...");
    sObjectMgr->LoadFactionChangeTitles();

    TC_LOG_INFO("server.loading", "Loading GM tickets...");
    sTicketMgr->LoadTickets();

    TC_LOG_INFO("server.loading", "Loading GM surveys...");
    sTicketMgr->LoadSurveys();

    TC_LOG_INFO("server.loading", "Loading client addons...");
    AddonMgr::LoadFromDB();

    ///- Handle outdated emails (delete/return)
    TC_LOG_INFO("server.loading", "Returning old mails...");
    sObjectMgr->ReturnOrDeleteOldMails(false);

    TC_LOG_INFO("server.loading", "Loading Autobroadcasts...");
    LoadAutobroadcasts();

    ///- Load and initialize scripts
    sObjectMgr->LoadSpellScripts();                              // must be after load Creature/Gameobject(Template/Data)
    sObjectMgr->LoadEventScripts();                              // must be after load Creature/Gameobject(Template/Data)
    sObjectMgr->LoadWaypointScripts();

    TC_LOG_INFO("server.loading", "Loading spell script names...");
    sObjectMgr->LoadSpellScriptNames();

    TC_LOG_INFO("server.loading", "Loading Creature Texts...");
    sCreatureTextMgr->LoadCreatureTexts();

    TC_LOG_INFO("server.loading", "Loading Creature Text Locales...");
    sCreatureTextMgr->LoadCreatureTextLocales();

    TC_LOG_INFO("server.loading", "Initializing Scripts...");
    sScriptMgr->Initialize();
    sScriptMgr->OnConfigLoad(false);                                // must be done after the ScriptMgr has been properly initialized

    TC_LOG_INFO("server.loading", "Validating spell scripts...");
    sObjectMgr->ValidateSpellScripts();

    TC_LOG_INFO("server.loading", "Loading SmartAI scripts...");
    sSmartScriptMgr->LoadSmartAIFromDB();

    TC_LOG_INFO("server.loading", "Loading Calendar data...");
    sCalendarMgr->LoadFromDB();

    ///- Initialize game time and timers
    TC_LOG_INFO("server.loading", "Initialize game time and timers");
    m_gameTime = time(NULL);
    m_startTime = m_gameTime;

    LoginDatabase.PExecute("INSERT INTO uptime (realmid, starttime, uptime, revision) VALUES(%u, %u, 0, '%s')",
                            realmHandle.Index, uint32(m_startTime), _FULLVERSION);       // One-time query

    m_timers[WUPDATE_WEATHERS].SetInterval(1*IN_MILLISECONDS);
    m_timers[WUPDATE_AUCTIONS].SetInterval(MINUTE*IN_MILLISECONDS);
    m_timers[WUPDATE_UPTIME].SetInterval(m_int_configs[CONFIG_UPTIME_UPDATE]*MINUTE*IN_MILLISECONDS);
                                                            //Update "uptime" table based on configuration entry in minutes.
    m_timers[WUPDATE_CORPSES].SetInterval(20 * MINUTE * IN_MILLISECONDS);
                                                            //erase corpses every 20 minutes
    m_timers[WUPDATE_CLEANDB].SetInterval(m_int_configs[CONFIG_LOGDB_CLEARINTERVAL]*MINUTE*IN_MILLISECONDS);
                                                            // clean logs table every 14 days by default
    m_timers[WUPDATE_AUTOBROADCAST].SetInterval(getIntConfig(CONFIG_AUTOBROADCAST_INTERVAL));
    m_timers[WUPDATE_DELETECHARS].SetInterval(DAY*IN_MILLISECONDS); // check for chars to delete every day

    // for AhBot
    m_timers[WUPDATE_AHBOT].SetInterval(getIntConfig(CONFIG_AHBOT_UPDATE_INTERVAL) * IN_MILLISECONDS); // every 20 sec

    m_timers[WUPDATE_PINGDB].SetInterval(getIntConfig(CONFIG_DB_PING_INTERVAL)*MINUTE*IN_MILLISECONDS);    // Mysql ping time in minutes

    m_timers[WUPDATE_GUILDSAVE].SetInterval(getIntConfig(CONFIG_GUILD_SAVE_INTERVAL) * MINUTE * IN_MILLISECONDS);

    //to set mailtimer to return mails every day between 4 and 5 am
    //mailtimer is increased when updating auctions
    //one second is 1000 -(tested on win system)
    /// @todo Get rid of magic numbers
    tm localTm;
    localtime_r(&m_gameTime, &localTm);
    mail_timer = ((((localTm.tm_hour + 20) % 24)* HOUR * IN_MILLISECONDS) / m_timers[WUPDATE_AUCTIONS].GetInterval());
                                                            //1440
    mail_timer_expires = ((DAY * IN_MILLISECONDS) / (m_timers[WUPDATE_AUCTIONS].GetInterval()));
    TC_LOG_INFO("server.loading", "Mail timer set to: " UI64FMTD ", mail return is called every " UI64FMTD " minutes", uint64(mail_timer), uint64(mail_timer_expires));

    ///- Initilize static helper structures
    AIRegistry::Initialize();

    ///- Initialize MapManager
    TC_LOG_INFO("server.loading", "Starting Map System");
    sMapMgr->Initialize();

    TC_LOG_INFO("server.loading", "Starting Game Event system...");
    uint32 nextGameEvent = sGameEventMgr->StartSystem();
    m_timers[WUPDATE_EVENTS].SetInterval(nextGameEvent);    //depend on next event

    // Delete all characters which have been deleted X days before
    Player::DeleteOldCharacters();

    TC_LOG_INFO("server.loading", "Initialize AuctionHouseBot...");
    sAuctionBot->Initialize();

    // Delete all custom channels which haven't been used for PreserveCustomChannelDuration days.
    Channel::CleanOldChannelsInDB();

    TC_LOG_INFO("server.loading", "Starting Arena Season...");
    sGameEventMgr->StartArenaSeason();

    sTicketMgr->Initialize();

    ///- Initialize Battlegrounds
    TC_LOG_INFO("server.loading", "Starting Battleground System");
    sBattlegroundMgr->LoadBattlegroundTemplates();

    ///- Initialize outdoor pvp
    TC_LOG_INFO("server.loading", "Starting Outdoor PvP System");
    sOutdoorPvPMgr->InitOutdoorPvP();

    ///- Initialize Battlefield
    TC_LOG_INFO("server.loading", "Starting Battlefield System");
    sBattlefieldMgr->InitBattlefield();

    TC_LOG_INFO("server.loading", "Loading Transports...");
    sTransportMgr->SpawnContinentTransports();

    ///- Initialize Warden
    TC_LOG_INFO("server.loading", "Loading Warden Checks...");
    sWardenCheckMgr->LoadWardenChecks();

    TC_LOG_INFO("server.loading", "Loading Warden Action Overrides...");
    sWardenCheckMgr->LoadWardenOverrides();

    TC_LOG_INFO("server.loading", "Deleting expired bans...");
    LoginDatabase.Execute("DELETE FROM ip_banned WHERE unbandate <= UNIX_TIMESTAMP() AND unbandate<>bandate");      // One-time query

    TC_LOG_INFO("server.loading", "Calculate next daily quest reset time...");
    InitDailyQuestResetTime();

    TC_LOG_INFO("server.loading", "Calculate next weekly quest reset time...");
    InitWeeklyQuestResetTime();

    TC_LOG_INFO("server.loading", "Calculate next monthly quest reset time...");
    InitMonthlyQuestResetTime();

    TC_LOG_INFO("server.loading", "Calculate random battleground reset time...");
    InitRandomBGResetTime();

    TC_LOG_INFO("server.loading", "Calculate guild limitation(s) reset time...");
    InitGuildResetTime();

    TC_LOG_INFO("server.loading", "Calculate next currency reset time...");
    InitCurrencyResetTime();

    LoadCharacterNameData();

    TC_LOG_INFO("misc", "Initializing Opcodes...");
    opcodeTable.Initialize();

    TC_LOG_INFO("misc", "Loading hotfix info...");
    sObjectMgr->LoadHotfixData();

    TC_LOG_INFO("server.loading", "Loading missing KeyChains...");
    sObjectMgr->LoadMissingKeyChains();

    uint32 startupDuration = GetMSTimeDiffToNow(startupBegin);

    TC_LOG_INFO("server.worldserver", "World initialized in %u minutes %u seconds", (startupDuration / 60000), ((startupDuration % 60000) / 1000));

    if (uint32 realmId = sConfigMgr->GetIntDefault("RealmID", 0)) // 0 reserved for auth
        sLog->SetRealmId(realmId);
}

<<<<<<< HEAD
void World::RecordTimeDiff(const char *text, ...)
=======
void World::DetectDBCLang()
{
    uint8 m_lang_confid = sConfigMgr->GetIntDefault("DBC.Locale", 255);

    if (m_lang_confid != 255 && m_lang_confid >= TOTAL_LOCALES)
    {
        TC_LOG_ERROR("server.loading", "Incorrect DBC.Locale! Must be >= 0 and < %d (set to 0)", TOTAL_LOCALES);
        m_lang_confid = LOCALE_enUS;
    }

    ChrRacesEntry const* race = sChrRacesStore.LookupEntry(1);

    std::string availableLocalsStr;

    uint8 default_locale = TOTAL_LOCALES;
    for (uint8 i = default_locale-1; i < TOTAL_LOCALES; --i)  // -1 will be 255 due to uint8
    {
        if (race->name[i][0] != '\0')                     // check by race names
        {
            default_locale = i;
            m_availableDbcLocaleMask |= (1 << i);
            availableLocalsStr += localeNames[i];
            availableLocalsStr += " ";
        }
    }

    if (default_locale != m_lang_confid && m_lang_confid < TOTAL_LOCALES &&
        (m_availableDbcLocaleMask & (1 << m_lang_confid)))
    {
        default_locale = m_lang_confid;
    }

    if (default_locale >= TOTAL_LOCALES)
    {
        TC_LOG_ERROR("server.loading", "Unable to determine your DBC Locale! (corrupt DBC?)");
        exit(1);
    }

    m_defaultDbcLocale = LocaleConstant(default_locale);

    TC_LOG_INFO("server.loading", "Using %s DBC Locale as default. All available DBC locales: %s", localeNames[m_defaultDbcLocale], availableLocalsStr.empty() ? "<none>" : availableLocalsStr.c_str());
}

void World::ResetTimeDiffRecord()
>>>>>>> 6c1e4bc2
{
    if (m_updateTimeCount != 1)
        return;

    m_currentTime = getMSTime();
}

void World::RecordTimeDiff(std::string const& text)
{
    if (m_updateTimeCount != 1)
        return;

    uint32 thisTime = getMSTime();
    uint32 diff = getMSTimeDiff(m_currentTime, thisTime);

    if (diff > m_int_configs[CONFIG_MIN_LOG_UPDATE])
        TC_LOG_INFO("misc", "Difftime %s: %u.", text.c_str(), diff);

    m_currentTime = thisTime;
}

void World::LoadAutobroadcasts()
{
    uint32 oldMSTime = getMSTime();

    m_Autobroadcasts.clear();
    m_AutobroadcastsWeights.clear();

    uint32 realmId = sConfigMgr->GetIntDefault("RealmID", 0);
    PreparedStatement* stmt = LoginDatabase.GetPreparedStatement(LOGIN_SEL_AUTOBROADCAST);
    stmt->setInt32(0, realmId);
    PreparedQueryResult result = LoginDatabase.Query(stmt);

    if (!result)
    {
        TC_LOG_INFO("server.loading", ">> Loaded 0 autobroadcasts definitions. DB table `autobroadcast` is empty for this realm!");
        return;
    }

    uint32 count = 0;

    do
    {
        Field* fields = result->Fetch();
        uint8 id = fields[0].GetUInt8();

        m_Autobroadcasts[id] = fields[2].GetString();
        m_AutobroadcastsWeights[id] = fields[1].GetUInt8();

        ++count;
    } while (result->NextRow());

    TC_LOG_INFO("server.loading", ">> Loaded %u autobroadcast definitions in %u ms", count, GetMSTimeDiffToNow(oldMSTime));
}

/// Update the World !
void World::Update(uint32 diff)
{
    m_updateTime = diff;

    if (m_int_configs[CONFIG_INTERVAL_LOG_UPDATE] && diff > m_int_configs[CONFIG_MIN_LOG_UPDATE])
    {
        if (m_updateTimeSum > m_int_configs[CONFIG_INTERVAL_LOG_UPDATE])
        {
            TC_LOG_DEBUG("misc", "Update time diff: %u. Players online: %u.", m_updateTimeSum / m_updateTimeCount, GetActiveSessionCount());
            m_updateTimeSum = m_updateTime;
            m_updateTimeCount = 1;
        }
        else
        {
            m_updateTimeSum += m_updateTime;
            ++m_updateTimeCount;
        }
    }

    ///- Update the different timers
    for (int i = 0; i < WUPDATE_COUNT; ++i)
    {
        if (m_timers[i].GetCurrent() >= 0)
            m_timers[i].Update(diff);
        else
            m_timers[i].SetCurrent(0);
    }

    ///- Update the game time and check for shutdown time
    _UpdateGameTime();

    /// Handle daily quests reset time
    if (m_gameTime > m_NextDailyQuestReset)
    {
        ResetDailyQuests();
        m_NextDailyQuestReset += DAY;
    }

    /// Handle weekly quests reset time
    if (m_gameTime > m_NextWeeklyQuestReset)
        ResetWeeklyQuests();

    /// Handle monthly quests reset time
    if (m_gameTime > m_NextMonthlyQuestReset)
        ResetMonthlyQuests();

    if (m_gameTime > m_NextRandomBGReset)
        ResetRandomBG();

    if (m_gameTime > m_NextGuildReset)
        ResetGuildCap();

    if (m_gameTime > m_NextCurrencyReset)
        ResetCurrencyWeekCap();

    /// <ul><li> Handle auctions when the timer has passed
    if (m_timers[WUPDATE_AUCTIONS].Passed())
    {
        m_timers[WUPDATE_AUCTIONS].Reset();

        ///- Update mails (return old mails with item, or delete them)
        //(tested... works on win)
        if (++mail_timer > mail_timer_expires)
        {
            mail_timer = 0;
            sObjectMgr->ReturnOrDeleteOldMails(true);
        }

        ///- Handle expired auctions
        sAuctionMgr->Update();
    }

    /// <li> Handle AHBot operations
    if (m_timers[WUPDATE_AHBOT].Passed())
    {
        sAuctionBot->Update();
        m_timers[WUPDATE_AHBOT].Reset();
    }

    /// <li> Handle session updates when the timer has passed
    ResetTimeDiffRecord();
    UpdateSessions(diff);
    RecordTimeDiff("UpdateSessions");

    /// <li> Handle weather updates when the timer has passed
    if (m_timers[WUPDATE_WEATHERS].Passed())
    {
        m_timers[WUPDATE_WEATHERS].Reset();
        WeatherMgr::Update(uint32(m_timers[WUPDATE_WEATHERS].GetInterval()));
    }

    /// <li> Update uptime table
    if (m_timers[WUPDATE_UPTIME].Passed())
    {
        uint32 tmpDiff = uint32(m_gameTime - m_startTime);
        uint32 maxOnlinePlayers = GetMaxPlayerCount();

        m_timers[WUPDATE_UPTIME].Reset();

        PreparedStatement* stmt = LoginDatabase.GetPreparedStatement(LOGIN_UPD_UPTIME_PLAYERS);

        stmt->setUInt32(0, tmpDiff);
        stmt->setUInt16(1, uint16(maxOnlinePlayers));
        stmt->setUInt32(2, realmHandle.Index);
        stmt->setUInt32(3, uint32(m_startTime));

        LoginDatabase.Execute(stmt);
    }

    /// <li> Clean logs table
    if (sWorld->getIntConfig(CONFIG_LOGDB_CLEARTIME) > 0) // if not enabled, ignore the timer
    {
        if (m_timers[WUPDATE_CLEANDB].Passed())
        {
            m_timers[WUPDATE_CLEANDB].Reset();

            PreparedStatement* stmt = LoginDatabase.GetPreparedStatement(LOGIN_DEL_OLD_LOGS);

            stmt->setUInt32(0, sWorld->getIntConfig(CONFIG_LOGDB_CLEARTIME));
            stmt->setUInt32(1, uint32(time(0)));

            LoginDatabase.Execute(stmt);
        }
    }

    /// <li> Handle all other objects
    ///- Update objects when the timer has passed (maps, transport, creatures, ...)
    ResetTimeDiffRecord();
    sMapMgr->Update(diff);
    RecordTimeDiff("UpdateMapMgr");

    if (sWorld->getBoolConfig(CONFIG_AUTOBROADCAST))
    {
        if (m_timers[WUPDATE_AUTOBROADCAST].Passed())
        {
            m_timers[WUPDATE_AUTOBROADCAST].Reset();
            SendAutoBroadcast();
        }
    }

    sBattlegroundMgr->Update(diff);
    RecordTimeDiff("UpdateBattlegroundMgr");

    sOutdoorPvPMgr->Update(diff);
    RecordTimeDiff("UpdateOutdoorPvPMgr");

    sBattlefieldMgr->Update(diff);
    RecordTimeDiff("BattlefieldMgr");

    ///- Delete all characters which have been deleted X days before
    if (m_timers[WUPDATE_DELETECHARS].Passed())
    {
        m_timers[WUPDATE_DELETECHARS].Reset();
        Player::DeleteOldCharacters();
    }

    sLFGMgr->Update(diff);
    RecordTimeDiff("UpdateLFGMgr");

    // execute callbacks from sql queries that were queued recently
    ProcessQueryCallbacks();
    RecordTimeDiff("ProcessQueryCallbacks");

    ///- Erase corpses once every 20 minutes
    if (m_timers[WUPDATE_CORPSES].Passed())
    {
        m_timers[WUPDATE_CORPSES].Reset();
        sObjectAccessor->RemoveOldCorpses();
    }

    ///- Process Game events when necessary
    if (m_timers[WUPDATE_EVENTS].Passed())
    {
        m_timers[WUPDATE_EVENTS].Reset();                   // to give time for Update() to be processed
        uint32 nextGameEvent = sGameEventMgr->Update();
        m_timers[WUPDATE_EVENTS].SetInterval(nextGameEvent);
        m_timers[WUPDATE_EVENTS].Reset();
    }

    ///- Ping to keep MySQL connections alive
    if (m_timers[WUPDATE_PINGDB].Passed())
    {
        m_timers[WUPDATE_PINGDB].Reset();
        TC_LOG_DEBUG("misc", "Ping MySQL to keep connection alive");
        CharacterDatabase.KeepAlive();
        LoginDatabase.KeepAlive();
        WorldDatabase.KeepAlive();
    }

    if (m_timers[WUPDATE_GUILDSAVE].Passed())
    {
        m_timers[WUPDATE_GUILDSAVE].Reset();
        sGuildMgr->SaveGuilds();
    }

    // update the instance reset times
    sInstanceSaveMgr->Update();

    // And last, but not least handle the issued cli commands
    ProcessCliCommands();

    sScriptMgr->OnWorldUpdate(diff);
}

void World::ForceGameEventUpdate()
{
    m_timers[WUPDATE_EVENTS].Reset();                   // to give time for Update() to be processed
    uint32 nextGameEvent = sGameEventMgr->Update();
    m_timers[WUPDATE_EVENTS].SetInterval(nextGameEvent);
    m_timers[WUPDATE_EVENTS].Reset();
}

/// Send a packet to all players (except self if mentioned)
void World::SendGlobalMessage(WorldPacket* packet, WorldSession* self, uint32 team)
{
    SessionMap::const_iterator itr;
    for (itr = m_sessions.begin(); itr != m_sessions.end(); ++itr)
    {
        if (itr->second &&
            itr->second->GetPlayer() &&
            itr->second->GetPlayer()->IsInWorld() &&
            itr->second != self &&
            (team == 0 || itr->second->GetPlayer()->GetTeam() == team))
        {
            itr->second->SendPacket(packet);
        }
    }
}

/// Send a packet to all GMs (except self if mentioned)
void World::SendGlobalGMMessage(WorldPacket* packet, WorldSession* self, uint32 team)
{
    for (SessionMap::const_iterator itr = m_sessions.begin(); itr != m_sessions.end(); ++itr)
    {
        // check if session and can receive global GM Messages and its not self
        WorldSession* session = itr->second;
        if (!session || session == self || !session->HasPermission(rbac::RBAC_PERM_RECEIVE_GLOBAL_GM_TEXTMESSAGE))
            continue;

        // Player should be in world
        Player* player = session->GetPlayer();
        if (!player || !player->IsInWorld())
            continue;

        // Send only to same team, if team is given
        if (!team || player->GetTeam() == team)
            session->SendPacket(packet);
    }
}

namespace Trinity
{
    class WorldWorldTextBuilder
    {
        public:
            typedef std::vector<WorldPacket*> WorldPacketList;
            explicit WorldWorldTextBuilder(uint32 textId, va_list* args = NULL) : i_textId(textId), i_args(args) { }
            void operator()(WorldPacketList& data_list, LocaleConstant loc_idx)
            {
                char const* text = sObjectMgr->GetTrinityString(i_textId, loc_idx);

                if (i_args)
                {
                    // we need copy va_list before use or original va_list will corrupted
                    va_list ap;
                    va_copy(ap, *i_args);

                    char str[2048];
                    vsnprintf(str, 2048, text, ap);
                    va_end(ap);

                    do_helper(data_list, &str[0]);
                }
                else
                    do_helper(data_list, (char*)text);
            }
        private:
            char* lineFromMessage(char*& pos) { char* start = strtok(pos, "\n"); pos = NULL; return start; }
            void do_helper(WorldPacketList& data_list, char* text)
            {
                char* pos = text;
                while (char* line = lineFromMessage(pos))
                {
                    WorldPacket* data = new WorldPacket();
                    ChatHandler::BuildChatPacket(*data, CHAT_MSG_SYSTEM, LANG_UNIVERSAL, NULL, NULL, line);
                    data_list.push_back(data);
                }
            }

            uint32 i_textId;
            va_list* i_args;
    };
}                                                           // namespace Trinity

/// Send a System Message to all players (except self if mentioned)
void World::SendWorldText(uint32 string_id, ...)
{
    va_list ap;
    va_start(ap, string_id);

    Trinity::WorldWorldTextBuilder wt_builder(string_id, &ap);
    Trinity::LocalizedPacketListDo<Trinity::WorldWorldTextBuilder> wt_do(wt_builder);
    for (SessionMap::const_iterator itr = m_sessions.begin(); itr != m_sessions.end(); ++itr)
    {
        if (!itr->second || !itr->second->GetPlayer() || !itr->second->GetPlayer()->IsInWorld())
            continue;

        wt_do(itr->second->GetPlayer());
    }

    va_end(ap);
}

/// Send a System Message to all GMs (except self if mentioned)
void World::SendGMText(uint32 string_id, ...)
{
    va_list ap;
    va_start(ap, string_id);

    Trinity::WorldWorldTextBuilder wt_builder(string_id, &ap);
    Trinity::LocalizedPacketListDo<Trinity::WorldWorldTextBuilder> wt_do(wt_builder);
    for (SessionMap::const_iterator itr = m_sessions.begin(); itr != m_sessions.end(); ++itr)
    {
        // Session should have permissions to receive global gm messages
        WorldSession* session = itr->second;
        if (!session || !session->HasPermission(rbac::RBAC_PERM_RECEIVE_GLOBAL_GM_TEXTMESSAGE))
            continue;

        // Player should be in world
        Player* player = session->GetPlayer();
        if (!player || !player->IsInWorld())
            continue;

        wt_do(player);
    }

    va_end(ap);
}

/// DEPRECATED, only for debug purpose. Send a System Message to all players (except self if mentioned)
void World::SendGlobalText(const char* text, WorldSession* self)
{
    WorldPacket data;

    // need copy to prevent corruption by strtok call in LineFromMessage original string
    char* buf = strdup(text);
    char* pos = buf;

    while (char* line = ChatHandler::LineFromMessage(pos))
    {
        ChatHandler::BuildChatPacket(data, CHAT_MSG_SYSTEM, LANG_UNIVERSAL, NULL, NULL, line);
        SendGlobalMessage(&data, self);
    }

    free(buf);
}

/// Send a packet to all players (or players selected team) in the zone (except self if mentioned)
bool World::SendZoneMessage(uint32 zone, WorldPacket* packet, WorldSession* self, uint32 team)
{
    bool foundPlayerToSend = false;
    SessionMap::const_iterator itr;

    for (itr = m_sessions.begin(); itr != m_sessions.end(); ++itr)
    {
        if (itr->second &&
            itr->second->GetPlayer() &&
            itr->second->GetPlayer()->IsInWorld() &&
            itr->second->GetPlayer()->GetZoneId() == zone &&
            itr->second != self &&
            (team == 0 || itr->second->GetPlayer()->GetTeam() == team))
        {
            itr->second->SendPacket(packet);
            foundPlayerToSend = true;
        }
    }

    return foundPlayerToSend;
}

/// Send a System Message to all players in the zone (except self if mentioned)
void World::SendZoneText(uint32 zone, const char* text, WorldSession* self, uint32 team)
{
    WorldPacket data;
    ChatHandler::BuildChatPacket(data, CHAT_MSG_SYSTEM, LANG_UNIVERSAL, NULL, NULL, text);
    SendZoneMessage(zone, &data, self, team);
}

/// Kick (and save) all players
void World::KickAll()
{
    m_QueuedPlayer.clear();                                 // prevent send queue update packet and login queued sessions

    // session not removed at kick and will removed in next update tick
    for (SessionMap::const_iterator itr = m_sessions.begin(); itr != m_sessions.end(); ++itr)
        itr->second->KickPlayer();
}

/// Kick (and save) all players with security level less `sec`
void World::KickAllLess(AccountTypes sec)
{
    // session not removed at kick and will removed in next update tick
    for (SessionMap::const_iterator itr = m_sessions.begin(); itr != m_sessions.end(); ++itr)
        if (itr->second->GetSecurity() < sec)
            itr->second->KickPlayer();
}

/// Ban an account or ban an IP address, duration will be parsed using TimeStringToSecs if it is positive, otherwise permban
BanReturn World::BanAccount(BanMode mode, std::string const& nameOrIP, std::string const& duration, std::string const& reason, std::string const& author)
{
    uint32 duration_secs = TimeStringToSecs(duration);
    return BanAccount(mode, nameOrIP, duration_secs, reason, author);
}

/// Ban an account or ban an IP address, duration is in seconds if positive, otherwise permban
BanReturn World::BanAccount(BanMode mode, std::string const& nameOrIP, uint32 duration_secs, std::string const& reason, std::string const& author)
{
    PreparedQueryResult resultAccounts = PreparedQueryResult(NULL); //used for kicking
    PreparedStatement* stmt = NULL;

    ///- Update the database with ban information
    switch (mode)
    {
        case BAN_IP:
            // No SQL injection with prepared statements
            stmt = LoginDatabase.GetPreparedStatement(LOGIN_SEL_ACCOUNT_BY_IP);
            stmt->setString(0, nameOrIP);
            resultAccounts = LoginDatabase.Query(stmt);
            stmt = LoginDatabase.GetPreparedStatement(LOGIN_INS_IP_BANNED);
            stmt->setString(0, nameOrIP);
            stmt->setUInt32(1, duration_secs);
            stmt->setString(2, author);
            stmt->setString(3, reason);
            LoginDatabase.Execute(stmt);
            break;
        case BAN_ACCOUNT:
            // No SQL injection with prepared statements
            stmt = LoginDatabase.GetPreparedStatement(LOGIN_SEL_ACCOUNT_ID_BY_NAME);
            stmt->setString(0, nameOrIP);
            resultAccounts = LoginDatabase.Query(stmt);
            break;
        case BAN_CHARACTER:
            // No SQL injection with prepared statements
            stmt = CharacterDatabase.GetPreparedStatement(CHAR_SEL_ACCOUNT_BY_NAME);
            stmt->setString(0, nameOrIP);
            resultAccounts = CharacterDatabase.Query(stmt);
            break;
        default:
            return BAN_SYNTAX_ERROR;
    }

    if (!resultAccounts)
    {
        if (mode == BAN_IP)
            return BAN_SUCCESS;                             // ip correctly banned but nobody affected (yet)
        else
            return BAN_NOTFOUND;                            // Nobody to ban
    }

    ///- Disconnect all affected players (for IP it can be several)
    SQLTransaction trans = LoginDatabase.BeginTransaction();
    do
    {
        Field* fieldsAccount = resultAccounts->Fetch();
        uint32 account = fieldsAccount[0].GetUInt32();

        if (mode != BAN_IP)
        {
            // make sure there is only one active ban
            stmt = LoginDatabase.GetPreparedStatement(LOGIN_UPD_ACCOUNT_NOT_BANNED);
            stmt->setUInt32(0, account);
            trans->Append(stmt);
            // No SQL injection with prepared statements
            stmt = LoginDatabase.GetPreparedStatement(LOGIN_INS_ACCOUNT_BANNED);
            stmt->setUInt32(0, account);
            stmt->setUInt32(1, duration_secs);
            stmt->setString(2, author);
            stmt->setString(3, reason);
            trans->Append(stmt);
        }

        if (WorldSession* sess = FindSession(account))
            if (std::string(sess->GetPlayerName()) != author)
                sess->KickPlayer();
    } while (resultAccounts->NextRow());

    LoginDatabase.CommitTransaction(trans);

    return BAN_SUCCESS;
}

/// Remove a ban from an account or IP address
bool World::RemoveBanAccount(BanMode mode, std::string const& nameOrIP)
{
    PreparedStatement* stmt = NULL;
    if (mode == BAN_IP)
    {
        stmt = LoginDatabase.GetPreparedStatement(LOGIN_DEL_IP_NOT_BANNED);
        stmt->setString(0, nameOrIP);
        LoginDatabase.Execute(stmt);
    }
    else
    {
        uint32 account = 0;
        if (mode == BAN_ACCOUNT)
            account = AccountMgr::GetId(nameOrIP);
        else if (mode == BAN_CHARACTER)
            account = sObjectMgr->GetPlayerAccountIdByPlayerName(nameOrIP);

        if (!account)
            return false;

        //NO SQL injection as account is uint32
        stmt = LoginDatabase.GetPreparedStatement(LOGIN_UPD_ACCOUNT_NOT_BANNED);
        stmt->setUInt32(0, account);
        LoginDatabase.Execute(stmt);
    }
    return true;
}

/// Ban an account or ban an IP address, duration will be parsed using TimeStringToSecs if it is positive, otherwise permban
BanReturn World::BanCharacter(std::string const& name, std::string const& duration, std::string const& reason, std::string const& author)
{
    Player* pBanned = ObjectAccessor::FindConnectedPlayerByName(name);
    uint32 guid = 0;

    uint32 duration_secs = TimeStringToSecs(duration);

    /// Pick a player to ban if not online
    if (!pBanned)
    {
        PreparedStatement* stmt = CharacterDatabase.GetPreparedStatement(CHAR_SEL_GUID_BY_NAME);
        stmt->setString(0, name);
        PreparedQueryResult resultCharacter = CharacterDatabase.Query(stmt);

        if (!resultCharacter)
            return BAN_NOTFOUND;                                    // Nobody to ban

        guid = (*resultCharacter)[0].GetUInt32();
    }
    else
        guid = pBanned->GetGUIDLow();

    // make sure there is only one active ban
    PreparedStatement* stmt = CharacterDatabase.GetPreparedStatement(CHAR_UPD_CHARACTER_BAN);
    stmt->setUInt32(0, guid);
    CharacterDatabase.Execute(stmt);

    stmt = CharacterDatabase.GetPreparedStatement(CHAR_INS_CHARACTER_BAN);
    stmt->setUInt32(0, guid);
    stmt->setUInt32(1, duration_secs);
    stmt->setString(2, author);
    stmt->setString(3, reason);
    CharacterDatabase.Execute(stmt);

    if (pBanned)
        pBanned->GetSession()->KickPlayer();

    return BAN_SUCCESS;
}

/// Remove a ban from a character
bool World::RemoveBanCharacter(std::string const& name)
{
    Player* pBanned = ObjectAccessor::FindConnectedPlayerByName(name);
    uint32 guid = 0;

    /// Pick a player to ban if not online
    if (!pBanned)
    {
        PreparedStatement* stmt = CharacterDatabase.GetPreparedStatement(CHAR_SEL_GUID_BY_NAME);
        stmt->setString(0, name);
        PreparedQueryResult resultCharacter = CharacterDatabase.Query(stmt);

        if (!resultCharacter)
            return false;

        guid = (*resultCharacter)[0].GetUInt32();
    }
    else
        guid = pBanned->GetGUIDLow();

    if (!guid)
        return false;

    PreparedStatement* stmt = CharacterDatabase.GetPreparedStatement(CHAR_UPD_CHARACTER_BAN);
    stmt->setUInt32(0, guid);
    CharacterDatabase.Execute(stmt);
    return true;
}

/// Update the game time
void World::_UpdateGameTime()
{
    ///- update the time
    time_t thisTime = time(NULL);
    uint32 elapsed = uint32(thisTime - m_gameTime);
    m_gameTime = thisTime;

    ///- if there is a shutdown timer
    if (!IsStopped() && m_ShutdownTimer > 0 && elapsed > 0)
    {
        ///- ... and it is overdue, stop the world (set m_stopEvent)
        if (m_ShutdownTimer <= elapsed)
        {
            if (!(m_ShutdownMask & SHUTDOWN_MASK_IDLE) || GetActiveAndQueuedSessionCount() == 0)
                m_stopEvent = true;                         // exist code already set
            else
                m_ShutdownTimer = 1;                        // minimum timer value to wait idle state
        }
        ///- ... else decrease it and if necessary display a shutdown countdown to the users
        else
        {
            m_ShutdownTimer -= elapsed;

            ShutdownMsg();
        }
    }
}

/// Shutdown the server
void World::ShutdownServ(uint32 time, uint32 options, uint8 exitcode, const std::string& reason)
{
    // ignore if server shutdown at next tick
    if (IsStopped())
        return;

    m_ShutdownMask = options;
    m_ExitCode = exitcode;

    ///- If the shutdown time is 0, set m_stopEvent (except if shutdown is 'idle' with remaining sessions)
    if (time == 0)
    {
        if (!(options & SHUTDOWN_MASK_IDLE) || GetActiveAndQueuedSessionCount() == 0)
            m_stopEvent = true;                             // exist code already set
        else
            m_ShutdownTimer = 1;                            //So that the session count is re-evaluated at next world tick
    }
    ///- Else set the shutdown timer and warn users
    else
    {
        m_ShutdownTimer = time;
        ShutdownMsg(true, nullptr, reason);
    }

    sScriptMgr->OnShutdownInitiate(ShutdownExitCode(exitcode), ShutdownMask(options));
}

/// Display a shutdown message to the user(s)
void World::ShutdownMsg(bool show, Player* player, const std::string& reason)
{
    // not show messages for idle shutdown mode
    if (m_ShutdownMask & SHUTDOWN_MASK_IDLE)
        return;

    ///- Display a message every 12 hours, hours, 5 minutes, minute, 5 seconds and finally seconds
    if (show ||
        (m_ShutdownTimer < 5* MINUTE && (m_ShutdownTimer % 15) == 0) || // < 5 min; every 15 sec
        (m_ShutdownTimer < 15 * MINUTE && (m_ShutdownTimer % MINUTE) == 0) || // < 15 min ; every 1 min
        (m_ShutdownTimer < 30 * MINUTE && (m_ShutdownTimer % (5 * MINUTE)) == 0) || // < 30 min ; every 5 min
        (m_ShutdownTimer < 12 * HOUR && (m_ShutdownTimer % HOUR) == 0) || // < 12 h ; every 1 h
        (m_ShutdownTimer > 12 * HOUR && (m_ShutdownTimer % (12 * HOUR)) == 0)) // > 12 h ; every 12 h
    {
        std::string str = secsToTimeString(m_ShutdownTimer);
        if (!reason.empty())
            str += " - " + reason;

        ServerMessageType msgid = (m_ShutdownMask & SHUTDOWN_MASK_RESTART) ? SERVER_MSG_RESTART_TIME : SERVER_MSG_SHUTDOWN_TIME;

        SendServerMessage(msgid, str.c_str(), player);
        TC_LOG_DEBUG("misc", "Server is %s in %s", (m_ShutdownMask & SHUTDOWN_MASK_RESTART ? "restart" : "shuttingdown"), str.c_str());
    }
}

/// Cancel a planned server shutdown
void World::ShutdownCancel()
{
    // nothing cancel or too later
    if (!m_ShutdownTimer || m_stopEvent)
        return;

    ServerMessageType msgid = (m_ShutdownMask & SHUTDOWN_MASK_RESTART) ? SERVER_MSG_RESTART_CANCELLED : SERVER_MSG_SHUTDOWN_CANCELLED;

    m_ShutdownMask = 0;
    m_ShutdownTimer = 0;
    m_ExitCode = SHUTDOWN_EXIT_CODE;                       // to default value
    SendServerMessage(msgid);

    TC_LOG_DEBUG("misc", "Server %s cancelled.", (m_ShutdownMask & SHUTDOWN_MASK_RESTART ? "restart" : "shuttingdown"));

    sScriptMgr->OnShutdownCancel();
}

/// Send a server message to the user(s)
void World::SendServerMessage(ServerMessageType type, const char *text, Player* player)
{
    WorldPacket data(SMSG_SERVER_MESSAGE, 50);              // guess size
    data << uint32(type);
    if (type <= SERVER_MSG_STRING)
        data << text;

    if (player)
        player->GetSession()->SendPacket(&data);
    else
        SendGlobalMessage(&data);
}

void World::UpdateSessions(uint32 diff)
{
    ///- Add new sessions
    WorldSession* sess = NULL;
    while (addSessQueue.next(sess))
        AddSession_ (sess);

    ///- Then send an update signal to remaining ones
    for (SessionMap::iterator itr = m_sessions.begin(), next; itr != m_sessions.end(); itr = next)
    {
        next = itr;
        ++next;

        ///- and remove not active sessions from the list
        WorldSession* pSession = itr->second;
        WorldSessionFilter updater(pSession);

        if (!pSession->Update(diff, updater))    // As interval = 0
        {
            if (!RemoveQueuedPlayer(itr->second) && itr->second && getIntConfig(CONFIG_INTERVAL_DISCONNECT_TOLERANCE))
                m_disconnects[itr->second->GetAccountId()] = time(NULL);
            RemoveQueuedPlayer(pSession);
            m_sessions.erase(itr);
            delete pSession;

        }
    }
}

// This handles the issued and queued CLI commands
void World::ProcessCliCommands()
{
    CliCommandHolder::Print* zprint = NULL;
    void* callbackArg = NULL;
    CliCommandHolder* command = NULL;
    while (cliCmdQueue.next(command))
    {
        TC_LOG_INFO("misc", "CLI command under processing...");
        zprint = command->m_print;
        callbackArg = command->m_callbackArg;
        CliHandler handler(callbackArg, zprint);
        handler.ParseCommands(command->m_command);
        if (command->m_commandFinished)
            command->m_commandFinished(callbackArg, !handler.HasSentErrorMessage());
        delete command;
    }
}

void World::SendAutoBroadcast()
{
    if (m_Autobroadcasts.empty())
        return;

    uint32 weight = 0;
    AutobroadcastsWeightMap selectionWeights;
    std::string msg;

    for (AutobroadcastsWeightMap::const_iterator it = m_AutobroadcastsWeights.begin(); it != m_AutobroadcastsWeights.end(); ++it)
    {
        if (it->second)
        {
            weight += it->second;
            selectionWeights[it->first] = it->second;
        }
    }

    if (weight)
    {
        uint32 selectedWeight = urand(0, weight - 1);
        weight = 0;
        for (AutobroadcastsWeightMap::const_iterator it = selectionWeights.begin(); it != selectionWeights.end(); ++it)
        {
            weight += it->second;
            if (selectedWeight < weight)
            {
                msg = m_Autobroadcasts[it->first];
                break;
            }
        }
    }
    else
        msg = m_Autobroadcasts[urand(0, m_Autobroadcasts.size())];

    uint32 abcenter = sWorld->getIntConfig(CONFIG_AUTOBROADCAST_CENTER);

    if (abcenter == 0)
        sWorld->SendWorldText(LANG_AUTO_BROADCAST, msg.c_str());
    else if (abcenter == 1)
    {
        WorldPacket data(SMSG_NOTIFICATION, 2 + msg.length());
        data.WriteBits(msg.length(), 13);
        data.FlushBits();
        data.WriteString(msg);
        sWorld->SendGlobalMessage(&data);
    }
    else if (abcenter == 2)
    {
        sWorld->SendWorldText(LANG_AUTO_BROADCAST, msg.c_str());

        WorldPacket data(SMSG_NOTIFICATION, 2 + msg.length());
        data.WriteBits(msg.length(), 13);
        data.FlushBits();
        data.WriteString(msg);
        sWorld->SendGlobalMessage(&data);
    }

    TC_LOG_DEBUG("misc", "AutoBroadcast: '%s'", msg.c_str());
}

void World::UpdateRealmCharCount(uint32 accountId)
{
    PreparedStatement* stmt = CharacterDatabase.GetPreparedStatement(CHAR_SEL_CHARACTER_COUNT);
    stmt->setUInt32(0, accountId);
    m_realmCharCallbacks.push_back(CharacterDatabase.AsyncQuery(stmt));
}

void World::_UpdateRealmCharCount(PreparedQueryResult resultCharCount)
{
    if (resultCharCount)
    {
        Field* fields = resultCharCount->Fetch();
        uint32 accountId = fields[0].GetUInt32();
        uint8 charCount = uint8(fields[1].GetUInt64());

        PreparedStatement* stmt = LoginDatabase.GetPreparedStatement(LOGIN_DEL_REALM_CHARACTERS_BY_REALM);
        stmt->setUInt32(0, accountId);
        stmt->setUInt32(1, realmHandle.Index);
        LoginDatabase.Execute(stmt);

        stmt = LoginDatabase.GetPreparedStatement(LOGIN_INS_REALM_CHARACTERS);
        stmt->setUInt8(0, charCount);
        stmt->setUInt32(1, accountId);
        stmt->setUInt32(2, realmHandle.Index);
        LoginDatabase.Execute(stmt);
    }
}

void World::InitWeeklyQuestResetTime()
{
    time_t wstime = uint64(sWorld->getWorldState(WS_WEEKLY_QUEST_RESET_TIME));
    time_t curtime = time(NULL);
    m_NextWeeklyQuestReset = wstime < curtime ? curtime : time_t(wstime);
}

void World::InitDailyQuestResetTime()
{
    time_t mostRecentQuestTime;

    QueryResult result = CharacterDatabase.Query("SELECT MAX(time) FROM character_queststatus_daily");
    if (result)
    {
        Field* fields = result->Fetch();
        mostRecentQuestTime = time_t(fields[0].GetUInt32());
    }
    else
        mostRecentQuestTime = 0;

    // client built-in time for reset is 6:00 AM
    // FIX ME: client not show day start time
    time_t curTime = time(NULL);
    tm localTm;
    localtime_r(&curTime, &localTm);
    localTm.tm_hour = 6;
    localTm.tm_min  = 0;
    localTm.tm_sec  = 0;

    // current day reset time
    time_t curDayResetTime = mktime(&localTm);

    // last reset time before current moment
    time_t resetTime = (curTime < curDayResetTime) ? curDayResetTime - DAY : curDayResetTime;

    // need reset (if we have quest time before last reset time (not processed by some reason)
    if (mostRecentQuestTime && mostRecentQuestTime <= resetTime)
        m_NextDailyQuestReset = mostRecentQuestTime;
    else // plan next reset time
        m_NextDailyQuestReset = (curTime >= curDayResetTime) ? curDayResetTime + DAY : curDayResetTime;
}

void World::InitMonthlyQuestResetTime()
{
    time_t wstime = uint64(sWorld->getWorldState(WS_MONTHLY_QUEST_RESET_TIME));
    time_t curtime = time(NULL);
    m_NextMonthlyQuestReset = wstime < curtime ? curtime : time_t(wstime);
}

void World::InitRandomBGResetTime()
{
    time_t bgtime = uint64(sWorld->getWorldState(WS_BG_DAILY_RESET_TIME));
    if (!bgtime)
        m_NextRandomBGReset = time_t(time(NULL));         // game time not yet init

    // generate time by config
    time_t curTime = time(NULL);
    tm localTm;
    localtime_r(&curTime, &localTm);
    localTm.tm_hour = getIntConfig(CONFIG_RANDOM_BG_RESET_HOUR);
    localTm.tm_min = 0;
    localTm.tm_sec = 0;

    // current day reset time
    time_t nextDayResetTime = mktime(&localTm);

    // next reset time before current moment
    if (curTime >= nextDayResetTime)
        nextDayResetTime += DAY;

    // normalize reset time
    m_NextRandomBGReset = bgtime < curTime ? nextDayResetTime - DAY : nextDayResetTime;

    if (!bgtime)
        sWorld->setWorldState(WS_BG_DAILY_RESET_TIME, uint64(m_NextRandomBGReset));
}

void World::InitGuildResetTime()
{
    time_t gtime = uint64(getWorldState(WS_GUILD_DAILY_RESET_TIME));
    if (!gtime)
        m_NextGuildReset = time_t(time(NULL));         // game time not yet init

    // generate time by config
    time_t curTime = time(NULL);
    tm localTm;
    localtime_r(&curTime, &localTm);
    localTm.tm_hour = getIntConfig(CONFIG_GUILD_RESET_HOUR);
    localTm.tm_min = 0;
    localTm.tm_sec = 0;

    // current day reset time
    time_t nextDayResetTime = mktime(&localTm);

    // next reset time before current moment
    if (curTime >= nextDayResetTime)
        nextDayResetTime += DAY;

    // normalize reset time
    m_NextGuildReset = gtime < curTime ? nextDayResetTime - DAY : nextDayResetTime;

    if (!gtime)
        sWorld->setWorldState(WS_GUILD_DAILY_RESET_TIME, uint64(m_NextGuildReset));
}

void World::InitCurrencyResetTime()
{
    time_t currencytime = uint64(sWorld->getWorldState(WS_CURRENCY_RESET_TIME));
    if (!currencytime)
        m_NextCurrencyReset = time_t(time(NULL));         // game time not yet init

    // generate time by config
    time_t curTime = time(NULL);
    tm localTm = *localtime(&curTime);

    localTm.tm_wday = getIntConfig(CONFIG_CURRENCY_RESET_DAY);
    localTm.tm_hour = getIntConfig(CONFIG_CURRENCY_RESET_HOUR);
    localTm.tm_min = 0;
    localTm.tm_sec = 0;

    // current week reset time
    time_t nextWeekResetTime = mktime(&localTm);

    // next reset time before current moment
    if (curTime >= nextWeekResetTime)
        nextWeekResetTime += getIntConfig(CONFIG_CURRENCY_RESET_INTERVAL) * DAY;

    // normalize reset time
    m_NextCurrencyReset = currencytime < curTime ? nextWeekResetTime - getIntConfig(CONFIG_CURRENCY_RESET_INTERVAL) * DAY : nextWeekResetTime;

    if (!currencytime)
        sWorld->setWorldState(WS_CURRENCY_RESET_TIME, uint64(m_NextCurrencyReset));
}

void World::ResetDailyQuests()
{
    TC_LOG_INFO("misc", "Daily quests reset for all characters.");

    PreparedStatement* stmt = CharacterDatabase.GetPreparedStatement(CHAR_DEL_RESET_CHARACTER_QUESTSTATUS_DAILY);
    CharacterDatabase.Execute(stmt);

    for (SessionMap::const_iterator itr = m_sessions.begin(); itr != m_sessions.end(); ++itr)
        if (itr->second->GetPlayer())
            itr->second->GetPlayer()->ResetDailyQuestStatus();

    // change available dailies
    sPoolMgr->ChangeDailyQuests();
}

void World::ResetCurrencyWeekCap()
{
    CharacterDatabase.Execute("UPDATE `character_currency` SET `week_count` = 0");

    for (SessionMap::const_iterator itr = m_sessions.begin(); itr != m_sessions.end(); ++itr)
        if (itr->second->GetPlayer())
            itr->second->GetPlayer()->ResetCurrencyWeekCap();

    m_NextCurrencyReset = time_t(m_NextCurrencyReset + DAY * getIntConfig(CONFIG_CURRENCY_RESET_INTERVAL));
    sWorld->setWorldState(WS_CURRENCY_RESET_TIME, uint64(m_NextCurrencyReset));
}

void World::LoadDBAllowedSecurityLevel()
{
    PreparedStatement* stmt = LoginDatabase.GetPreparedStatement(LOGIN_SEL_REALMLIST_SECURITY_LEVEL);
    stmt->setInt32(0, int32(realmHandle.Index));
    PreparedQueryResult result = LoginDatabase.Query(stmt);

    if (result)
        SetPlayerSecurityLimit(AccountTypes(result->Fetch()->GetUInt8()));
}

void World::SetPlayerSecurityLimit(AccountTypes _sec)
{
    AccountTypes sec = _sec < SEC_CONSOLE ? _sec : SEC_PLAYER;
    bool update = sec > m_allowedSecurityLevel;
    m_allowedSecurityLevel = sec;
    if (update)
        KickAllLess(m_allowedSecurityLevel);
}

void World::ResetWeeklyQuests()
{
    TC_LOG_INFO("misc", "Weekly quests reset for all characters.");

    PreparedStatement* stmt = CharacterDatabase.GetPreparedStatement(CHAR_DEL_RESET_CHARACTER_QUESTSTATUS_WEEKLY);
    CharacterDatabase.Execute(stmt);

    for (SessionMap::const_iterator itr = m_sessions.begin(); itr != m_sessions.end(); ++itr)
        if (itr->second->GetPlayer())
            itr->second->GetPlayer()->ResetWeeklyQuestStatus();

    m_NextWeeklyQuestReset = time_t(m_NextWeeklyQuestReset + WEEK);
    sWorld->setWorldState(WS_WEEKLY_QUEST_RESET_TIME, uint64(m_NextWeeklyQuestReset));

    // change available weeklies
    sPoolMgr->ChangeWeeklyQuests();
}

void World::ResetMonthlyQuests()
{
    TC_LOG_INFO("misc", "Monthly quests reset for all characters.");

    PreparedStatement* stmt = CharacterDatabase.GetPreparedStatement(CHAR_DEL_RESET_CHARACTER_QUESTSTATUS_MONTHLY);
    CharacterDatabase.Execute(stmt);

    for (SessionMap::const_iterator itr = m_sessions.begin(); itr != m_sessions.end(); ++itr)
        if (itr->second->GetPlayer())
            itr->second->GetPlayer()->ResetMonthlyQuestStatus();

    // generate time
    time_t curTime = time(NULL);
    tm localTm;
    localtime_r(&curTime, &localTm);

    int month   = localTm.tm_mon;
    int year    = localTm.tm_year;

    ++month;

    // month 11 is december, next is january (0)
    if (month > 11)
    {
        month = 0;
        year += 1;
    }

    // reset time for next month
    localTm.tm_year     = year;
    localTm.tm_mon      = month;
    localTm.tm_mday     = 1;        // don't know if we really need config option for day / hour
    localTm.tm_hour     = 0;
    localTm.tm_min      = 0;
    localTm.tm_sec      = 0;

    time_t nextMonthResetTime = mktime(&localTm);

    // plan next reset time
    m_NextMonthlyQuestReset = (curTime >= nextMonthResetTime) ? nextMonthResetTime + MONTH : nextMonthResetTime;

    sWorld->setWorldState(WS_MONTHLY_QUEST_RESET_TIME, uint64(m_NextMonthlyQuestReset));
}

void World::ResetEventSeasonalQuests(uint16 event_id)
{
    TC_LOG_INFO("misc", "Seasonal quests reset for all characters.");

    PreparedStatement* stmt = CharacterDatabase.GetPreparedStatement(CHAR_DEL_RESET_CHARACTER_QUESTSTATUS_SEASONAL_BY_EVENT);
    stmt->setUInt16(0, event_id);
    CharacterDatabase.Execute(stmt);

    for (SessionMap::const_iterator itr = m_sessions.begin(); itr != m_sessions.end(); ++itr)
        if (itr->second->GetPlayer())
            itr->second->GetPlayer()->ResetSeasonalQuestStatus(event_id);
}

void World::ResetRandomBG()
{
    TC_LOG_INFO("misc", "Random BG status reset for all characters.");

    PreparedStatement* stmt = CharacterDatabase.GetPreparedStatement(CHAR_DEL_BATTLEGROUND_RANDOM_ALL);
    CharacterDatabase.Execute(stmt);

    for (SessionMap::const_iterator itr = m_sessions.begin(); itr != m_sessions.end(); ++itr)
        if (itr->second->GetPlayer())
            itr->second->GetPlayer()->SetRandomWinner(false);

    m_NextRandomBGReset = time_t(m_NextRandomBGReset + DAY);
    sWorld->setWorldState(WS_BG_DAILY_RESET_TIME, uint64(m_NextRandomBGReset));
}

void World::ResetGuildCap()
{
    m_NextGuildReset = time_t(m_NextGuildReset + DAY);
    sWorld->setWorldState(WS_GUILD_DAILY_RESET_TIME, uint64(m_NextGuildReset));
    uint32 week = getWorldState(WS_GUILD_WEEKLY_RESET_TIME);
    week = week < 7 ? week + 1 : 1;

    TC_LOG_INFO("misc", "Guild Daily Cap reset. Week: %u", week == 1);
    sWorld->setWorldState(WS_GUILD_WEEKLY_RESET_TIME, week);
    sGuildMgr->ResetTimes(week == 1);
}

void World::UpdateMaxSessionCounters()
{
    m_maxActiveSessionCount = std::max(m_maxActiveSessionCount, uint32(m_sessions.size()-m_QueuedPlayer.size()));
    m_maxQueuedSessionCount = std::max(m_maxQueuedSessionCount, uint32(m_QueuedPlayer.size()));
}

void World::LoadDBVersion()
{
    QueryResult result = WorldDatabase.Query("SELECT db_version, cache_id FROM version LIMIT 1");
    if (result)
    {
        Field* fields = result->Fetch();

        m_DBVersion = fields[0].GetString();
        // will be overwrite by config values if different and non-0
        m_int_configs[CONFIG_CLIENTCACHE_VERSION] = fields[1].GetUInt32();
    }

    if (m_DBVersion.empty())
        m_DBVersion = "Unknown world database.";
}

void World::UpdateAreaDependentAuras()
{
    SessionMap::const_iterator itr;
    for (itr = m_sessions.begin(); itr != m_sessions.end(); ++itr)
        if (itr->second && itr->second->GetPlayer() && itr->second->GetPlayer()->IsInWorld())
        {
            itr->second->GetPlayer()->UpdateAreaDependentAuras(itr->second->GetPlayer()->GetAreaId());
            itr->second->GetPlayer()->UpdateZoneDependentAuras(itr->second->GetPlayer()->GetZoneId());
        }
}

void World::LoadWorldStates()
{
    uint32 oldMSTime = getMSTime();

    QueryResult result = CharacterDatabase.Query("SELECT entry, value FROM worldstates");

    if (!result)
    {
        TC_LOG_INFO("server.loading", ">> Loaded 0 world states. DB table `worldstates` is empty!");

        return;
    }

    uint32 count = 0;

    do
    {
        Field* fields = result->Fetch();
        m_worldstates[fields[0].GetUInt32()] = fields[1].GetUInt32();
        ++count;
    }
    while (result->NextRow());

    TC_LOG_INFO("server.loading", ">> Loaded %u world states in %u ms", count, GetMSTimeDiffToNow(oldMSTime));

}

// Setting a worldstate will save it to DB
void World::setWorldState(uint32 index, uint64 value)
{
    WorldStatesMap::const_iterator it = m_worldstates.find(index);
    if (it != m_worldstates.end())
    {
        PreparedStatement* stmt = CharacterDatabase.GetPreparedStatement(CHAR_UPD_WORLDSTATE);

        stmt->setUInt32(0, uint32(value));
        stmt->setUInt32(1, index);

        CharacterDatabase.Execute(stmt);
    }
    else
    {
        PreparedStatement* stmt = CharacterDatabase.GetPreparedStatement(CHAR_INS_WORLDSTATE);

        stmt->setUInt32(0, index);
        stmt->setUInt32(1, uint32(value));

        CharacterDatabase.Execute(stmt);
    }
    m_worldstates[index] = value;
}

uint64 World::getWorldState(uint32 index) const
{
    WorldStatesMap::const_iterator it = m_worldstates.find(index);
    return it != m_worldstates.end() ? it->second : 0;
}

void World::ProcessQueryCallbacks()
{
    PreparedQueryResult result;

    for (std::deque<std::future<PreparedQueryResult>>::iterator itr = m_realmCharCallbacks.begin(); itr != m_realmCharCallbacks.end(); )
    {
        if ((*itr).wait_for(std::chrono::seconds(0)) != std::future_status::ready)
        {
            ++itr;
            continue;
        }

        result = (*itr).get();
        _UpdateRealmCharCount(result);
        itr = m_realmCharCallbacks.erase(itr);
    }
}

/**
* @brief Loads several pieces of information on server startup with the GUID
* There is no further database query necessary.
* These are a number of methods that work into the calling function.
*
* @param guid Requires a guid to call
* @return Name, Gender, Race, Class and Level of player character
* Example Usage:
* @code
*    CharacterNameData const* nameData = sWorld->GetCharacterNameData(GUID);
*    if (!nameData)
*        return;
*
* std::string playerName = nameData->m_name;
* uint8 playerGender = nameData->m_gender;
* uint8 playerRace = nameData->m_race;
* uint8 playerClass = nameData->m_class;
* uint8 playerLevel = nameData->m_level;
* @endcode
**/

void World::LoadCharacterNameData()
{
    TC_LOG_INFO("server.loading", "Loading character name data");

    QueryResult result = CharacterDatabase.Query("SELECT guid, name, race, gender, class, level FROM characters WHERE deleteDate IS NULL");
    if (!result)
    {
        TC_LOG_INFO("server.loading", "No character name data loaded, empty query");
        return;
    }

    uint32 count = 0;

    do
    {
        Field* fields = result->Fetch();
        AddCharacterNameData(ObjectGuid(HIGHGUID_PLAYER, fields[0].GetUInt32()), fields[1].GetString(),
            fields[3].GetUInt8() /*gender*/, fields[2].GetUInt8() /*race*/, fields[4].GetUInt8() /*class*/, fields[5].GetUInt8() /*level*/);
        ++count;
    } while (result->NextRow());

    TC_LOG_INFO("server.loading", "Loaded name data for %u characters", count);
}

void World::AddCharacterNameData(ObjectGuid guid, std::string const& name, uint8 gender, uint8 race, uint8 playerClass, uint8 level)
{
    CharacterNameData& data = _characterNameDataMap[guid];
    data.m_name = name;
    data.m_race = race;
    data.m_gender = gender;
    data.m_class = playerClass;
    data.m_level = level;
}

void World::UpdateCharacterNameData(ObjectGuid guid, std::string const& name, uint8 gender /*= GENDER_NONE*/, uint8 race /*= RACE_NONE*/)
{
    std::map<ObjectGuid, CharacterNameData>::iterator itr = _characterNameDataMap.find(guid);
    if (itr == _characterNameDataMap.end())
        return;

    itr->second.m_name = name;

    if (gender != GENDER_NONE)
        itr->second.m_gender = gender;

    if (race != RACE_NONE)
        itr->second.m_race = race;

    WorldPacket data(SMSG_INVALIDATE_PLAYER, 8);
    data << guid;
    SendGlobalMessage(&data);
}

void World::UpdateCharacterNameDataLevel(ObjectGuid guid, uint8 level)
{
    std::map<ObjectGuid, CharacterNameData>::iterator itr = _characterNameDataMap.find(guid);
    if (itr == _characterNameDataMap.end())
        return;

    itr->second.m_level = level;
}

CharacterNameData const* World::GetCharacterNameData(ObjectGuid guid) const
{
    std::map<ObjectGuid, CharacterNameData>::const_iterator itr = _characterNameDataMap.find(guid);
    if (itr != _characterNameDataMap.end())
        return &itr->second;
    else
        return NULL;
}

void World::UpdatePhaseDefinitions()
{

}

void World::ReloadRBAC()
{
    // Passive reload, we mark the data as invalidated and next time a permission is checked it will be reloaded
    TC_LOG_INFO("rbac", "World::ReloadRBAC()");
    for (SessionMap::const_iterator itr = m_sessions.begin(); itr != m_sessions.end(); ++itr)
        if (WorldSession* session = itr->second)
            session->InvalidateRBACData();
}<|MERGE_RESOLUTION|>--- conflicted
+++ resolved
@@ -1955,54 +1955,7 @@
         sLog->SetRealmId(realmId);
 }
 
-<<<<<<< HEAD
-void World::RecordTimeDiff(const char *text, ...)
-=======
-void World::DetectDBCLang()
-{
-    uint8 m_lang_confid = sConfigMgr->GetIntDefault("DBC.Locale", 255);
-
-    if (m_lang_confid != 255 && m_lang_confid >= TOTAL_LOCALES)
-    {
-        TC_LOG_ERROR("server.loading", "Incorrect DBC.Locale! Must be >= 0 and < %d (set to 0)", TOTAL_LOCALES);
-        m_lang_confid = LOCALE_enUS;
-    }
-
-    ChrRacesEntry const* race = sChrRacesStore.LookupEntry(1);
-
-    std::string availableLocalsStr;
-
-    uint8 default_locale = TOTAL_LOCALES;
-    for (uint8 i = default_locale-1; i < TOTAL_LOCALES; --i)  // -1 will be 255 due to uint8
-    {
-        if (race->name[i][0] != '\0')                     // check by race names
-        {
-            default_locale = i;
-            m_availableDbcLocaleMask |= (1 << i);
-            availableLocalsStr += localeNames[i];
-            availableLocalsStr += " ";
-        }
-    }
-
-    if (default_locale != m_lang_confid && m_lang_confid < TOTAL_LOCALES &&
-        (m_availableDbcLocaleMask & (1 << m_lang_confid)))
-    {
-        default_locale = m_lang_confid;
-    }
-
-    if (default_locale >= TOTAL_LOCALES)
-    {
-        TC_LOG_ERROR("server.loading", "Unable to determine your DBC Locale! (corrupt DBC?)");
-        exit(1);
-    }
-
-    m_defaultDbcLocale = LocaleConstant(default_locale);
-
-    TC_LOG_INFO("server.loading", "Using %s DBC Locale as default. All available DBC locales: %s", localeNames[m_defaultDbcLocale], availableLocalsStr.empty() ? "<none>" : availableLocalsStr.c_str());
-}
-
 void World::ResetTimeDiffRecord()
->>>>>>> 6c1e4bc2
 {
     if (m_updateTimeCount != 1)
         return;
