--- conflicted
+++ resolved
@@ -1411,11 +1411,7 @@
     uint32 server_type = IsFFAPvPRealm() ? uint32(REALM_TYPE_PVP) : getIntConfig(CONFIG_GAME_TYPE);
     uint32 realm_zone = getIntConfig(CONFIG_REALM_ZONE);
 
-<<<<<<< HEAD
-    LoginDatabase.PExecute("UPDATE realmlist SET icon = %u, timezone = %u WHERE id = '%d'", server_type, realm_zone, realmHandle.Index);      // One-time query
-=======
     LoginDatabase.PExecute("UPDATE realmlist SET icon = %u, timezone = %u WHERE id = '%d'", server_type, realm_zone, realm.Id.Realm);      // One-time query
->>>>>>> d1efa0b8
 
     ///- Load the DBC files
     TC_LOG_INFO("server.loading", "Initialize data stores...");
@@ -1864,11 +1860,7 @@
     m_startTime = m_gameTime;
 
     LoginDatabase.PExecute("INSERT INTO uptime (realmid, starttime, uptime, revision) VALUES(%u, %u, 0, '%s')",
-<<<<<<< HEAD
-                            realmHandle.Index, uint32(m_startTime), GitRevision::GetFullVersion());       // One-time query
-=======
                             realm.Id.Realm, uint32(m_startTime), GitRevision::GetFullVersion());       // One-time query
->>>>>>> d1efa0b8
 
     m_timers[WUPDATE_WEATHERS].SetInterval(1*IN_MILLISECONDS);
     m_timers[WUPDATE_AUCTIONS].SetInterval(MINUTE*IN_MILLISECONDS);
@@ -2154,11 +2146,7 @@
 
         stmt->setUInt32(0, tmpDiff);
         stmt->setUInt16(1, uint16(maxOnlinePlayers));
-<<<<<<< HEAD
-        stmt->setUInt32(2, realmHandle.Index);
-=======
         stmt->setUInt32(2, realm.Id.Realm);
->>>>>>> d1efa0b8
         stmt->setUInt32(3, uint32(m_startTime));
 
         LoginDatabase.Execute(stmt);
@@ -2888,21 +2876,13 @@
 
         PreparedStatement* stmt = LoginDatabase.GetPreparedStatement(LOGIN_DEL_REALM_CHARACTERS_BY_REALM);
         stmt->setUInt32(0, accountId);
-<<<<<<< HEAD
-        stmt->setUInt32(1, realmHandle.Index);
-=======
         stmt->setUInt32(1, realm.Id.Realm);
->>>>>>> d1efa0b8
         LoginDatabase.Execute(stmt);
 
         stmt = LoginDatabase.GetPreparedStatement(LOGIN_INS_REALM_CHARACTERS);
         stmt->setUInt8(0, charCount);
         stmt->setUInt32(1, accountId);
-<<<<<<< HEAD
-        stmt->setUInt32(2, realmHandle.Index);
-=======
         stmt->setUInt32(2, realm.Id.Realm);
->>>>>>> d1efa0b8
         LoginDatabase.Execute(stmt);
     }
 }
@@ -3071,11 +3051,7 @@
 void World::LoadDBAllowedSecurityLevel()
 {
     PreparedStatement* stmt = LoginDatabase.GetPreparedStatement(LOGIN_SEL_REALMLIST_SECURITY_LEVEL);
-<<<<<<< HEAD
-    stmt->setInt32(0, int32(realmHandle.Index));
-=======
     stmt->setInt32(0, int32(realm.Id.Realm));
->>>>>>> d1efa0b8
     PreparedQueryResult result = LoginDatabase.Query(stmt);
 
     if (result)
