/*
 * Copyright (C) 2008-2013 TrinityCore <http://www.trinitycore.org/>
 * Copyright (C) 2005-2009 MaNGOS <http://getmangos.com/>
 *
 * This program is free software; you can redistribute it and/or modify it
 * under the terms of the GNU General Public License as published by the
 * Free Software Foundation; either version 2 of the License, or (at your
 * option) any later version.
 *
 * This program is distributed in the hope that it will be useful, but WITHOUT
 * ANY WARRANTY; without even the implied warranty of MERCHANTABILITY or
 * FITNESS FOR A PARTICULAR PURPOSE. See the GNU General Public License for
 * more details.
 *
 * You should have received a copy of the GNU General Public License along
 * with this program. If not, see <http://www.gnu.org/licenses/>.
 */

/** \file
    \ingroup world
*/

#include "Common.h"
#include "Memory.h"
#include "DatabaseEnv.h"
#include "Config.h"
#include "SystemConfig.h"
#include "Log.h"
#include "Opcodes.h"
#include "WorldSession.h"
#include "WorldPacket.h"
#include "Player.h"
#include "Vehicle.h"
#include "SkillExtraItems.h"
#include "SkillDiscovery.h"
#include "World.h"
#include "AccountMgr.h"
#include "AchievementMgr.h"
#include "AuctionHouseMgr.h"
#include "ObjectMgr.h"
#include "ArenaTeamMgr.h"
#include "GuildMgr.h"
#include "GuildFinderMgr.h"
#include "TicketMgr.h"
#include "SpellMgr.h"
#include "GroupMgr.h"
#include "Chat.h"
#include "DBCStores.h"
#include "DB2Stores.h"
#include "LootMgr.h"
#include "ItemEnchantmentMgr.h"
#include "MapManager.h"
#include "CreatureAIRegistry.h"
#include "BattlegroundMgr.h"
#include "OutdoorPvPMgr.h"
#include "TemporarySummon.h"
#include "WaypointMovementGenerator.h"
#include "VMapFactory.h"
#include "MMapFactory.h"
#include "GameEventMgr.h"
#include "PoolMgr.h"
#include "GridNotifiersImpl.h"
#include "CellImpl.h"
#include "InstanceSaveMgr.h"
#include "Util.h"
#include "Language.h"
#include "CreatureGroups.h"
#include "Transport.h"
#include "ScriptMgr.h"
#include "AddonMgr.h"
#include "LFGMgr.h"
#include "ConditionMgr.h"
#include "DisableMgr.h"
#include "CharacterDatabaseCleaner.h"
#include "ScriptMgr.h"
#include "WeatherMgr.h"
#include "CreatureTextMgr.h"
#include "SmartAI.h"
#include "Channel.h"
#include "WardenCheckMgr.h"
#include "Warden.h"
#include "CalendarMgr.h"
#include "BattlefieldMgr.h"

ACE_Atomic_Op<ACE_Thread_Mutex, bool> World::m_stopEvent = false;
uint8 World::m_ExitCode = SHUTDOWN_EXIT_CODE;
volatile uint32 World::m_worldLoopCounter = 0;

float World::m_MaxVisibleDistanceOnContinents = DEFAULT_VISIBILITY_DISTANCE;
float World::m_MaxVisibleDistanceInInstances  = DEFAULT_VISIBILITY_INSTANCE;
float World::m_MaxVisibleDistanceInBGArenas   = DEFAULT_VISIBILITY_BGARENAS;

int32 World::m_visibility_notify_periodOnContinents = DEFAULT_VISIBILITY_NOTIFY_PERIOD;
int32 World::m_visibility_notify_periodInInstances  = DEFAULT_VISIBILITY_NOTIFY_PERIOD;
int32 World::m_visibility_notify_periodInBGArenas   = DEFAULT_VISIBILITY_NOTIFY_PERIOD;

/// World constructor
World::World()
{
    m_playerLimit = 0;
    m_allowedSecurityLevel = SEC_PLAYER;
    m_allowMovement = true;
    m_ShutdownMask = 0;
    m_ShutdownTimer = 0;
    m_gameTime = time(NULL);
    m_startTime = m_gameTime;
    m_maxActiveSessionCount = 0;
    m_maxQueuedSessionCount = 0;
    m_PlayerCount = 0;
    m_MaxPlayerCount = 0;
    m_NextDailyQuestReset = 0;
    m_NextWeeklyQuestReset = 0;
    m_NextCurrencyReset = 0;

    m_defaultDbcLocale = LOCALE_enUS;
    m_availableDbcLocaleMask = 0;

    m_updateTimeSum = 0;
    m_updateTimeCount = 0;

    m_isClosed = false;

    m_CleaningFlags = 0;
}

/// World destructor
World::~World()
{
    ///- Empty the kicked session set
    while (!m_sessions.empty())
    {
        // not remove from queue, prevent loading new sessions
        delete m_sessions.begin()->second;
        m_sessions.erase(m_sessions.begin());
    }

    CliCommandHolder* command = NULL;
    while (cliCmdQueue.next(command))
        delete command;

    VMAP::VMapFactory::clear();
    MMAP::MMapFactory::clear();

    /// @todo free addSessQueue
}

/// Find a player in a specified zone
Player* World::FindPlayerInZone(uint32 zone)
{
    ///- circle through active sessions and return the first player found in the zone
    SessionMap::const_iterator itr;
    for (itr = m_sessions.begin(); itr != m_sessions.end(); ++itr)
    {
        if (!itr->second)
            continue;

        Player* player = itr->second->GetPlayer();
        if (!player)
            continue;

        if (player->IsInWorld() && player->GetZoneId() == zone)
        {
            // Used by the weather system. We return the player to broadcast the change weather message to him and all players in the zone.
            return player;
        }
    }
    return NULL;
}

bool World::IsClosed() const
{
    return m_isClosed;
}

void World::SetClosed(bool val)
{
    m_isClosed = val;

    // Invert the value, for simplicity for scripters.
    sScriptMgr->OnOpenStateChange(!val);
}

void World::SetMotd(const std::string& motd)
{
    m_motd = motd;

    sScriptMgr->OnMotdChange(m_motd);
}

const char* World::GetMotd() const
{
    return m_motd.c_str();
}

/// Find a session by its id
WorldSession* World::FindSession(uint32 id) const
{
    SessionMap::const_iterator itr = m_sessions.find(id);

    if (itr != m_sessions.end())
        return itr->second;                                 // also can return NULL for kicked session
    else
        return NULL;
}

/// Remove a given session
bool World::RemoveSession(uint32 id)
{
    ///- Find the session, kick the user, but we can't delete session at this moment to prevent iterator invalidation
    SessionMap::const_iterator itr = m_sessions.find(id);

    if (itr != m_sessions.end() && itr->second)
    {
        if (itr->second->PlayerLoading())
            return false;

        itr->second->KickPlayer();
    }

    return true;
}

void World::AddSession(WorldSession* s)
{
    addSessQueue.add(s);
}

void World::AddSession_(WorldSession* s)
{
    ASSERT(s);

    //NOTE - Still there is race condition in WorldSession* being used in the Sockets

    ///- kick already loaded player with same account (if any) and remove session
    ///- if player is in loading and want to load again, return
    if (!RemoveSession (s->GetAccountId()))
    {
        s->KickPlayer();
        delete s;                                           // session not added yet in session list, so not listed in queue
        return;
    }

    // decrease session counts only at not reconnection case
    bool decrease_session = true;

    // if session already exist, prepare to it deleting at next world update
    // NOTE - KickPlayer() should be called on "old" in RemoveSession()
    {
        SessionMap::const_iterator old = m_sessions.find(s->GetAccountId());

        if (old != m_sessions.end())
        {
            // prevent decrease sessions count if session queued
            if (RemoveQueuedPlayer(old->second))
                decrease_session = false;
            // not remove replaced session form queue if listed
            delete old->second;
        }
    }

    m_sessions[s->GetAccountId()] = s;

    uint32 Sessions = GetActiveAndQueuedSessionCount();
    uint32 pLimit = GetPlayerAmountLimit();
    uint32 QueueSize = GetQueuedSessionCount(); //number of players in the queue

    //so we don't count the user trying to
    //login as a session and queue the socket that we are using
    if (decrease_session)
        --Sessions;

    if (pLimit > 0 && Sessions >= pLimit && !s->HasPermission(RBAC_PERM_SKIP_QUEUE) && !HasRecentlyDisconnected(s))
    {
        AddQueuedPlayer(s);
        UpdateMaxSessionCounters();
        TC_LOG_INFO(LOG_FILTER_GENERAL, "PlayerQueue: Account id %u is in Queue Position (%u).", s->GetAccountId(), ++QueueSize);
        return;
    }

    s->SendAuthResponse(AUTH_OK, false);
    s->SendAddonsInfo();
    s->SendClientCacheVersion(sWorld->getIntConfig(CONFIG_CLIENTCACHE_VERSION));
    s->SendTutorialsData();

    UpdateMaxSessionCounters();

    // Updates the population
    if (pLimit > 0)
    {
        float popu = (float)GetActiveSessionCount();              // updated number of users on the server
        popu /= pLimit;
        popu *= 2;
        TC_LOG_INFO(LOG_FILTER_GENERAL, "Server Population (%f).", popu);
    }
}

bool World::HasRecentlyDisconnected(WorldSession* session)
{
    if (!session)
        return false;

    if (uint32 tolerance = getIntConfig(CONFIG_INTERVAL_DISCONNECT_TOLERANCE))
    {
        for (DisconnectMap::iterator i = m_disconnects.begin(); i != m_disconnects.end();)
        {
            if (difftime(i->second, time(NULL)) < tolerance)
            {
                if (i->first == session->GetAccountId())
                    return true;
                ++i;
            }
            else
                m_disconnects.erase(i++);
        }
    }
    return false;
 }

int32 World::GetQueuePos(WorldSession* sess)
{
    uint32 position = 1;

    for (Queue::const_iterator iter = m_QueuedPlayer.begin(); iter != m_QueuedPlayer.end(); ++iter, ++position)
        if ((*iter) == sess)
            return position;

    return 0;
}

void World::AddQueuedPlayer(WorldSession* sess)
{
    sess->SetInQueue(true);
    m_QueuedPlayer.push_back(sess);

    // The 1st SMSG_AUTH_RESPONSE needs to contain other info too.
    sess->SendAuthResponse(AUTH_WAIT_QUEUE, true, GetQueuePos(sess));
}

bool World::RemoveQueuedPlayer(WorldSession* sess)
{
    // sessions count including queued to remove (if removed_session set)
    uint32 sessions = GetActiveSessionCount();

    uint32 position = 1;
    Queue::iterator iter = m_QueuedPlayer.begin();

    // search to remove and count skipped positions
    bool found = false;

    for (; iter != m_QueuedPlayer.end(); ++iter, ++position)
    {
        if (*iter == sess)
        {
            sess->SetInQueue(false);
            sess->ResetTimeOutTime();
            iter = m_QueuedPlayer.erase(iter);
            found = true;                                   // removing queued session
            break;
        }
    }

    // iter point to next socked after removed or end()
    // position store position of removed socket and then new position next socket after removed

    // if session not queued then we need decrease sessions count
    if (!found && sessions)
        --sessions;

    // accept first in queue
    if ((!m_playerLimit || sessions < m_playerLimit) && !m_QueuedPlayer.empty())
    {
        WorldSession* pop_sess = m_QueuedPlayer.front();
        pop_sess->SetInQueue(false);
        pop_sess->ResetTimeOutTime();
        pop_sess->SendAuthWaitQue(0);
        pop_sess->SendAddonsInfo();

        pop_sess->SendClientCacheVersion(sWorld->getIntConfig(CONFIG_CLIENTCACHE_VERSION));
        pop_sess->SendAccountDataTimes(GLOBAL_CACHE_MASK);
        pop_sess->SendTutorialsData();

        m_QueuedPlayer.pop_front();

        // update iter to point first queued socket or end() if queue is empty now
        iter = m_QueuedPlayer.begin();
        position = 1;
    }

    // update position from iter to end()
    // iter point to first not updated socket, position store new position
    for (; iter != m_QueuedPlayer.end(); ++iter, ++position)
        (*iter)->SendAuthWaitQue(position);

    return found;
}

/// Initialize config values
void World::LoadConfigSettings(bool reload)
{
    if (reload)
    {
        if (!sConfigMgr->Reload())
        {
            TC_LOG_ERROR(LOG_FILTER_GENERAL, "World settings reload fail: can't read settings from %s.", sConfigMgr->GetFilename().c_str());
            return;
        }
        sLog->LoadFromConfig();
    }

    m_defaultDbcLocale = LocaleConstant(ConfigMgr::GetIntDefault("DBC.Locale", 0));

    if (m_defaultDbcLocale >= TOTAL_LOCALES)
    {
        TC_LOG_ERROR(LOG_FILTER_SERVER_LOADING, "Incorrect DBC.Locale! Must be >= 0 and < %d (set to 0)", TOTAL_LOCALES);
        m_defaultDbcLocale = LOCALE_enUS;
    }

    TC_LOG_INFO(LOG_FILTER_SERVER_LOADING, "Using %s DBC Locale", localeNames[m_defaultDbcLocale]);

    ///- Read the player limit and the Message of the day from the config file
    SetPlayerAmountLimit(sConfigMgr->GetIntDefault("PlayerLimit", 100));
    SetMotd(sConfigMgr->GetStringDefault("Motd", "Welcome to a Trinity Core Server."));

    ///- Read ticket system setting from the config file
    m_bool_configs[CONFIG_ALLOW_TICKETS] = sConfigMgr->GetBoolDefault("AllowTickets", true);

    ///- Get string for new logins (newly created characters)
    SetNewCharString(sConfigMgr->GetStringDefault("PlayerStart.String", ""));

    ///- Send server info on login?
    m_int_configs[CONFIG_ENABLE_SINFO_LOGIN] = sConfigMgr->GetIntDefault("Server.LoginInfo", 0);

    ///- Read all rates from the config file
    rate_values[RATE_HEALTH]      = sConfigMgr->GetFloatDefault("Rate.Health", 1);
    if (rate_values[RATE_HEALTH] < 0)
    {
        TC_LOG_ERROR(LOG_FILTER_SERVER_LOADING, "Rate.Health (%f) must be > 0. Using 1 instead.", rate_values[RATE_HEALTH]);
        rate_values[RATE_HEALTH] = 1;
    }
    rate_values[RATE_POWER_MANA]  = sConfigMgr->GetFloatDefault("Rate.Mana", 1);
    if (rate_values[RATE_POWER_MANA] < 0)
    {
        TC_LOG_ERROR(LOG_FILTER_SERVER_LOADING, "Rate.Mana (%f) must be > 0. Using 1 instead.", rate_values[RATE_POWER_MANA]);
        rate_values[RATE_POWER_MANA] = 1;
    }
    rate_values[RATE_POWER_RAGE_INCOME] = sConfigMgr->GetFloatDefault("Rate.Rage.Income", 1);
    rate_values[RATE_POWER_RAGE_LOSS]   = sConfigMgr->GetFloatDefault("Rate.Rage.Loss", 1);
    if (rate_values[RATE_POWER_RAGE_LOSS] < 0)
    {
        TC_LOG_ERROR(LOG_FILTER_SERVER_LOADING, "Rate.Rage.Loss (%f) must be > 0. Using 1 instead.", rate_values[RATE_POWER_RAGE_LOSS]);
        rate_values[RATE_POWER_RAGE_LOSS] = 1;
    }
    rate_values[RATE_POWER_RUNICPOWER_INCOME] = sConfigMgr->GetFloatDefault("Rate.RunicPower.Income", 1);
    rate_values[RATE_POWER_RUNICPOWER_LOSS]   = sConfigMgr->GetFloatDefault("Rate.RunicPower.Loss", 1);
    if (rate_values[RATE_POWER_RUNICPOWER_LOSS] < 0)
    {
        TC_LOG_ERROR(LOG_FILTER_SERVER_LOADING, "Rate.RunicPower.Loss (%f) must be > 0. Using 1 instead.", rate_values[RATE_POWER_RUNICPOWER_LOSS]);
        rate_values[RATE_POWER_RUNICPOWER_LOSS] = 1;
    }
    rate_values[RATE_POWER_FOCUS]  = sConfigMgr->GetFloatDefault("Rate.Focus", 1.0f);
    rate_values[RATE_POWER_ENERGY] = sConfigMgr->GetFloatDefault("Rate.Energy", 1.0f);

    rate_values[RATE_SKILL_DISCOVERY]      = sConfigMgr->GetFloatDefault("Rate.Skill.Discovery", 1.0f);

    rate_values[RATE_DROP_ITEM_POOR]       = sConfigMgr->GetFloatDefault("Rate.Drop.Item.Poor", 1.0f);
    rate_values[RATE_DROP_ITEM_NORMAL]     = sConfigMgr->GetFloatDefault("Rate.Drop.Item.Normal", 1.0f);
    rate_values[RATE_DROP_ITEM_UNCOMMON]   = sConfigMgr->GetFloatDefault("Rate.Drop.Item.Uncommon", 1.0f);
    rate_values[RATE_DROP_ITEM_RARE]       = sConfigMgr->GetFloatDefault("Rate.Drop.Item.Rare", 1.0f);
    rate_values[RATE_DROP_ITEM_EPIC]       = sConfigMgr->GetFloatDefault("Rate.Drop.Item.Epic", 1.0f);
    rate_values[RATE_DROP_ITEM_LEGENDARY]  = sConfigMgr->GetFloatDefault("Rate.Drop.Item.Legendary", 1.0f);
    rate_values[RATE_DROP_ITEM_ARTIFACT]   = sConfigMgr->GetFloatDefault("Rate.Drop.Item.Artifact", 1.0f);
    rate_values[RATE_DROP_ITEM_REFERENCED] = sConfigMgr->GetFloatDefault("Rate.Drop.Item.Referenced", 1.0f);
    rate_values[RATE_DROP_ITEM_REFERENCED_AMOUNT] = sConfigMgr->GetFloatDefault("Rate.Drop.Item.ReferencedAmount", 1.0f);
    rate_values[RATE_DROP_MONEY]  = sConfigMgr->GetFloatDefault("Rate.Drop.Money", 1.0f);
    rate_values[RATE_XP_KILL]     = sConfigMgr->GetFloatDefault("Rate.XP.Kill", 1.0f);
    rate_values[RATE_XP_QUEST]    = sConfigMgr->GetFloatDefault("Rate.XP.Quest", 1.0f);
    rate_values[RATE_XP_EXPLORE]  = sConfigMgr->GetFloatDefault("Rate.XP.Explore", 1.0f);
    rate_values[RATE_REPAIRCOST]  = sConfigMgr->GetFloatDefault("Rate.RepairCost", 1.0f);
    if (rate_values[RATE_REPAIRCOST] < 0.0f)
    {
        TC_LOG_ERROR(LOG_FILTER_SERVER_LOADING, "Rate.RepairCost (%f) must be >=0. Using 0.0 instead.", rate_values[RATE_REPAIRCOST]);
        rate_values[RATE_REPAIRCOST] = 0.0f;
    }
    rate_values[RATE_REPUTATION_GAIN]  = sConfigMgr->GetFloatDefault("Rate.Reputation.Gain", 1.0f);
    rate_values[RATE_REPUTATION_LOWLEVEL_KILL]  = sConfigMgr->GetFloatDefault("Rate.Reputation.LowLevel.Kill", 1.0f);
    rate_values[RATE_REPUTATION_LOWLEVEL_QUEST]  = sConfigMgr->GetFloatDefault("Rate.Reputation.LowLevel.Quest", 1.0f);
    rate_values[RATE_REPUTATION_RECRUIT_A_FRIEND_BONUS] = sConfigMgr->GetFloatDefault("Rate.Reputation.RecruitAFriendBonus", 0.1f);
    rate_values[RATE_CREATURE_NORMAL_DAMAGE]          = sConfigMgr->GetFloatDefault("Rate.Creature.Normal.Damage", 1.0f);
    rate_values[RATE_CREATURE_ELITE_ELITE_DAMAGE]     = sConfigMgr->GetFloatDefault("Rate.Creature.Elite.Elite.Damage", 1.0f);
    rate_values[RATE_CREATURE_ELITE_RAREELITE_DAMAGE] = sConfigMgr->GetFloatDefault("Rate.Creature.Elite.RAREELITE.Damage", 1.0f);
    rate_values[RATE_CREATURE_ELITE_WORLDBOSS_DAMAGE] = sConfigMgr->GetFloatDefault("Rate.Creature.Elite.WORLDBOSS.Damage", 1.0f);
    rate_values[RATE_CREATURE_ELITE_RARE_DAMAGE]      = sConfigMgr->GetFloatDefault("Rate.Creature.Elite.RARE.Damage", 1.0f);
    rate_values[RATE_CREATURE_NORMAL_HP]          = sConfigMgr->GetFloatDefault("Rate.Creature.Normal.HP", 1.0f);
    rate_values[RATE_CREATURE_ELITE_ELITE_HP]     = sConfigMgr->GetFloatDefault("Rate.Creature.Elite.Elite.HP", 1.0f);
    rate_values[RATE_CREATURE_ELITE_RAREELITE_HP] = sConfigMgr->GetFloatDefault("Rate.Creature.Elite.RAREELITE.HP", 1.0f);
    rate_values[RATE_CREATURE_ELITE_WORLDBOSS_HP] = sConfigMgr->GetFloatDefault("Rate.Creature.Elite.WORLDBOSS.HP", 1.0f);
    rate_values[RATE_CREATURE_ELITE_RARE_HP]      = sConfigMgr->GetFloatDefault("Rate.Creature.Elite.RARE.HP", 1.0f);
    rate_values[RATE_CREATURE_NORMAL_SPELLDAMAGE]          = sConfigMgr->GetFloatDefault("Rate.Creature.Normal.SpellDamage", 1.0f);
    rate_values[RATE_CREATURE_ELITE_ELITE_SPELLDAMAGE]     = sConfigMgr->GetFloatDefault("Rate.Creature.Elite.Elite.SpellDamage", 1.0f);
    rate_values[RATE_CREATURE_ELITE_RAREELITE_SPELLDAMAGE] = sConfigMgr->GetFloatDefault("Rate.Creature.Elite.RAREELITE.SpellDamage", 1.0f);
    rate_values[RATE_CREATURE_ELITE_WORLDBOSS_SPELLDAMAGE] = sConfigMgr->GetFloatDefault("Rate.Creature.Elite.WORLDBOSS.SpellDamage", 1.0f);
    rate_values[RATE_CREATURE_ELITE_RARE_SPELLDAMAGE]      = sConfigMgr->GetFloatDefault("Rate.Creature.Elite.RARE.SpellDamage", 1.0f);
    rate_values[RATE_CREATURE_AGGRO]  = sConfigMgr->GetFloatDefault("Rate.Creature.Aggro", 1.0f);
    rate_values[RATE_REST_INGAME]                    = sConfigMgr->GetFloatDefault("Rate.Rest.InGame", 1.0f);
    rate_values[RATE_REST_OFFLINE_IN_TAVERN_OR_CITY] = sConfigMgr->GetFloatDefault("Rate.Rest.Offline.InTavernOrCity", 1.0f);
    rate_values[RATE_REST_OFFLINE_IN_WILDERNESS]     = sConfigMgr->GetFloatDefault("Rate.Rest.Offline.InWilderness", 1.0f);
    rate_values[RATE_DAMAGE_FALL]  = sConfigMgr->GetFloatDefault("Rate.Damage.Fall", 1.0f);
    rate_values[RATE_AUCTION_TIME]  = sConfigMgr->GetFloatDefault("Rate.Auction.Time", 1.0f);
    rate_values[RATE_AUCTION_DEPOSIT] = sConfigMgr->GetFloatDefault("Rate.Auction.Deposit", 1.0f);
    rate_values[RATE_AUCTION_CUT] = sConfigMgr->GetFloatDefault("Rate.Auction.Cut", 1.0f);
    rate_values[RATE_HONOR] = sConfigMgr->GetFloatDefault("Rate.Honor", 1.0f);
    rate_values[RATE_INSTANCE_RESET_TIME] = sConfigMgr->GetFloatDefault("Rate.InstanceResetTime", 1.0f);
    rate_values[RATE_TALENT] = sConfigMgr->GetFloatDefault("Rate.Talent", 1.0f);
    if (rate_values[RATE_TALENT] < 0.0f)
    {
        TC_LOG_ERROR(LOG_FILTER_SERVER_LOADING, "Rate.Talent (%f) must be > 0. Using 1 instead.", rate_values[RATE_TALENT]);
        rate_values[RATE_TALENT] = 1.0f;
    }
    rate_values[RATE_MOVESPEED] = sConfigMgr->GetFloatDefault("Rate.MoveSpeed", 1.0f);
    if (rate_values[RATE_MOVESPEED] < 0)
    {
        TC_LOG_ERROR(LOG_FILTER_SERVER_LOADING, "Rate.MoveSpeed (%f) must be > 0. Using 1 instead.", rate_values[RATE_MOVESPEED]);
        rate_values[RATE_MOVESPEED] = 1.0f;
    }
    for (uint8 i = 0; i < MAX_MOVE_TYPE; ++i) playerBaseMoveSpeed[i] = baseMoveSpeed[i] * rate_values[RATE_MOVESPEED];
    rate_values[RATE_CORPSE_DECAY_LOOTED] = sConfigMgr->GetFloatDefault("Rate.Corpse.Decay.Looted", 0.5f);

    rate_values[RATE_TARGET_POS_RECALCULATION_RANGE] = sConfigMgr->GetFloatDefault("TargetPosRecalculateRange", 1.5f);
    if (rate_values[RATE_TARGET_POS_RECALCULATION_RANGE] < CONTACT_DISTANCE)
    {
        TC_LOG_ERROR(LOG_FILTER_SERVER_LOADING, "TargetPosRecalculateRange (%f) must be >= %f. Using %f instead.", rate_values[RATE_TARGET_POS_RECALCULATION_RANGE], CONTACT_DISTANCE, CONTACT_DISTANCE);
        rate_values[RATE_TARGET_POS_RECALCULATION_RANGE] = CONTACT_DISTANCE;
    }
    else if (rate_values[RATE_TARGET_POS_RECALCULATION_RANGE] > NOMINAL_MELEE_RANGE)
    {
        TC_LOG_ERROR(LOG_FILTER_SERVER_LOADING, "TargetPosRecalculateRange (%f) must be <= %f. Using %f instead.",
            rate_values[RATE_TARGET_POS_RECALCULATION_RANGE], NOMINAL_MELEE_RANGE, NOMINAL_MELEE_RANGE);
        rate_values[RATE_TARGET_POS_RECALCULATION_RANGE] = NOMINAL_MELEE_RANGE;
    }

    rate_values[RATE_DURABILITY_LOSS_ON_DEATH]  = sConfigMgr->GetFloatDefault("DurabilityLoss.OnDeath", 10.0f);
    if (rate_values[RATE_DURABILITY_LOSS_ON_DEATH] < 0.0f)
    {
        TC_LOG_ERROR(LOG_FILTER_SERVER_LOADING, "DurabilityLoss.OnDeath (%f) must be >=0. Using 0.0 instead.", rate_values[RATE_DURABILITY_LOSS_ON_DEATH]);
        rate_values[RATE_DURABILITY_LOSS_ON_DEATH] = 0.0f;
    }
    if (rate_values[RATE_DURABILITY_LOSS_ON_DEATH] > 100.0f)
    {
        TC_LOG_ERROR(LOG_FILTER_SERVER_LOADING, "DurabilityLoss.OnDeath (%f) must be <= 100. Using 100.0 instead.", rate_values[RATE_DURABILITY_LOSS_ON_DEATH]);
        rate_values[RATE_DURABILITY_LOSS_ON_DEATH] = 0.0f;
    }
    rate_values[RATE_DURABILITY_LOSS_ON_DEATH] = rate_values[RATE_DURABILITY_LOSS_ON_DEATH] / 100.0f;

    rate_values[RATE_DURABILITY_LOSS_DAMAGE] = sConfigMgr->GetFloatDefault("DurabilityLossChance.Damage", 0.5f);
    if (rate_values[RATE_DURABILITY_LOSS_DAMAGE] < 0.0f)
    {
        TC_LOG_ERROR(LOG_FILTER_SERVER_LOADING, "DurabilityLossChance.Damage (%f) must be >=0. Using 0.0 instead.", rate_values[RATE_DURABILITY_LOSS_DAMAGE]);
        rate_values[RATE_DURABILITY_LOSS_DAMAGE] = 0.0f;
    }
    rate_values[RATE_DURABILITY_LOSS_ABSORB] = sConfigMgr->GetFloatDefault("DurabilityLossChance.Absorb", 0.5f);
    if (rate_values[RATE_DURABILITY_LOSS_ABSORB] < 0.0f)
    {
        TC_LOG_ERROR(LOG_FILTER_SERVER_LOADING, "DurabilityLossChance.Absorb (%f) must be >=0. Using 0.0 instead.", rate_values[RATE_DURABILITY_LOSS_ABSORB]);
        rate_values[RATE_DURABILITY_LOSS_ABSORB] = 0.0f;
    }
    rate_values[RATE_DURABILITY_LOSS_PARRY] = sConfigMgr->GetFloatDefault("DurabilityLossChance.Parry", 0.05f);
    if (rate_values[RATE_DURABILITY_LOSS_PARRY] < 0.0f)
    {
        TC_LOG_ERROR(LOG_FILTER_SERVER_LOADING, "DurabilityLossChance.Parry (%f) must be >=0. Using 0.0 instead.", rate_values[RATE_DURABILITY_LOSS_PARRY]);
        rate_values[RATE_DURABILITY_LOSS_PARRY] = 0.0f;
    }
    rate_values[RATE_DURABILITY_LOSS_BLOCK] = sConfigMgr->GetFloatDefault("DurabilityLossChance.Block", 0.05f);
    if (rate_values[RATE_DURABILITY_LOSS_BLOCK] < 0.0f)
    {
        TC_LOG_ERROR(LOG_FILTER_SERVER_LOADING, "DurabilityLossChance.Block (%f) must be >=0. Using 0.0 instead.", rate_values[RATE_DURABILITY_LOSS_BLOCK]);
        rate_values[RATE_DURABILITY_LOSS_BLOCK] = 0.0f;
    }
    ///- Read other configuration items from the config file

    m_bool_configs[CONFIG_DURABILITY_LOSS_IN_PVP] = sConfigMgr->GetBoolDefault("DurabilityLoss.InPvP", false);

    m_int_configs[CONFIG_COMPRESSION] = sConfigMgr->GetIntDefault("Compression", 1);
    if (m_int_configs[CONFIG_COMPRESSION] < 1 || m_int_configs[CONFIG_COMPRESSION] > 9)
    {
        TC_LOG_ERROR(LOG_FILTER_SERVER_LOADING, "Compression level (%i) must be in range 1..9. Using default compression level (1).", m_int_configs[CONFIG_COMPRESSION]);
        m_int_configs[CONFIG_COMPRESSION] = 1;
    }
    m_bool_configs[CONFIG_ADDON_CHANNEL] = sConfigMgr->GetBoolDefault("AddonChannel", true);
    m_bool_configs[CONFIG_CLEAN_CHARACTER_DB] = sConfigMgr->GetBoolDefault("CleanCharacterDB", false);
    m_int_configs[CONFIG_PERSISTENT_CHARACTER_CLEAN_FLAGS] = sConfigMgr->GetIntDefault("PersistentCharacterCleanFlags", 0);
    m_int_configs[CONFIG_CHAT_CHANNEL_LEVEL_REQ] = sConfigMgr->GetIntDefault("ChatLevelReq.Channel", 1);
    m_int_configs[CONFIG_CHAT_WHISPER_LEVEL_REQ] = sConfigMgr->GetIntDefault("ChatLevelReq.Whisper", 1);
    m_int_configs[CONFIG_CHAT_SAY_LEVEL_REQ] = sConfigMgr->GetIntDefault("ChatLevelReq.Say", 1);
    m_int_configs[CONFIG_TRADE_LEVEL_REQ] = sConfigMgr->GetIntDefault("LevelReq.Trade", 1);
    m_int_configs[CONFIG_TICKET_LEVEL_REQ] = sConfigMgr->GetIntDefault("LevelReq.Ticket", 1);
    m_int_configs[CONFIG_AUCTION_LEVEL_REQ] = sConfigMgr->GetIntDefault("LevelReq.Auction", 1);
    m_int_configs[CONFIG_MAIL_LEVEL_REQ] = sConfigMgr->GetIntDefault("LevelReq.Mail", 1);
    m_bool_configs[CONFIG_PRESERVE_CUSTOM_CHANNELS] = sConfigMgr->GetBoolDefault("PreserveCustomChannels", false);
    m_int_configs[CONFIG_PRESERVE_CUSTOM_CHANNEL_DURATION] = sConfigMgr->GetIntDefault("PreserveCustomChannelDuration", 14);
    m_bool_configs[CONFIG_GRID_UNLOAD] = sConfigMgr->GetBoolDefault("GridUnload", true);
    m_int_configs[CONFIG_INTERVAL_SAVE] = sConfigMgr->GetIntDefault("PlayerSaveInterval", 15 * MINUTE * IN_MILLISECONDS);
    m_int_configs[CONFIG_INTERVAL_DISCONNECT_TOLERANCE] = sConfigMgr->GetIntDefault("DisconnectToleranceInterval", 0);
    m_bool_configs[CONFIG_STATS_SAVE_ONLY_ON_LOGOUT] = sConfigMgr->GetBoolDefault("PlayerSave.Stats.SaveOnlyOnLogout", true);

    m_int_configs[CONFIG_MIN_LEVEL_STAT_SAVE] = sConfigMgr->GetIntDefault("PlayerSave.Stats.MinLevel", 0);
    if (m_int_configs[CONFIG_MIN_LEVEL_STAT_SAVE] > MAX_LEVEL)
    {
        TC_LOG_ERROR(LOG_FILTER_SERVER_LOADING, "PlayerSave.Stats.MinLevel (%i) must be in range 0..80. Using default, do not save character stats (0).", m_int_configs[CONFIG_MIN_LEVEL_STAT_SAVE]);
        m_int_configs[CONFIG_MIN_LEVEL_STAT_SAVE] = 0;
    }

    m_int_configs[CONFIG_INTERVAL_GRIDCLEAN] = sConfigMgr->GetIntDefault("GridCleanUpDelay", 5 * MINUTE * IN_MILLISECONDS);
    if (m_int_configs[CONFIG_INTERVAL_GRIDCLEAN] < MIN_GRID_DELAY)
    {
        TC_LOG_ERROR(LOG_FILTER_SERVER_LOADING, "GridCleanUpDelay (%i) must be greater %u. Use this minimal value.", m_int_configs[CONFIG_INTERVAL_GRIDCLEAN], MIN_GRID_DELAY);
        m_int_configs[CONFIG_INTERVAL_GRIDCLEAN] = MIN_GRID_DELAY;
    }
    if (reload)
        sMapMgr->SetGridCleanUpDelay(m_int_configs[CONFIG_INTERVAL_GRIDCLEAN]);

    m_int_configs[CONFIG_INTERVAL_MAPUPDATE] = sConfigMgr->GetIntDefault("MapUpdateInterval", 100);
    if (m_int_configs[CONFIG_INTERVAL_MAPUPDATE] < MIN_MAP_UPDATE_DELAY)
    {
        TC_LOG_ERROR(LOG_FILTER_SERVER_LOADING, "MapUpdateInterval (%i) must be greater %u. Use this minimal value.", m_int_configs[CONFIG_INTERVAL_MAPUPDATE], MIN_MAP_UPDATE_DELAY);
        m_int_configs[CONFIG_INTERVAL_MAPUPDATE] = MIN_MAP_UPDATE_DELAY;
    }
    if (reload)
        sMapMgr->SetMapUpdateInterval(m_int_configs[CONFIG_INTERVAL_MAPUPDATE]);

    m_int_configs[CONFIG_INTERVAL_CHANGEWEATHER] = sConfigMgr->GetIntDefault("ChangeWeatherInterval", 10 * MINUTE * IN_MILLISECONDS);

    if (reload)
    {
        uint32 val = sConfigMgr->GetIntDefault("WorldServerPort", 8085);
        if (val != m_int_configs[CONFIG_PORT_WORLD])
            TC_LOG_ERROR(LOG_FILTER_SERVER_LOADING, "WorldServerPort option can't be changed at worldserver.conf reload, using current value (%u).", m_int_configs[CONFIG_PORT_WORLD]);
    }
    else
        m_int_configs[CONFIG_PORT_WORLD] = sConfigMgr->GetIntDefault("WorldServerPort", 8085);

    m_int_configs[CONFIG_SOCKET_TIMEOUTTIME] = sConfigMgr->GetIntDefault("SocketTimeOutTime", 900000);
    m_int_configs[CONFIG_SESSION_ADD_DELAY] = sConfigMgr->GetIntDefault("SessionAddDelay", 10000);

    m_float_configs[CONFIG_GROUP_XP_DISTANCE] = sConfigMgr->GetFloatDefault("MaxGroupXPDistance", 74.0f);
    m_float_configs[CONFIG_MAX_RECRUIT_A_FRIEND_DISTANCE] = sConfigMgr->GetFloatDefault("MaxRecruitAFriendBonusDistance", 100.0f);

    /// @todo Add MonsterSight and GuarderSight (with meaning) in worldserver.conf or put them as define
    m_float_configs[CONFIG_SIGHT_MONSTER] = sConfigMgr->GetFloatDefault("MonsterSight", 50);
    m_float_configs[CONFIG_SIGHT_GUARDER] = sConfigMgr->GetFloatDefault("GuarderSight", 50);

    if (reload)
    {
        uint32 val = sConfigMgr->GetIntDefault("GameType", 0);
        if (val != m_int_configs[CONFIG_GAME_TYPE])
            TC_LOG_ERROR(LOG_FILTER_SERVER_LOADING, "GameType option can't be changed at worldserver.conf reload, using current value (%u).", m_int_configs[CONFIG_GAME_TYPE]);
    }
    else
        m_int_configs[CONFIG_GAME_TYPE] = sConfigMgr->GetIntDefault("GameType", 0);

    if (reload)
    {
        uint32 val = sConfigMgr->GetIntDefault("RealmZone", REALM_ZONE_DEVELOPMENT);
        if (val != m_int_configs[CONFIG_REALM_ZONE])
            TC_LOG_ERROR(LOG_FILTER_SERVER_LOADING, "RealmZone option can't be changed at worldserver.conf reload, using current value (%u).", m_int_configs[CONFIG_REALM_ZONE]);
    }
    else
        m_int_configs[CONFIG_REALM_ZONE] = sConfigMgr->GetIntDefault("RealmZone", REALM_ZONE_DEVELOPMENT);

    m_bool_configs[CONFIG_ALLOW_TWO_SIDE_INTERACTION_CALENDAR]= sConfigMgr->GetBoolDefault("AllowTwoSide.Interaction.Calendar", false);
    m_bool_configs[CONFIG_ALLOW_TWO_SIDE_INTERACTION_CHANNEL] = sConfigMgr->GetBoolDefault("AllowTwoSide.Interaction.Channel", false);
    m_bool_configs[CONFIG_ALLOW_TWO_SIDE_INTERACTION_GROUP]   = sConfigMgr->GetBoolDefault("AllowTwoSide.Interaction.Group", false);
    m_bool_configs[CONFIG_ALLOW_TWO_SIDE_INTERACTION_GUILD]   = sConfigMgr->GetBoolDefault("AllowTwoSide.Interaction.Guild", false);
    m_bool_configs[CONFIG_ALLOW_TWO_SIDE_INTERACTION_AUCTION] = sConfigMgr->GetBoolDefault("AllowTwoSide.Interaction.Auction", false);
    m_bool_configs[CONFIG_ALLOW_TWO_SIDE_TRADE]               = sConfigMgr->GetBoolDefault("AllowTwoSide.trade", false);
    m_int_configs[CONFIG_STRICT_PLAYER_NAMES]                 = sConfigMgr->GetIntDefault ("StrictPlayerNames",  0);
    m_int_configs[CONFIG_STRICT_CHARTER_NAMES]                = sConfigMgr->GetIntDefault ("StrictCharterNames", 0);
    m_int_configs[CONFIG_STRICT_PET_NAMES]                    = sConfigMgr->GetIntDefault ("StrictPetNames",     0);

    m_int_configs[CONFIG_MIN_PLAYER_NAME]                     = sConfigMgr->GetIntDefault ("MinPlayerName",  2);
    if (m_int_configs[CONFIG_MIN_PLAYER_NAME] < 1 || m_int_configs[CONFIG_MIN_PLAYER_NAME] > MAX_PLAYER_NAME)
    {
        TC_LOG_ERROR(LOG_FILTER_SERVER_LOADING, "MinPlayerName (%i) must be in range 1..%u. Set to 2.", m_int_configs[CONFIG_MIN_PLAYER_NAME], MAX_PLAYER_NAME);
        m_int_configs[CONFIG_MIN_PLAYER_NAME] = 2;
    }

    m_int_configs[CONFIG_MIN_CHARTER_NAME]                    = sConfigMgr->GetIntDefault ("MinCharterName", 2);
    if (m_int_configs[CONFIG_MIN_CHARTER_NAME] < 1 || m_int_configs[CONFIG_MIN_CHARTER_NAME] > MAX_CHARTER_NAME)
    {
        TC_LOG_ERROR(LOG_FILTER_SERVER_LOADING, "MinCharterName (%i) must be in range 1..%u. Set to 2.", m_int_configs[CONFIG_MIN_CHARTER_NAME], MAX_CHARTER_NAME);
        m_int_configs[CONFIG_MIN_CHARTER_NAME] = 2;
    }

    m_int_configs[CONFIG_MIN_PET_NAME]                        = sConfigMgr->GetIntDefault ("MinPetName",     2);
    if (m_int_configs[CONFIG_MIN_PET_NAME] < 1 || m_int_configs[CONFIG_MIN_PET_NAME] > MAX_PET_NAME)
    {
        TC_LOG_ERROR(LOG_FILTER_SERVER_LOADING, "MinPetName (%i) must be in range 1..%u. Set to 2.", m_int_configs[CONFIG_MIN_PET_NAME], MAX_PET_NAME);
        m_int_configs[CONFIG_MIN_PET_NAME] = 2;
    }

    m_int_configs[CONFIG_CHARACTER_CREATING_DISABLED] = sConfigMgr->GetIntDefault("CharacterCreating.Disabled", 0);
    m_int_configs[CONFIG_CHARACTER_CREATING_DISABLED_RACEMASK] = sConfigMgr->GetIntDefault("CharacterCreating.Disabled.RaceMask", 0);
    m_int_configs[CONFIG_CHARACTER_CREATING_DISABLED_CLASSMASK] = sConfigMgr->GetIntDefault("CharacterCreating.Disabled.ClassMask", 0);

    m_int_configs[CONFIG_CHARACTERS_PER_REALM] = sConfigMgr->GetIntDefault("CharactersPerRealm", 10);
    if (m_int_configs[CONFIG_CHARACTERS_PER_REALM] < 1 || m_int_configs[CONFIG_CHARACTERS_PER_REALM] > 10)
    {
        TC_LOG_ERROR(LOG_FILTER_SERVER_LOADING, "CharactersPerRealm (%i) must be in range 1..10. Set to 10.", m_int_configs[CONFIG_CHARACTERS_PER_REALM]);
        m_int_configs[CONFIG_CHARACTERS_PER_REALM] = 10;
    }

    // must be after CONFIG_CHARACTERS_PER_REALM
    m_int_configs[CONFIG_CHARACTERS_PER_ACCOUNT] = sConfigMgr->GetIntDefault("CharactersPerAccount", 50);
    if (m_int_configs[CONFIG_CHARACTERS_PER_ACCOUNT] < m_int_configs[CONFIG_CHARACTERS_PER_REALM])
    {
        TC_LOG_ERROR(LOG_FILTER_SERVER_LOADING, "CharactersPerAccount (%i) can't be less than CharactersPerRealm (%i).", m_int_configs[CONFIG_CHARACTERS_PER_ACCOUNT], m_int_configs[CONFIG_CHARACTERS_PER_REALM]);
        m_int_configs[CONFIG_CHARACTERS_PER_ACCOUNT] = m_int_configs[CONFIG_CHARACTERS_PER_REALM];
    }

    m_int_configs[CONFIG_HEROIC_CHARACTERS_PER_REALM] = sConfigMgr->GetIntDefault("HeroicCharactersPerRealm", 1);
    if (int32(m_int_configs[CONFIG_HEROIC_CHARACTERS_PER_REALM]) < 0 || m_int_configs[CONFIG_HEROIC_CHARACTERS_PER_REALM] > 10)
    {
        TC_LOG_ERROR(LOG_FILTER_SERVER_LOADING, "HeroicCharactersPerRealm (%i) must be in range 0..10. Set to 1.", m_int_configs[CONFIG_HEROIC_CHARACTERS_PER_REALM]);
        m_int_configs[CONFIG_HEROIC_CHARACTERS_PER_REALM] = 1;
    }

    m_int_configs[CONFIG_CHARACTER_CREATING_MIN_LEVEL_FOR_HEROIC_CHARACTER] = sConfigMgr->GetIntDefault("CharacterCreating.MinLevelForHeroicCharacter", 55);

    m_int_configs[CONFIG_SKIP_CINEMATICS] = sConfigMgr->GetIntDefault("SkipCinematics", 0);
    if (int32(m_int_configs[CONFIG_SKIP_CINEMATICS]) < 0 || m_int_configs[CONFIG_SKIP_CINEMATICS] > 2)
    {
        TC_LOG_ERROR(LOG_FILTER_SERVER_LOADING, "SkipCinematics (%i) must be in range 0..2. Set to 0.", m_int_configs[CONFIG_SKIP_CINEMATICS]);
        m_int_configs[CONFIG_SKIP_CINEMATICS] = 0;
    }

    if (reload)
    {
        uint32 val = sConfigMgr->GetIntDefault("MaxPlayerLevel", DEFAULT_MAX_LEVEL);
        if (val != m_int_configs[CONFIG_MAX_PLAYER_LEVEL])
            TC_LOG_ERROR(LOG_FILTER_SERVER_LOADING, "MaxPlayerLevel option can't be changed at config reload, using current value (%u).", m_int_configs[CONFIG_MAX_PLAYER_LEVEL]);
    }
    else
        m_int_configs[CONFIG_MAX_PLAYER_LEVEL] = sConfigMgr->GetIntDefault("MaxPlayerLevel", DEFAULT_MAX_LEVEL);

    if (m_int_configs[CONFIG_MAX_PLAYER_LEVEL] > MAX_LEVEL)
    {
        TC_LOG_ERROR(LOG_FILTER_SERVER_LOADING, "MaxPlayerLevel (%i) must be in range 1..%u. Set to %u.", m_int_configs[CONFIG_MAX_PLAYER_LEVEL], MAX_LEVEL, MAX_LEVEL);
        m_int_configs[CONFIG_MAX_PLAYER_LEVEL] = MAX_LEVEL;
    }

    m_int_configs[CONFIG_MIN_DUALSPEC_LEVEL] = sConfigMgr->GetIntDefault("MinDualSpecLevel", 40);

    m_int_configs[CONFIG_START_PLAYER_LEVEL] = sConfigMgr->GetIntDefault("StartPlayerLevel", 1);
    if (m_int_configs[CONFIG_START_PLAYER_LEVEL] < 1)
    {
        TC_LOG_ERROR(LOG_FILTER_SERVER_LOADING, "StartPlayerLevel (%i) must be in range 1..MaxPlayerLevel(%u). Set to 1.", m_int_configs[CONFIG_START_PLAYER_LEVEL], m_int_configs[CONFIG_MAX_PLAYER_LEVEL]);
        m_int_configs[CONFIG_START_PLAYER_LEVEL] = 1;
    }
    else if (m_int_configs[CONFIG_START_PLAYER_LEVEL] > m_int_configs[CONFIG_MAX_PLAYER_LEVEL])
    {
        TC_LOG_ERROR(LOG_FILTER_SERVER_LOADING, "StartPlayerLevel (%i) must be in range 1..MaxPlayerLevel(%u). Set to %u.", m_int_configs[CONFIG_START_PLAYER_LEVEL], m_int_configs[CONFIG_MAX_PLAYER_LEVEL], m_int_configs[CONFIG_MAX_PLAYER_LEVEL]);
        m_int_configs[CONFIG_START_PLAYER_LEVEL] = m_int_configs[CONFIG_MAX_PLAYER_LEVEL];
    }

    m_int_configs[CONFIG_START_HEROIC_PLAYER_LEVEL] = sConfigMgr->GetIntDefault("StartHeroicPlayerLevel", 55);
    if (m_int_configs[CONFIG_START_HEROIC_PLAYER_LEVEL] < 1)
    {
        TC_LOG_ERROR(LOG_FILTER_SERVER_LOADING, "StartHeroicPlayerLevel (%i) must be in range 1..MaxPlayerLevel(%u). Set to 55.",
            m_int_configs[CONFIG_START_HEROIC_PLAYER_LEVEL], m_int_configs[CONFIG_MAX_PLAYER_LEVEL]);
        m_int_configs[CONFIG_START_HEROIC_PLAYER_LEVEL] = 55;
    }
    else if (m_int_configs[CONFIG_START_HEROIC_PLAYER_LEVEL] > m_int_configs[CONFIG_MAX_PLAYER_LEVEL])
    {
        TC_LOG_ERROR(LOG_FILTER_SERVER_LOADING, "StartHeroicPlayerLevel (%i) must be in range 1..MaxPlayerLevel(%u). Set to %u.",
            m_int_configs[CONFIG_START_HEROIC_PLAYER_LEVEL], m_int_configs[CONFIG_MAX_PLAYER_LEVEL], m_int_configs[CONFIG_MAX_PLAYER_LEVEL]);
        m_int_configs[CONFIG_START_HEROIC_PLAYER_LEVEL] = m_int_configs[CONFIG_MAX_PLAYER_LEVEL];
    }

    m_int_configs[CONFIG_START_PLAYER_MONEY] = sConfigMgr->GetIntDefault("StartPlayerMoney", 0);
    if (int32(m_int_configs[CONFIG_START_PLAYER_MONEY]) < 0)
    {
        TC_LOG_ERROR(LOG_FILTER_SERVER_LOADING, "StartPlayerMoney (%i) must be in range 0.." UI64FMTD ". Set to %u.", m_int_configs[CONFIG_START_PLAYER_MONEY], uint64(MAX_MONEY_AMOUNT), 0);
        m_int_configs[CONFIG_START_PLAYER_MONEY] = 0;
    }
    else if (m_int_configs[CONFIG_START_PLAYER_MONEY] > 0x7FFFFFFF-1) // TODO: (See MAX_MONEY_AMOUNT)
    {
        TC_LOG_ERROR(LOG_FILTER_SERVER_LOADING, "StartPlayerMoney (%i) must be in range 0..%u. Set to %u.",
            m_int_configs[CONFIG_START_PLAYER_MONEY], 0x7FFFFFFF-1, 0x7FFFFFFF-1);
        m_int_configs[CONFIG_START_PLAYER_MONEY] = 0x7FFFFFFF-1;
    }

<<<<<<< HEAD
    m_int_configs[CONFIG_CURRENCY_RESET_HOUR] = ConfigMgr::GetIntDefault("Currency.ResetHour", 3);
    if (m_int_configs[CONFIG_CURRENCY_RESET_HOUR] > 23)
=======
    m_int_configs[CONFIG_MAX_HONOR_POINTS] = sConfigMgr->GetIntDefault("MaxHonorPoints", 75000);
    if (int32(m_int_configs[CONFIG_MAX_HONOR_POINTS]) < 0)
>>>>>>> 779a59e7
    {
        TC_LOG_ERROR(LOG_FILTER_SERVER_LOADING, "Currency.ResetHour (%i) can't be load. Set to 6.", m_int_configs[CONFIG_CURRENCY_RESET_HOUR]);
        m_int_configs[CONFIG_CURRENCY_RESET_HOUR] = 3;
    }
    m_int_configs[CONFIG_CURRENCY_RESET_DAY] = ConfigMgr::GetIntDefault("Currency.ResetDay", 3);
    if (m_int_configs[CONFIG_CURRENCY_RESET_DAY] > 6)
    {
        TC_LOG_ERROR(LOG_FILTER_SERVER_LOADING, "Currency.ResetDay (%i) can't be load. Set to 3.", m_int_configs[CONFIG_CURRENCY_RESET_DAY]);
        m_int_configs[CONFIG_CURRENCY_RESET_DAY] = 3;
    }
    m_int_configs[CONFIG_CURRENCY_RESET_INTERVAL] = ConfigMgr::GetIntDefault("Currency.ResetInterval", 7);
    if (int32(m_int_configs[CONFIG_CURRENCY_RESET_INTERVAL]) <= 0)
    {
        TC_LOG_ERROR(LOG_FILTER_SERVER_LOADING, "Currency.ResetInterval (%i) must be > 0, set to default 7.", m_int_configs[CONFIG_CURRENCY_RESET_INTERVAL]);
        m_int_configs[CONFIG_CURRENCY_RESET_INTERVAL] = 7;
    }

<<<<<<< HEAD
    m_int_configs[CONFIG_CURRENCY_START_HONOR_POINTS] = ConfigMgr::GetIntDefault("Currency.StartHonorPoints", 0);
    if (int32(m_int_configs[CONFIG_CURRENCY_START_HONOR_POINTS]) < 0)
=======
    m_int_configs[CONFIG_START_HONOR_POINTS] = sConfigMgr->GetIntDefault("StartHonorPoints", 0);
    if (int32(m_int_configs[CONFIG_START_HONOR_POINTS]) < 0)
>>>>>>> 779a59e7
    {
        TC_LOG_ERROR(LOG_FILTER_SERVER_LOADING, "Currency.StartHonorPoints (%i) must be >= 0, set to default 0.", m_int_configs[CONFIG_CURRENCY_START_HONOR_POINTS]);
        m_int_configs[CONFIG_CURRENCY_START_HONOR_POINTS] = 0;
    }
    m_int_configs[CONFIG_CURRENCY_MAX_HONOR_POINTS] = ConfigMgr::GetIntDefault("Currency.MaxHonorPoints", 4000);
    if (int32(m_int_configs[CONFIG_CURRENCY_MAX_HONOR_POINTS]) < 0)
    {
        TC_LOG_ERROR(LOG_FILTER_SERVER_LOADING, "Currency.MaxHonorPoints (%i) can't be negative. Set to default 4000.", m_int_configs[CONFIG_CURRENCY_MAX_HONOR_POINTS]);
        m_int_configs[CONFIG_CURRENCY_MAX_HONOR_POINTS] = 4000;
    }
    m_int_configs[CONFIG_CURRENCY_MAX_HONOR_POINTS] *= 100;     //precision mod

<<<<<<< HEAD
    m_int_configs[CONFIG_CURRENCY_START_JUSTICE_POINTS] = ConfigMgr::GetIntDefault("Currency.StartJusticePoints", 0);
    if (int32(m_int_configs[CONFIG_CURRENCY_START_JUSTICE_POINTS]) < 0)
    {
        TC_LOG_ERROR(LOG_FILTER_SERVER_LOADING, "Currency.StartJusticePoints (%i) must be >= 0, set to default 0.", m_int_configs[CONFIG_CURRENCY_START_JUSTICE_POINTS]);
        m_int_configs[CONFIG_CURRENCY_START_JUSTICE_POINTS] = 0;
    }
    m_int_configs[CONFIG_CURRENCY_MAX_JUSTICE_POINTS] = ConfigMgr::GetIntDefault("Currency.MaxJusticePoints", 4000);
    if (int32(m_int_configs[CONFIG_CURRENCY_MAX_JUSTICE_POINTS]) < 0)
=======
    m_int_configs[CONFIG_MAX_ARENA_POINTS] = sConfigMgr->GetIntDefault("MaxArenaPoints", 10000);
    if (int32(m_int_configs[CONFIG_MAX_ARENA_POINTS]) < 0)
>>>>>>> 779a59e7
    {
        TC_LOG_ERROR(LOG_FILTER_SERVER_LOADING, "Currency.MaxJusticePoints (%i) can't be negative. Set to default 4000.", m_int_configs[CONFIG_CURRENCY_MAX_JUSTICE_POINTS]);
        m_int_configs[CONFIG_CURRENCY_MAX_JUSTICE_POINTS] = 4000;
    }
    m_int_configs[CONFIG_CURRENCY_MAX_JUSTICE_POINTS] *= 100;     //precision mod

<<<<<<< HEAD
    m_int_configs[CONFIG_CURRENCY_START_CONQUEST_POINTS] = ConfigMgr::GetIntDefault("Currency.StartConquestPoints", 0);
    if (int32(m_int_configs[CONFIG_CURRENCY_START_CONQUEST_POINTS]) < 0)
=======
    m_int_configs[CONFIG_START_ARENA_POINTS] = sConfigMgr->GetIntDefault("StartArenaPoints", 0);
    if (int32(m_int_configs[CONFIG_START_ARENA_POINTS]) < 0)
>>>>>>> 779a59e7
    {
        TC_LOG_ERROR(LOG_FILTER_SERVER_LOADING, "Currency.StartConquestPoints (%i) must be >= 0, set to default 0.", m_int_configs[CONFIG_CURRENCY_START_CONQUEST_POINTS]);
        m_int_configs[CONFIG_CURRENCY_START_CONQUEST_POINTS] = 0;
    }
    m_int_configs[CONFIG_CURRENCY_CONQUEST_POINTS_WEEK_CAP] = ConfigMgr::GetIntDefault("Currency.ConquestPointsWeekCap", 1650);
    if (int32(m_int_configs[CONFIG_CURRENCY_CONQUEST_POINTS_WEEK_CAP]) <= 0)
    {
        TC_LOG_ERROR(LOG_FILTER_SERVER_LOADING, "Currency.ConquestPointsWeekCap (%i) must be > 0, set to default 1650.", m_int_configs[CONFIG_CURRENCY_CONQUEST_POINTS_WEEK_CAP]);
        m_int_configs[CONFIG_CURRENCY_CONQUEST_POINTS_WEEK_CAP] = 1650;
    }
    m_int_configs[CONFIG_CURRENCY_CONQUEST_POINTS_WEEK_CAP] *= 100;     //precision mod

    m_int_configs[CONFIG_CURRENCY_CONQUEST_POINTS_ARENA_REWARD] = ConfigMgr::GetIntDefault("Currency.ConquestPointsArenaReward", 180);
    if (int32(m_int_configs[CONFIG_CURRENCY_CONQUEST_POINTS_ARENA_REWARD]) <= 0)
    {
        TC_LOG_ERROR(LOG_FILTER_SERVER_LOADING, "Currency.ConquestPointsArenaReward (%i) must be > 0, set to default 180.", m_int_configs[CONFIG_CURRENCY_CONQUEST_POINTS_ARENA_REWARD]);
        m_int_configs[CONFIG_CURRENCY_CONQUEST_POINTS_ARENA_REWARD] = 180;
    }
    m_int_configs[CONFIG_CURRENCY_CONQUEST_POINTS_ARENA_REWARD] *= 100;     //precision mod

    m_int_configs[CONFIG_MAX_RECRUIT_A_FRIEND_BONUS_PLAYER_LEVEL] = sConfigMgr->GetIntDefault("RecruitAFriend.MaxLevel", 60);
    if (m_int_configs[CONFIG_MAX_RECRUIT_A_FRIEND_BONUS_PLAYER_LEVEL] > m_int_configs[CONFIG_MAX_PLAYER_LEVEL])
    {
        TC_LOG_ERROR(LOG_FILTER_SERVER_LOADING, "RecruitAFriend.MaxLevel (%i) must be in the range 0..MaxLevel(%u). Set to %u.",
            m_int_configs[CONFIG_MAX_RECRUIT_A_FRIEND_BONUS_PLAYER_LEVEL], m_int_configs[CONFIG_MAX_PLAYER_LEVEL], 60);
        m_int_configs[CONFIG_MAX_RECRUIT_A_FRIEND_BONUS_PLAYER_LEVEL] = 60;
    }

    m_int_configs[CONFIG_MAX_RECRUIT_A_FRIEND_BONUS_PLAYER_LEVEL_DIFFERENCE] = sConfigMgr->GetIntDefault("RecruitAFriend.MaxDifference", 4);
    m_bool_configs[CONFIG_ALL_TAXI_PATHS] = sConfigMgr->GetBoolDefault("AllFlightPaths", false);
    m_bool_configs[CONFIG_INSTANT_TAXI] = sConfigMgr->GetBoolDefault("InstantFlightPaths", false);

    m_bool_configs[CONFIG_INSTANCE_IGNORE_LEVEL] = sConfigMgr->GetBoolDefault("Instance.IgnoreLevel", false);
    m_bool_configs[CONFIG_INSTANCE_IGNORE_RAID]  = sConfigMgr->GetBoolDefault("Instance.IgnoreRaid", false);

    m_bool_configs[CONFIG_CAST_UNSTUCK] = sConfigMgr->GetBoolDefault("CastUnstuck", true);
    m_int_configs[CONFIG_INSTANCE_RESET_TIME_HOUR]  = sConfigMgr->GetIntDefault("Instance.ResetTimeHour", 4);
    m_int_configs[CONFIG_INSTANCE_UNLOAD_DELAY] = sConfigMgr->GetIntDefault("Instance.UnloadDelay", 30 * MINUTE * IN_MILLISECONDS);

    m_int_configs[CONFIG_MAX_PRIMARY_TRADE_SKILL] = sConfigMgr->GetIntDefault("MaxPrimaryTradeSkill", 2);
    m_int_configs[CONFIG_MIN_PETITION_SIGNS] = sConfigMgr->GetIntDefault("MinPetitionSigns", 9);
    if (m_int_configs[CONFIG_MIN_PETITION_SIGNS] > 9)
    {
        TC_LOG_ERROR(LOG_FILTER_SERVER_LOADING, "MinPetitionSigns (%i) must be in range 0..9. Set to 9.", m_int_configs[CONFIG_MIN_PETITION_SIGNS]);
        m_int_configs[CONFIG_MIN_PETITION_SIGNS] = 9;
    }

    m_int_configs[CONFIG_GM_LOGIN_STATE]        = sConfigMgr->GetIntDefault("GM.LoginState", 2);
    m_int_configs[CONFIG_GM_VISIBLE_STATE]      = sConfigMgr->GetIntDefault("GM.Visible", 2);
    m_int_configs[CONFIG_GM_CHAT]               = sConfigMgr->GetIntDefault("GM.Chat", 2);
    m_int_configs[CONFIG_GM_WHISPERING_TO]      = sConfigMgr->GetIntDefault("GM.WhisperingTo", 2);

    m_int_configs[CONFIG_GM_LEVEL_IN_GM_LIST]   = sConfigMgr->GetIntDefault("GM.InGMList.Level", SEC_ADMINISTRATOR);
    m_int_configs[CONFIG_GM_LEVEL_IN_WHO_LIST]  = sConfigMgr->GetIntDefault("GM.InWhoList.Level", SEC_ADMINISTRATOR);
    m_int_configs[CONFIG_START_GM_LEVEL]        = sConfigMgr->GetIntDefault("GM.StartLevel", 1);
    if (m_int_configs[CONFIG_START_GM_LEVEL] < m_int_configs[CONFIG_START_PLAYER_LEVEL])
    {
        TC_LOG_ERROR(LOG_FILTER_SERVER_LOADING, "GM.StartLevel (%i) must be in range StartPlayerLevel(%u)..%u. Set to %u.",
            m_int_configs[CONFIG_START_GM_LEVEL], m_int_configs[CONFIG_START_PLAYER_LEVEL], MAX_LEVEL, m_int_configs[CONFIG_START_PLAYER_LEVEL]);
        m_int_configs[CONFIG_START_GM_LEVEL] = m_int_configs[CONFIG_START_PLAYER_LEVEL];
    }
    else if (m_int_configs[CONFIG_START_GM_LEVEL] > MAX_LEVEL)
    {
        TC_LOG_ERROR(LOG_FILTER_SERVER_LOADING, "GM.StartLevel (%i) must be in range 1..%u. Set to %u.", m_int_configs[CONFIG_START_GM_LEVEL], MAX_LEVEL, MAX_LEVEL);
        m_int_configs[CONFIG_START_GM_LEVEL] = MAX_LEVEL;
    }
    m_bool_configs[CONFIG_ALLOW_GM_GROUP]       = sConfigMgr->GetBoolDefault("GM.AllowInvite", false);
    m_bool_configs[CONFIG_GM_LOWER_SECURITY] = sConfigMgr->GetBoolDefault("GM.LowerSecurity", false);
    m_float_configs[CONFIG_CHANCE_OF_GM_SURVEY] = sConfigMgr->GetFloatDefault("GM.TicketSystem.ChanceOfGMSurvey", 50.0f);

    m_int_configs[CONFIG_GROUP_VISIBILITY] = sConfigMgr->GetIntDefault("Visibility.GroupMode", 1);

    m_int_configs[CONFIG_MAIL_DELIVERY_DELAY] = sConfigMgr->GetIntDefault("MailDeliveryDelay", HOUR);

    m_int_configs[CONFIG_UPTIME_UPDATE] = sConfigMgr->GetIntDefault("UpdateUptimeInterval", 10);
    if (int32(m_int_configs[CONFIG_UPTIME_UPDATE]) <= 0)
    {
        TC_LOG_ERROR(LOG_FILTER_SERVER_LOADING, "UpdateUptimeInterval (%i) must be > 0, set to default 10.", m_int_configs[CONFIG_UPTIME_UPDATE]);
        m_int_configs[CONFIG_UPTIME_UPDATE] = 10;
    }
    if (reload)
    {
        m_timers[WUPDATE_UPTIME].SetInterval(m_int_configs[CONFIG_UPTIME_UPDATE]*MINUTE*IN_MILLISECONDS);
        m_timers[WUPDATE_UPTIME].Reset();
    }

    // log db cleanup interval
    m_int_configs[CONFIG_LOGDB_CLEARINTERVAL] = sConfigMgr->GetIntDefault("LogDB.Opt.ClearInterval", 10);
    if (int32(m_int_configs[CONFIG_LOGDB_CLEARINTERVAL]) <= 0)
    {
        TC_LOG_ERROR(LOG_FILTER_SERVER_LOADING, "LogDB.Opt.ClearInterval (%i) must be > 0, set to default 10.", m_int_configs[CONFIG_LOGDB_CLEARINTERVAL]);
        m_int_configs[CONFIG_LOGDB_CLEARINTERVAL] = 10;
    }
    if (reload)
    {
        m_timers[WUPDATE_CLEANDB].SetInterval(m_int_configs[CONFIG_LOGDB_CLEARINTERVAL] * MINUTE * IN_MILLISECONDS);
        m_timers[WUPDATE_CLEANDB].Reset();
    }
    m_int_configs[CONFIG_LOGDB_CLEARTIME] = sConfigMgr->GetIntDefault("LogDB.Opt.ClearTime", 1209600); // 14 days default
    TC_LOG_INFO(LOG_FILTER_SERVER_LOADING, "Will clear `logs` table of entries older than %i seconds every %u minutes.",
        m_int_configs[CONFIG_LOGDB_CLEARTIME], m_int_configs[CONFIG_LOGDB_CLEARINTERVAL]);

    m_int_configs[CONFIG_SKILL_CHANCE_ORANGE] = sConfigMgr->GetIntDefault("SkillChance.Orange", 100);
    m_int_configs[CONFIG_SKILL_CHANCE_YELLOW] = sConfigMgr->GetIntDefault("SkillChance.Yellow", 75);
    m_int_configs[CONFIG_SKILL_CHANCE_GREEN]  = sConfigMgr->GetIntDefault("SkillChance.Green", 25);
    m_int_configs[CONFIG_SKILL_CHANCE_GREY]   = sConfigMgr->GetIntDefault("SkillChance.Grey", 0);

    m_int_configs[CONFIG_SKILL_CHANCE_MINING_STEPS]  = sConfigMgr->GetIntDefault("SkillChance.MiningSteps", 75);
    m_int_configs[CONFIG_SKILL_CHANCE_SKINNING_STEPS]   = sConfigMgr->GetIntDefault("SkillChance.SkinningSteps", 75);

    m_bool_configs[CONFIG_SKILL_PROSPECTING] = sConfigMgr->GetBoolDefault("SkillChance.Prospecting", false);
    m_bool_configs[CONFIG_SKILL_MILLING] = sConfigMgr->GetBoolDefault("SkillChance.Milling", false);

    m_int_configs[CONFIG_SKILL_GAIN_CRAFTING]  = sConfigMgr->GetIntDefault("SkillGain.Crafting", 1);

<<<<<<< HEAD
    m_int_configs[CONFIG_SKILL_GAIN_GATHERING]  = ConfigMgr::GetIntDefault("SkillGain.Gathering", 1);

    m_int_configs[CONFIG_MAX_OVERSPEED_PINGS] = ConfigMgr::GetIntDefault("MaxOverspeedPings", 2);
=======
    m_int_configs[CONFIG_SKILL_GAIN_DEFENSE]  = sConfigMgr->GetIntDefault("SkillGain.Defense", 1);

    m_int_configs[CONFIG_SKILL_GAIN_GATHERING]  = sConfigMgr->GetIntDefault("SkillGain.Gathering", 1);

    m_int_configs[CONFIG_SKILL_GAIN_WEAPON]  = sConfigMgr->GetIntDefault("SkillGain.Weapon", 1);

    m_int_configs[CONFIG_MAX_OVERSPEED_PINGS] = sConfigMgr->GetIntDefault("MaxOverspeedPings", 2);
>>>>>>> 779a59e7
    if (m_int_configs[CONFIG_MAX_OVERSPEED_PINGS] != 0 && m_int_configs[CONFIG_MAX_OVERSPEED_PINGS] < 2)
    {
        TC_LOG_ERROR(LOG_FILTER_SERVER_LOADING, "MaxOverspeedPings (%i) must be in range 2..infinity (or 0 to disable check). Set to 2.", m_int_configs[CONFIG_MAX_OVERSPEED_PINGS]);
        m_int_configs[CONFIG_MAX_OVERSPEED_PINGS] = 2;
    }

    m_bool_configs[CONFIG_SAVE_RESPAWN_TIME_IMMEDIATELY] = sConfigMgr->GetBoolDefault("SaveRespawnTimeImmediately", true);
    m_bool_configs[CONFIG_WEATHER] = sConfigMgr->GetBoolDefault("ActivateWeather", true);

    m_int_configs[CONFIG_DISABLE_BREATHING] = sConfigMgr->GetIntDefault("DisableWaterBreath", SEC_CONSOLE);

<<<<<<< HEAD
=======
    m_bool_configs[CONFIG_ALWAYS_MAX_SKILL_FOR_LEVEL] = sConfigMgr->GetBoolDefault("AlwaysMaxSkillForLevel", false);
>>>>>>> 779a59e7

    if (reload)
    {
        uint32 val = sConfigMgr->GetIntDefault("Expansion", 1);
        if (val != m_int_configs[CONFIG_EXPANSION])
            TC_LOG_ERROR(LOG_FILTER_SERVER_LOADING, "Expansion option can't be changed at worldserver.conf reload, using current value (%u).", m_int_configs[CONFIG_EXPANSION]);
    }
    else
        m_int_configs[CONFIG_EXPANSION] = sConfigMgr->GetIntDefault("Expansion", 1);

    m_int_configs[CONFIG_CHATFLOOD_MESSAGE_COUNT] = sConfigMgr->GetIntDefault("ChatFlood.MessageCount", 10);
    m_int_configs[CONFIG_CHATFLOOD_MESSAGE_DELAY] = sConfigMgr->GetIntDefault("ChatFlood.MessageDelay", 1);
    m_int_configs[CONFIG_CHATFLOOD_MUTE_TIME]     = sConfigMgr->GetIntDefault("ChatFlood.MuteTime", 10);

    m_bool_configs[CONFIG_EVENT_ANNOUNCE] = sConfigMgr->GetIntDefault("Event.Announce", false);

    m_float_configs[CONFIG_CREATURE_FAMILY_FLEE_ASSISTANCE_RADIUS] = sConfigMgr->GetFloatDefault("CreatureFamilyFleeAssistanceRadius", 30.0f);
    m_float_configs[CONFIG_CREATURE_FAMILY_ASSISTANCE_RADIUS] = sConfigMgr->GetFloatDefault("CreatureFamilyAssistanceRadius", 10.0f);
    m_int_configs[CONFIG_CREATURE_FAMILY_ASSISTANCE_DELAY]  = sConfigMgr->GetIntDefault("CreatureFamilyAssistanceDelay", 1500);
    m_int_configs[CONFIG_CREATURE_FAMILY_FLEE_DELAY]        = sConfigMgr->GetIntDefault("CreatureFamilyFleeDelay", 7000);

    m_int_configs[CONFIG_WORLD_BOSS_LEVEL_DIFF] = sConfigMgr->GetIntDefault("WorldBossLevelDiff", 3);

    // note: disable value (-1) will assigned as 0xFFFFFFF, to prevent overflow at calculations limit it to max possible player level MAX_LEVEL(100)
    m_int_configs[CONFIG_QUEST_LOW_LEVEL_HIDE_DIFF] = sConfigMgr->GetIntDefault("Quests.LowLevelHideDiff", 4);
    if (m_int_configs[CONFIG_QUEST_LOW_LEVEL_HIDE_DIFF] > MAX_LEVEL)
        m_int_configs[CONFIG_QUEST_LOW_LEVEL_HIDE_DIFF] = MAX_LEVEL;
    m_int_configs[CONFIG_QUEST_HIGH_LEVEL_HIDE_DIFF] = sConfigMgr->GetIntDefault("Quests.HighLevelHideDiff", 7);
    if (m_int_configs[CONFIG_QUEST_HIGH_LEVEL_HIDE_DIFF] > MAX_LEVEL)
        m_int_configs[CONFIG_QUEST_HIGH_LEVEL_HIDE_DIFF] = MAX_LEVEL;
    m_bool_configs[CONFIG_QUEST_IGNORE_RAID] = sConfigMgr->GetBoolDefault("Quests.IgnoreRaid", false);
    m_bool_configs[CONFIG_QUEST_IGNORE_AUTO_ACCEPT] = sConfigMgr->GetBoolDefault("Quests.IgnoreAutoAccept", false);
    m_bool_configs[CONFIG_QUEST_IGNORE_AUTO_COMPLETE] = sConfigMgr->GetBoolDefault("Quests.IgnoreAutoComplete", false);

    m_int_configs[CONFIG_RANDOM_BG_RESET_HOUR] = sConfigMgr->GetIntDefault("Battleground.Random.ResetHour", 6);
    if (m_int_configs[CONFIG_RANDOM_BG_RESET_HOUR] > 23)
    {
        TC_LOG_ERROR(LOG_FILTER_SERVER_LOADING, "Battleground.Random.ResetHour (%i) can't be load. Set to 6.", m_int_configs[CONFIG_RANDOM_BG_RESET_HOUR]);
        m_int_configs[CONFIG_RANDOM_BG_RESET_HOUR] = 6;
    }

    m_int_configs[CONFIG_GUILD_RESET_HOUR] = sConfigMgr->GetIntDefault("Guild.ResetHour", 6);
    if (m_int_configs[CONFIG_GUILD_RESET_HOUR] > 23)
    {
        TC_LOG_ERROR(LOG_FILTER_GENERAL, "Guild.ResetHour (%i) can't be load. Set to 6.", m_int_configs[CONFIG_GUILD_RESET_HOUR]);
        m_int_configs[CONFIG_GUILD_RESET_HOUR] = 6;
    }

    m_bool_configs[CONFIG_DETECT_POS_COLLISION] = sConfigMgr->GetBoolDefault("DetectPosCollision", true);

    m_bool_configs[CONFIG_RESTRICTED_LFG_CHANNEL]      = sConfigMgr->GetBoolDefault("Channel.RestrictedLfg", true);
    m_bool_configs[CONFIG_TALENTS_INSPECTING]           = sConfigMgr->GetBoolDefault("TalentsInspecting", true);
    m_bool_configs[CONFIG_CHAT_FAKE_MESSAGE_PREVENTING] = sConfigMgr->GetBoolDefault("ChatFakeMessagePreventing", false);
    m_int_configs[CONFIG_CHAT_STRICT_LINK_CHECKING_SEVERITY] = sConfigMgr->GetIntDefault("ChatStrictLinkChecking.Severity", 0);
    m_int_configs[CONFIG_CHAT_STRICT_LINK_CHECKING_KICK] = sConfigMgr->GetIntDefault("ChatStrictLinkChecking.Kick", 0);

    m_int_configs[CONFIG_CORPSE_DECAY_NORMAL]    = sConfigMgr->GetIntDefault("Corpse.Decay.NORMAL", 60);
    m_int_configs[CONFIG_CORPSE_DECAY_RARE]      = sConfigMgr->GetIntDefault("Corpse.Decay.RARE", 300);
    m_int_configs[CONFIG_CORPSE_DECAY_ELITE]     = sConfigMgr->GetIntDefault("Corpse.Decay.ELITE", 300);
    m_int_configs[CONFIG_CORPSE_DECAY_RAREELITE] = sConfigMgr->GetIntDefault("Corpse.Decay.RAREELITE", 300);
    m_int_configs[CONFIG_CORPSE_DECAY_WORLDBOSS] = sConfigMgr->GetIntDefault("Corpse.Decay.WORLDBOSS", 3600);

    m_int_configs[CONFIG_DEATH_SICKNESS_LEVEL]           = sConfigMgr->GetIntDefault ("Death.SicknessLevel", 11);
    m_bool_configs[CONFIG_DEATH_CORPSE_RECLAIM_DELAY_PVP] = sConfigMgr->GetBoolDefault("Death.CorpseReclaimDelay.PvP", true);
    m_bool_configs[CONFIG_DEATH_CORPSE_RECLAIM_DELAY_PVE] = sConfigMgr->GetBoolDefault("Death.CorpseReclaimDelay.PvE", true);
    m_bool_configs[CONFIG_DEATH_BONES_WORLD]              = sConfigMgr->GetBoolDefault("Death.Bones.World", true);
    m_bool_configs[CONFIG_DEATH_BONES_BG_OR_ARENA]        = sConfigMgr->GetBoolDefault("Death.Bones.BattlegroundOrArena", true);

    m_bool_configs[CONFIG_DIE_COMMAND_MODE] = sConfigMgr->GetBoolDefault("Die.Command.Mode", true);

    m_float_configs[CONFIG_THREAT_RADIUS] = sConfigMgr->GetFloatDefault("ThreatRadius", 60.0f);

    // always use declined names in the russian client
    m_bool_configs[CONFIG_DECLINED_NAMES_USED] =
<<<<<<< HEAD
        (m_int_configs[CONFIG_REALM_ZONE] == REALM_ZONE_RUSSIAN) ? true : ConfigMgr::GetBoolDefault("DeclinedNames", false);

    m_float_configs[CONFIG_LISTEN_RANGE_SAY]       = ConfigMgr::GetFloatDefault("ListenRange.Say", 25.0f);
    m_float_configs[CONFIG_LISTEN_RANGE_TEXTEMOTE] = ConfigMgr::GetFloatDefault("ListenRange.TextEmote", 25.0f);
    m_float_configs[CONFIG_LISTEN_RANGE_YELL]      = ConfigMgr::GetFloatDefault("ListenRange.Yell", 300.0f);

    m_bool_configs[CONFIG_BATTLEGROUND_CAST_DESERTER]                = ConfigMgr::GetBoolDefault("Battleground.CastDeserter", true);
    m_bool_configs[CONFIG_BATTLEGROUND_QUEUE_ANNOUNCER_ENABLE]       = ConfigMgr::GetBoolDefault("Battleground.QueueAnnouncer.Enable", false);
    m_bool_configs[CONFIG_BATTLEGROUND_QUEUE_ANNOUNCER_PLAYERONLY]   = ConfigMgr::GetBoolDefault("Battleground.QueueAnnouncer.PlayerOnly", false);
    m_int_configs[CONFIG_BATTLEGROUND_INVITATION_TYPE]               = ConfigMgr::GetIntDefault ("Battleground.InvitationType", 0);
    m_int_configs[CONFIG_BATTLEGROUND_PREMATURE_FINISH_TIMER]        = ConfigMgr::GetIntDefault ("Battleground.PrematureFinishTimer", 5 * MINUTE * IN_MILLISECONDS);
    m_int_configs[CONFIG_BATTLEGROUND_PREMADE_GROUP_WAIT_FOR_MATCH]  = ConfigMgr::GetIntDefault ("Battleground.PremadeGroupWaitForMatch", 30 * MINUTE * IN_MILLISECONDS);
    m_bool_configs[CONFIG_BG_XP_FOR_KILL]                            = ConfigMgr::GetBoolDefault("Battleground.GiveXPForKills", false);
    m_int_configs[CONFIG_ARENA_MAX_RATING_DIFFERENCE]                = ConfigMgr::GetIntDefault ("Arena.MaxRatingDifference", 150);
    m_int_configs[CONFIG_ARENA_RATING_DISCARD_TIMER]                 = ConfigMgr::GetIntDefault ("Arena.RatingDiscardTimer", 10 * MINUTE * IN_MILLISECONDS);
    m_int_configs[CONFIG_ARENA_RATED_UPDATE_TIMER]                   = ConfigMgr::GetIntDefault ("Arena.RatedUpdateTimer", 5 * IN_MILLISECONDS);
    m_bool_configs[CONFIG_ARENA_QUEUE_ANNOUNCER_ENABLE]              = ConfigMgr::GetBoolDefault("Arena.QueueAnnouncer.Enable", false);
    m_bool_configs[CONFIG_ARENA_QUEUE_ANNOUNCER_PLAYERONLY]          = ConfigMgr::GetBoolDefault("Arena.QueueAnnouncer.PlayerOnly", false);
    m_int_configs[CONFIG_ARENA_SEASON_ID]                            = ConfigMgr::GetIntDefault ("Arena.ArenaSeason.ID", 1);
    m_int_configs[CONFIG_ARENA_START_RATING]                         = ConfigMgr::GetIntDefault ("Arena.ArenaStartRating", 0);
    m_int_configs[CONFIG_ARENA_START_PERSONAL_RATING]                = ConfigMgr::GetIntDefault ("Arena.ArenaStartPersonalRating", 1000);
    m_int_configs[CONFIG_ARENA_START_MATCHMAKER_RATING]              = ConfigMgr::GetIntDefault ("Arena.ArenaStartMatchmakerRating", 1500);
    m_bool_configs[CONFIG_ARENA_SEASON_IN_PROGRESS]                  = ConfigMgr::GetBoolDefault("Arena.ArenaSeason.InProgress", true);
    m_bool_configs[CONFIG_ARENA_LOG_EXTENDED_INFO]                   = ConfigMgr::GetBoolDefault("ArenaLog.ExtendedInfo", false);

    m_bool_configs[CONFIG_OFFHAND_CHECK_AT_SPELL_UNLEARN]            = ConfigMgr::GetBoolDefault("OffhandCheckAtSpellUnlearn", true);

    if (int32 clientCacheId = ConfigMgr::GetIntDefault("ClientCacheVersion", 0))
=======
        (m_int_configs[CONFIG_REALM_ZONE] == REALM_ZONE_RUSSIAN) ? true : sConfigMgr->GetBoolDefault("DeclinedNames", false);

    m_float_configs[CONFIG_LISTEN_RANGE_SAY]       = sConfigMgr->GetFloatDefault("ListenRange.Say", 25.0f);
    m_float_configs[CONFIG_LISTEN_RANGE_TEXTEMOTE] = sConfigMgr->GetFloatDefault("ListenRange.TextEmote", 25.0f);
    m_float_configs[CONFIG_LISTEN_RANGE_YELL]      = sConfigMgr->GetFloatDefault("ListenRange.Yell", 300.0f);

    m_bool_configs[CONFIG_BATTLEGROUND_CAST_DESERTER]                = sConfigMgr->GetBoolDefault("Battleground.CastDeserter", true);
    m_bool_configs[CONFIG_BATTLEGROUND_QUEUE_ANNOUNCER_ENABLE]       = sConfigMgr->GetBoolDefault("Battleground.QueueAnnouncer.Enable", false);
    m_bool_configs[CONFIG_BATTLEGROUND_QUEUE_ANNOUNCER_PLAYERONLY]   = sConfigMgr->GetBoolDefault("Battleground.QueueAnnouncer.PlayerOnly", false);
    m_int_configs[CONFIG_BATTLEGROUND_INVITATION_TYPE]               = sConfigMgr->GetIntDefault ("Battleground.InvitationType", 0);
    m_int_configs[CONFIG_BATTLEGROUND_PREMATURE_FINISH_TIMER]        = sConfigMgr->GetIntDefault ("Battleground.PrematureFinishTimer", 5 * MINUTE * IN_MILLISECONDS);
    m_int_configs[CONFIG_BATTLEGROUND_PREMADE_GROUP_WAIT_FOR_MATCH]  = sConfigMgr->GetIntDefault ("Battleground.PremadeGroupWaitForMatch", 30 * MINUTE * IN_MILLISECONDS);
    m_bool_configs[CONFIG_BG_XP_FOR_KILL]                            = sConfigMgr->GetBoolDefault("Battleground.GiveXPForKills", false);
    m_int_configs[CONFIG_ARENA_MAX_RATING_DIFFERENCE]                = sConfigMgr->GetIntDefault ("Arena.MaxRatingDifference", 150);
    m_int_configs[CONFIG_ARENA_RATING_DISCARD_TIMER]                 = sConfigMgr->GetIntDefault ("Arena.RatingDiscardTimer", 10 * MINUTE * IN_MILLISECONDS);
    m_int_configs[CONFIG_ARENA_RATED_UPDATE_TIMER]                   = sConfigMgr->GetIntDefault ("Arena.RatedUpdateTimer", 5 * IN_MILLISECONDS);
    m_bool_configs[CONFIG_ARENA_AUTO_DISTRIBUTE_POINTS]              = sConfigMgr->GetBoolDefault("Arena.AutoDistributePoints", false);
    m_int_configs[CONFIG_ARENA_AUTO_DISTRIBUTE_INTERVAL_DAYS]        = sConfigMgr->GetIntDefault ("Arena.AutoDistributeInterval", 7);
    m_bool_configs[CONFIG_ARENA_QUEUE_ANNOUNCER_ENABLE]              = sConfigMgr->GetBoolDefault("Arena.QueueAnnouncer.Enable", false);
    m_bool_configs[CONFIG_ARENA_QUEUE_ANNOUNCER_PLAYERONLY]          = sConfigMgr->GetBoolDefault("Arena.QueueAnnouncer.PlayerOnly", false);
    m_int_configs[CONFIG_ARENA_SEASON_ID]                            = sConfigMgr->GetIntDefault ("Arena.ArenaSeason.ID", 1);
    m_int_configs[CONFIG_ARENA_START_RATING]                         = sConfigMgr->GetIntDefault ("Arena.ArenaStartRating", 0);
    m_int_configs[CONFIG_ARENA_START_PERSONAL_RATING]                = sConfigMgr->GetIntDefault ("Arena.ArenaStartPersonalRating", 1000);
    m_int_configs[CONFIG_ARENA_START_MATCHMAKER_RATING]              = sConfigMgr->GetIntDefault ("Arena.ArenaStartMatchmakerRating", 1500);
    m_bool_configs[CONFIG_ARENA_SEASON_IN_PROGRESS]                  = sConfigMgr->GetBoolDefault("Arena.ArenaSeason.InProgress", true);
    m_bool_configs[CONFIG_ARENA_LOG_EXTENDED_INFO]                   = sConfigMgr->GetBoolDefault("ArenaLog.ExtendedInfo", false);

    m_bool_configs[CONFIG_OFFHAND_CHECK_AT_SPELL_UNLEARN]            = sConfigMgr->GetBoolDefault("OffhandCheckAtSpellUnlearn", true);

    if (int32 clientCacheId = sConfigMgr->GetIntDefault("ClientCacheVersion", 0))
>>>>>>> 779a59e7
    {
        // overwrite DB/old value
        if (clientCacheId > 0)
        {
            m_int_configs[CONFIG_CLIENTCACHE_VERSION] = clientCacheId;
            TC_LOG_INFO(LOG_FILTER_SERVER_LOADING, "Client cache version set to: %u", clientCacheId);
        }
        else
            TC_LOG_ERROR(LOG_FILTER_SERVER_LOADING, "ClientCacheVersion can't be negative %d, ignored.", clientCacheId);
    }

<<<<<<< HEAD
    m_int_configs[CONFIG_GUILD_NEWS_LOG_COUNT] = ConfigMgr::GetIntDefault("Guild.NewsLogRecordsCount", GUILD_NEWSLOG_MAX_RECORDS);
    if (m_int_configs[CONFIG_GUILD_NEWS_LOG_COUNT] > GUILD_NEWSLOG_MAX_RECORDS)
        m_int_configs[CONFIG_GUILD_NEWS_LOG_COUNT] = GUILD_NEWSLOG_MAX_RECORDS;
    m_int_configs[CONFIG_GUILD_EVENT_LOG_COUNT] = ConfigMgr::GetIntDefault("Guild.EventLogRecordsCount", GUILD_EVENTLOG_MAX_RECORDS);
=======
    m_int_configs[CONFIG_GUILD_EVENT_LOG_COUNT] = sConfigMgr->GetIntDefault("Guild.EventLogRecordsCount", GUILD_EVENTLOG_MAX_RECORDS);
>>>>>>> 779a59e7
    if (m_int_configs[CONFIG_GUILD_EVENT_LOG_COUNT] > GUILD_EVENTLOG_MAX_RECORDS)
        m_int_configs[CONFIG_GUILD_EVENT_LOG_COUNT] = GUILD_EVENTLOG_MAX_RECORDS;
    m_int_configs[CONFIG_GUILD_BANK_EVENT_LOG_COUNT] = sConfigMgr->GetIntDefault("Guild.BankEventLogRecordsCount", GUILD_BANKLOG_MAX_RECORDS);
    if (m_int_configs[CONFIG_GUILD_BANK_EVENT_LOG_COUNT] > GUILD_BANKLOG_MAX_RECORDS)
        m_int_configs[CONFIG_GUILD_BANK_EVENT_LOG_COUNT] = GUILD_BANKLOG_MAX_RECORDS;

    //visibility on continents
    m_MaxVisibleDistanceOnContinents = sConfigMgr->GetFloatDefault("Visibility.Distance.Continents", DEFAULT_VISIBILITY_DISTANCE);
    if (m_MaxVisibleDistanceOnContinents < 45*sWorld->getRate(RATE_CREATURE_AGGRO))
    {
        TC_LOG_ERROR(LOG_FILTER_SERVER_LOADING, "Visibility.Distance.Continents can't be less max aggro radius %f", 45*sWorld->getRate(RATE_CREATURE_AGGRO));
        m_MaxVisibleDistanceOnContinents = 45*sWorld->getRate(RATE_CREATURE_AGGRO);
    }
    else if (m_MaxVisibleDistanceOnContinents > MAX_VISIBILITY_DISTANCE)
    {
        TC_LOG_ERROR(LOG_FILTER_SERVER_LOADING, "Visibility.Distance.Continents can't be greater %f", MAX_VISIBILITY_DISTANCE);
        m_MaxVisibleDistanceOnContinents = MAX_VISIBILITY_DISTANCE;
    }

    //visibility in instances
    m_MaxVisibleDistanceInInstances = sConfigMgr->GetFloatDefault("Visibility.Distance.Instances", DEFAULT_VISIBILITY_INSTANCE);
    if (m_MaxVisibleDistanceInInstances < 45*sWorld->getRate(RATE_CREATURE_AGGRO))
    {
        TC_LOG_ERROR(LOG_FILTER_SERVER_LOADING, "Visibility.Distance.Instances can't be less max aggro radius %f", 45*sWorld->getRate(RATE_CREATURE_AGGRO));
        m_MaxVisibleDistanceInInstances = 45*sWorld->getRate(RATE_CREATURE_AGGRO);
    }
    else if (m_MaxVisibleDistanceInInstances > MAX_VISIBILITY_DISTANCE)
    {
        TC_LOG_ERROR(LOG_FILTER_SERVER_LOADING, "Visibility.Distance.Instances can't be greater %f", MAX_VISIBILITY_DISTANCE);
        m_MaxVisibleDistanceInInstances = MAX_VISIBILITY_DISTANCE;
    }

    //visibility in BG/Arenas
    m_MaxVisibleDistanceInBGArenas = sConfigMgr->GetFloatDefault("Visibility.Distance.BGArenas", DEFAULT_VISIBILITY_BGARENAS);
    if (m_MaxVisibleDistanceInBGArenas < 45*sWorld->getRate(RATE_CREATURE_AGGRO))
    {
        TC_LOG_ERROR(LOG_FILTER_SERVER_LOADING, "Visibility.Distance.BGArenas can't be less max aggro radius %f", 45*sWorld->getRate(RATE_CREATURE_AGGRO));
        m_MaxVisibleDistanceInBGArenas = 45*sWorld->getRate(RATE_CREATURE_AGGRO);
    }
    else if (m_MaxVisibleDistanceInBGArenas > MAX_VISIBILITY_DISTANCE)
    {
        TC_LOG_ERROR(LOG_FILTER_SERVER_LOADING, "Visibility.Distance.BGArenas can't be greater %f", MAX_VISIBILITY_DISTANCE);
        m_MaxVisibleDistanceInBGArenas = MAX_VISIBILITY_DISTANCE;
    }

    m_visibility_notify_periodOnContinents = sConfigMgr->GetIntDefault("Visibility.Notify.Period.OnContinents", DEFAULT_VISIBILITY_NOTIFY_PERIOD);
    m_visibility_notify_periodInInstances = sConfigMgr->GetIntDefault("Visibility.Notify.Period.InInstances",   DEFAULT_VISIBILITY_NOTIFY_PERIOD);
    m_visibility_notify_periodInBGArenas = sConfigMgr->GetIntDefault("Visibility.Notify.Period.InBGArenas",    DEFAULT_VISIBILITY_NOTIFY_PERIOD);

    ///- Load the CharDelete related config options
    m_int_configs[CONFIG_CHARDELETE_METHOD] = sConfigMgr->GetIntDefault("CharDelete.Method", 0);
    m_int_configs[CONFIG_CHARDELETE_MIN_LEVEL] = sConfigMgr->GetIntDefault("CharDelete.MinLevel", 0);
    m_int_configs[CONFIG_CHARDELETE_HEROIC_MIN_LEVEL] = sConfigMgr->GetIntDefault("CharDelete.Heroic.MinLevel", 0);
    m_int_configs[CONFIG_CHARDELETE_KEEP_DAYS] = sConfigMgr->GetIntDefault("CharDelete.KeepDays", 30);

    ///- Read the "Data" directory from the config file
    std::string dataPath = sConfigMgr->GetStringDefault("DataDir", "./");
    if (dataPath.at(dataPath.length()-1) != '/' && dataPath.at(dataPath.length()-1) != '\\')
        dataPath.push_back('/');

#if PLATFORM == PLATFORM_UNIX || PLATFORM == PLATFORM_APPLE
    if (dataPath[0] == '~')
    {
        const char* home = getenv("HOME");
        if (home)
            dataPath.replace(0, 1, home);
    }
#endif

    if (reload)
    {
        if (dataPath != m_dataPath)
            TC_LOG_ERROR(LOG_FILTER_SERVER_LOADING, "DataDir option can't be changed at worldserver.conf reload, using current value (%s).", m_dataPath.c_str());
    }
    else
    {
        m_dataPath = dataPath;
        TC_LOG_INFO(LOG_FILTER_SERVER_LOADING, "Using DataDir %s", m_dataPath.c_str());
    }

    m_bool_configs[CONFIG_ENABLE_MMAPS] = sConfigMgr->GetBoolDefault("mmap.enablePathFinding", false);
    TC_LOG_INFO(LOG_FILTER_SERVER_LOADING, "WORLD: MMap data directory is: %smmaps", m_dataPath.c_str());

    m_bool_configs[CONFIG_VMAP_INDOOR_CHECK] = sConfigMgr->GetBoolDefault("vmap.enableIndoorCheck", 0);
    bool enableIndoor = sConfigMgr->GetBoolDefault("vmap.enableIndoorCheck", true);
    bool enableLOS = sConfigMgr->GetBoolDefault("vmap.enableLOS", true);
    bool enableHeight = sConfigMgr->GetBoolDefault("vmap.enableHeight", true);

    if (!enableHeight)
        TC_LOG_ERROR(LOG_FILTER_SERVER_LOADING, "VMap height checking disabled! Creatures movements and other various things WILL be broken! Expect no support.");

    VMAP::VMapFactory::createOrGetVMapManager()->setEnableLineOfSightCalc(enableLOS);
    VMAP::VMapFactory::createOrGetVMapManager()->setEnableHeightCalc(enableHeight);
    TC_LOG_INFO(LOG_FILTER_SERVER_LOADING, "VMap support included. LineOfSight: %i, getHeight: %i, indoorCheck: %i", enableLOS, enableHeight, enableIndoor);
    TC_LOG_INFO(LOG_FILTER_SERVER_LOADING, "VMap data directory is: %svmaps", m_dataPath.c_str());

    m_int_configs[CONFIG_MAX_WHO] = sConfigMgr->GetIntDefault("MaxWhoListReturns", 49);
    m_bool_configs[CONFIG_START_ALL_SPELLS] = sConfigMgr->GetBoolDefault("PlayerStart.AllSpells", false);
    if (m_bool_configs[CONFIG_START_ALL_SPELLS])
        TC_LOG_WARN(LOG_FILTER_SERVER_LOADING, "PlayerStart.AllSpells enabled - may not function as intended!");
    m_int_configs[CONFIG_HONOR_AFTER_DUEL] = sConfigMgr->GetIntDefault("HonorPointsAfterDuel", 0);
    m_bool_configs[CONFIG_START_ALL_EXPLORED] = sConfigMgr->GetBoolDefault("PlayerStart.MapsExplored", false);
    m_bool_configs[CONFIG_START_ALL_REP] = sConfigMgr->GetBoolDefault("PlayerStart.AllReputation", false);
    m_bool_configs[CONFIG_ALWAYS_MAXSKILL] = sConfigMgr->GetBoolDefault("AlwaysMaxWeaponSkill", false);
    m_bool_configs[CONFIG_PVP_TOKEN_ENABLE] = sConfigMgr->GetBoolDefault("PvPToken.Enable", false);
    m_int_configs[CONFIG_PVP_TOKEN_MAP_TYPE] = sConfigMgr->GetIntDefault("PvPToken.MapAllowType", 4);
    m_int_configs[CONFIG_PVP_TOKEN_ID] = sConfigMgr->GetIntDefault("PvPToken.ItemID", 29434);
    m_int_configs[CONFIG_PVP_TOKEN_COUNT] = sConfigMgr->GetIntDefault("PvPToken.ItemCount", 1);
    if (m_int_configs[CONFIG_PVP_TOKEN_COUNT] < 1)
        m_int_configs[CONFIG_PVP_TOKEN_COUNT] = 1;

    m_bool_configs[CONFIG_NO_RESET_TALENT_COST] = sConfigMgr->GetBoolDefault("NoResetTalentsCost", false);
    m_bool_configs[CONFIG_SHOW_KICK_IN_WORLD] = sConfigMgr->GetBoolDefault("ShowKickInWorld", false);
    m_int_configs[CONFIG_INTERVAL_LOG_UPDATE] = sConfigMgr->GetIntDefault("RecordUpdateTimeDiffInterval", 60000);
    m_int_configs[CONFIG_MIN_LOG_UPDATE] = sConfigMgr->GetIntDefault("MinRecordUpdateTimeDiff", 100);
    m_int_configs[CONFIG_NUMTHREADS] = sConfigMgr->GetIntDefault("MapUpdate.Threads", 1);
    m_int_configs[CONFIG_MAX_RESULTS_LOOKUP_COMMANDS] = sConfigMgr->GetIntDefault("Command.LookupMaxResults", 0);

    // chat logging
    m_bool_configs[CONFIG_CHATLOG_CHANNEL] = sConfigMgr->GetBoolDefault("ChatLogs.Channel", false);
    m_bool_configs[CONFIG_CHATLOG_WHISPER] = sConfigMgr->GetBoolDefault("ChatLogs.Whisper", false);
    m_bool_configs[CONFIG_CHATLOG_SYSCHAN] = sConfigMgr->GetBoolDefault("ChatLogs.SysChan", false);
    m_bool_configs[CONFIG_CHATLOG_PARTY] = sConfigMgr->GetBoolDefault("ChatLogs.Party", false);
    m_bool_configs[CONFIG_CHATLOG_RAID] = sConfigMgr->GetBoolDefault("ChatLogs.Raid", false);
    m_bool_configs[CONFIG_CHATLOG_GUILD] = sConfigMgr->GetBoolDefault("ChatLogs.Guild", false);
    m_bool_configs[CONFIG_CHATLOG_PUBLIC] = sConfigMgr->GetBoolDefault("ChatLogs.Public", false);
    m_bool_configs[CONFIG_CHATLOG_ADDON] = sConfigMgr->GetBoolDefault("ChatLogs.Addon", false);
    m_bool_configs[CONFIG_CHATLOG_BGROUND] = sConfigMgr->GetBoolDefault("ChatLogs.Battleground", false);

    // Warden
    m_bool_configs[CONFIG_WARDEN_ENABLED]              = sConfigMgr->GetBoolDefault("Warden.Enabled", false);
    m_int_configs[CONFIG_WARDEN_NUM_MEM_CHECKS]        = sConfigMgr->GetIntDefault("Warden.NumMemChecks", 3);
    m_int_configs[CONFIG_WARDEN_NUM_OTHER_CHECKS]      = sConfigMgr->GetIntDefault("Warden.NumOtherChecks", 7);
    m_int_configs[CONFIG_WARDEN_CLIENT_BAN_DURATION]   = sConfigMgr->GetIntDefault("Warden.BanDuration", 86400);
    m_int_configs[CONFIG_WARDEN_CLIENT_CHECK_HOLDOFF]  = sConfigMgr->GetIntDefault("Warden.ClientCheckHoldOff", 30);
    m_int_configs[CONFIG_WARDEN_CLIENT_FAIL_ACTION]    = sConfigMgr->GetIntDefault("Warden.ClientCheckFailAction", 0);
    m_int_configs[CONFIG_WARDEN_CLIENT_RESPONSE_DELAY] = sConfigMgr->GetIntDefault("Warden.ClientResponseDelay", 600);

    // Dungeon finder
    m_int_configs[CONFIG_LFG_OPTIONSMASK] = sConfigMgr->GetIntDefault("DungeonFinder.OptionsMask", 1);

    // DBC_ItemAttributes
    m_bool_configs[CONFIG_DBC_ENFORCE_ITEM_ATTRIBUTES] = sConfigMgr->GetBoolDefault("DBC.EnforceItemAttributes", true);

    // Max instances per hour
    m_int_configs[CONFIG_MAX_INSTANCES_PER_HOUR] = sConfigMgr->GetIntDefault("AccountInstancesPerHour", 5);

    // AutoBroadcast
    m_bool_configs[CONFIG_AUTOBROADCAST] = sConfigMgr->GetBoolDefault("AutoBroadcast.On", false);
    m_int_configs[CONFIG_AUTOBROADCAST_CENTER] = sConfigMgr->GetIntDefault("AutoBroadcast.Center", 0);
    m_int_configs[CONFIG_AUTOBROADCAST_INTERVAL] = sConfigMgr->GetIntDefault("AutoBroadcast.Timer", 60000);
    if (reload)
    {
        m_timers[WUPDATE_AUTOBROADCAST].SetInterval(m_int_configs[CONFIG_AUTOBROADCAST_INTERVAL]);
        m_timers[WUPDATE_AUTOBROADCAST].Reset();
    }

    // MySQL ping time interval
    m_int_configs[CONFIG_DB_PING_INTERVAL] = sConfigMgr->GetIntDefault("MaxPingTime", 30);

    // Guild save interval
    m_bool_configs[CONFIG_GUILD_LEVELING_ENABLED] = ConfigMgr::GetBoolDefault("Guild.LevelingEnabled", true);
    m_int_configs[CONFIG_GUILD_SAVE_INTERVAL] = ConfigMgr::GetIntDefault("Guild.SaveInterval", 15);
    m_int_configs[CONFIG_GUILD_MAX_LEVEL] = ConfigMgr::GetIntDefault("Guild.MaxLevel", 25);
    m_int_configs[CONFIG_GUILD_UNDELETABLE_LEVEL] = ConfigMgr::GetIntDefault("Guild.UndeletableLevel", 4);
    rate_values[RATE_XP_GUILD_MODIFIER] = ConfigMgr::GetFloatDefault("Guild.XPModifier", 0.25f);
    m_int_configs[CONFIG_GUILD_DAILY_XP_CAP] = ConfigMgr::GetIntDefault("Guild.DailyXPCap", 7807500);
    m_int_configs[CONFIG_GUILD_WEEKLY_REP_CAP] = ConfigMgr::GetIntDefault("Guild.WeeklyReputationCap", 4375);

    // misc
    m_bool_configs[CONFIG_PDUMP_NO_PATHS] = sConfigMgr->GetBoolDefault("PlayerDump.DisallowPaths", true);
    m_bool_configs[CONFIG_PDUMP_NO_OVERWRITE] = sConfigMgr->GetBoolDefault("PlayerDump.DisallowOverwrite", true);
    m_bool_configs[CONFIG_UI_QUESTLEVELS_IN_DIALOGS] = sConfigMgr->GetBoolDefault("UI.ShowQuestLevelsInDialogs", false);

    // Wintergrasp battlefield
    m_bool_configs[CONFIG_WINTERGRASP_ENABLE] = sConfigMgr->GetBoolDefault("Wintergrasp.Enable", false);
    m_int_configs[CONFIG_WINTERGRASP_PLR_MAX] = sConfigMgr->GetIntDefault("Wintergrasp.PlayerMax", 100);
    m_int_configs[CONFIG_WINTERGRASP_PLR_MIN] = sConfigMgr->GetIntDefault("Wintergrasp.PlayerMin", 0);
    m_int_configs[CONFIG_WINTERGRASP_PLR_MIN_LVL] = sConfigMgr->GetIntDefault("Wintergrasp.PlayerMinLvl", 77);
    m_int_configs[CONFIG_WINTERGRASP_BATTLETIME] = sConfigMgr->GetIntDefault("Wintergrasp.BattleTimer", 30);
    m_int_configs[CONFIG_WINTERGRASP_NOBATTLETIME] = sConfigMgr->GetIntDefault("Wintergrasp.NoBattleTimer", 150);
    m_int_configs[CONFIG_WINTERGRASP_RESTART_AFTER_CRASH] = sConfigMgr->GetIntDefault("Wintergrasp.CrashRestartTimer", 10);

    // Stats limits
    m_bool_configs[CONFIG_STATS_LIMITS_ENABLE] = sConfigMgr->GetBoolDefault("Stats.Limits.Enable", false);
    m_float_configs[CONFIG_STATS_LIMITS_DODGE] = sConfigMgr->GetFloatDefault("Stats.Limits.Dodge", 95.0f);
    m_float_configs[CONFIG_STATS_LIMITS_PARRY] = sConfigMgr->GetFloatDefault("Stats.Limits.Parry", 95.0f);
    m_float_configs[CONFIG_STATS_LIMITS_BLOCK] = sConfigMgr->GetFloatDefault("Stats.Limits.Block", 95.0f);
    m_float_configs[CONFIG_STATS_LIMITS_CRIT] = sConfigMgr->GetFloatDefault("Stats.Limits.Crit", 95.0f);

    // call ScriptMgr if we're reloading the configuration
    if (reload)
        sScriptMgr->OnConfigLoad(reload);
}

extern void LoadGameObjectModelList();

/// Initialize the World
void World::SetInitialWorldSettings()
{
    ///- Server startup begin
    uint32 startupBegin = getMSTime();

    ///- Initialize the random number generator
    srand((unsigned int)time(NULL));

    ///- Initialize detour memory management
    dtAllocSetCustom(dtCustomAlloc, dtCustomFree);

    ///- Initialize config settings
    LoadConfigSettings();

    ///- Initialize Allowed Security Level
    LoadDBAllowedSecurityLevel();

    ///- Init highest guids before any table loading to prevent using not initialized guids in some code.
    sObjectMgr->SetHighestGuids();

    ///- Check the existence of the map files for all races' startup areas.
    if (!MapManager::ExistMapAndVMap(0, -6240.32f, 331.033f)
        || !MapManager::ExistMapAndVMap(0, -8949.95f, -132.493f)
        || !MapManager::ExistMapAndVMap(1, -618.518f, -4251.67f)
        || !MapManager::ExistMapAndVMap(0, 1676.35f, 1677.45f)
        || !MapManager::ExistMapAndVMap(1, 10311.3f, 832.463f)
        || !MapManager::ExistMapAndVMap(1, -2917.58f, -257.98f)
        || (m_int_configs[CONFIG_EXPANSION] && (
            !MapManager::ExistMapAndVMap(530, 10349.6f, -6357.29f) ||
            !MapManager::ExistMapAndVMap(530, -3961.64f, -13931.2f))))
    {
        TC_LOG_ERROR(LOG_FILTER_SERVER_LOADING, "Correct *.map files not found in path '%smaps' or *.vmtree/*.vmtile files in '%svmaps'. Please place *.map/*.vmtree/*.vmtile files in appropriate directories or correct the DataDir value in the worldserver.conf file.", m_dataPath.c_str(), m_dataPath.c_str());
        exit(1);
    }

    ///- Initialize pool manager
    sPoolMgr->Initialize();

    ///- Initialize game event manager
    sGameEventMgr->Initialize();

    ///- Loading strings. Getting no records means core load has to be canceled because no error message can be output.

    TC_LOG_INFO(LOG_FILTER_SERVER_LOADING, "Loading Trinity strings...");
    if (!sObjectMgr->LoadTrinityStrings())
        exit(1);                                            // Error message displayed in function already

    ///- Update the realm entry in the database with the realm type from the config file
    //No SQL injection as values are treated as integers

    // not send custom type REALM_FFA_PVP to realm list
    uint32 server_type = IsFFAPvPRealm() ? uint32(REALM_TYPE_PVP) : getIntConfig(CONFIG_GAME_TYPE);
    uint32 realm_zone = getIntConfig(CONFIG_REALM_ZONE);

    LoginDatabase.PExecute("UPDATE realmlist SET icon = %u, timezone = %u WHERE id = '%d'", server_type, realm_zone, realmID);      // One-time query

    ///- Remove the bones (they should not exist in DB though) and old corpses after a restart
    PreparedStatement* stmt = CharacterDatabase.GetPreparedStatement(CHAR_DEL_OLD_CORPSES);
    stmt->setUInt32(0, 3 * DAY);
    CharacterDatabase.Execute(stmt);

    ///- Load the DBC files
    TC_LOG_INFO(LOG_FILTER_SERVER_LOADING, "Initialize data stores...");
    LoadDBCStores(m_dataPath);
    LoadDB2Stores(m_dataPath);

    TC_LOG_INFO(LOG_FILTER_SERVER_LOADING, "Loading SpellInfo store...");
    sSpellMgr->LoadSpellInfoStore();

    TC_LOG_INFO(LOG_FILTER_SERVER_LOADING, "Loading SpellInfo corrections...");
    sSpellMgr->LoadSpellInfoCorrections();

    TC_LOG_INFO(LOG_FILTER_SERVER_LOADING, "Loading SkillLineAbilityMultiMap Data...");
    sSpellMgr->LoadSkillLineAbilityMap();

    TC_LOG_INFO(LOG_FILTER_SERVER_LOADING, "Loading spell custom attributes...");
    sSpellMgr->LoadSpellCustomAttr();

    TC_LOG_INFO(LOG_FILTER_SERVER_LOADING, "Loading GameObject models...");
    LoadGameObjectModelList();

    TC_LOG_INFO(LOG_FILTER_SERVER_LOADING, "Loading Script Names...");
    sObjectMgr->LoadScriptNames();

    TC_LOG_INFO(LOG_FILTER_SERVER_LOADING, "Loading Instance Template...");
    sObjectMgr->LoadInstanceTemplate();

    // Must be called before `creature_respawn`/`gameobject_respawn` tables
    TC_LOG_INFO(LOG_FILTER_SERVER_LOADING, "Loading instances...");
    sInstanceSaveMgr->LoadInstances();

    TC_LOG_INFO(LOG_FILTER_SERVER_LOADING, "Loading Localization strings...");
    uint32 oldMSTime = getMSTime();
    sObjectMgr->LoadCreatureLocales();
    sObjectMgr->LoadGameObjectLocales();
    sObjectMgr->LoadItemLocales();
    sObjectMgr->LoadQuestLocales();
    sObjectMgr->LoadNpcTextLocales();
    sObjectMgr->LoadPageTextLocales();
    sObjectMgr->LoadGossipMenuItemsLocales();
    sObjectMgr->LoadPointOfInterestLocales();

    sObjectMgr->SetDBCLocaleIndex(GetDefaultDbcLocale());        // Get once for all the locale index of DBC language (console/broadcasts)
    TC_LOG_INFO(LOG_FILTER_SERVER_LOADING, ">> Localization strings loaded in %u ms", GetMSTimeDiffToNow(oldMSTime));

    TC_LOG_INFO(LOG_FILTER_SERVER_LOADING, "Loading Account Roles and Permissions...");
    sAccountMgr->LoadRBAC();

    TC_LOG_INFO(LOG_FILTER_SERVER_LOADING, "Loading Page Texts...");
    sObjectMgr->LoadPageTexts();

    TC_LOG_INFO(LOG_FILTER_SERVER_LOADING, "Loading Game Object Templates...");         // must be after LoadPageTexts
    sObjectMgr->LoadGameObjectTemplate();

    TC_LOG_INFO(LOG_FILTER_SERVER_LOADING, "Loading Spell Rank Data...");
    sSpellMgr->LoadSpellRanks();

    TC_LOG_INFO(LOG_FILTER_SERVER_LOADING, "Loading Spell Required Data...");
    sSpellMgr->LoadSpellRequired();

    TC_LOG_INFO(LOG_FILTER_SERVER_LOADING, "Loading Spell Group types...");
    sSpellMgr->LoadSpellGroups();

    TC_LOG_INFO(LOG_FILTER_SERVER_LOADING, "Loading Spell Learn Skills...");
    sSpellMgr->LoadSpellLearnSkills();                           // must be after LoadSpellRanks

    TC_LOG_INFO(LOG_FILTER_SERVER_LOADING, "Loading Spell Learn Spells...");
    sSpellMgr->LoadSpellLearnSpells();

    TC_LOG_INFO(LOG_FILTER_SERVER_LOADING, "Loading Spell Proc Event conditions...");
    sSpellMgr->LoadSpellProcEvents();

    TC_LOG_INFO(LOG_FILTER_SERVER_LOADING, "Loading Spell Proc conditions and data...");
    sSpellMgr->LoadSpellProcs();

    TC_LOG_INFO(LOG_FILTER_SERVER_LOADING, "Loading Spell Bonus Data...");
    sSpellMgr->LoadSpellBonusess();

    TC_LOG_INFO(LOG_FILTER_SERVER_LOADING, "Loading Aggro Spells Definitions...");
    sSpellMgr->LoadSpellThreats();

    TC_LOG_INFO(LOG_FILTER_SERVER_LOADING, "Loading Spell Group Stack Rules...");
    sSpellMgr->LoadSpellGroupStackRules();

    TC_LOG_INFO(LOG_FILTER_SERVER_LOADING, "Loading Spell Phase Dbc Info...");
    sObjectMgr->LoadSpellPhaseInfo();

    TC_LOG_INFO(LOG_FILTER_SERVER_LOADING, "Loading NPC Texts...");
    sObjectMgr->LoadGossipText();

    TC_LOG_INFO(LOG_FILTER_SERVER_LOADING, "Loading Enchant Spells Proc datas...");
    sSpellMgr->LoadSpellEnchantProcData();

    TC_LOG_INFO(LOG_FILTER_SERVER_LOADING, "Loading Item Random Enchantments Table...");
    LoadRandomEnchantmentsTable();

    TC_LOG_INFO(LOG_FILTER_SERVER_LOADING, "Loading Disables");                         // must be before loading quests and items
    DisableMgr::LoadDisables();

    TC_LOG_INFO(LOG_FILTER_SERVER_LOADING, "Loading Items...");                         // must be after LoadRandomEnchantmentsTable and LoadPageTexts
    sObjectMgr->LoadItemTemplates();

    TC_LOG_INFO(LOG_FILTER_SERVER_LOADING, "Loading Item set names...");                // must be after LoadItemPrototypes
    sObjectMgr->LoadItemTemplateAddon();

    TC_LOG_INFO(LOG_FILTER_GENERAL, "Loading Item Scripts...");                 // must be after LoadItemPrototypes
    sObjectMgr->LoadItemScriptNames();

    TC_LOG_INFO(LOG_FILTER_SERVER_LOADING, "Loading Creature Model Based Info Data...");
    sObjectMgr->LoadCreatureModelInfo();

    TC_LOG_INFO(LOG_FILTER_SERVER_LOADING, "Loading Creature templates...");
    sObjectMgr->LoadCreatureTemplates();

    TC_LOG_INFO(LOG_FILTER_SERVER_LOADING, "Loading Equipment templates...");           // must be after LoadCreatureTemplates
    sObjectMgr->LoadEquipmentTemplates();

    TC_LOG_INFO(LOG_FILTER_SERVER_LOADING, "Loading Creature template addons...");
    sObjectMgr->LoadCreatureTemplateAddons();

    TC_LOG_INFO(LOG_FILTER_SERVER_LOADING, "Loading Reputation Reward Rates...");
    sObjectMgr->LoadReputationRewardRate();

    TC_LOG_INFO(LOG_FILTER_SERVER_LOADING, "Loading Creature Reputation OnKill Data...");
    sObjectMgr->LoadReputationOnKill();

    TC_LOG_INFO(LOG_FILTER_SERVER_LOADING, "Loading Reputation Spillover Data...");
    sObjectMgr->LoadReputationSpilloverTemplate();

    TC_LOG_INFO(LOG_FILTER_SERVER_LOADING, "Loading Points Of Interest Data...");
    sObjectMgr->LoadPointsOfInterest();

    TC_LOG_INFO(LOG_FILTER_SERVER_LOADING, "Loading Creature Base Stats...");
    sObjectMgr->LoadCreatureClassLevelStats();

    TC_LOG_INFO(LOG_FILTER_SERVER_LOADING, "Loading Creature Data...");
    sObjectMgr->LoadCreatures();

    TC_LOG_INFO(LOG_FILTER_SERVER_LOADING, "Loading Temporary Summon Data...");
    sObjectMgr->LoadTempSummons();                               // must be after LoadCreatureTemplates() and LoadGameObjectTemplates()

    TC_LOG_INFO(LOG_FILTER_SERVER_LOADING, "Loading pet levelup spells...");
    sSpellMgr->LoadPetLevelupSpellMap();

    TC_LOG_INFO(LOG_FILTER_SERVER_LOADING, "Loading pet default spells additional to levelup spells...");
    sSpellMgr->LoadPetDefaultSpells();

    TC_LOG_INFO(LOG_FILTER_SERVER_LOADING, "Loading Creature Addon Data...");
    sObjectMgr->LoadCreatureAddons();                            // must be after LoadCreatureTemplates() and LoadCreatures()

    TC_LOG_INFO(LOG_FILTER_SERVER_LOADING, "Loading Gameobject Data...");
    sObjectMgr->LoadGameobjects();

    TC_LOG_INFO(LOG_FILTER_SERVER_LOADING, "Loading Creature Linked Respawn...");
    sObjectMgr->LoadLinkedRespawn();                             // must be after LoadCreatures(), LoadGameObjects()

    TC_LOG_INFO(LOG_FILTER_SERVER_LOADING, "Loading Weather Data...");
    WeatherMgr::LoadWeatherData();

    TC_LOG_INFO(LOG_FILTER_SERVER_LOADING, "Loading Quests...");
    sObjectMgr->LoadQuests();                                    // must be loaded after DBCs, creature_template, item_template, gameobject tables

    TC_LOG_INFO(LOG_FILTER_SERVER_LOADING, "Checking Quest Disables");
    DisableMgr::CheckQuestDisables();                           // must be after loading quests

    TC_LOG_INFO(LOG_FILTER_SERVER_LOADING, "Loading Quest POI");
    sObjectMgr->LoadQuestPOI();

    TC_LOG_INFO(LOG_FILTER_SERVER_LOADING, "Loading Quests Relations...");
    sObjectMgr->LoadQuestRelations();                            // must be after quest load

    TC_LOG_INFO(LOG_FILTER_SERVER_LOADING, "Loading Objects Pooling Data...");
    sPoolMgr->LoadFromDB();

    TC_LOG_INFO(LOG_FILTER_SERVER_LOADING, "Loading Game Event Data...");               // must be after loading pools fully
    sGameEventMgr->LoadFromDB();

    TC_LOG_INFO(LOG_FILTER_SERVER_LOADING, "Loading UNIT_NPC_FLAG_SPELLCLICK Data..."); // must be after LoadQuests
    sObjectMgr->LoadNPCSpellClickSpells();

    TC_LOG_INFO(LOG_FILTER_SERVER_LOADING, "Loading Vehicle Template Accessories...");
    sObjectMgr->LoadVehicleTemplateAccessories();                // must be after LoadCreatureTemplates() and LoadNPCSpellClickSpells()

    TC_LOG_INFO(LOG_FILTER_SERVER_LOADING, "Loading Vehicle Accessories...");
    sObjectMgr->LoadVehicleAccessories();                       // must be after LoadCreatureTemplates() and LoadNPCSpellClickSpells()

    TC_LOG_INFO(LOG_FILTER_SERVER_LOADING, "Loading SpellArea Data...");                // must be after quest load
    sSpellMgr->LoadSpellAreas();

    TC_LOG_INFO(LOG_FILTER_SERVER_LOADING, "Loading AreaTrigger definitions...");
    sObjectMgr->LoadAreaTriggerTeleports();

    TC_LOG_INFO(LOG_FILTER_SERVER_LOADING, "Loading Access Requirements...");
    sObjectMgr->LoadAccessRequirements();                        // must be after item template load

    TC_LOG_INFO(LOG_FILTER_SERVER_LOADING, "Loading Quest Area Triggers...");
    sObjectMgr->LoadQuestAreaTriggers();                         // must be after LoadQuests

    TC_LOG_INFO(LOG_FILTER_SERVER_LOADING, "Loading Tavern Area Triggers...");
    sObjectMgr->LoadTavernAreaTriggers();

    TC_LOG_INFO(LOG_FILTER_SERVER_LOADING, "Loading AreaTrigger script names...");
    sObjectMgr->LoadAreaTriggerScripts();

    TC_LOG_INFO(LOG_FILTER_SERVER_LOADING, "Loading LFG entrance positions..."); // Must be after areatriggers
    sLFGMgr->LoadLFGDungeons();

    TC_LOG_INFO(LOG_FILTER_SERVER_LOADING, "Loading Dungeon boss data...");
    sObjectMgr->LoadInstanceEncounters();

    TC_LOG_INFO(LOG_FILTER_SERVER_LOADING, "Loading LFG rewards...");
    sLFGMgr->LoadRewards();

    TC_LOG_INFO(LOG_FILTER_SERVER_LOADING, "Loading Graveyard-zone links...");
    sObjectMgr->LoadGraveyardZones();

    TC_LOG_INFO(LOG_FILTER_SERVER_LOADING, "Loading Graveyard Orientations...");
    sObjectMgr->LoadGraveyardOrientations();

    TC_LOG_INFO(LOG_FILTER_SERVER_LOADING, "Loading spell pet auras...");
    sSpellMgr->LoadSpellPetAuras();

    TC_LOG_INFO(LOG_FILTER_SERVER_LOADING, "Loading Spell target coordinates...");
    sSpellMgr->LoadSpellTargetPositions();

    TC_LOG_INFO(LOG_FILTER_SERVER_LOADING, "Loading enchant custom attributes...");
    sSpellMgr->LoadEnchantCustomAttr();

    TC_LOG_INFO(LOG_FILTER_SERVER_LOADING, "Loading linked spells...");
    sSpellMgr->LoadSpellLinked();

    TC_LOG_INFO(LOG_FILTER_SERVER_LOADING, "Loading Player Create Data...");
    sObjectMgr->LoadPlayerInfo();

    TC_LOG_INFO(LOG_FILTER_SERVER_LOADING, "Loading Exploration BaseXP Data...");
    sObjectMgr->LoadExplorationBaseXP();

    TC_LOG_INFO(LOG_FILTER_SERVER_LOADING, "Loading Pet Name Parts...");
    sObjectMgr->LoadPetNames();

    CharacterDatabaseCleaner::CleanDatabase();

    TC_LOG_INFO(LOG_FILTER_SERVER_LOADING, "Loading the max pet number...");
    sObjectMgr->LoadPetNumber();

    TC_LOG_INFO(LOG_FILTER_SERVER_LOADING, "Loading pet level stats...");
    sObjectMgr->LoadPetLevelInfo();

    TC_LOG_INFO(LOG_FILTER_SERVER_LOADING, "Loading Player Corpses...");
    sObjectMgr->LoadCorpses();

    TC_LOG_INFO(LOG_FILTER_SERVER_LOADING, "Loading Player level dependent mail rewards...");
    sObjectMgr->LoadMailLevelRewards();

    // Loot tables
    LoadLootTables();

    TC_LOG_INFO(LOG_FILTER_SERVER_LOADING, "Loading Skill Discovery Table...");
    LoadSkillDiscoveryTable();

    TC_LOG_INFO(LOG_FILTER_SERVER_LOADING, "Loading Skill Extra Item Table...");
    LoadSkillExtraItemTable();

    TC_LOG_INFO(LOG_FILTER_SERVER_LOADING, "Loading Skill Fishing base level requirements...");
    sObjectMgr->LoadFishingBaseSkillLevel();

    TC_LOG_INFO(LOG_FILTER_SERVER_LOADING, "Loading Achievements...");
    sAchievementMgr->LoadAchievementReferenceList();
    TC_LOG_INFO(LOG_FILTER_SERVER_LOADING, "Loading Achievement Criteria Lists...");
    sAchievementMgr->LoadAchievementCriteriaList();
    TC_LOG_INFO(LOG_FILTER_SERVER_LOADING, "Loading Achievement Criteria Data...");
    sAchievementMgr->LoadAchievementCriteriaData();
    TC_LOG_INFO(LOG_FILTER_SERVER_LOADING, "Loading Achievement Rewards...");
    sAchievementMgr->LoadRewards();
    TC_LOG_INFO(LOG_FILTER_SERVER_LOADING, "Loading Achievement Reward Locales...");
    sAchievementMgr->LoadRewardLocales();
    TC_LOG_INFO(LOG_FILTER_SERVER_LOADING, "Loading Completed Achievements...");
    sAchievementMgr->LoadCompletedAchievements();

    // Delete expired auctions before loading
    TC_LOG_INFO(LOG_FILTER_SERVER_LOADING, "Deleting expired auctions...");
    sAuctionMgr->DeleteExpiredAuctionsAtStartup();

    ///- Load dynamic data tables from the database
    TC_LOG_INFO(LOG_FILTER_SERVER_LOADING, "Loading Item Auctions...");
    sAuctionMgr->LoadAuctionItems();

    TC_LOG_INFO(LOG_FILTER_SERVER_LOADING, "Loading Auctions...");
    sAuctionMgr->LoadAuctions();

    TC_LOG_INFO(LOG_FILTER_SERVER_LOADING, "Loading Guild XP for level...");
    sGuildMgr->LoadGuildXpForLevel();

    TC_LOG_INFO(LOG_FILTER_SERVER_LOADING, "Loading Guild rewards...");
    sGuildMgr->LoadGuildRewards();

    TC_LOG_INFO(LOG_FILTER_SERVER_LOADING, "Loading Guilds...");
    sGuildMgr->LoadGuilds();

    sGuildFinderMgr->LoadFromDB();

    TC_LOG_INFO(LOG_FILTER_SERVER_LOADING, "Loading ArenaTeams...");
    sArenaTeamMgr->LoadArenaTeams();

    TC_LOG_INFO(LOG_FILTER_SERVER_LOADING, "Loading Groups...");
    sGroupMgr->LoadGroups();

    TC_LOG_INFO(LOG_FILTER_SERVER_LOADING, "Loading ReservedNames...");
    sObjectMgr->LoadReservedPlayersNames();

    TC_LOG_INFO(LOG_FILTER_SERVER_LOADING, "Loading GameObjects for quests...");
    sObjectMgr->LoadGameObjectForQuests();

    TC_LOG_INFO(LOG_FILTER_SERVER_LOADING, "Loading BattleMasters...");
    sBattlegroundMgr->LoadBattleMastersEntry();

    TC_LOG_INFO(LOG_FILTER_SERVER_LOADING, "Loading GameTeleports...");
    sObjectMgr->LoadGameTele();

    TC_LOG_INFO(LOG_FILTER_SERVER_LOADING, "Loading Gossip menu...");
    sObjectMgr->LoadGossipMenu();

    TC_LOG_INFO(LOG_FILTER_SERVER_LOADING, "Loading Gossip menu options...");
    sObjectMgr->LoadGossipMenuItems();

    TC_LOG_INFO(LOG_FILTER_SERVER_LOADING, "Loading Vendors...");
    sObjectMgr->LoadVendors();                                   // must be after load CreatureTemplate and ItemTemplate

    TC_LOG_INFO(LOG_FILTER_SERVER_LOADING, "Loading Trainers...");
    sObjectMgr->LoadTrainerSpell();                              // must be after load CreatureTemplate

    TC_LOG_INFO(LOG_FILTER_SERVER_LOADING, "Loading Waypoints...");
    sWaypointMgr->Load();

    TC_LOG_INFO(LOG_FILTER_SERVER_LOADING, "Loading SmartAI Waypoints...");
    sSmartWaypointMgr->LoadFromDB();

    TC_LOG_INFO(LOG_FILTER_SERVER_LOADING, "Loading Creature Formations...");
    sFormationMgr->LoadCreatureFormations();

    TC_LOG_INFO(LOG_FILTER_SERVER_LOADING, "Loading World States...");              // must be loaded before battleground, outdoor PvP and conditions
    LoadWorldStates();

    TC_LOG_INFO(LOG_FILTER_SERVER_LOADING, "Loading Phase definitions...");
    sObjectMgr->LoadPhaseDefinitions();

    TC_LOG_INFO(LOG_FILTER_SERVER_LOADING, "Loading Conditions...");
    sConditionMgr->LoadConditions();

    TC_LOG_INFO(LOG_FILTER_SERVER_LOADING, "Loading faction change achievement pairs...");
    sObjectMgr->LoadFactionChangeAchievements();

    TC_LOG_INFO(LOG_FILTER_SERVER_LOADING, "Loading faction change spell pairs...");
    sObjectMgr->LoadFactionChangeSpells();

    TC_LOG_INFO(LOG_FILTER_SERVER_LOADING, "Loading faction change item pairs...");
    sObjectMgr->LoadFactionChangeItems();

    TC_LOG_INFO(LOG_FILTER_SERVER_LOADING, "Loading faction change reputation pairs...");
    sObjectMgr->LoadFactionChangeReputations();

    TC_LOG_INFO(LOG_FILTER_SERVER_LOADING, "Loading faction change title pairs...");
    sObjectMgr->LoadFactionChangeTitles();

    TC_LOG_INFO(LOG_FILTER_SERVER_LOADING, "Loading GM tickets...");
    sTicketMgr->LoadTickets();

    TC_LOG_INFO(LOG_FILTER_SERVER_LOADING, "Loading GM surveys...");
    sTicketMgr->LoadSurveys();

    TC_LOG_INFO(LOG_FILTER_SERVER_LOADING, "Loading client addons...");
    AddonMgr::LoadFromDB();

    ///- Handle outdated emails (delete/return)
    TC_LOG_INFO(LOG_FILTER_SERVER_LOADING, "Returning old mails...");
    sObjectMgr->ReturnOrDeleteOldMails(false);

    TC_LOG_INFO(LOG_FILTER_SERVER_LOADING, "Loading Autobroadcasts...");
    LoadAutobroadcasts();

    ///- Load and initialize scripts
    sObjectMgr->LoadSpellScripts();                              // must be after load Creature/Gameobject(Template/Data)
    sObjectMgr->LoadEventScripts();                              // must be after load Creature/Gameobject(Template/Data)
    sObjectMgr->LoadWaypointScripts();

    TC_LOG_INFO(LOG_FILTER_SERVER_LOADING, "Loading Scripts text locales...");      // must be after Load*Scripts calls
    sObjectMgr->LoadDbScriptStrings();

    TC_LOG_INFO(LOG_FILTER_SERVER_LOADING, "Loading spell script names...");
    sObjectMgr->LoadSpellScriptNames();

    TC_LOG_INFO(LOG_FILTER_SERVER_LOADING, "Loading Creature Texts...");
    sCreatureTextMgr->LoadCreatureTexts();

    TC_LOG_INFO(LOG_FILTER_SERVER_LOADING, "Loading Creature Text Locales...");
    sCreatureTextMgr->LoadCreatureTextLocales();

    TC_LOG_INFO(LOG_FILTER_SERVER_LOADING, "Initializing Scripts...");
    sScriptMgr->Initialize();
    sScriptMgr->OnConfigLoad(false);                                // must be done after the ScriptMgr has been properly initialized

    TC_LOG_INFO(LOG_FILTER_SERVER_LOADING, "Validating spell scripts...");
    sObjectMgr->ValidateSpellScripts();

    TC_LOG_INFO(LOG_FILTER_SERVER_LOADING, "Loading SmartAI scripts...");
    sSmartScriptMgr->LoadSmartAIFromDB();

    TC_LOG_INFO(LOG_FILTER_SERVER_LOADING, "Loading Calendar data...");
    sCalendarMgr->LoadFromDB();

    ///- Initialize game time and timers
    TC_LOG_INFO(LOG_FILTER_SERVER_LOADING, "Initialize game time and timers");
    m_gameTime = time(NULL);
    m_startTime = m_gameTime;

    LoginDatabase.PExecute("INSERT INTO uptime (realmid, starttime, uptime, revision) VALUES(%u, %u, 0, '%s')",
                            realmID, uint32(m_startTime), _FULLVERSION);       // One-time query

    m_timers[WUPDATE_WEATHERS].SetInterval(1*IN_MILLISECONDS);
    m_timers[WUPDATE_AUCTIONS].SetInterval(MINUTE*IN_MILLISECONDS);
    m_timers[WUPDATE_UPTIME].SetInterval(m_int_configs[CONFIG_UPTIME_UPDATE]*MINUTE*IN_MILLISECONDS);
                                                            //Update "uptime" table based on configuration entry in minutes.
    m_timers[WUPDATE_CORPSES].SetInterval(20 * MINUTE * IN_MILLISECONDS);
                                                            //erase corpses every 20 minutes
    m_timers[WUPDATE_CLEANDB].SetInterval(m_int_configs[CONFIG_LOGDB_CLEARINTERVAL]*MINUTE*IN_MILLISECONDS);
                                                            // clean logs table every 14 days by default
    m_timers[WUPDATE_AUTOBROADCAST].SetInterval(getIntConfig(CONFIG_AUTOBROADCAST_INTERVAL));
    m_timers[WUPDATE_DELETECHARS].SetInterval(DAY*IN_MILLISECONDS); // check for chars to delete every day

    m_timers[WUPDATE_PINGDB].SetInterval(getIntConfig(CONFIG_DB_PING_INTERVAL)*MINUTE*IN_MILLISECONDS);    // Mysql ping time in minutes

    m_timers[WUPDATE_GUILDSAVE].SetInterval(getIntConfig(CONFIG_GUILD_SAVE_INTERVAL) * MINUTE * IN_MILLISECONDS);

    //to set mailtimer to return mails every day between 4 and 5 am
    //mailtimer is increased when updating auctions
    //one second is 1000 -(tested on win system)
    /// @todo Get rid of magic numbers
    mail_timer = ((((localtime(&m_gameTime)->tm_hour + 20) % 24)* HOUR * IN_MILLISECONDS) / m_timers[WUPDATE_AUCTIONS].GetInterval());
                                                            //1440
    mail_timer_expires = ((DAY * IN_MILLISECONDS) / (m_timers[WUPDATE_AUCTIONS].GetInterval()));
    TC_LOG_INFO(LOG_FILTER_SERVER_LOADING, "Mail timer set to: " UI64FMTD ", mail return is called every " UI64FMTD " minutes", uint64(mail_timer), uint64(mail_timer_expires));

    ///- Initilize static helper structures
    AIRegistry::Initialize();

    ///- Initialize MapManager
    TC_LOG_INFO(LOG_FILTER_SERVER_LOADING, "Starting Map System");
    sMapMgr->Initialize();

    TC_LOG_INFO(LOG_FILTER_SERVER_LOADING, "Starting Game Event system...");
    uint32 nextGameEvent = sGameEventMgr->StartSystem();
    m_timers[WUPDATE_EVENTS].SetInterval(nextGameEvent);    //depend on next event

    // Delete all characters which have been deleted X days before
    Player::DeleteOldCharacters();

    // Delete all custom channels which haven't been used for PreserveCustomChannelDuration days.
    Channel::CleanOldChannelsInDB();

    TC_LOG_INFO(LOG_FILTER_SERVER_LOADING, "Starting Arena Season...");
    sGameEventMgr->StartArenaSeason();

    sTicketMgr->Initialize();

    ///- Initialize Battlegrounds
    TC_LOG_INFO(LOG_FILTER_SERVER_LOADING, "Starting Battleground System");
    sBattlegroundMgr->CreateInitialBattlegrounds();

    ///- Initialize outdoor pvp
    TC_LOG_INFO(LOG_FILTER_SERVER_LOADING, "Starting Outdoor PvP System");
    sOutdoorPvPMgr->InitOutdoorPvP();

    ///- Initialize Battlefield
    TC_LOG_INFO(LOG_FILTER_SERVER_LOADING, "Starting Battlefield System");
    sBattlefieldMgr->InitBattlefield();

    TC_LOG_INFO(LOG_FILTER_SERVER_LOADING, "Loading Transports...");
    sMapMgr->LoadTransports();

    TC_LOG_INFO(LOG_FILTER_SERVER_LOADING, "Loading Transport NPCs...");
    sMapMgr->LoadTransportNPCs();

    ///- Initialize Warden
    TC_LOG_INFO(LOG_FILTER_SERVER_LOADING, "Loading Warden Checks...");
    sWardenCheckMgr->LoadWardenChecks();

    TC_LOG_INFO(LOG_FILTER_SERVER_LOADING, "Loading Warden Action Overrides...");
    sWardenCheckMgr->LoadWardenOverrides();

    TC_LOG_INFO(LOG_FILTER_SERVER_LOADING, "Deleting expired bans...");
    LoginDatabase.Execute("DELETE FROM ip_banned WHERE unbandate <= UNIX_TIMESTAMP() AND unbandate<>bandate");      // One-time query

    TC_LOG_INFO(LOG_FILTER_SERVER_LOADING, "Calculate next daily quest reset time...");
    InitDailyQuestResetTime();

    TC_LOG_INFO(LOG_FILTER_SERVER_LOADING, "Calculate next weekly quest reset time...");
    InitWeeklyQuestResetTime();

    TC_LOG_INFO(LOG_FILTER_SERVER_LOADING, "Calculate next monthly quest reset time...");
    InitMonthlyQuestResetTime();

    TC_LOG_INFO(LOG_FILTER_SERVER_LOADING, "Calculate random battleground reset time...");
    InitRandomBGResetTime();

    TC_LOG_INFO(LOG_FILTER_SERVER_LOADING, "Calculate guild limitation(s) reset time...");
    InitGuildResetTime();

    TC_LOG_INFO(LOG_FILTER_SERVER_LOADING, "Calculate next currency reset time...");
    InitCurrencyResetTime();

    LoadCharacterNameData();

    TC_LOG_INFO(LOG_FILTER_GENERAL, "Initializing Opcodes...");
    opcodeTable.Initialize();

    TC_LOG_INFO(LOG_FILTER_GENERAL, "Loading hotfix info...");
    sObjectMgr->LoadHotfixData();

    TC_LOG_INFO(LOG_FILTER_SERVER_LOADING, "Loading missing KeyChains...");
    sObjectMgr->LoadMissingKeyChains();

    uint32 startupDuration = GetMSTimeDiffToNow(startupBegin);

    TC_LOG_INFO(LOG_FILTER_WORLDSERVER, "World initialized in %u minutes %u seconds", (startupDuration / 60000), ((startupDuration % 60000) / 1000));

    if (uint32 realmId = sConfigMgr->GetIntDefault("RealmID", 0)) // 0 reserved for auth
        sLog->SetRealmId(realmId);
}

<<<<<<< HEAD
=======
void World::DetectDBCLang()
{
    uint8 m_lang_confid = sConfigMgr->GetIntDefault("DBC.Locale", 255);

    if (m_lang_confid != 255 && m_lang_confid >= TOTAL_LOCALES)
    {
        TC_LOG_ERROR(LOG_FILTER_SERVER_LOADING, "Incorrect DBC.Locale! Must be >= 0 and < %d (set to 0)", TOTAL_LOCALES);
        m_lang_confid = LOCALE_enUS;
    }

    ChrRacesEntry const* race = sChrRacesStore.LookupEntry(1);

    std::string availableLocalsStr;

    uint8 default_locale = TOTAL_LOCALES;
    for (uint8 i = default_locale-1; i < TOTAL_LOCALES; --i)  // -1 will be 255 due to uint8
    {
        if (race->name[i][0] != '\0')                     // check by race names
        {
            default_locale = i;
            m_availableDbcLocaleMask |= (1 << i);
            availableLocalsStr += localeNames[i];
            availableLocalsStr += " ";
        }
    }

    if (default_locale != m_lang_confid && m_lang_confid < TOTAL_LOCALES &&
        (m_availableDbcLocaleMask & (1 << m_lang_confid)))
    {
        default_locale = m_lang_confid;
    }

    if (default_locale >= TOTAL_LOCALES)
    {
        TC_LOG_ERROR(LOG_FILTER_SERVER_LOADING, "Unable to determine your DBC Locale! (corrupt DBC?)");
        exit(1);
    }

    m_defaultDbcLocale = LocaleConstant(default_locale);

    TC_LOG_INFO(LOG_FILTER_SERVER_LOADING, "Using %s DBC Locale as default. All available DBC locales: %s", localeNames[m_defaultDbcLocale], availableLocalsStr.empty() ? "<none>" : availableLocalsStr.c_str());
}

>>>>>>> 779a59e7
void World::RecordTimeDiff(const char *text, ...)
{
    if (m_updateTimeCount != 1)
        return;
    if (!text)
    {
        m_currentTime = getMSTime();
        return;
    }

    uint32 thisTime = getMSTime();
    uint32 diff = getMSTimeDiff(m_currentTime, thisTime);

    if (diff > m_int_configs[CONFIG_MIN_LOG_UPDATE])
    {
        va_list ap;
        char str[256];
        va_start(ap, text);
        vsnprintf(str, 256, text, ap);
        va_end(ap);
        TC_LOG_INFO(LOG_FILTER_GENERAL, "Difftime %s: %u.", str, diff);
    }

    m_currentTime = thisTime;
}

void World::LoadAutobroadcasts()
{
    uint32 oldMSTime = getMSTime();

    m_Autobroadcasts.clear();
    m_AutobroadcastsWeights.clear();

    uint32 realmId = sConfigMgr->GetIntDefault("RealmID", 0);
    PreparedStatement* stmt = LoginDatabase.GetPreparedStatement(LOGIN_SEL_AUTOBROADCAST);
    stmt->setInt32(0, realmId);
    PreparedQueryResult result = LoginDatabase.Query(stmt);

    if (!result)
    {
        TC_LOG_INFO(LOG_FILTER_SERVER_LOADING, ">> Loaded 0 autobroadcasts definitions. DB table `autobroadcast` is empty for this realm!");
        return;
    }

    uint32 count = 0;

    do
    {
        Field* fields = result->Fetch();
        uint8 id = fields[0].GetUInt8();

        m_Autobroadcasts[id] = fields[2].GetString();
        m_AutobroadcastsWeights[id] = fields[1].GetUInt8();

        ++count;
    } while (result->NextRow());

    TC_LOG_INFO(LOG_FILTER_SERVER_LOADING, ">> Loaded %u autobroadcast definitions in %u ms", count, GetMSTimeDiffToNow(oldMSTime));
}

/// Update the World !
void World::Update(uint32 diff)
{
    m_updateTime = diff;

    if (m_int_configs[CONFIG_INTERVAL_LOG_UPDATE] && diff > m_int_configs[CONFIG_MIN_LOG_UPDATE])
    {
        if (m_updateTimeSum > m_int_configs[CONFIG_INTERVAL_LOG_UPDATE])
        {
            TC_LOG_DEBUG(LOG_FILTER_GENERAL, "Update time diff: %u. Players online: %u.", m_updateTimeSum / m_updateTimeCount, GetActiveSessionCount());
            m_updateTimeSum = m_updateTime;
            m_updateTimeCount = 1;
        }
        else
        {
            m_updateTimeSum += m_updateTime;
            ++m_updateTimeCount;
        }
    }

    ///- Update the different timers
    for (int i = 0; i < WUPDATE_COUNT; ++i)
    {
        if (m_timers[i].GetCurrent() >= 0)
            m_timers[i].Update(diff);
        else
            m_timers[i].SetCurrent(0);
    }

    ///- Update the game time and check for shutdown time
    _UpdateGameTime();

    /// Handle daily quests reset time
    if (m_gameTime > m_NextDailyQuestReset)
    {
        ResetDailyQuests();
        m_NextDailyQuestReset += DAY;
    }

    /// Handle weekly quests reset time
    if (m_gameTime > m_NextWeeklyQuestReset)
        ResetWeeklyQuests();

    /// Handle monthly quests reset time
    if (m_gameTime > m_NextMonthlyQuestReset)
        ResetMonthlyQuests();

    if (m_gameTime > m_NextRandomBGReset)
        ResetRandomBG();

    if (m_gameTime > m_NextGuildReset)
        ResetGuildCap();

    if (m_gameTime > m_NextCurrencyReset)
        ResetCurrencyWeekCap();

    /// <ul><li> Handle auctions when the timer has passed
    if (m_timers[WUPDATE_AUCTIONS].Passed())
    {
        m_timers[WUPDATE_AUCTIONS].Reset();

        ///- Update mails (return old mails with item, or delete them)
        //(tested... works on win)
        if (++mail_timer > mail_timer_expires)
        {
            mail_timer = 0;
            sObjectMgr->ReturnOrDeleteOldMails(true);
        }

        ///- Handle expired auctions
        sAuctionMgr->Update();
    }

    /// <li> Handle session updates when the timer has passed
    RecordTimeDiff(NULL);
    UpdateSessions(diff);
    RecordTimeDiff("UpdateSessions");

    /// <li> Handle weather updates when the timer has passed
    if (m_timers[WUPDATE_WEATHERS].Passed())
    {
        m_timers[WUPDATE_WEATHERS].Reset();
        WeatherMgr::Update(uint32(m_timers[WUPDATE_WEATHERS].GetInterval()));
    }

    /// <li> Update uptime table
    if (m_timers[WUPDATE_UPTIME].Passed())
    {
        uint32 tmpDiff = uint32(m_gameTime - m_startTime);
        uint32 maxOnlinePlayers = GetMaxPlayerCount();

        m_timers[WUPDATE_UPTIME].Reset();

        PreparedStatement* stmt = LoginDatabase.GetPreparedStatement(LOGIN_UPD_UPTIME_PLAYERS);

        stmt->setUInt32(0, tmpDiff);
        stmt->setUInt16(1, uint16(maxOnlinePlayers));
        stmt->setUInt32(2, realmID);
        stmt->setUInt32(3, uint32(m_startTime));

        LoginDatabase.Execute(stmt);
    }

    /// <li> Clean logs table
    if (sWorld->getIntConfig(CONFIG_LOGDB_CLEARTIME) > 0) // if not enabled, ignore the timer
    {
        if (m_timers[WUPDATE_CLEANDB].Passed())
        {
            m_timers[WUPDATE_CLEANDB].Reset();

            PreparedStatement* stmt = LoginDatabase.GetPreparedStatement(LOGIN_DEL_OLD_LOGS);

            stmt->setUInt32(0, sWorld->getIntConfig(CONFIG_LOGDB_CLEARTIME));
            stmt->setUInt32(1, uint32(time(0)));

            LoginDatabase.Execute(stmt);
        }
    }

    /// <li> Handle all other objects
    ///- Update objects when the timer has passed (maps, transport, creatures, ...)
    RecordTimeDiff(NULL);
    sMapMgr->Update(diff);
    RecordTimeDiff("UpdateMapMgr");

    if (sWorld->getBoolConfig(CONFIG_AUTOBROADCAST))
    {
        if (m_timers[WUPDATE_AUTOBROADCAST].Passed())
        {
            m_timers[WUPDATE_AUTOBROADCAST].Reset();
            SendAutoBroadcast();
        }
    }

    sBattlegroundMgr->Update(diff);
    RecordTimeDiff("UpdateBattlegroundMgr");

    sOutdoorPvPMgr->Update(diff);
    RecordTimeDiff("UpdateOutdoorPvPMgr");

    sBattlefieldMgr->Update(diff);
    RecordTimeDiff("BattlefieldMgr");

    ///- Delete all characters which have been deleted X days before
    if (m_timers[WUPDATE_DELETECHARS].Passed())
    {
        m_timers[WUPDATE_DELETECHARS].Reset();
        Player::DeleteOldCharacters();
    }

    sLFGMgr->Update(diff);
    RecordTimeDiff("UpdateLFGMgr");

    // execute callbacks from sql queries that were queued recently
    ProcessQueryCallbacks();
    RecordTimeDiff("ProcessQueryCallbacks");

    ///- Erase corpses once every 20 minutes
    if (m_timers[WUPDATE_CORPSES].Passed())
    {
        m_timers[WUPDATE_CORPSES].Reset();
        sObjectAccessor->RemoveOldCorpses();
    }

    ///- Process Game events when necessary
    if (m_timers[WUPDATE_EVENTS].Passed())
    {
        m_timers[WUPDATE_EVENTS].Reset();                   // to give time for Update() to be processed
        uint32 nextGameEvent = sGameEventMgr->Update();
        m_timers[WUPDATE_EVENTS].SetInterval(nextGameEvent);
        m_timers[WUPDATE_EVENTS].Reset();
    }

    ///- Ping to keep MySQL connections alive
    if (m_timers[WUPDATE_PINGDB].Passed())
    {
        m_timers[WUPDATE_PINGDB].Reset();
        TC_LOG_DEBUG(LOG_FILTER_GENERAL, "Ping MySQL to keep connection alive");
        CharacterDatabase.KeepAlive();
        LoginDatabase.KeepAlive();
        WorldDatabase.KeepAlive();
    }

    if (m_timers[WUPDATE_GUILDSAVE].Passed())
    {
        m_timers[WUPDATE_GUILDSAVE].Reset();
        sGuildMgr->SaveGuilds();
    }

    // update the instance reset times
    sInstanceSaveMgr->Update();

    // And last, but not least handle the issued cli commands
    ProcessCliCommands();

    sScriptMgr->OnWorldUpdate(diff);
}

void World::ForceGameEventUpdate()
{
    m_timers[WUPDATE_EVENTS].Reset();                   // to give time for Update() to be processed
    uint32 nextGameEvent = sGameEventMgr->Update();
    m_timers[WUPDATE_EVENTS].SetInterval(nextGameEvent);
    m_timers[WUPDATE_EVENTS].Reset();
}

/// Send a packet to all players (except self if mentioned)
void World::SendGlobalMessage(WorldPacket* packet, WorldSession* self, uint32 team)
{
    SessionMap::const_iterator itr;
    for (itr = m_sessions.begin(); itr != m_sessions.end(); ++itr)
    {
        if (itr->second &&
            itr->second->GetPlayer() &&
            itr->second->GetPlayer()->IsInWorld() &&
            itr->second != self &&
            (team == 0 || itr->second->GetPlayer()->GetTeam() == team))
        {
            itr->second->SendPacket(packet);
        }
    }
}

/// Send a packet to all GMs (except self if mentioned)
void World::SendGlobalGMMessage(WorldPacket* packet, WorldSession* self, uint32 team)
{
    for (SessionMap::const_iterator itr = m_sessions.begin(); itr != m_sessions.end(); ++itr)
    {
        // check if session and can receive global GM Messages and its not self
        WorldSession* session = itr->second;
        if (!session || session == self || !session->HasPermission(RBAC_PERM_RECEIVE_GLOBAL_GM_TEXTMESSAGE))
            continue;

        // Player should be in world
        Player* player = session->GetPlayer();
        if (!player || !player->IsInWorld())
            continue;

        // Send only to same team, if team is given
        if (!team || player->GetTeam() == team)
            session->SendPacket(packet);
    }
}

namespace Trinity
{
    class WorldWorldTextBuilder
    {
        public:
            typedef std::vector<WorldPacket*> WorldPacketList;
            explicit WorldWorldTextBuilder(int32 textId, va_list* args = NULL) : i_textId(textId), i_args(args) {}
            void operator()(WorldPacketList& data_list, LocaleConstant loc_idx)
            {
                char const* text = sObjectMgr->GetTrinityString(i_textId, loc_idx);

                if (i_args)
                {
                    // we need copy va_list before use or original va_list will corrupted
                    va_list ap;
                    va_copy(ap, *i_args);

                    char str[2048];
                    vsnprintf(str, 2048, text, ap);
                    va_end(ap);

                    do_helper(data_list, &str[0]);
                }
                else
                    do_helper(data_list, (char*)text);
            }
        private:
            char* lineFromMessage(char*& pos) { char* start = strtok(pos, "\n"); pos = NULL; return start; }
            void do_helper(WorldPacketList& data_list, char* text)
            {
                char* pos = text;

                while (char* line = lineFromMessage(pos))
                {
                    WorldPacket* data = new WorldPacket();

                    uint32 lineLength = strlen(line) + 1;

                    data->Initialize(SMSG_MESSAGECHAT, 100);                // guess size
                    *data << uint8(CHAT_MSG_SYSTEM);
                    *data << uint32(LANG_UNIVERSAL);
                    *data << uint64(0);
                    *data << uint32(0);                                     // can be chat msg group or something
                    *data << uint64(0);
                    *data << uint32(lineLength);
                    *data << line;
                    *data << uint8(0);

                    data_list.push_back(data);
                }
            }

            int32 i_textId;
            va_list* i_args;
    };
}                                                           // namespace Trinity

/// Send a System Message to all players (except self if mentioned)
void World::SendWorldText(int32 string_id, ...)
{
    va_list ap;
    va_start(ap, string_id);

    Trinity::WorldWorldTextBuilder wt_builder(string_id, &ap);
    Trinity::LocalizedPacketListDo<Trinity::WorldWorldTextBuilder> wt_do(wt_builder);
    for (SessionMap::const_iterator itr = m_sessions.begin(); itr != m_sessions.end(); ++itr)
    {
        if (!itr->second || !itr->second->GetPlayer() || !itr->second->GetPlayer()->IsInWorld())
            continue;

        wt_do(itr->second->GetPlayer());
    }

    va_end(ap);
}

/// Send a System Message to all GMs (except self if mentioned)
void World::SendGMText(int32 string_id, ...)
{
    va_list ap;
    va_start(ap, string_id);

    Trinity::WorldWorldTextBuilder wt_builder(string_id, &ap);
    Trinity::LocalizedPacketListDo<Trinity::WorldWorldTextBuilder> wt_do(wt_builder);
    for (SessionMap::const_iterator itr = m_sessions.begin(); itr != m_sessions.end(); ++itr)
    {
        // Session should have permissions to receive global gm messages
        WorldSession* session = itr->second;
        if (!session || !session->HasPermission(RBAC_PERM_RECEIVE_GLOBAL_GM_TEXTMESSAGE))
            continue;

        // Player should be in world
        Player* player = session->GetPlayer();
        if (!player || !player->IsInWorld())
            continue;

        wt_do(player);
    }

    va_end(ap);
}

/// DEPRECATED, only for debug purpose. Send a System Message to all players (except self if mentioned)
void World::SendGlobalText(const char* text, WorldSession* self)
{
    WorldPacket data;

    // need copy to prevent corruption by strtok call in LineFromMessage original string
    char* buf = strdup(text);
    char* pos = buf;

    while (char* line = ChatHandler::LineFromMessage(pos))
    {
        ChatHandler::FillMessageData(&data, NULL, CHAT_MSG_SYSTEM, LANG_UNIVERSAL, NULL, 0, line, NULL);
        SendGlobalMessage(&data, self);
    }

    free(buf);
}

/// Send a packet to all players (or players selected team) in the zone (except self if mentioned)
void World::SendZoneMessage(uint32 zone, WorldPacket* packet, WorldSession* self, uint32 team)
{
    SessionMap::const_iterator itr;
    for (itr = m_sessions.begin(); itr != m_sessions.end(); ++itr)
    {
        if (itr->second &&
            itr->second->GetPlayer() &&
            itr->second->GetPlayer()->IsInWorld() &&
            itr->second->GetPlayer()->GetZoneId() == zone &&
            itr->second != self &&
            (team == 0 || itr->second->GetPlayer()->GetTeam() == team))
        {
            itr->second->SendPacket(packet);
        }
    }
}

/// Send a System Message to all players in the zone (except self if mentioned)
void World::SendZoneText(uint32 zone, const char* text, WorldSession* self, uint32 team)
{
    WorldPacket data;
    ChatHandler::FillMessageData(&data, NULL, CHAT_MSG_SYSTEM, LANG_UNIVERSAL, NULL, 0, text, NULL);
    SendZoneMessage(zone, &data, self, team);
}

/// Kick (and save) all players
void World::KickAll()
{
    m_QueuedPlayer.clear();                                 // prevent send queue update packet and login queued sessions

    // session not removed at kick and will removed in next update tick
    for (SessionMap::const_iterator itr = m_sessions.begin(); itr != m_sessions.end(); ++itr)
        itr->second->KickPlayer();
}

/// Kick (and save) all players with security level less `sec`
void World::KickAllLess(AccountTypes sec)
{
    // session not removed at kick and will removed in next update tick
    for (SessionMap::const_iterator itr = m_sessions.begin(); itr != m_sessions.end(); ++itr)
        if (itr->second->GetSecurity() < sec)
            itr->second->KickPlayer();
}

/// Ban an account or ban an IP address, duration will be parsed using TimeStringToSecs if it is positive, otherwise permban
BanReturn World::BanAccount(BanMode mode, std::string const& nameOrIP, std::string const& duration, std::string const& reason, std::string const& author)
{
    uint32 duration_secs = TimeStringToSecs(duration);
    PreparedQueryResult resultAccounts = PreparedQueryResult(NULL); //used for kicking
    PreparedStatement* stmt = NULL;

    ///- Update the database with ban information
    switch (mode)
    {
        case BAN_IP:
            // No SQL injection with prepared statements
            stmt = LoginDatabase.GetPreparedStatement(LOGIN_SEL_ACCOUNT_BY_IP);
            stmt->setString(0, nameOrIP);
            resultAccounts = LoginDatabase.Query(stmt);
            stmt = LoginDatabase.GetPreparedStatement(LOGIN_INS_IP_BANNED);
            stmt->setString(0, nameOrIP);
            stmt->setUInt32(1, duration_secs);
            stmt->setString(2, author);
            stmt->setString(3, reason);
            LoginDatabase.Execute(stmt);
            break;
        case BAN_ACCOUNT:
            // No SQL injection with prepared statements
            stmt = LoginDatabase.GetPreparedStatement(LOGIN_SEL_ACCOUNT_ID_BY_NAME);
            stmt->setString(0, nameOrIP);
            resultAccounts = LoginDatabase.Query(stmt);
            break;
        case BAN_CHARACTER:
            // No SQL injection with prepared statements
            stmt = CharacterDatabase.GetPreparedStatement(CHAR_SEL_ACCOUNT_BY_NAME);
            stmt->setString(0, nameOrIP);
            resultAccounts = CharacterDatabase.Query(stmt);
            break;
        default:
            return BAN_SYNTAX_ERROR;
    }

    if (!resultAccounts)
    {
        if (mode == BAN_IP)
            return BAN_SUCCESS;                             // ip correctly banned but nobody affected (yet)
        else
            return BAN_NOTFOUND;                            // Nobody to ban
    }

    ///- Disconnect all affected players (for IP it can be several)
    SQLTransaction trans = LoginDatabase.BeginTransaction();
    do
    {
        Field* fieldsAccount = resultAccounts->Fetch();
        uint32 account = fieldsAccount[0].GetUInt32();

        if (mode != BAN_IP)
        {
            // make sure there is only one active ban
            stmt = LoginDatabase.GetPreparedStatement(LOGIN_UPD_ACCOUNT_NOT_BANNED);
            stmt->setUInt32(0, account);
            trans->Append(stmt);
            // No SQL injection with prepared statements
            stmt = LoginDatabase.GetPreparedStatement(LOGIN_INS_ACCOUNT_BANNED);
            stmt->setUInt32(0, account);
            stmt->setUInt32(1, duration_secs);
            stmt->setString(2, author);
            stmt->setString(3, reason);
            trans->Append(stmt);
        }

        if (WorldSession* sess = FindSession(account))
            if (std::string(sess->GetPlayerName()) != author)
                sess->KickPlayer();
    } while (resultAccounts->NextRow());

    LoginDatabase.CommitTransaction(trans);

    return BAN_SUCCESS;
}

/// Remove a ban from an account or IP address
bool World::RemoveBanAccount(BanMode mode, std::string const& nameOrIP)
{
    PreparedStatement* stmt = NULL;
    if (mode == BAN_IP)
    {
        stmt = LoginDatabase.GetPreparedStatement(LOGIN_DEL_IP_NOT_BANNED);
        stmt->setString(0, nameOrIP);
        LoginDatabase.Execute(stmt);
    }
    else
    {
        uint32 account = 0;
        if (mode == BAN_ACCOUNT)
            account = AccountMgr::GetId(nameOrIP);
        else if (mode == BAN_CHARACTER)
            account = sObjectMgr->GetPlayerAccountIdByPlayerName(nameOrIP);

        if (!account)
            return false;

        //NO SQL injection as account is uint32
        stmt = LoginDatabase.GetPreparedStatement(LOGIN_UPD_ACCOUNT_NOT_BANNED);
        stmt->setUInt32(0, account);
        LoginDatabase.Execute(stmt);
    }
    return true;
}

/// Ban an account or ban an IP address, duration will be parsed using TimeStringToSecs if it is positive, otherwise permban
BanReturn World::BanCharacter(std::string const& name, std::string const& duration, std::string const& reason, std::string const& author)
{
    Player* pBanned = sObjectAccessor->FindPlayerByName(name);
    uint32 guid = 0;

    uint32 duration_secs = TimeStringToSecs(duration);

    /// Pick a player to ban if not online
    if (!pBanned)
    {
        PreparedStatement* stmt = CharacterDatabase.GetPreparedStatement(CHAR_SEL_GUID_BY_NAME);
        stmt->setString(0, name);
        PreparedQueryResult resultCharacter = CharacterDatabase.Query(stmt);

        if (!resultCharacter)
            return BAN_NOTFOUND;                                    // Nobody to ban

        guid = (*resultCharacter)[0].GetUInt32();
    }
    else
        guid = pBanned->GetGUIDLow();

    // make sure there is only one active ban
    PreparedStatement* stmt = CharacterDatabase.GetPreparedStatement(CHAR_UPD_CHARACTER_BAN);
    stmt->setUInt32(0, guid);
    CharacterDatabase.Execute(stmt);

    stmt = CharacterDatabase.GetPreparedStatement(CHAR_INS_CHARACTER_BAN);
    stmt->setUInt32(0, guid);
    stmt->setUInt32(1, duration_secs);
    stmt->setString(2, author);
    stmt->setString(3, reason);
    CharacterDatabase.Execute(stmt);

    if (pBanned)
        pBanned->GetSession()->KickPlayer();

    return BAN_SUCCESS;
}

/// Remove a ban from a character
bool World::RemoveBanCharacter(std::string const& name)
{
    Player* pBanned = sObjectAccessor->FindPlayerByName(name);
    uint32 guid = 0;

    /// Pick a player to ban if not online
    if (!pBanned)
    {
        PreparedStatement* stmt = CharacterDatabase.GetPreparedStatement(CHAR_SEL_GUID_BY_NAME);
        stmt->setString(0, name);
        PreparedQueryResult resultCharacter = CharacterDatabase.Query(stmt);

        if (!resultCharacter)
            return false;

        guid = (*resultCharacter)[0].GetUInt32();
    }
    else
        guid = pBanned->GetGUIDLow();

    if (!guid)
        return false;

    PreparedStatement* stmt = CharacterDatabase.GetPreparedStatement(CHAR_UPD_CHARACTER_BAN);
    stmt->setUInt32(0, guid);
    CharacterDatabase.Execute(stmt);
    return true;
}

/// Update the game time
void World::_UpdateGameTime()
{
    ///- update the time
    time_t thisTime = time(NULL);
    uint32 elapsed = uint32(thisTime - m_gameTime);
    m_gameTime = thisTime;

    ///- if there is a shutdown timer
    if (!IsStopped() && m_ShutdownTimer > 0 && elapsed > 0)
    {
        ///- ... and it is overdue, stop the world (set m_stopEvent)
        if (m_ShutdownTimer <= elapsed)
        {
            if (!(m_ShutdownMask & SHUTDOWN_MASK_IDLE) || GetActiveAndQueuedSessionCount() == 0)
                m_stopEvent = true;                         // exist code already set
            else
                m_ShutdownTimer = 1;                        // minimum timer value to wait idle state
        }
        ///- ... else decrease it and if necessary display a shutdown countdown to the users
        else
        {
            m_ShutdownTimer -= elapsed;

            ShutdownMsg();
        }
    }
}

/// Shutdown the server
void World::ShutdownServ(uint32 time, uint32 options, uint8 exitcode)
{
    // ignore if server shutdown at next tick
    if (IsStopped())
        return;

    m_ShutdownMask = options;
    m_ExitCode = exitcode;

    ///- If the shutdown time is 0, set m_stopEvent (except if shutdown is 'idle' with remaining sessions)
    if (time == 0)
    {
        if (!(options & SHUTDOWN_MASK_IDLE) || GetActiveAndQueuedSessionCount() == 0)
            m_stopEvent = true;                             // exist code already set
        else
            m_ShutdownTimer = 1;                            //So that the session count is re-evaluated at next world tick
    }
    ///- Else set the shutdown timer and warn users
    else
    {
        m_ShutdownTimer = time;
        ShutdownMsg(true);
    }

    sScriptMgr->OnShutdownInitiate(ShutdownExitCode(exitcode), ShutdownMask(options));
}

/// Display a shutdown message to the user(s)
void World::ShutdownMsg(bool show, Player* player)
{
    // not show messages for idle shutdown mode
    if (m_ShutdownMask & SHUTDOWN_MASK_IDLE)
        return;

    ///- Display a message every 12 hours, hours, 5 minutes, minute, 5 seconds and finally seconds
    if (show ||
        (m_ShutdownTimer < 5* MINUTE && (m_ShutdownTimer % 15) == 0) || // < 5 min; every 15 sec
        (m_ShutdownTimer < 15 * MINUTE && (m_ShutdownTimer % MINUTE) == 0) || // < 15 min ; every 1 min
        (m_ShutdownTimer < 30 * MINUTE && (m_ShutdownTimer % (5 * MINUTE)) == 0) || // < 30 min ; every 5 min
        (m_ShutdownTimer < 12 * HOUR && (m_ShutdownTimer % HOUR) == 0) || // < 12 h ; every 1 h
        (m_ShutdownTimer > 12 * HOUR && (m_ShutdownTimer % (12 * HOUR)) == 0)) // > 12 h ; every 12 h
    {
        std::string str = secsToTimeString(m_ShutdownTimer);

        ServerMessageType msgid = (m_ShutdownMask & SHUTDOWN_MASK_RESTART) ? SERVER_MSG_RESTART_TIME : SERVER_MSG_SHUTDOWN_TIME;

        SendServerMessage(msgid, str.c_str(), player);
        TC_LOG_DEBUG(LOG_FILTER_GENERAL, "Server is %s in %s", (m_ShutdownMask & SHUTDOWN_MASK_RESTART ? "restart" : "shuttingdown"), str.c_str());
    }
}

/// Cancel a planned server shutdown
void World::ShutdownCancel()
{
    // nothing cancel or too later
    if (!m_ShutdownTimer || m_stopEvent.value())
        return;

    ServerMessageType msgid = (m_ShutdownMask & SHUTDOWN_MASK_RESTART) ? SERVER_MSG_RESTART_CANCELLED : SERVER_MSG_SHUTDOWN_CANCELLED;

    m_ShutdownMask = 0;
    m_ShutdownTimer = 0;
    m_ExitCode = SHUTDOWN_EXIT_CODE;                       // to default value
    SendServerMessage(msgid);

    TC_LOG_DEBUG(LOG_FILTER_GENERAL, "Server %s cancelled.", (m_ShutdownMask & SHUTDOWN_MASK_RESTART ? "restart" : "shuttingdown"));

    sScriptMgr->OnShutdownCancel();
}

/// Send a server message to the user(s)
void World::SendServerMessage(ServerMessageType type, const char *text, Player* player)
{
    WorldPacket data(SMSG_SERVER_MESSAGE, 50);              // guess size
    data << uint32(type);
    if (type <= SERVER_MSG_STRING)
        data << text;

    if (player)
        player->GetSession()->SendPacket(&data);
    else
        SendGlobalMessage(&data);
}

void World::UpdateSessions(uint32 diff)
{
    ///- Add new sessions
    WorldSession* sess = NULL;
    while (addSessQueue.next(sess))
        AddSession_ (sess);

    ///- Then send an update signal to remaining ones
    for (SessionMap::iterator itr = m_sessions.begin(), next; itr != m_sessions.end(); itr = next)
    {
        next = itr;
        ++next;

        ///- and remove not active sessions from the list
        WorldSession* pSession = itr->second;
        WorldSessionFilter updater(pSession);

        if (!pSession->Update(diff, updater))    // As interval = 0
        {
            if (!RemoveQueuedPlayer(itr->second) && itr->second && getIntConfig(CONFIG_INTERVAL_DISCONNECT_TOLERANCE))
                m_disconnects[itr->second->GetAccountId()] = time(NULL);
            RemoveQueuedPlayer(pSession);
            m_sessions.erase(itr);
            delete pSession;

        }
    }
}

// This handles the issued and queued CLI commands
void World::ProcessCliCommands()
{
    CliCommandHolder::Print* zprint = NULL;
    void* callbackArg = NULL;
    CliCommandHolder* command = NULL;
    while (cliCmdQueue.next(command))
    {
        TC_LOG_INFO(LOG_FILTER_GENERAL, "CLI command under processing...");
        zprint = command->m_print;
        callbackArg = command->m_callbackArg;
        CliHandler handler(callbackArg, zprint);
        handler.ParseCommands(command->m_command);
        if (command->m_commandFinished)
            command->m_commandFinished(callbackArg, !handler.HasSentErrorMessage());
        delete command;
    }
}

void World::SendAutoBroadcast()
{
    if (m_Autobroadcasts.empty())
        return;

    uint32 weight = 0;
    AutobroadcastsWeightMap selectionWeights;
    std::string msg;

    for (AutobroadcastsWeightMap::const_iterator it = m_AutobroadcastsWeights.begin(); it != m_AutobroadcastsWeights.end(); ++it)
    {
        if (it->second)
        {
            weight += it->second;
            selectionWeights[it->first] = it->second;
        }
    }

    if (weight)
    {
        uint32 selectedWeight = urand(0, weight - 1);
        weight = 0;
        for (AutobroadcastsWeightMap::const_iterator it = selectionWeights.begin(); it != selectionWeights.end(); ++it)
        {
            weight += it->second;
            if (selectedWeight < weight)
            {
                msg = m_Autobroadcasts[it->first];
                break;
            }
        }
    }
    else
        msg = m_Autobroadcasts[urand(0, m_Autobroadcasts.size())];

    uint32 abcenter = sWorld->getIntConfig(CONFIG_AUTOBROADCAST_CENTER);

    if (abcenter == 0)
        sWorld->SendWorldText(LANG_AUTO_BROADCAST, msg.c_str());
    else if (abcenter == 1)
    {
        WorldPacket data(SMSG_NOTIFICATION, 2 + msg.length());
        data.WriteBits(msg.length(), 13);
        data.FlushBits();
        data.WriteString(msg);
        sWorld->SendGlobalMessage(&data);
    }
    else if (abcenter == 2)
    {
        sWorld->SendWorldText(LANG_AUTO_BROADCAST, msg.c_str());

        WorldPacket data(SMSG_NOTIFICATION, 2 + msg.length());
        data.WriteBits(msg.length(), 13);
        data.FlushBits();
        data.WriteString(msg);
        sWorld->SendGlobalMessage(&data);
    }

    TC_LOG_DEBUG(LOG_FILTER_GENERAL, "AutoBroadcast: '%s'", msg.c_str());
}

void World::UpdateRealmCharCount(uint32 accountId)
{
    PreparedStatement* stmt = CharacterDatabase.GetPreparedStatement(CHAR_SEL_CHARACTER_COUNT);
    stmt->setUInt32(0, accountId);
    PreparedQueryResultFuture result = CharacterDatabase.AsyncQuery(stmt);
    m_realmCharCallbacks.insert(result);
}

void World::_UpdateRealmCharCount(PreparedQueryResult resultCharCount)
{
    if (resultCharCount)
    {
        Field* fields = resultCharCount->Fetch();
        uint32 accountId = fields[0].GetUInt32();
        uint8 charCount = uint8(fields[1].GetUInt64());

        PreparedStatement* stmt = LoginDatabase.GetPreparedStatement(LOGIN_DEL_REALM_CHARACTERS_BY_REALM);
        stmt->setUInt32(0, accountId);
        stmt->setUInt32(1, realmID);
        LoginDatabase.Execute(stmt);

        stmt = LoginDatabase.GetPreparedStatement(LOGIN_INS_REALM_CHARACTERS);
        stmt->setUInt8(0, charCount);
        stmt->setUInt32(1, accountId);
        stmt->setUInt32(2, realmID);
        LoginDatabase.Execute(stmt);
    }
}

void World::InitWeeklyQuestResetTime()
{
    time_t wstime = uint64(sWorld->getWorldState(WS_WEEKLY_QUEST_RESET_TIME));
    time_t curtime = time(NULL);
    m_NextWeeklyQuestReset = wstime < curtime ? curtime : time_t(wstime);
}

void World::InitDailyQuestResetTime()
{
    time_t mostRecentQuestTime;

    QueryResult result = CharacterDatabase.Query("SELECT MAX(time) FROM character_queststatus_daily");
    if (result)
    {
        Field* fields = result->Fetch();
        mostRecentQuestTime = time_t(fields[0].GetUInt32());
    }
    else
        mostRecentQuestTime = 0;

    // client built-in time for reset is 6:00 AM
    // FIX ME: client not show day start time
    time_t curTime = time(NULL);
    tm localTm = *localtime(&curTime);
    localTm.tm_hour = 6;
    localTm.tm_min  = 0;
    localTm.tm_sec  = 0;

    // current day reset time
    time_t curDayResetTime = mktime(&localTm);

    // last reset time before current moment
    time_t resetTime = (curTime < curDayResetTime) ? curDayResetTime - DAY : curDayResetTime;

    // need reset (if we have quest time before last reset time (not processed by some reason)
    if (mostRecentQuestTime && mostRecentQuestTime <= resetTime)
        m_NextDailyQuestReset = mostRecentQuestTime;
    else // plan next reset time
        m_NextDailyQuestReset = (curTime >= curDayResetTime) ? curDayResetTime + DAY : curDayResetTime;
}

void World::InitMonthlyQuestResetTime()
{
    time_t wstime = uint64(sWorld->getWorldState(WS_MONTHLY_QUEST_RESET_TIME));
    time_t curtime = time(NULL);
    m_NextMonthlyQuestReset = wstime < curtime ? curtime : time_t(wstime);
}

void World::InitRandomBGResetTime()
{
    time_t bgtime = uint64(sWorld->getWorldState(WS_BG_DAILY_RESET_TIME));
    if (!bgtime)
        m_NextRandomBGReset = time_t(time(NULL));         // game time not yet init

    // generate time by config
    time_t curTime = time(NULL);
    tm localTm = *localtime(&curTime);
    localTm.tm_hour = getIntConfig(CONFIG_RANDOM_BG_RESET_HOUR);
    localTm.tm_min = 0;
    localTm.tm_sec = 0;

    // current day reset time
    time_t nextDayResetTime = mktime(&localTm);

    // next reset time before current moment
    if (curTime >= nextDayResetTime)
        nextDayResetTime += DAY;

    // normalize reset time
    m_NextRandomBGReset = bgtime < curTime ? nextDayResetTime - DAY : nextDayResetTime;

    if (!bgtime)
        sWorld->setWorldState(WS_BG_DAILY_RESET_TIME, uint64(m_NextRandomBGReset));
}

void World::InitGuildResetTime()
{
    time_t gtime = uint64(getWorldState(WS_GUILD_DAILY_RESET_TIME));
    if (!gtime)
        m_NextGuildReset = time_t(time(NULL));         // game time not yet init

    // generate time by config
    time_t curTime = time(NULL);
    tm localTm = *localtime(&curTime);
    localTm.tm_hour = getIntConfig(CONFIG_GUILD_RESET_HOUR);
    localTm.tm_min = 0;
    localTm.tm_sec = 0;

    // current day reset time
    time_t nextDayResetTime = mktime(&localTm);

    // next reset time before current moment
    if (curTime >= nextDayResetTime)
        nextDayResetTime += DAY;

    // normalize reset time
    m_NextGuildReset = gtime < curTime ? nextDayResetTime - DAY : nextDayResetTime;

    if (!gtime)
        sWorld->setWorldState(WS_GUILD_DAILY_RESET_TIME, uint64(m_NextGuildReset));
}

void World::InitCurrencyResetTime()
{
    time_t currencytime = uint64(sWorld->getWorldState(WS_CURRENCY_RESET_TIME));
    if (!currencytime)
        m_NextCurrencyReset = time_t(time(NULL));         // game time not yet init

    // generate time by config
    time_t curTime = time(NULL);
    tm localTm = *localtime(&curTime);

    localTm.tm_wday = getIntConfig(CONFIG_CURRENCY_RESET_DAY);
    localTm.tm_hour = getIntConfig(CONFIG_CURRENCY_RESET_HOUR);
    localTm.tm_min = 0;
    localTm.tm_sec = 0;

    // current week reset time
    time_t nextWeekResetTime = mktime(&localTm);

    // next reset time before current moment
    if (curTime >= nextWeekResetTime)
        nextWeekResetTime += getIntConfig(CONFIG_CURRENCY_RESET_INTERVAL) * DAY;

    // normalize reset time
    m_NextCurrencyReset = currencytime < curTime ? nextWeekResetTime - getIntConfig(CONFIG_CURRENCY_RESET_INTERVAL) * DAY : nextWeekResetTime;

    if (!currencytime)
        sWorld->setWorldState(WS_CURRENCY_RESET_TIME, uint64(m_NextCurrencyReset));
}

void World::ResetDailyQuests()
{
    TC_LOG_INFO(LOG_FILTER_GENERAL, "Daily quests reset for all characters.");

    PreparedStatement* stmt = CharacterDatabase.GetPreparedStatement(CHAR_DEL_QUEST_STATUS_DAILY);
    CharacterDatabase.Execute(stmt);

    for (SessionMap::const_iterator itr = m_sessions.begin(); itr != m_sessions.end(); ++itr)
        if (itr->second->GetPlayer())
            itr->second->GetPlayer()->ResetDailyQuestStatus();

    // change available dailies
    sPoolMgr->ChangeDailyQuests();
}

void World::ResetCurrencyWeekCap()
{
    CharacterDatabase.Execute("UPDATE `character_currency` SET `week_count` = 0");

    for (SessionMap::const_iterator itr = m_sessions.begin(); itr != m_sessions.end(); ++itr)
        if (itr->second->GetPlayer())
            itr->second->GetPlayer()->ResetCurrencyWeekCap();

    m_NextCurrencyReset = time_t(m_NextCurrencyReset + DAY * getIntConfig(CONFIG_CURRENCY_RESET_INTERVAL));
    sWorld->setWorldState(WS_CURRENCY_RESET_TIME, uint64(m_NextCurrencyReset));
}

void World::LoadDBAllowedSecurityLevel()
{
    PreparedStatement* stmt = LoginDatabase.GetPreparedStatement(LOGIN_SEL_REALMLIST_SECURITY_LEVEL);
    stmt->setInt32(0, int32(realmID));
    PreparedQueryResult result = LoginDatabase.Query(stmt);

    if (result)
        SetPlayerSecurityLimit(AccountTypes(result->Fetch()->GetUInt8()));
}

void World::SetPlayerSecurityLimit(AccountTypes _sec)
{
    AccountTypes sec = _sec < SEC_CONSOLE ? _sec : SEC_PLAYER;
    bool update = sec > m_allowedSecurityLevel;
    m_allowedSecurityLevel = sec;
    if (update)
        KickAllLess(m_allowedSecurityLevel);
}

void World::ResetWeeklyQuests()
{
    TC_LOG_INFO(LOG_FILTER_GENERAL, "Weekly quests reset for all characters.");

    PreparedStatement* stmt = CharacterDatabase.GetPreparedStatement(CHAR_DEL_QUEST_STATUS_WEEKLY);
    CharacterDatabase.Execute(stmt);

    for (SessionMap::const_iterator itr = m_sessions.begin(); itr != m_sessions.end(); ++itr)
        if (itr->second->GetPlayer())
            itr->second->GetPlayer()->ResetWeeklyQuestStatus();

    m_NextWeeklyQuestReset = time_t(m_NextWeeklyQuestReset + WEEK);
    sWorld->setWorldState(WS_WEEKLY_QUEST_RESET_TIME, uint64(m_NextWeeklyQuestReset));

    // change available weeklies
    sPoolMgr->ChangeWeeklyQuests();
}

void World::ResetMonthlyQuests()
{
    TC_LOG_INFO(LOG_FILTER_GENERAL, "Monthly quests reset for all characters.");

    PreparedStatement* stmt = CharacterDatabase.GetPreparedStatement(CHAR_DEL_QUEST_STATUS_MONTHLY);
    CharacterDatabase.Execute(stmt);

    for (SessionMap::const_iterator itr = m_sessions.begin(); itr != m_sessions.end(); ++itr)
        if (itr->second->GetPlayer())
            itr->second->GetPlayer()->ResetMonthlyQuestStatus();

    // generate time
    time_t curTime = time(NULL);
    tm localTm = *localtime(&curTime);

    int month   = localTm.tm_mon;
    int year    = localTm.tm_year;

    ++month;

    // month 11 is december, next is january (0)
    if (month > 11)
    {
        month = 0;
        year += 1;
    }

    // reset time for next month
    localTm.tm_year     = year;
    localTm.tm_mon      = month;
    localTm.tm_mday     = 1;        // don't know if we really need config option for day / hour
    localTm.tm_hour     = 0;
    localTm.tm_min      = 0;
    localTm.tm_sec      = 0;

    time_t nextMonthResetTime = mktime(&localTm);

    // plan next reset time
    m_NextMonthlyQuestReset = (curTime >= nextMonthResetTime) ? nextMonthResetTime + MONTH : nextMonthResetTime;

    sWorld->setWorldState(WS_MONTHLY_QUEST_RESET_TIME, uint64(m_NextMonthlyQuestReset));
}

void World::ResetEventSeasonalQuests(uint16 event_id)
{
    PreparedStatement* stmt = CharacterDatabase.GetPreparedStatement(CHAR_DEL_QUEST_STATUS_SEASONAL);
    stmt->setUInt16(0, event_id);
    CharacterDatabase.Execute(stmt);

    for (SessionMap::const_iterator itr = m_sessions.begin(); itr != m_sessions.end(); ++itr)
        if (itr->second->GetPlayer())
            itr->second->GetPlayer()->ResetSeasonalQuestStatus(event_id);
}

void World::ResetRandomBG()
{
    TC_LOG_INFO(LOG_FILTER_GENERAL, "Random BG status reset for all characters.");

    PreparedStatement* stmt = CharacterDatabase.GetPreparedStatement(CHAR_DEL_BATTLEGROUND_RANDOM);
    CharacterDatabase.Execute(stmt);

    for (SessionMap::const_iterator itr = m_sessions.begin(); itr != m_sessions.end(); ++itr)
        if (itr->second->GetPlayer())
            itr->second->GetPlayer()->SetRandomWinner(false);

    m_NextRandomBGReset = time_t(m_NextRandomBGReset + DAY);
    sWorld->setWorldState(WS_BG_DAILY_RESET_TIME, uint64(m_NextRandomBGReset));
}

void World::ResetGuildCap()
{
    m_NextGuildReset = time_t(m_NextGuildReset + DAY);
    sWorld->setWorldState(WS_GUILD_DAILY_RESET_TIME, uint64(m_NextGuildReset));
    uint32 week = getWorldState(WS_GUILD_WEEKLY_RESET_TIME);
    week = week < 7 ? week + 1 : 1;

    TC_LOG_INFO(LOG_FILTER_GENERAL, "Guild Daily Cap reset. Week: %u", week == 1);
    sWorld->setWorldState(WS_GUILD_WEEKLY_RESET_TIME, week);
    sGuildMgr->ResetTimes(week == 1);
}

void World::UpdateMaxSessionCounters()
{
    m_maxActiveSessionCount = std::max(m_maxActiveSessionCount, uint32(m_sessions.size()-m_QueuedPlayer.size()));
    m_maxQueuedSessionCount = std::max(m_maxQueuedSessionCount, uint32(m_QueuedPlayer.size()));
}

void World::LoadDBVersion()
{
    QueryResult result = WorldDatabase.Query("SELECT db_version, cache_id FROM version LIMIT 1");
    if (result)
    {
        Field* fields = result->Fetch();

        m_DBVersion = fields[0].GetString();
        // will be overwrite by config values if different and non-0
        m_int_configs[CONFIG_CLIENTCACHE_VERSION] = fields[1].GetUInt32();
    }

    if (m_DBVersion.empty())
        m_DBVersion = "Unknown world database.";
}

void World::ProcessStartEvent()
{
    isEventKillStart = true;
}

void World::ProcessStopEvent()
{
    isEventKillStart = false;
}

void World::UpdateAreaDependentAuras()
{
    SessionMap::const_iterator itr;
    for (itr = m_sessions.begin(); itr != m_sessions.end(); ++itr)
        if (itr->second && itr->second->GetPlayer() && itr->second->GetPlayer()->IsInWorld())
        {
            itr->second->GetPlayer()->UpdateAreaDependentAuras(itr->second->GetPlayer()->GetAreaId());
            itr->second->GetPlayer()->UpdateZoneDependentAuras(itr->second->GetPlayer()->GetZoneId());
        }
}

void World::LoadWorldStates()
{
    uint32 oldMSTime = getMSTime();

    QueryResult result = CharacterDatabase.Query("SELECT entry, value FROM worldstates");

    if (!result)
    {
        TC_LOG_INFO(LOG_FILTER_SERVER_LOADING, ">> Loaded 0 world states. DB table `worldstates` is empty!");

        return;
    }

    uint32 count = 0;

    do
    {
        Field* fields = result->Fetch();
        m_worldstates[fields[0].GetUInt32()] = fields[1].GetUInt32();
        ++count;
    }
    while (result->NextRow());

    TC_LOG_INFO(LOG_FILTER_SERVER_LOADING, ">> Loaded %u world states in %u ms", count, GetMSTimeDiffToNow(oldMSTime));

}

// Setting a worldstate will save it to DB
void World::setWorldState(uint32 index, uint64 value)
{
    WorldStatesMap::const_iterator it = m_worldstates.find(index);
    if (it != m_worldstates.end())
    {
        PreparedStatement* stmt = CharacterDatabase.GetPreparedStatement(CHAR_UPD_WORLDSTATE);

        stmt->setUInt32(0, uint32(value));
        stmt->setUInt32(1, index);

        CharacterDatabase.Execute(stmt);
    }
    else
    {
        PreparedStatement* stmt = CharacterDatabase.GetPreparedStatement(CHAR_INS_WORLDSTATE);

        stmt->setUInt32(0, index);
        stmt->setUInt32(1, uint32(value));

        CharacterDatabase.Execute(stmt);
    }
    m_worldstates[index] = value;
}

uint64 World::getWorldState(uint32 index) const
{
    WorldStatesMap::const_iterator it = m_worldstates.find(index);
    return it != m_worldstates.end() ? it->second : 0;
}

void World::ProcessQueryCallbacks()
{
    PreparedQueryResult result;

    while (!m_realmCharCallbacks.is_empty())
    {
        ACE_Future<PreparedQueryResult> lResult;
        ACE_Time_Value timeout = ACE_Time_Value::zero;
        if (m_realmCharCallbacks.next_readable(lResult, &timeout) != 1)
            break;

        if (lResult.ready())
        {
            lResult.get(result);
            _UpdateRealmCharCount(result);
            lResult.cancel();
        }
    }
}

/**
* @brief Loads several pieces of information on server startup with the low GUID
* There is no further database query necessary.
* These are a number of methods that work into the calling function.
*
* @param guid Requires a lowGUID to call
* @return Name, Gender, Race, Class and Level of player character
* Example Usage:
* @code
*    CharacterNameData const* nameData = sWorld->GetCharacterNameData(lowGUID);
*    if (!nameData)
*        return;
*
* std::string playerName = nameData->m_name;
* uint8 playerGender = nameData->m_gender;
* uint8 playerRace = nameData->m_race;
* uint8 playerClass = nameData->m_class;
* uint8 playerLevel = nameData->m_level;
* @endcode
**/

void World::LoadCharacterNameData()
{
    TC_LOG_INFO(LOG_FILTER_SERVER_LOADING, "Loading character name data");

    QueryResult result = CharacterDatabase.Query("SELECT guid, name, race, gender, class, level FROM characters WHERE deleteDate IS NULL");
    if (!result)
    {
        TC_LOG_INFO(LOG_FILTER_SERVER_LOADING, "No character name data loaded, empty query");
        return;
    }

    uint32 count = 0;

    do
    {
        Field* fields = result->Fetch();
        AddCharacterNameData(fields[0].GetUInt32(), fields[1].GetString(),
            fields[3].GetUInt8() /*gender*/, fields[2].GetUInt8() /*race*/, fields[4].GetUInt8() /*class*/, fields[5].GetUInt8() /*level*/);
        ++count;
    } while (result->NextRow());

    TC_LOG_INFO(LOG_FILTER_SERVER_LOADING, "Loaded name data for %u characters", count);
}

void World::AddCharacterNameData(uint32 guid, std::string const& name, uint8 gender, uint8 race, uint8 playerClass, uint8 level)
{
    CharacterNameData& data = _characterNameDataMap[guid];
    data.m_name = name;
    data.m_race = race;
    data.m_gender = gender;
    data.m_class = playerClass;
    data.m_level = level;
}

void World::UpdateCharacterNameData(uint32 guid, std::string const& name, uint8 gender /*= GENDER_NONE*/, uint8 race /*= RACE_NONE*/)
{
    std::map<uint32, CharacterNameData>::iterator itr = _characterNameDataMap.find(guid);
    if (itr == _characterNameDataMap.end())
        return;

    itr->second.m_name = name;

    if (gender != GENDER_NONE)
        itr->second.m_gender = gender;

    if (race != RACE_NONE)
        itr->second.m_race = race;
}

void World::UpdateCharacterNameDataLevel(uint32 guid, uint8 level)
{
    std::map<uint32, CharacterNameData>::iterator itr = _characterNameDataMap.find(guid);
    if (itr == _characterNameDataMap.end())
        return;

    itr->second.m_level = level;
}

CharacterNameData const* World::GetCharacterNameData(uint32 guid) const
{
    std::map<uint32, CharacterNameData>::const_iterator itr = _characterNameDataMap.find(guid);
    if (itr != _characterNameDataMap.end())
        return &itr->second;
    else
        return NULL;
}

void World::UpdatePhaseDefinitions()
{
    SessionMap::const_iterator itr;
    for (itr = m_sessions.begin(); itr != m_sessions.end(); ++itr)
        if (itr->second && itr->second->GetPlayer() && itr->second->GetPlayer()->IsInWorld())
            itr->second->GetPlayer()->GetPhaseMgr().NotifyStoresReloaded();
}

void World::ReloadRBAC()
{
    // Passive reload, we mark the data as invalidated and next time a permission is checked it will be reloaded
    TC_LOG_INFO(LOG_FILTER_RBAC, "World::ReloadRBAC()");
    for (SessionMap::const_iterator itr = m_sessions.begin(); itr != m_sessions.end(); ++itr)
        if (WorldSession* session = itr->second)
            session->InvalidateRBACData();
}<|MERGE_RESOLUTION|>--- conflicted
+++ resolved
@@ -407,7 +407,7 @@
         sLog->LoadFromConfig();
     }
 
-    m_defaultDbcLocale = LocaleConstant(ConfigMgr::GetIntDefault("DBC.Locale", 0));
+    m_defaultDbcLocale = LocaleConstant(sConfigMgr->GetIntDefault("DBC.Locale", 0));
 
     if (m_defaultDbcLocale >= TOTAL_LOCALES)
     {
@@ -788,42 +788,32 @@
         m_int_configs[CONFIG_START_PLAYER_MONEY] = 0x7FFFFFFF-1;
     }
 
-<<<<<<< HEAD
-    m_int_configs[CONFIG_CURRENCY_RESET_HOUR] = ConfigMgr::GetIntDefault("Currency.ResetHour", 3);
+    m_int_configs[CONFIG_CURRENCY_RESET_HOUR] = sConfigMgr->GetIntDefault("Currency.ResetHour", 3);
     if (m_int_configs[CONFIG_CURRENCY_RESET_HOUR] > 23)
-=======
-    m_int_configs[CONFIG_MAX_HONOR_POINTS] = sConfigMgr->GetIntDefault("MaxHonorPoints", 75000);
-    if (int32(m_int_configs[CONFIG_MAX_HONOR_POINTS]) < 0)
->>>>>>> 779a59e7
     {
         TC_LOG_ERROR(LOG_FILTER_SERVER_LOADING, "Currency.ResetHour (%i) can't be load. Set to 6.", m_int_configs[CONFIG_CURRENCY_RESET_HOUR]);
         m_int_configs[CONFIG_CURRENCY_RESET_HOUR] = 3;
     }
-    m_int_configs[CONFIG_CURRENCY_RESET_DAY] = ConfigMgr::GetIntDefault("Currency.ResetDay", 3);
+    m_int_configs[CONFIG_CURRENCY_RESET_DAY] = sConfigMgr->GetIntDefault("Currency.ResetDay", 3);
     if (m_int_configs[CONFIG_CURRENCY_RESET_DAY] > 6)
     {
         TC_LOG_ERROR(LOG_FILTER_SERVER_LOADING, "Currency.ResetDay (%i) can't be load. Set to 3.", m_int_configs[CONFIG_CURRENCY_RESET_DAY]);
         m_int_configs[CONFIG_CURRENCY_RESET_DAY] = 3;
     }
-    m_int_configs[CONFIG_CURRENCY_RESET_INTERVAL] = ConfigMgr::GetIntDefault("Currency.ResetInterval", 7);
+    m_int_configs[CONFIG_CURRENCY_RESET_INTERVAL] = sConfigMgr->GetIntDefault("Currency.ResetInterval", 7);
     if (int32(m_int_configs[CONFIG_CURRENCY_RESET_INTERVAL]) <= 0)
     {
         TC_LOG_ERROR(LOG_FILTER_SERVER_LOADING, "Currency.ResetInterval (%i) must be > 0, set to default 7.", m_int_configs[CONFIG_CURRENCY_RESET_INTERVAL]);
         m_int_configs[CONFIG_CURRENCY_RESET_INTERVAL] = 7;
     }
 
-<<<<<<< HEAD
-    m_int_configs[CONFIG_CURRENCY_START_HONOR_POINTS] = ConfigMgr::GetIntDefault("Currency.StartHonorPoints", 0);
+    m_int_configs[CONFIG_CURRENCY_START_HONOR_POINTS] = sConfigMgr->GetIntDefault("Currency.StartHonorPoints", 0);
     if (int32(m_int_configs[CONFIG_CURRENCY_START_HONOR_POINTS]) < 0)
-=======
-    m_int_configs[CONFIG_START_HONOR_POINTS] = sConfigMgr->GetIntDefault("StartHonorPoints", 0);
-    if (int32(m_int_configs[CONFIG_START_HONOR_POINTS]) < 0)
->>>>>>> 779a59e7
     {
         TC_LOG_ERROR(LOG_FILTER_SERVER_LOADING, "Currency.StartHonorPoints (%i) must be >= 0, set to default 0.", m_int_configs[CONFIG_CURRENCY_START_HONOR_POINTS]);
         m_int_configs[CONFIG_CURRENCY_START_HONOR_POINTS] = 0;
     }
-    m_int_configs[CONFIG_CURRENCY_MAX_HONOR_POINTS] = ConfigMgr::GetIntDefault("Currency.MaxHonorPoints", 4000);
+    m_int_configs[CONFIG_CURRENCY_MAX_HONOR_POINTS] = sConfigMgr->GetIntDefault("Currency.MaxHonorPoints", 4000);
     if (int32(m_int_configs[CONFIG_CURRENCY_MAX_HONOR_POINTS]) < 0)
     {
         TC_LOG_ERROR(LOG_FILTER_SERVER_LOADING, "Currency.MaxHonorPoints (%i) can't be negative. Set to default 4000.", m_int_configs[CONFIG_CURRENCY_MAX_HONOR_POINTS]);
@@ -831,37 +821,27 @@
     }
     m_int_configs[CONFIG_CURRENCY_MAX_HONOR_POINTS] *= 100;     //precision mod
 
-<<<<<<< HEAD
-    m_int_configs[CONFIG_CURRENCY_START_JUSTICE_POINTS] = ConfigMgr::GetIntDefault("Currency.StartJusticePoints", 0);
+    m_int_configs[CONFIG_CURRENCY_START_JUSTICE_POINTS] = sConfigMgr->GetIntDefault("Currency.StartJusticePoints", 0);
     if (int32(m_int_configs[CONFIG_CURRENCY_START_JUSTICE_POINTS]) < 0)
     {
         TC_LOG_ERROR(LOG_FILTER_SERVER_LOADING, "Currency.StartJusticePoints (%i) must be >= 0, set to default 0.", m_int_configs[CONFIG_CURRENCY_START_JUSTICE_POINTS]);
         m_int_configs[CONFIG_CURRENCY_START_JUSTICE_POINTS] = 0;
     }
-    m_int_configs[CONFIG_CURRENCY_MAX_JUSTICE_POINTS] = ConfigMgr::GetIntDefault("Currency.MaxJusticePoints", 4000);
+    m_int_configs[CONFIG_CURRENCY_MAX_JUSTICE_POINTS] = sConfigMgr->GetIntDefault("Currency.MaxJusticePoints", 4000);
     if (int32(m_int_configs[CONFIG_CURRENCY_MAX_JUSTICE_POINTS]) < 0)
-=======
-    m_int_configs[CONFIG_MAX_ARENA_POINTS] = sConfigMgr->GetIntDefault("MaxArenaPoints", 10000);
-    if (int32(m_int_configs[CONFIG_MAX_ARENA_POINTS]) < 0)
->>>>>>> 779a59e7
     {
         TC_LOG_ERROR(LOG_FILTER_SERVER_LOADING, "Currency.MaxJusticePoints (%i) can't be negative. Set to default 4000.", m_int_configs[CONFIG_CURRENCY_MAX_JUSTICE_POINTS]);
         m_int_configs[CONFIG_CURRENCY_MAX_JUSTICE_POINTS] = 4000;
     }
     m_int_configs[CONFIG_CURRENCY_MAX_JUSTICE_POINTS] *= 100;     //precision mod
 
-<<<<<<< HEAD
-    m_int_configs[CONFIG_CURRENCY_START_CONQUEST_POINTS] = ConfigMgr::GetIntDefault("Currency.StartConquestPoints", 0);
+    m_int_configs[CONFIG_CURRENCY_START_CONQUEST_POINTS] = sConfigMgr->GetIntDefault("Currency.StartConquestPoints", 0);
     if (int32(m_int_configs[CONFIG_CURRENCY_START_CONQUEST_POINTS]) < 0)
-=======
-    m_int_configs[CONFIG_START_ARENA_POINTS] = sConfigMgr->GetIntDefault("StartArenaPoints", 0);
-    if (int32(m_int_configs[CONFIG_START_ARENA_POINTS]) < 0)
->>>>>>> 779a59e7
     {
         TC_LOG_ERROR(LOG_FILTER_SERVER_LOADING, "Currency.StartConquestPoints (%i) must be >= 0, set to default 0.", m_int_configs[CONFIG_CURRENCY_START_CONQUEST_POINTS]);
         m_int_configs[CONFIG_CURRENCY_START_CONQUEST_POINTS] = 0;
     }
-    m_int_configs[CONFIG_CURRENCY_CONQUEST_POINTS_WEEK_CAP] = ConfigMgr::GetIntDefault("Currency.ConquestPointsWeekCap", 1650);
+    m_int_configs[CONFIG_CURRENCY_CONQUEST_POINTS_WEEK_CAP] = sConfigMgr->GetIntDefault("Currency.ConquestPointsWeekCap", 1650);
     if (int32(m_int_configs[CONFIG_CURRENCY_CONQUEST_POINTS_WEEK_CAP]) <= 0)
     {
         TC_LOG_ERROR(LOG_FILTER_SERVER_LOADING, "Currency.ConquestPointsWeekCap (%i) must be > 0, set to default 1650.", m_int_configs[CONFIG_CURRENCY_CONQUEST_POINTS_WEEK_CAP]);
@@ -869,7 +849,7 @@
     }
     m_int_configs[CONFIG_CURRENCY_CONQUEST_POINTS_WEEK_CAP] *= 100;     //precision mod
 
-    m_int_configs[CONFIG_CURRENCY_CONQUEST_POINTS_ARENA_REWARD] = ConfigMgr::GetIntDefault("Currency.ConquestPointsArenaReward", 180);
+    m_int_configs[CONFIG_CURRENCY_CONQUEST_POINTS_ARENA_REWARD] = sConfigMgr->GetIntDefault("Currency.ConquestPointsArenaReward", 180);
     if (int32(m_int_configs[CONFIG_CURRENCY_CONQUEST_POINTS_ARENA_REWARD]) <= 0)
     {
         TC_LOG_ERROR(LOG_FILTER_SERVER_LOADING, "Currency.ConquestPointsArenaReward (%i) must be > 0, set to default 180.", m_int_configs[CONFIG_CURRENCY_CONQUEST_POINTS_ARENA_REWARD]);
@@ -972,19 +952,10 @@
 
     m_int_configs[CONFIG_SKILL_GAIN_CRAFTING]  = sConfigMgr->GetIntDefault("SkillGain.Crafting", 1);
 
-<<<<<<< HEAD
-    m_int_configs[CONFIG_SKILL_GAIN_GATHERING]  = ConfigMgr::GetIntDefault("SkillGain.Gathering", 1);
-
-    m_int_configs[CONFIG_MAX_OVERSPEED_PINGS] = ConfigMgr::GetIntDefault("MaxOverspeedPings", 2);
-=======
-    m_int_configs[CONFIG_SKILL_GAIN_DEFENSE]  = sConfigMgr->GetIntDefault("SkillGain.Defense", 1);
-
     m_int_configs[CONFIG_SKILL_GAIN_GATHERING]  = sConfigMgr->GetIntDefault("SkillGain.Gathering", 1);
 
-    m_int_configs[CONFIG_SKILL_GAIN_WEAPON]  = sConfigMgr->GetIntDefault("SkillGain.Weapon", 1);
-
     m_int_configs[CONFIG_MAX_OVERSPEED_PINGS] = sConfigMgr->GetIntDefault("MaxOverspeedPings", 2);
->>>>>>> 779a59e7
+
     if (m_int_configs[CONFIG_MAX_OVERSPEED_PINGS] != 0 && m_int_configs[CONFIG_MAX_OVERSPEED_PINGS] < 2)
     {
         TC_LOG_ERROR(LOG_FILTER_SERVER_LOADING, "MaxOverspeedPings (%i) must be in range 2..infinity (or 0 to disable check). Set to 2.", m_int_configs[CONFIG_MAX_OVERSPEED_PINGS]);
@@ -995,11 +966,6 @@
     m_bool_configs[CONFIG_WEATHER] = sConfigMgr->GetBoolDefault("ActivateWeather", true);
 
     m_int_configs[CONFIG_DISABLE_BREATHING] = sConfigMgr->GetIntDefault("DisableWaterBreath", SEC_CONSOLE);
-
-<<<<<<< HEAD
-=======
-    m_bool_configs[CONFIG_ALWAYS_MAX_SKILL_FOR_LEVEL] = sConfigMgr->GetBoolDefault("AlwaysMaxSkillForLevel", false);
->>>>>>> 779a59e7
 
     if (reload)
     {
@@ -1074,36 +1040,7 @@
 
     // always use declined names in the russian client
     m_bool_configs[CONFIG_DECLINED_NAMES_USED] =
-<<<<<<< HEAD
-        (m_int_configs[CONFIG_REALM_ZONE] == REALM_ZONE_RUSSIAN) ? true : ConfigMgr::GetBoolDefault("DeclinedNames", false);
-
-    m_float_configs[CONFIG_LISTEN_RANGE_SAY]       = ConfigMgr::GetFloatDefault("ListenRange.Say", 25.0f);
-    m_float_configs[CONFIG_LISTEN_RANGE_TEXTEMOTE] = ConfigMgr::GetFloatDefault("ListenRange.TextEmote", 25.0f);
-    m_float_configs[CONFIG_LISTEN_RANGE_YELL]      = ConfigMgr::GetFloatDefault("ListenRange.Yell", 300.0f);
-
-    m_bool_configs[CONFIG_BATTLEGROUND_CAST_DESERTER]                = ConfigMgr::GetBoolDefault("Battleground.CastDeserter", true);
-    m_bool_configs[CONFIG_BATTLEGROUND_QUEUE_ANNOUNCER_ENABLE]       = ConfigMgr::GetBoolDefault("Battleground.QueueAnnouncer.Enable", false);
-    m_bool_configs[CONFIG_BATTLEGROUND_QUEUE_ANNOUNCER_PLAYERONLY]   = ConfigMgr::GetBoolDefault("Battleground.QueueAnnouncer.PlayerOnly", false);
-    m_int_configs[CONFIG_BATTLEGROUND_INVITATION_TYPE]               = ConfigMgr::GetIntDefault ("Battleground.InvitationType", 0);
-    m_int_configs[CONFIG_BATTLEGROUND_PREMATURE_FINISH_TIMER]        = ConfigMgr::GetIntDefault ("Battleground.PrematureFinishTimer", 5 * MINUTE * IN_MILLISECONDS);
-    m_int_configs[CONFIG_BATTLEGROUND_PREMADE_GROUP_WAIT_FOR_MATCH]  = ConfigMgr::GetIntDefault ("Battleground.PremadeGroupWaitForMatch", 30 * MINUTE * IN_MILLISECONDS);
-    m_bool_configs[CONFIG_BG_XP_FOR_KILL]                            = ConfigMgr::GetBoolDefault("Battleground.GiveXPForKills", false);
-    m_int_configs[CONFIG_ARENA_MAX_RATING_DIFFERENCE]                = ConfigMgr::GetIntDefault ("Arena.MaxRatingDifference", 150);
-    m_int_configs[CONFIG_ARENA_RATING_DISCARD_TIMER]                 = ConfigMgr::GetIntDefault ("Arena.RatingDiscardTimer", 10 * MINUTE * IN_MILLISECONDS);
-    m_int_configs[CONFIG_ARENA_RATED_UPDATE_TIMER]                   = ConfigMgr::GetIntDefault ("Arena.RatedUpdateTimer", 5 * IN_MILLISECONDS);
-    m_bool_configs[CONFIG_ARENA_QUEUE_ANNOUNCER_ENABLE]              = ConfigMgr::GetBoolDefault("Arena.QueueAnnouncer.Enable", false);
-    m_bool_configs[CONFIG_ARENA_QUEUE_ANNOUNCER_PLAYERONLY]          = ConfigMgr::GetBoolDefault("Arena.QueueAnnouncer.PlayerOnly", false);
-    m_int_configs[CONFIG_ARENA_SEASON_ID]                            = ConfigMgr::GetIntDefault ("Arena.ArenaSeason.ID", 1);
-    m_int_configs[CONFIG_ARENA_START_RATING]                         = ConfigMgr::GetIntDefault ("Arena.ArenaStartRating", 0);
-    m_int_configs[CONFIG_ARENA_START_PERSONAL_RATING]                = ConfigMgr::GetIntDefault ("Arena.ArenaStartPersonalRating", 1000);
-    m_int_configs[CONFIG_ARENA_START_MATCHMAKER_RATING]              = ConfigMgr::GetIntDefault ("Arena.ArenaStartMatchmakerRating", 1500);
-    m_bool_configs[CONFIG_ARENA_SEASON_IN_PROGRESS]                  = ConfigMgr::GetBoolDefault("Arena.ArenaSeason.InProgress", true);
-    m_bool_configs[CONFIG_ARENA_LOG_EXTENDED_INFO]                   = ConfigMgr::GetBoolDefault("ArenaLog.ExtendedInfo", false);
-
-    m_bool_configs[CONFIG_OFFHAND_CHECK_AT_SPELL_UNLEARN]            = ConfigMgr::GetBoolDefault("OffhandCheckAtSpellUnlearn", true);
-
-    if (int32 clientCacheId = ConfigMgr::GetIntDefault("ClientCacheVersion", 0))
-=======
+
         (m_int_configs[CONFIG_REALM_ZONE] == REALM_ZONE_RUSSIAN) ? true : sConfigMgr->GetBoolDefault("DeclinedNames", false);
 
     m_float_configs[CONFIG_LISTEN_RANGE_SAY]       = sConfigMgr->GetFloatDefault("ListenRange.Say", 25.0f);
@@ -1120,8 +1057,6 @@
     m_int_configs[CONFIG_ARENA_MAX_RATING_DIFFERENCE]                = sConfigMgr->GetIntDefault ("Arena.MaxRatingDifference", 150);
     m_int_configs[CONFIG_ARENA_RATING_DISCARD_TIMER]                 = sConfigMgr->GetIntDefault ("Arena.RatingDiscardTimer", 10 * MINUTE * IN_MILLISECONDS);
     m_int_configs[CONFIG_ARENA_RATED_UPDATE_TIMER]                   = sConfigMgr->GetIntDefault ("Arena.RatedUpdateTimer", 5 * IN_MILLISECONDS);
-    m_bool_configs[CONFIG_ARENA_AUTO_DISTRIBUTE_POINTS]              = sConfigMgr->GetBoolDefault("Arena.AutoDistributePoints", false);
-    m_int_configs[CONFIG_ARENA_AUTO_DISTRIBUTE_INTERVAL_DAYS]        = sConfigMgr->GetIntDefault ("Arena.AutoDistributeInterval", 7);
     m_bool_configs[CONFIG_ARENA_QUEUE_ANNOUNCER_ENABLE]              = sConfigMgr->GetBoolDefault("Arena.QueueAnnouncer.Enable", false);
     m_bool_configs[CONFIG_ARENA_QUEUE_ANNOUNCER_PLAYERONLY]          = sConfigMgr->GetBoolDefault("Arena.QueueAnnouncer.PlayerOnly", false);
     m_int_configs[CONFIG_ARENA_SEASON_ID]                            = sConfigMgr->GetIntDefault ("Arena.ArenaSeason.ID", 1);
@@ -1134,7 +1069,6 @@
     m_bool_configs[CONFIG_OFFHAND_CHECK_AT_SPELL_UNLEARN]            = sConfigMgr->GetBoolDefault("OffhandCheckAtSpellUnlearn", true);
 
     if (int32 clientCacheId = sConfigMgr->GetIntDefault("ClientCacheVersion", 0))
->>>>>>> 779a59e7
     {
         // overwrite DB/old value
         if (clientCacheId > 0)
@@ -1146,14 +1080,10 @@
             TC_LOG_ERROR(LOG_FILTER_SERVER_LOADING, "ClientCacheVersion can't be negative %d, ignored.", clientCacheId);
     }
 
-<<<<<<< HEAD
-    m_int_configs[CONFIG_GUILD_NEWS_LOG_COUNT] = ConfigMgr::GetIntDefault("Guild.NewsLogRecordsCount", GUILD_NEWSLOG_MAX_RECORDS);
+    m_int_configs[CONFIG_GUILD_NEWS_LOG_COUNT] = sConfigMgr->GetIntDefault("Guild.NewsLogRecordsCount", GUILD_NEWSLOG_MAX_RECORDS);
     if (m_int_configs[CONFIG_GUILD_NEWS_LOG_COUNT] > GUILD_NEWSLOG_MAX_RECORDS)
         m_int_configs[CONFIG_GUILD_NEWS_LOG_COUNT] = GUILD_NEWSLOG_MAX_RECORDS;
-    m_int_configs[CONFIG_GUILD_EVENT_LOG_COUNT] = ConfigMgr::GetIntDefault("Guild.EventLogRecordsCount", GUILD_EVENTLOG_MAX_RECORDS);
-=======
     m_int_configs[CONFIG_GUILD_EVENT_LOG_COUNT] = sConfigMgr->GetIntDefault("Guild.EventLogRecordsCount", GUILD_EVENTLOG_MAX_RECORDS);
->>>>>>> 779a59e7
     if (m_int_configs[CONFIG_GUILD_EVENT_LOG_COUNT] > GUILD_EVENTLOG_MAX_RECORDS)
         m_int_configs[CONFIG_GUILD_EVENT_LOG_COUNT] = GUILD_EVENTLOG_MAX_RECORDS;
     m_int_configs[CONFIG_GUILD_BANK_EVENT_LOG_COUNT] = sConfigMgr->GetIntDefault("Guild.BankEventLogRecordsCount", GUILD_BANKLOG_MAX_RECORDS);
@@ -1315,13 +1245,13 @@
     m_int_configs[CONFIG_DB_PING_INTERVAL] = sConfigMgr->GetIntDefault("MaxPingTime", 30);
 
     // Guild save interval
-    m_bool_configs[CONFIG_GUILD_LEVELING_ENABLED] = ConfigMgr::GetBoolDefault("Guild.LevelingEnabled", true);
-    m_int_configs[CONFIG_GUILD_SAVE_INTERVAL] = ConfigMgr::GetIntDefault("Guild.SaveInterval", 15);
-    m_int_configs[CONFIG_GUILD_MAX_LEVEL] = ConfigMgr::GetIntDefault("Guild.MaxLevel", 25);
-    m_int_configs[CONFIG_GUILD_UNDELETABLE_LEVEL] = ConfigMgr::GetIntDefault("Guild.UndeletableLevel", 4);
-    rate_values[RATE_XP_GUILD_MODIFIER] = ConfigMgr::GetFloatDefault("Guild.XPModifier", 0.25f);
-    m_int_configs[CONFIG_GUILD_DAILY_XP_CAP] = ConfigMgr::GetIntDefault("Guild.DailyXPCap", 7807500);
-    m_int_configs[CONFIG_GUILD_WEEKLY_REP_CAP] = ConfigMgr::GetIntDefault("Guild.WeeklyReputationCap", 4375);
+    m_bool_configs[CONFIG_GUILD_LEVELING_ENABLED] = sConfigMgr->GetBoolDefault("Guild.LevelingEnabled", true);
+    m_int_configs[CONFIG_GUILD_SAVE_INTERVAL] = sConfigMgr->GetIntDefault("Guild.SaveInterval", 15);
+    m_int_configs[CONFIG_GUILD_MAX_LEVEL] = sConfigMgr->GetIntDefault("Guild.MaxLevel", 25);
+    m_int_configs[CONFIG_GUILD_UNDELETABLE_LEVEL] = sConfigMgr->GetIntDefault("Guild.UndeletableLevel", 4);
+    rate_values[RATE_XP_GUILD_MODIFIER] = sConfigMgr->GetFloatDefault("Guild.XPModifier", 0.25f);
+    m_int_configs[CONFIG_GUILD_DAILY_XP_CAP] = sConfigMgr->GetIntDefault("Guild.DailyXPCap", 7807500);
+    m_int_configs[CONFIG_GUILD_WEEKLY_REP_CAP] = sConfigMgr->GetIntDefault("Guild.WeeklyReputationCap", 4375);
 
     // misc
     m_bool_configs[CONFIG_PDUMP_NO_PATHS] = sConfigMgr->GetBoolDefault("PlayerDump.DisallowPaths", true);
@@ -1941,52 +1871,6 @@
         sLog->SetRealmId(realmId);
 }
 
-<<<<<<< HEAD
-=======
-void World::DetectDBCLang()
-{
-    uint8 m_lang_confid = sConfigMgr->GetIntDefault("DBC.Locale", 255);
-
-    if (m_lang_confid != 255 && m_lang_confid >= TOTAL_LOCALES)
-    {
-        TC_LOG_ERROR(LOG_FILTER_SERVER_LOADING, "Incorrect DBC.Locale! Must be >= 0 and < %d (set to 0)", TOTAL_LOCALES);
-        m_lang_confid = LOCALE_enUS;
-    }
-
-    ChrRacesEntry const* race = sChrRacesStore.LookupEntry(1);
-
-    std::string availableLocalsStr;
-
-    uint8 default_locale = TOTAL_LOCALES;
-    for (uint8 i = default_locale-1; i < TOTAL_LOCALES; --i)  // -1 will be 255 due to uint8
-    {
-        if (race->name[i][0] != '\0')                     // check by race names
-        {
-            default_locale = i;
-            m_availableDbcLocaleMask |= (1 << i);
-            availableLocalsStr += localeNames[i];
-            availableLocalsStr += " ";
-        }
-    }
-
-    if (default_locale != m_lang_confid && m_lang_confid < TOTAL_LOCALES &&
-        (m_availableDbcLocaleMask & (1 << m_lang_confid)))
-    {
-        default_locale = m_lang_confid;
-    }
-
-    if (default_locale >= TOTAL_LOCALES)
-    {
-        TC_LOG_ERROR(LOG_FILTER_SERVER_LOADING, "Unable to determine your DBC Locale! (corrupt DBC?)");
-        exit(1);
-    }
-
-    m_defaultDbcLocale = LocaleConstant(default_locale);
-
-    TC_LOG_INFO(LOG_FILTER_SERVER_LOADING, "Using %s DBC Locale as default. All available DBC locales: %s", localeNames[m_defaultDbcLocale], availableLocalsStr.empty() ? "<none>" : availableLocalsStr.c_str());
-}
-
->>>>>>> 779a59e7
 void World::RecordTimeDiff(const char *text, ...)
 {
     if (m_updateTimeCount != 1)
