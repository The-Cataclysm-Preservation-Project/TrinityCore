--- conflicted
+++ resolved
@@ -374,29 +374,16 @@
                      "taximask, cinematic, "
                      "totaltime, leveltime, rest_bonus, logout_time, is_logout_resting, resettalents_cost, resettalents_time, talentTree, "
                      "extra_flags, stable_slots, at_login, zone, "
-<<<<<<< HEAD
                      "death_expire_time, taxi_path, totalKills, "
                      "todayKills, yesterdayKills, chosenTitle, watchedFaction, drunk, health, power1, power2, power3, "
                      "power4, power5, latency, speccount, activespec, exploredZones, equipmentCache, knownTitles, actionBars, grantableLevels) VALUES "
-                     "(?,?,?,?,?,?,?,?,?,?,?,?,?,?,?,?,?,?,?,?,?,?,?,?,?,?,?,?,?,?,?,?,?,?,?,?,?,?,?,?,?,?,?,?,?,?,?,?,?,?,?,?,?,?,?)", CONNECTION_ASYNC);
+                     "(?,?,?,?,?,?,?,?,?,?,?,?,?,?,?,?,?,?,?,?,?,?,?,?,?,?,?,?,?,?,?,?,?,?,?,?,?,?,?,?,?,?,?,?,?,?,?,?,?,?,?,?,?,?,?,?,?,?,?,?)", CONNECTION_ASYNC);
     PrepareStatement(CHAR_UPD_CHARACTER, "UPDATE characters SET name=?,race=?,class=?,gender=?,level=?,xp=?,money=?,playerBytes=?,playerBytes2=?,playerFlags=?,"
-                     "map=?,instance_id=?,instance_mode_mask=?,position_x=?,position_y=?,position_z=?,orientation=?,taximask=?,cinematic=?,totaltime=?,leveltime=?,rest_bonus=?,"
+                     "map=?,instance_id=?,instance_mode_mask=?,position_x=?,position_y=?,position_z=?,orientation=?,trans_x=?,trans_y=?,trans_z=?,trans_o=?,transguid=?,taximask=?,cinematic=?,totaltime=?,leveltime=?,rest_bonus=?,"
                      "logout_time=?,is_logout_resting=?,resettalents_cost=?,resettalents_time=?,talentTree=?,extra_flags=?,stable_slots=?,at_login=?,zone=?,death_expire_time=?,taxi_path=?,"
                      "totalKills=?,todayKills=?,yesterdayKills=?,chosenTitle=?,"
                      "watchedFaction=?,drunk=?,health=?,power1=?,power2=?,power3=?,power4=?,power5=?,latency=?,speccount=?,activespec=?,exploredZones=?,"
                      "equipmentCache=?,knownTitles=?,actionBars=?,grantableLevels=?,online=? WHERE guid=?", CONNECTION_ASYNC);
-=======
-                     "death_expire_time, taxi_path, arenaPoints, totalHonorPoints, todayHonorPoints, yesterdayHonorPoints, totalKills, "
-                     "todayKills, yesterdayKills, chosenTitle, knownCurrencies, watchedFaction, drunk, health, power1, power2, power3, "
-                     "power4, power5, power6, power7, latency, speccount, activespec, exploredZones, equipmentCache, ammoId, knownTitles, actionBars, grantableLevels) VALUES "
-                     "(?,?,?,?,?,?,?,?,?,?,?,?,?,?,?,?,?,?,?,?,?,?,?,?,?,?,?,?,?,?,?,?,?,?,?,?,?,?,?,?,?,?,?,?,?,?,?,?,?,?,?,?,?,?,?,?,?,?,?,?,?,?,?,?,?,?,?)", CONNECTION_ASYNC);
-    PrepareStatement(CHAR_UPD_CHARACTER, "UPDATE characters SET name=?,race=?,class=?,gender=?,level=?,xp=?,money=?,playerBytes=?,playerBytes2=?,playerFlags=?,"
-                     "map=?,instance_id=?,instance_mode_mask=?,position_x=?,position_y=?,position_z=?,orientation=?,trans_x=?,trans_y=?,trans_z=?,trans_o=?,transguid=?,taximask=?,cinematic=?,totaltime=?,leveltime=?,rest_bonus=?,"
-                     "logout_time=?,is_logout_resting=?,resettalents_cost=?,resettalents_time=?,extra_flags=?,stable_slots=?,at_login=?,zone=?,death_expire_time=?,taxi_path=?,"
-                     "arenaPoints=?,totalHonorPoints=?,todayHonorPoints=?,yesterdayHonorPoints=?,totalKills=?,todayKills=?,yesterdayKills=?,chosenTitle=?,knownCurrencies=?,"
-                     "watchedFaction=?,drunk=?,health=?,power1=?,power2=?,power3=?,power4=?,power5=?,power6=?,power7=?,latency=?,speccount=?,activespec=?,exploredZones=?,"
-                     "equipmentCache=?,ammoId=?,knownTitles=?,actionBars=?,grantableLevels=?,online=? WHERE guid=?", CONNECTION_ASYNC);
->>>>>>> 5c15e88d
 
     PrepareStatement(CHAR_UPD_ADD_AT_LOGIN_FLAG, "UPDATE characters SET at_login = at_login | ? WHERE guid = ?", CONNECTION_ASYNC);
     PrepareStatement(CHAR_UPD_REM_AT_LOGIN_FLAG, "UPDATE characters set at_login = at_login & ~ ? WHERE guid = ?", CONNECTION_ASYNC);
