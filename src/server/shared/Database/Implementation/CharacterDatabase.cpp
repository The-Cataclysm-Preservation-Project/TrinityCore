/*
 * Copyright (C) 2008-2014 TrinityCore <http://www.trinitycore.org/>
 *
 * This program is free software; you can redistribute it and/or modify it
 * under the terms of the GNU General Public License as published by the
 * Free Software Foundation; either version 2 of the License, or (at your
 * option) any later version.
 *
 * This program is distributed in the hope that it will be useful, but WITHOUT
 * ANY WARRANTY; without even the implied warranty of MERCHANTABILITY or
 * FITNESS FOR A PARTICULAR PURPOSE. See the GNU General Public License for
 * more details.
 *
 * You should have received a copy of the GNU General Public License along
 * with this program. If not, see <http://www.gnu.org/licenses/>.
 */

#include "CharacterDatabase.h"

void CharacterDatabaseConnection::DoPrepareStatements()
{
    if (!m_reconnecting)
        m_stmts.resize(MAX_CHARACTERDATABASE_STATEMENTS);

    PrepareStatement(CHAR_DEL_QUEST_POOL_SAVE, "DELETE FROM pool_quest_save WHERE pool_id = ?", CONNECTION_ASYNC);
    PrepareStatement(CHAR_INS_QUEST_POOL_SAVE, "INSERT INTO pool_quest_save (pool_id, quest_id) VALUES (?, ?)", CONNECTION_ASYNC);
    PrepareStatement(CHAR_DEL_NONEXISTENT_GUILD_BANK_ITEM, "DELETE FROM guild_bank_item WHERE guildid = ? AND TabId = ? AND SlotId = ?", CONNECTION_ASYNC);
    PrepareStatement(CHAR_DEL_EXPIRED_BANS, "UPDATE character_banned SET active = 0 WHERE unbandate <= UNIX_TIMESTAMP() AND unbandate <> bandate", CONNECTION_ASYNC);
    PrepareStatement(CHAR_SEL_GUID_BY_NAME, "SELECT guid FROM characters WHERE name = ?", CONNECTION_BOTH);
    PrepareStatement(CHAR_SEL_CHECK_NAME, "SELECT 1 FROM characters WHERE name = ?", CONNECTION_BOTH);
    PrepareStatement(CHAR_SEL_CHECK_GUID, "SELECT 1 FROM characters WHERE guid = ?", CONNECTION_SYNCH);
    PrepareStatement(CHAR_SEL_SUM_CHARS, "SELECT COUNT(guid) FROM characters WHERE account = ?", CONNECTION_BOTH);
    PrepareStatement(CHAR_SEL_CHAR_CREATE_INFO, "SELECT level, race, class FROM characters WHERE account = ? LIMIT 0, ?", CONNECTION_ASYNC);
    PrepareStatement(CHAR_INS_CHARACTER_BAN, "INSERT INTO character_banned VALUES (?, UNIX_TIMESTAMP(), UNIX_TIMESTAMP()+?, ?, ?, 1)", CONNECTION_ASYNC);
    PrepareStatement(CHAR_UPD_CHARACTER_BAN, "UPDATE character_banned SET active = 0 WHERE guid = ? AND active != 0", CONNECTION_ASYNC);
    PrepareStatement(CHAR_DEL_CHARACTER_BAN, "DELETE cb FROM character_banned cb INNER JOIN characters c ON c.guid = cb.guid WHERE c.account = ?", CONNECTION_ASYNC);
    PrepareStatement(CHAR_SEL_BANINFO, "SELECT FROM_UNIXTIME(bandate), unbandate-bandate, active, unbandate, banreason, bannedby FROM character_banned WHERE guid = ? ORDER BY bandate ASC", CONNECTION_SYNCH);
    PrepareStatement(CHAR_SEL_GUID_BY_NAME_FILTER, "SELECT guid, name FROM characters WHERE name LIKE CONCAT('%%', ?, '%%')", CONNECTION_SYNCH);
    PrepareStatement(CHAR_SEL_BANINFO_LIST, "SELECT bandate, unbandate, bannedby, banreason FROM character_banned WHERE guid = ? ORDER BY unbandate", CONNECTION_SYNCH);
    PrepareStatement(CHAR_SEL_BANNED_NAME, "SELECT characters.name FROM characters, character_banned WHERE character_banned.guid = ? AND character_banned.guid = characters.guid", CONNECTION_SYNCH);
    PrepareStatement(CHAR_SEL_MAIL_LIST_COUNT, "SELECT COUNT(id) FROM mail WHERE receiver = ? ", CONNECTION_SYNCH);
    PrepareStatement(CHAR_SEL_MAIL_LIST_INFO, "SELECT id, sender, (SELECT name FROM characters WHERE guid = sender) AS sendername, receiver, (SELECT name FROM characters WHERE guid = receiver) AS receivername, "
                     "subject, deliver_time, expire_time, money, has_items FROM mail WHERE receiver = ? ", CONNECTION_SYNCH);
    PrepareStatement(CHAR_SEL_MAIL_LIST_ITEMS, "SELECT itemEntry,count FROM item_instance WHERE guid = ?", CONNECTION_SYNCH);
    PrepareStatement(CHAR_SEL_ENUM, "SELECT c.guid, c.name, c.race, c.class, c.gender, c.playerBytes, c.playerBytes2, c.level, c.zone, c.map, c.position_x, c.position_y, c.position_z, "
                     "gm.guildid, c.playerFlags, c.at_login, cp.entry, cp.modelid, cp.level, c.equipmentCache, cb.guid, c.slot "
                     "FROM characters AS c LEFT JOIN character_pet AS cp ON c.guid = cp.owner AND cp.slot = ? LEFT JOIN guild_member AS gm ON c.guid = gm.guid "
                     "LEFT JOIN character_banned AS cb ON c.guid = cb.guid AND cb.active = 1 WHERE c.account = ? AND c.deleteInfos_Name IS NULL", CONNECTION_ASYNC);
    PrepareStatement(CHAR_SEL_ENUM_DECLINED_NAME, "SELECT c.guid, c.name, c.race, c.class, c.gender, c.playerBytes, c.playerBytes2, c.level, c.zone, c.map, "
                     "c.position_x, c.position_y, c.position_z, gm.guildid, c.playerFlags, c.at_login, cp.entry, cp.modelid, cp.level, c.equipmentCache, "
                     "cb.guid, c.slot, cd.genitive FROM characters AS c LEFT JOIN character_pet AS cp ON c.guid = cp.owner AND cp.slot = ? "
                     "LEFT JOIN character_declinedname AS cd ON c.guid = cd.guid LEFT JOIN guild_member AS gm ON c.guid = gm.guid "
                     "LEFT JOIN character_banned AS cb ON c.guid = cb.guid AND cb.active = 1 WHERE c.account = ? AND c.deleteInfos_Name IS NULL", CONNECTION_ASYNC);
    PrepareStatement(CHAR_SEL_FREE_NAME, "SELECT guid, name FROM characters WHERE guid = ? AND account = ? AND (at_login & ?) = ? AND NOT EXISTS (SELECT NULL FROM characters WHERE name = ?)", CONNECTION_ASYNC);
    PrepareStatement(CHAR_SEL_GUID_RACE_ACC_BY_NAME, "SELECT guid, race, account FROM characters WHERE name = ?", CONNECTION_BOTH);
    PrepareStatement(CHAR_SEL_CHAR_RACE, "SELECT race FROM characters WHERE guid = ?", CONNECTION_SYNCH);
    PrepareStatement(CHAR_SEL_CHAR_LEVEL, "SELECT level FROM characters WHERE guid = ?", CONNECTION_SYNCH);
    PrepareStatement(CHAR_SEL_CHAR_ZONE, "SELECT zone FROM characters WHERE guid = ?", CONNECTION_SYNCH);
    PrepareStatement(CHAR_SEL_CHARACTER_NAME_DATA, "SELECT race, class, gender, level FROM characters WHERE guid = ?", CONNECTION_SYNCH);
    PrepareStatement(CHAR_SEL_CHAR_POSITION_XYZ, "SELECT map, position_x, position_y, position_z FROM characters WHERE guid = ?", CONNECTION_SYNCH);
    PrepareStatement(CHAR_SEL_CHAR_POSITION, "SELECT position_x, position_y, position_z, orientation, map, taxi_path FROM characters WHERE guid = ?", CONNECTION_SYNCH);

    PrepareStatement(CHAR_DEL_BATTLEGROUND_RANDOM, "DELETE FROM character_battleground_random", CONNECTION_ASYNC);
    PrepareStatement(CHAR_INS_BATTLEGROUND_RANDOM, "INSERT INTO character_battleground_random (guid) VALUES (?)", CONNECTION_ASYNC);

    PrepareStatement(CHAR_SEL_CHARACTER, "SELECT guid, account, name, race, class, gender, level, xp, money, playerBytes, playerBytes2, playerFlags, "
                     "position_x, position_y, position_z, map, orientation, taximask, cinematic, totaltime, leveltime, rest_bonus, logout_time, is_logout_resting, resettalents_cost, "
                     "resettalents_time, talentTree, trans_x, trans_y, trans_z, trans_o, transguid, extra_flags, stable_slots, at_login, zone, online, death_expire_time, taxi_path, instance_mode_mask, "
                     "totalKills, todayKills, yesterdayKills, chosenTitle, watchedFaction, drunk, "
                     "health, power1, power2, power3, power4, power5, instance_id, speccount, activespec, exploredZones, equipmentCache, knownTitles, actionBars, grantableLevels "
                     "FROM characters WHERE guid = ?", CONNECTION_ASYNC);

    PrepareStatement(CHAR_SEL_GROUP_MEMBER, "SELECT guid FROM group_member WHERE memberGuid = ?", CONNECTION_BOTH);
    PrepareStatement(CHAR_SEL_CHARACTER_INSTANCE, "SELECT id, permanent, map, difficulty, resettime FROM character_instance LEFT JOIN instance ON instance = id WHERE guid = ?", CONNECTION_ASYNC);
    PrepareStatement(CHAR_SEL_CHARACTER_AURAS, "SELECT caster_guid, spell, effect_mask, recalculate_mask, stackcount, amount0, amount1, amount2, "
                     "base_amount0, base_amount1, base_amount2, maxduration, remaintime, remaincharges FROM character_aura WHERE guid = ?", CONNECTION_ASYNC);
    PrepareStatement(CHAR_SEL_CHARACTER_SPELL, "SELECT spell, active, disabled FROM character_spell WHERE guid = ?", CONNECTION_ASYNC);
    PrepareStatement(CHAR_SEL_CHARACTER_QUESTSTATUS, "SELECT quest, status, explored, timer, mobcount1, mobcount2, mobcount3, mobcount4, "
                     "itemcount1, itemcount2, itemcount3, itemcount4, playercount FROM character_queststatus WHERE guid = ? AND status <> 0", CONNECTION_ASYNC);

    PrepareStatement(CHAR_SEL_CHARACTER_QUESTSTATUS_DAILY, "SELECT quest, time FROM character_queststatus_daily WHERE guid = ?", CONNECTION_ASYNC);
    PrepareStatement(CHAR_SEL_CHARACTER_QUESTSTATUS_WEEKLY, "SELECT quest FROM character_queststatus_weekly WHERE guid = ?", CONNECTION_ASYNC);
    PrepareStatement(CHAR_SEL_CHARACTER_QUESTSTATUS_MONTHLY, "SELECT quest FROM character_queststatus_monthly WHERE guid = ?", CONNECTION_ASYNC);
    PrepareStatement(CHAR_SEL_CHARACTER_QUESTSTATUS_SEASONAL, "SELECT quest, event FROM character_queststatus_seasonal WHERE guid = ?", CONNECTION_ASYNC);
    PrepareStatement(CHAR_DEL_CHARACTER_QUESTSTATUS_DAILY, "DELETE FROM character_queststatus_daily WHERE guid = ?", CONNECTION_ASYNC);
    PrepareStatement(CHAR_DEL_CHARACTER_QUESTSTATUS_WEEKLY, "DELETE FROM character_queststatus_weekly WHERE guid = ?", CONNECTION_ASYNC);
    PrepareStatement(CHAR_DEL_CHARACTER_QUESTSTATUS_MONTHLY, "DELETE FROM character_queststatus_monthly WHERE guid = ?", CONNECTION_ASYNC);
    PrepareStatement(CHAR_DEL_CHARACTER_QUESTSTATUS_SEASONAL, "DELETE FROM character_queststatus_seasonal WHERE guid = ?", CONNECTION_ASYNC);
    PrepareStatement(CHAR_INS_CHARACTER_QUESTSTATUS_DAILY, "INSERT INTO character_queststatus_daily (guid, quest, time) VALUES (?, ?, ?)", CONNECTION_ASYNC);
    PrepareStatement(CHAR_INS_CHARACTER_QUESTSTATUS_WEEKLY, "INSERT INTO character_queststatus_weekly (guid, quest) VALUES (?, ?)", CONNECTION_ASYNC);
    PrepareStatement(CHAR_INS_CHARACTER_QUESTSTATUS_MONTHLY, "INSERT INTO character_queststatus_monthly (guid, quest) VALUES (?, ?)", CONNECTION_ASYNC);
    PrepareStatement(CHAR_INS_CHARACTER_QUESTSTATUS_SEASONAL, "INSERT INTO character_queststatus_seasonal (guid, quest, event) VALUES (?, ?, ?)", CONNECTION_ASYNC);
    PrepareStatement(CHAR_DEL_RESET_CHARACTER_QUESTSTATUS_DAILY, "DELETE FROM character_queststatus_daily", CONNECTION_ASYNC);
    PrepareStatement(CHAR_DEL_RESET_CHARACTER_QUESTSTATUS_WEEKLY, "DELETE FROM character_queststatus_weekly", CONNECTION_ASYNC);
    PrepareStatement(CHAR_DEL_RESET_CHARACTER_QUESTSTATUS_MONTHLY, "DELETE FROM character_queststatus_monthly", CONNECTION_ASYNC);
    PrepareStatement(CHAR_DEL_RESET_CHARACTER_QUESTSTATUS_SEASONAL_BY_EVENT, "DELETE FROM character_queststatus_seasonal WHERE event = ?", CONNECTION_ASYNC);

    PrepareStatement(CHAR_SEL_CHARACTER_REPUTATION, "SELECT faction, standing, flags FROM character_reputation WHERE guid = ?", CONNECTION_ASYNC);
    PrepareStatement(CHAR_SEL_CHARACTER_INVENTORY, "SELECT creatorGuid, giftCreatorGuid, count, duration, charges, flags, enchantments, randomPropertyId, durability, playedTime, text, bag, slot, "
                     "item, itemEntry FROM character_inventory ci JOIN item_instance ii ON ci.item = ii.guid WHERE ci.guid = ? ORDER BY bag, slot", CONNECTION_ASYNC);
    PrepareStatement(CHAR_SEL_CHARACTER_ACTIONS, "SELECT a.button, a.action, a.type FROM character_action as a, characters as c WHERE a.guid = c.guid AND a.spec = c.activespec AND a.guid = ? ORDER BY button", CONNECTION_ASYNC);
    PrepareStatement(CHAR_SEL_CHARACTER_MAILCOUNT, "SELECT COUNT(id) FROM mail WHERE receiver = ? AND (checked & 1) = 0 AND deliver_time <= ?", CONNECTION_ASYNC);
    PrepareStatement(CHAR_SEL_CHARACTER_MAILDATE, "SELECT MIN(deliver_time) FROM mail WHERE receiver = ? AND (checked & 1) = 0", CONNECTION_ASYNC);
    PrepareStatement(CHAR_SEL_MAIL_COUNT, "SELECT COUNT(*) FROM mail WHERE receiver = ?", CONNECTION_SYNCH);
    PrepareStatement(CHAR_SEL_CHARACTER_SOCIALLIST, "SELECT friend, flags, note FROM character_social JOIN characters ON characters.guid = character_social.friend WHERE character_social.guid = ? AND deleteinfos_name IS NULL LIMIT 255", CONNECTION_ASYNC);
    PrepareStatement(CHAR_SEL_CHARACTER_HOMEBIND, "SELECT mapId, zoneId, posX, posY, posZ FROM character_homebind WHERE guid = ?", CONNECTION_ASYNC);
    PrepareStatement(CHAR_SEL_CHARACTER_SPELLCOOLDOWNS, "SELECT spell, item, time FROM character_spell_cooldown WHERE guid = ?", CONNECTION_ASYNC);
    PrepareStatement(CHAR_SEL_CHARACTER_DECLINEDNAMES, "SELECT genitive, dative, accusative, instrumental, prepositional FROM character_declinedname WHERE guid = ?", CONNECTION_ASYNC);
    PrepareStatement(CHAR_SEL_GUILD_MEMBER, "SELECT guildid, rank FROM guild_member WHERE guid = ?", CONNECTION_BOTH);
    PrepareStatement(CHAR_SEL_GUILD_MEMBER_EXTENDED, "SELECT g.guildid, g.name, gr.rname, gr.rid, gm.pnote, gm.offnote "
                     "FROM guild g JOIN guild_member gm ON g.guildid = gm.guildid "
                     "JOIN guild_rank gr ON g.guildid = gr.guildid AND gm.rank = gr.rid WHERE gm.guid = ?", CONNECTION_BOTH);
    PrepareStatement(CHAR_SEL_CHARACTER_ACHIEVEMENTS, "SELECT achievement, date FROM character_achievement WHERE guid = ?", CONNECTION_ASYNC);
    PrepareStatement(CHAR_SEL_CHARACTER_CRITERIAPROGRESS, "SELECT criteria, counter, date FROM character_achievement_progress WHERE guid = ?", CONNECTION_ASYNC);
    PrepareStatement(CHAR_SEL_CHARACTER_EQUIPMENTSETS, "SELECT setguid, setindex, name, iconname, ignore_mask, item0, item1, item2, item3, item4, item5, item6, item7, item8, "
                     "item9, item10, item11, item12, item13, item14, item15, item16, item17, item18 FROM character_equipmentsets WHERE guid = ? ORDER BY setindex", CONNECTION_ASYNC);
    PrepareStatement(CHAR_SEL_CHARACTER_BGDATA, "SELECT instanceId, team, joinX, joinY, joinZ, joinO, joinMapId, taxiStart, taxiEnd, mountSpell FROM character_battleground_data WHERE guid = ?", CONNECTION_ASYNC);
    PrepareStatement(CHAR_SEL_CHARACTER_GLYPHS, "SELECT spec, glyph1, glyph2, glyph3, glyph4, glyph5, glyph6, glyph7, glyph8, glyph9 FROM character_glyphs WHERE guid = ?", CONNECTION_ASYNC);
    PrepareStatement(CHAR_SEL_CHARACTER_TALENTS, "SELECT spell, spec FROM character_talent WHERE guid = ?", CONNECTION_ASYNC);
    PrepareStatement(CHAR_SEL_CHARACTER_SKILLS, "SELECT skill, value, max FROM character_skills WHERE guid = ?", CONNECTION_ASYNC);
    PrepareStatement(CHAR_SEL_CHARACTER_RANDOMBG, "SELECT guid FROM character_battleground_random WHERE guid = ?", CONNECTION_ASYNC);
    PrepareStatement(CHAR_SEL_CHARACTER_BANNED, "SELECT guid FROM character_banned WHERE guid = ? AND active = 1", CONNECTION_ASYNC);
    PrepareStatement(CHAR_SEL_CHARACTER_QUESTSTATUSREW, "SELECT quest FROM character_queststatus_rewarded WHERE guid = ? AND active = 1", CONNECTION_ASYNC);
    PrepareStatement(CHAR_SEL_ACCOUNT_INSTANCELOCKTIMES, "SELECT instanceId, releaseTime FROM account_instance_times WHERE accountId = ?", CONNECTION_ASYNC);

    PrepareStatement(CHAR_SEL_CHARACTER_ACTIONS_SPEC, "SELECT button, action, type FROM character_action WHERE guid = ? AND spec = ? ORDER BY button", CONNECTION_SYNCH);
    PrepareStatement(CHAR_SEL_MAILITEMS, "SELECT creatorGuid, giftCreatorGuid, count, duration, charges, flags, enchantments, randomPropertyId, durability, playedTime, text, item_guid, itemEntry, owner_guid FROM mail_items mi JOIN item_instance ii ON mi.item_guid = ii.guid WHERE mail_id = ?", CONNECTION_SYNCH);
    PrepareStatement(CHAR_SEL_AUCTION_ITEMS, "SELECT creatorGuid, giftCreatorGuid, count, duration, charges, flags, enchantments, randomPropertyId, durability, playedTime, text, itemguid, itemEntry FROM auctionhouse ah JOIN item_instance ii ON ah.itemguid = ii.guid", CONNECTION_SYNCH);
    PrepareStatement(CHAR_SEL_AUCTIONS, "SELECT id, auctioneerguid, itemguid, itemEntry, count, itemowner, buyoutprice, time, buyguid, lastbid, startbid, deposit FROM auctionhouse ah INNER JOIN item_instance ii ON ii.guid = ah.itemguid", CONNECTION_SYNCH);
    PrepareStatement(CHAR_INS_AUCTION, "INSERT INTO auctionhouse (id, auctioneerguid, itemguid, itemowner, buyoutprice, time, buyguid, lastbid, startbid, deposit) VALUES (?, ?, ?, ?, ?, ?, ?, ?, ?, ?)", CONNECTION_ASYNC);
    PrepareStatement(CHAR_DEL_AUCTION, "DELETE FROM auctionhouse WHERE id = ?", CONNECTION_ASYNC);
    PrepareStatement(CHAR_SEL_AUCTION_BY_TIME, "SELECT id FROM auctionhouse WHERE time <= ? ORDER BY TIME ASC", CONNECTION_SYNCH);
    PrepareStatement(CHAR_UPD_AUCTION_BID, "UPDATE auctionhouse SET buyguid = ?, lastbid = ? WHERE id = ?", CONNECTION_ASYNC);
    PrepareStatement(CHAR_INS_MAIL, "INSERT INTO mail(id, messageType, stationery, mailTemplateId, sender, receiver, subject, body, has_items, expire_time, deliver_time, money, cod, checked) VALUES (?, ?, ?, ?, ?, ?, ?, ?, ?, ?, ?, ?, ?, ?)", CONNECTION_ASYNC);
    PrepareStatement(CHAR_DEL_MAIL_BY_ID, "DELETE FROM mail WHERE id = ?", CONNECTION_ASYNC);
    PrepareStatement(CHAR_INS_MAIL_ITEM, "INSERT INTO mail_items(mail_id, item_guid, receiver) VALUES (?, ?, ?)", CONNECTION_ASYNC);
    PrepareStatement(CHAR_DEL_MAIL_ITEM, "DELETE FROM mail_items WHERE item_guid = ?", CONNECTION_ASYNC);
    PrepareStatement(CHAR_DEL_INVALID_MAIL_ITEM, "DELETE FROM mail_items WHERE item_guid = ?", CONNECTION_ASYNC);
    PrepareStatement(CHAR_DEL_EMPTY_EXPIRED_MAIL, "DELETE FROM mail WHERE expire_time < ? AND has_items = 0 AND body = ''", CONNECTION_ASYNC);
    PrepareStatement(CHAR_SEL_EXPIRED_MAIL, "SELECT id, messageType, sender, receiver, has_items, expire_time, cod, checked, mailTemplateId FROM mail WHERE expire_time < ?", CONNECTION_SYNCH);
    PrepareStatement(CHAR_SEL_EXPIRED_MAIL_ITEMS, "SELECT item_guid, itemEntry, mail_id FROM mail_items mi INNER JOIN item_instance ii ON ii.guid = mi.item_guid LEFT JOIN mail mm ON mi.mail_id = mm.id WHERE mm.id IS NOT NULL AND mm.expire_time < ?", CONNECTION_SYNCH);
    PrepareStatement(CHAR_UPD_MAIL_RETURNED, "UPDATE mail SET sender = ?, receiver = ?, expire_time = ?, deliver_time = ?, cod = 0, checked = ? WHERE id = ?", CONNECTION_ASYNC);
    PrepareStatement(CHAR_UPD_MAIL_ITEM_RECEIVER, "UPDATE mail_items SET receiver = ? WHERE item_guid = ?", CONNECTION_ASYNC);
    PrepareStatement(CHAR_UPD_ITEM_OWNER, "UPDATE item_instance SET owner_guid = ? WHERE guid = ?", CONNECTION_ASYNC);

    PrepareStatement(CHAR_SEL_ITEM_REFUNDS, "SELECT player_guid, paidMoney, paidExtendedCost FROM item_refund_instance WHERE item_guid = ? AND player_guid = ? LIMIT 1", CONNECTION_SYNCH);
    PrepareStatement(CHAR_SEL_ITEM_BOP_TRADE, "SELECT allowedPlayers FROM item_soulbound_trade_data WHERE itemGuid = ? LIMIT 1", CONNECTION_SYNCH);
    PrepareStatement(CHAR_DEL_ITEM_BOP_TRADE, "DELETE FROM item_soulbound_trade_data WHERE itemGuid = ? LIMIT 1", CONNECTION_ASYNC);
    PrepareStatement(CHAR_INS_ITEM_BOP_TRADE, "INSERT INTO item_soulbound_trade_data VALUES (?, ?)", CONNECTION_ASYNC);
    PrepareStatement(CHAR_REP_INVENTORY_ITEM, "REPLACE INTO character_inventory (guid, bag, slot, item) VALUES (?, ?, ?, ?)", CONNECTION_ASYNC);
    PrepareStatement(CHAR_REP_ITEM_INSTANCE, "REPLACE INTO item_instance (itemEntry, owner_guid, creatorGuid, giftCreatorGuid, count, duration, charges, flags, enchantments, randomPropertyId, durability, playedTime, text, guid) VALUES (?, ?, ?, ?, ?, ?, ?, ?, ?, ?, ?, ?, ?, ?)", CONNECTION_ASYNC);
    PrepareStatement(CHAR_UPD_ITEM_INSTANCE, "UPDATE item_instance SET itemEntry = ?, owner_guid = ?, creatorGuid = ?, giftCreatorGuid = ?, count = ?, duration = ?, charges = ?, flags = ?, enchantments = ?, randomPropertyId = ?, durability = ?, playedTime = ?, text = ? WHERE guid = ?", CONNECTION_ASYNC);
    PrepareStatement(CHAR_UPD_ITEM_INSTANCE_ON_LOAD, "UPDATE item_instance SET duration = ?, flags = ?, durability = ? WHERE guid = ?", CONNECTION_ASYNC);
    PrepareStatement(CHAR_DEL_ITEM_INSTANCE, "DELETE FROM item_instance WHERE guid = ?", CONNECTION_ASYNC);
    PrepareStatement(CHAR_DEL_ITEM_INSTANCE_BY_OWNER, "DELETE FROM item_instance WHERE owner_guid = ?", CONNECTION_ASYNC);
    PrepareStatement(CHAR_UPD_GIFT_OWNER, "UPDATE character_gifts SET guid = ? WHERE item_guid = ?", CONNECTION_ASYNC);
    PrepareStatement(CHAR_DEL_GIFT, "DELETE FROM character_gifts WHERE item_guid = ?", CONNECTION_ASYNC);
    PrepareStatement(CHAR_SEL_CHARACTER_GIFT_BY_ITEM, "SELECT entry, flags FROM character_gifts WHERE item_guid = ?", CONNECTION_SYNCH);
    PrepareStatement(CHAR_SEL_ACCOUNT_BY_NAME, "SELECT account FROM characters WHERE name = ?", CONNECTION_SYNCH);
    PrepareStatement(CHAR_SEL_ACCOUNT_BY_GUID, "SELECT account FROM characters WHERE guid = ?", CONNECTION_SYNCH);
    PrepareStatement(CHAR_SEL_CHARACTER_DATA_BY_GUID, "SELECT account, name, level FROM characters WHERE guid = ?", CONNECTION_SYNCH);
    PrepareStatement(CHAR_DEL_ACCOUNT_INSTANCE_LOCK_TIMES, "DELETE FROM account_instance_times WHERE accountId = ?", CONNECTION_ASYNC);
    PrepareStatement(CHAR_INS_ACCOUNT_INSTANCE_LOCK_TIMES, "INSERT INTO account_instance_times (accountId, instanceId, releaseTime) VALUES (?, ?, ?)", CONNECTION_ASYNC);
    PrepareStatement(CHAR_SEL_CHARACTER_NAME_CLASS, "SELECT name, class FROM characters WHERE guid = ?", CONNECTION_SYNCH);
    PrepareStatement(CHAR_SEL_CHARACTER_NAME, "SELECT name FROM characters WHERE guid = ?", CONNECTION_SYNCH);
    PrepareStatement(CHAR_SEL_MATCH_MAKER_RATING, "SELECT matchMakerRating FROM character_arena_stats WHERE guid = ? AND slot = ?", CONNECTION_SYNCH);
    PrepareStatement(CHAR_SEL_CHARACTER_COUNT, "SELECT account, COUNT(guid) FROM characters WHERE account = ? GROUP BY account", CONNECTION_ASYNC);
    PrepareStatement(CHAR_UPD_NAME, "UPDATE characters set name = ?, at_login = at_login & ~ ? WHERE guid = ?", CONNECTION_ASYNC);
    PrepareStatement(CHAR_UPD_NAME_BY_GUID, "UPDATE characters SET name = ? WHERE guid = ?", CONNECTION_ASYNC);
    PrepareStatement(CHAR_DEL_DECLINED_NAME, "DELETE FROM character_declinedname WHERE guid = ?", CONNECTION_ASYNC);

    // Guild handling
    // 0: uint32, 1: string, 2: uint32, 3: string, 4: string, 5: uint64, 6-10: uint32, 11: uint64
    PrepareStatement(CHAR_INS_GUILD, "INSERT INTO guild (guildid, name, leaderguid, info, motd, createdate, EmblemStyle, EmblemColor, BorderStyle, BorderColor, BackgroundColor, BankMoney) VALUES(?, ?, ?, ?, ?, ?, ?, ?, ?, ?, ?, ?)", CONNECTION_ASYNC);
    PrepareStatement(CHAR_DEL_GUILD, "DELETE FROM guild WHERE guildid = ?", CONNECTION_ASYNC); // 0: uint32
    // 0: string, 1: uint32
    PrepareStatement(CHAR_UPD_GUILD_NAME, "UPDATE guild SET name = ? WHERE guildid = ?", CONNECTION_ASYNC);
    // 0: uint32, 1: uint32, 2: uint8, 4: string, 5: string
    PrepareStatement(CHAR_INS_GUILD_MEMBER, "INSERT INTO guild_member (guildid, guid, rank, pnote, offnote) VALUES (?, ?, ?, ?, ?)", CONNECTION_ASYNC);
    PrepareStatement(CHAR_DEL_GUILD_MEMBER, "DELETE FROM guild_member WHERE guid = ?", CONNECTION_ASYNC); // 0: uint32
    PrepareStatement(CHAR_DEL_GUILD_MEMBERS, "DELETE FROM guild_member WHERE guildid = ?", CONNECTION_ASYNC); // 0: uint32
    // 0: uint32, 1: uint8, 3: string, 4: uint32, 5: uint32
    PrepareStatement(CHAR_INS_GUILD_RANK, "INSERT INTO guild_rank (guildid, rid, rname, rights, BankMoneyPerDay) VALUES (?, ?, ?, ?, ?)", CONNECTION_ASYNC);
    PrepareStatement(CHAR_DEL_GUILD_RANKS, "DELETE FROM guild_rank WHERE guildid = ?", CONNECTION_ASYNC); // 0: uint32
    PrepareStatement(CHAR_DEL_GUILD_RANK, "DELETE FROM guild_rank WHERE guildid = ? AND rid = ?", CONNECTION_ASYNC); // 0: uint32, 1: uint8
    PrepareStatement(CHAR_INS_GUILD_BANK_TAB, "INSERT INTO guild_bank_tab (guildid, TabId) VALUES (?, ?)", CONNECTION_ASYNC); // 0: uint32, 1: uint8
    PrepareStatement(CHAR_DEL_GUILD_BANK_TAB, "DELETE FROM guild_bank_tab WHERE guildid = ? AND TabId = ?", CONNECTION_ASYNC); // 0: uint32, 1: uint8
    PrepareStatement(CHAR_DEL_GUILD_BANK_TABS, "DELETE FROM guild_bank_tab WHERE guildid = ?", CONNECTION_ASYNC); // 0: uint32
    // 0: uint32, 1: uint8, 2: uint8, 3: uint32, 4: uint32
    PrepareStatement(CHAR_INS_GUILD_BANK_ITEM, "INSERT INTO guild_bank_item (guildid, TabId, SlotId, item_guid) VALUES (?, ?, ?, ?)", CONNECTION_ASYNC);
    PrepareStatement(CHAR_DEL_GUILD_BANK_ITEM, "DELETE FROM guild_bank_item WHERE guildid = ? AND TabId = ? AND SlotId = ?", CONNECTION_ASYNC); // 0: uint32, 1: uint8, 2: uint8
    PrepareStatement(CHAR_DEL_GUILD_BANK_ITEMS, "DELETE FROM guild_bank_item WHERE guildid = ?", CONNECTION_ASYNC); // 0: uint32
    // 0: uint32, 1: uint8, 2: uint8, 3: uint8, 4: uint32
    PrepareStatement(CHAR_INS_GUILD_BANK_RIGHT, "INSERT INTO guild_bank_right (guildid, TabId, rid, gbright, SlotPerDay) VALUES (?, ?, ?, ?, ?) "
                     "ON DUPLICATE KEY UPDATE gbright = VALUES(gbright), SlotPerDay = VALUES(SlotPerDay)", CONNECTION_ASYNC);
    PrepareStatement(CHAR_DEL_GUILD_BANK_RIGHTS, "DELETE FROM guild_bank_right WHERE guildid = ?", CONNECTION_ASYNC); // 0: uint32
    PrepareStatement(CHAR_DEL_GUILD_BANK_RIGHTS_FOR_RANK, "DELETE FROM guild_bank_right WHERE guildid = ? AND rid = ?", CONNECTION_ASYNC); // 0: uint32, 1: uint8
    // 0-1: uint32, 2-3: uint8, 4-5: uint32, 6: uint16, 7: uint8, 8: uint64
    PrepareStatement(CHAR_INS_GUILD_BANK_EVENTLOG, "INSERT INTO guild_bank_eventlog (guildid, LogGuid, TabId, EventType, PlayerGuid, ItemOrMoney, ItemStackCount, DestTabId, TimeStamp) VALUES (?, ?, ?, ?, ?, ?, ?, ?, ?)", CONNECTION_ASYNC);
    PrepareStatement(CHAR_DEL_GUILD_BANK_EVENTLOG, "DELETE FROM guild_bank_eventlog WHERE guildid = ? AND LogGuid = ? AND TabId = ?", CONNECTION_ASYNC); // 0: uint32, 1: uint32, 2: uint8
    PrepareStatement(CHAR_DEL_GUILD_BANK_EVENTLOGS, "DELETE FROM guild_bank_eventlog WHERE guildid = ?", CONNECTION_ASYNC); // 0: uint32
    // 0-1: uint32, 2: uint8, 3-4: uint32, 5: uint8, 6: uint64
    PrepareStatement(CHAR_INS_GUILD_EVENTLOG, "INSERT INTO guild_eventlog (guildid, LogGuid, EventType, PlayerGuid1, PlayerGuid2, NewRank, TimeStamp) VALUES (?, ?, ?, ?, ?, ?, ?)", CONNECTION_ASYNC);
    PrepareStatement(CHAR_DEL_GUILD_EVENTLOG, "DELETE FROM guild_eventlog WHERE guildid = ? AND LogGuid = ?", CONNECTION_ASYNC); // 0: uint32, 1: uint32
    PrepareStatement(CHAR_DEL_GUILD_EVENTLOGS, "DELETE FROM guild_eventlog WHERE guildid = ?", CONNECTION_ASYNC); // 0: uint32
    PrepareStatement(CHAR_UPD_GUILD_MEMBER_PNOTE, "UPDATE guild_member SET pnote = ? WHERE guid = ?", CONNECTION_ASYNC); // 0: string, 1: uint32
    PrepareStatement(CHAR_UPD_GUILD_MEMBER_OFFNOTE, "UPDATE guild_member SET offnote = ? WHERE guid = ?", CONNECTION_ASYNC); // 0: string, 1: uint32
    PrepareStatement(CHAR_UPD_GUILD_MEMBER_RANK, "UPDATE guild_member SET rank = ? WHERE guid = ?", CONNECTION_ASYNC); // 0: uint8, 1: uint32
    PrepareStatement(CHAR_UPD_GUILD_MOTD, "UPDATE guild SET motd = ? WHERE guildid = ?", CONNECTION_ASYNC); // 0: string, 1: uint32
    PrepareStatement(CHAR_UPD_GUILD_INFO, "UPDATE guild SET info = ? WHERE guildid = ?", CONNECTION_ASYNC); // 0: string, 1: uint32
    PrepareStatement(CHAR_UPD_GUILD_LEADER, "UPDATE guild SET leaderguid = ? WHERE guildid = ?", CONNECTION_ASYNC); // 0: uint32, 1: uint32
    PrepareStatement(CHAR_UPD_GUILD_RANK_NAME, "UPDATE guild_rank SET rname = ? WHERE rid = ? AND guildid = ?", CONNECTION_ASYNC); // 0: string, 1: uint8, 2: uint32
    PrepareStatement(CHAR_UPD_GUILD_RANK_RIGHTS, "UPDATE guild_rank SET rights = ? WHERE rid = ? AND guildid = ?", CONNECTION_ASYNC); // 0: uint32, 1: uint8, 2: uint32
    // 0-5: uint32
    PrepareStatement(CHAR_UPD_GUILD_EMBLEM_INFO, "UPDATE guild SET EmblemStyle = ?, EmblemColor = ?, BorderStyle = ?, BorderColor = ?, BackgroundColor = ? WHERE guildid = ?", CONNECTION_ASYNC);
    // 0: string, 1: string, 2: uint32, 3: uint8
    PrepareStatement(CHAR_UPD_GUILD_BANK_TAB_INFO, "UPDATE guild_bank_tab SET TabName = ?, TabIcon = ? WHERE guildid = ? AND TabId = ?", CONNECTION_ASYNC);
    PrepareStatement(CHAR_UPD_GUILD_BANK_MONEY, "UPDATE guild SET BankMoney = ? WHERE guildid = ?", CONNECTION_ASYNC); // 0: uint64, 1: uint32
    // 0: uint8, 1: uint32, 2: uint8, 3: uint32
    PrepareStatement(CHAR_UPD_GUILD_BANK_EVENTLOG_TAB, "UPDATE guild_bank_eventlog SET TabId = ? WHERE guildid = ? AND TabId = ? AND LogGuid = ?", CONNECTION_ASYNC);
    PrepareStatement(CHAR_UPD_GUILD_RANK_BANK_MONEY, "UPDATE guild_rank SET BankMoneyPerDay = ? WHERE rid = ? AND guildid = ?", CONNECTION_ASYNC); // 0: uint32, 1: uint8, 2: uint32
    PrepareStatement(CHAR_UPD_GUILD_BANK_TAB_TEXT, "UPDATE guild_bank_tab SET TabText = ? WHERE guildid = ? AND TabId = ?", CONNECTION_ASYNC); // 0: string, 1: uint32, 2: uint8

    PrepareStatement(CHAR_INS_GUILD_MEMBER_WITHDRAW,
                     "INSERT INTO guild_member_withdraw (guid, tab0, tab1, tab2, tab3, tab4, tab5, tab6, tab7, money) VALUES (?, ?, ?, ?, ?, ?, ?, ?, ?, ?) "
                     "ON DUPLICATE KEY UPDATE tab0 = VALUES (tab0), tab1 = VALUES (tab1), tab2 = VALUES (tab2), tab3 = VALUES (tab3), tab4 = VALUES (tab4), tab5 = VALUES (tab5), tab6 = VALUES (tab6), tab7 = VALUES (tab7), money = VALUES (money)", CONNECTION_ASYNC);
    PrepareStatement(CHAR_DEL_GUILD_MEMBER_WITHDRAW, "TRUNCATE guild_member_withdraw", CONNECTION_ASYNC);

    // 0: uint32, 1: uint32, 2: uint32
    PrepareStatement(CHAR_SEL_CHAR_DATA_FOR_GUILD, "SELECT name, level, class, zone, account FROM characters WHERE guid = ?", CONNECTION_SYNCH);
    PrepareStatement(CHAR_DEL_GUILD_ACHIEVEMENT, "DELETE FROM guild_achievement WHERE guildId = ? AND achievement = ?", CONNECTION_ASYNC);
    PrepareStatement(CHAR_INS_GUILD_ACHIEVEMENT, "INSERT INTO guild_achievement (guildId, achievement, date, guids) VALUES (?, ?, ?, ?)", CONNECTION_ASYNC);
    PrepareStatement(CHAR_DEL_GUILD_ACHIEVEMENT_CRITERIA, "DELETE FROM guild_achievement_progress WHERE guildId = ? AND criteria = ?", CONNECTION_ASYNC);
    PrepareStatement(CHAR_INS_GUILD_ACHIEVEMENT_CRITERIA, "INSERT INTO guild_achievement_progress (guildId, criteria, counter, date, completedGuid) VALUES (?, ?, ?, ?, ?)", CONNECTION_ASYNC);
    PrepareStatement(CHAR_DEL_ALL_GUILD_ACHIEVEMENTS, "DELETE FROM guild_achievement WHERE guildId = ?", CONNECTION_ASYNC);
    PrepareStatement(CHAR_DEL_ALL_GUILD_ACHIEVEMENT_CRITERIA, "DELETE FROM guild_achievement_progress WHERE guildId = ?", CONNECTION_ASYNC);
    PrepareStatement(CHAR_SEL_GUILD_ACHIEVEMENT, "SELECT achievement, date, guids FROM guild_achievement WHERE guildId = ?", CONNECTION_SYNCH);
    PrepareStatement(CHAR_SEL_GUILD_ACHIEVEMENT_CRITERIA, "SELECT criteria, counter, date, completedGuid FROM guild_achievement_progress WHERE guildId = ?", CONNECTION_SYNCH);
    PrepareStatement(CHAR_UPD_GUILD_EXPERIENCE, "UPDATE guild SET level = ?, experience = ?, todayExperience = ? WHERE guildId = ?", CONNECTION_ASYNC);
    PrepareStatement(CHAR_UPD_GUILD_RESET_TODAY_EXPERIENCE, "UPDATE guild SET todayExperience = 0", CONNECTION_ASYNC);
    PrepareStatement(CHAR_INS_GUILD_NEWS, "INSERT INTO guild_newslog (guildid, LogGuid, EventType, PlayerGuid, Flags, Value, Timestamp) VALUES (?, ?, ?, ?, ?, ?, ?)"
                     " ON DUPLICATE KEY UPDATE LogGuid = VALUES (LogGuid), EventType = VALUES (EventType), PlayerGuid = VALUES (PlayerGuid), Flags = VALUES (Flags), Value = VALUES (Value), Timestamp = VALUES (Timestamp)", CONNECTION_ASYNC);

    // Chat channel handling
    PrepareStatement(CHAR_SEL_CHANNEL, "SELECT announce, ownership, password, bannedList FROM channels WHERE name = ? AND team = ?", CONNECTION_SYNCH);
    PrepareStatement(CHAR_INS_CHANNEL, "INSERT INTO channels(name, team, lastUsed) VALUES (?, ?, UNIX_TIMESTAMP())", CONNECTION_ASYNC);
    PrepareStatement(CHAR_UPD_CHANNEL, "UPDATE channels SET announce = ?, ownership = ?, password = ?, bannedList = ?, lastUsed = UNIX_TIMESTAMP() WHERE name = ? AND team = ?", CONNECTION_ASYNC);
    PrepareStatement(CHAR_UPD_CHANNEL_USAGE, "UPDATE channels SET lastUsed = UNIX_TIMESTAMP() WHERE name = ? AND team = ?", CONNECTION_ASYNC);
    PrepareStatement(CHAR_UPD_CHANNEL_OWNERSHIP, "UPDATE channels SET ownership = ? WHERE name LIKE ?", CONNECTION_ASYNC);
    PrepareStatement(CHAR_DEL_OLD_CHANNELS, "DELETE FROM channels WHERE ownership = 1 AND lastUsed + ? < UNIX_TIMESTAMP()", CONNECTION_ASYNC);

    // Equipmentsets
    PrepareStatement(CHAR_UPD_EQUIP_SET, "UPDATE character_equipmentsets SET name=?, iconname=?, ignore_mask=?, item0=?, item1=?, item2=?, item3=?, "
                     "item4=?, item5=?, item6=?, item7=?, item8=?, item9=?, item10=?, item11=?, item12=?, item13=?, item14=?, item15=?, item16=?, "
                     "item17=?, item18=? WHERE guid=? AND setguid=? AND setindex=?", CONNECTION_ASYNC);
    PrepareStatement(CHAR_INS_EQUIP_SET, "INSERT INTO character_equipmentsets (guid, setguid, setindex, name, iconname, ignore_mask, item0, item1, item2, item3, "
                     "item4, item5, item6, item7, item8, item9, item10, item11, item12, item13, item14, item15, item16, item17, item18) "
                     "VALUES (?, ?, ?, ?, ?, ?, ?, ?, ?, ?, ?, ?, ?, ?, ?, ?, ?, ?, ?, ?, ?, ?, ?, ?, ?)", CONNECTION_ASYNC);
    PrepareStatement(CHAR_DEL_EQUIP_SET, "DELETE FROM character_equipmentsets WHERE setguid=?", CONNECTION_ASYNC);

    // Auras
    PrepareStatement(CHAR_INS_AURA, "INSERT INTO character_aura (guid, caster_guid, item_guid, spell, effect_mask, recalculate_mask, stackcount, amount0, amount1, amount2, base_amount0, base_amount1, base_amount2, maxduration, remaintime, remaincharges) "
                     "VALUES (?, ?, ?, ?, ?, ?, ?, ?, ?, ?, ?, ?, ?, ?, ?, ?)", CONNECTION_ASYNC);

    // Currency
    PrepareStatement(CHAR_SEL_PLAYER_CURRENCY, "SELECT currency, week_count, total_count FROM character_currency WHERE guid = ?", CONNECTION_ASYNC);
    PrepareStatement(CHAR_UPD_PLAYER_CURRENCY, "UPDATE character_currency SET week_count = ?, total_count = ? WHERE guid = ? AND currency = ?", CONNECTION_ASYNC);
    PrepareStatement(CHAR_REP_PLAYER_CURRENCY, "REPLACE INTO character_currency (guid, currency, week_count, total_count) VALUES (?, ?, ?, ?)", CONNECTION_ASYNC);

    // Account data
    PrepareStatement(CHAR_SEL_ACCOUNT_DATA, "SELECT type, time, data FROM account_data WHERE accountId = ?", CONNECTION_SYNCH);
    PrepareStatement(CHAR_REP_ACCOUNT_DATA, "REPLACE INTO account_data (accountId, type, time, data) VALUES (?, ?, ?, ?)", CONNECTION_ASYNC);
    PrepareStatement(CHAR_DEL_ACCOUNT_DATA, "DELETE FROM account_data WHERE accountId = ?", CONNECTION_ASYNC);
    PrepareStatement(CHAR_SEL_PLAYER_ACCOUNT_DATA, "SELECT type, time, data FROM character_account_data WHERE guid = ?", CONNECTION_ASYNC);
    PrepareStatement(CHAR_REP_PLAYER_ACCOUNT_DATA, "REPLACE INTO character_account_data(guid, type, time, data) VALUES (?, ?, ?, ?)", CONNECTION_ASYNC);
    PrepareStatement(CHAR_DEL_PLAYER_ACCOUNT_DATA, "DELETE FROM character_account_data WHERE guid = ?", CONNECTION_ASYNC);

    // Tutorials
    PrepareStatement(CHAR_SEL_TUTORIALS, "SELECT tut0, tut1, tut2, tut3, tut4, tut5, tut6, tut7 FROM account_tutorial WHERE accountId = ?", CONNECTION_SYNCH);
    PrepareStatement(CHAR_SEL_HAS_TUTORIALS, "SELECT 1 FROM account_tutorial WHERE accountId = ?", CONNECTION_SYNCH);
    PrepareStatement(CHAR_INS_TUTORIALS, "INSERT INTO account_tutorial(tut0, tut1, tut2, tut3, tut4, tut5, tut6, tut7, accountId) VALUES (?, ?, ?, ?, ?, ?, ?, ?, ?)", CONNECTION_ASYNC);
    PrepareStatement(CHAR_UPD_TUTORIALS, "UPDATE account_tutorial SET tut0 = ?, tut1 = ?, tut2 = ?, tut3 = ?, tut4 = ?, tut5 = ?, tut6 = ?, tut7 = ? WHERE accountId = ?", CONNECTION_ASYNC);
    PrepareStatement(CHAR_DEL_TUTORIALS, "DELETE FROM account_tutorial WHERE accountId = ?", CONNECTION_ASYNC);

    // Instance saves
    PrepareStatement(CHAR_INS_INSTANCE_SAVE, "INSERT INTO instance (id, map, resettime, difficulty, completedEncounters, data) VALUES (?, ?, ?, ?, ?, ?)", CONNECTION_ASYNC);
    PrepareStatement(CHAR_UPD_INSTANCE_DATA, "UPDATE instance SET completedEncounters=?, data=? WHERE id=?", CONNECTION_ASYNC);

    // Game event saves
    PrepareStatement(CHAR_DEL_GAME_EVENT_SAVE, "DELETE FROM game_event_save WHERE eventEntry = ?", CONNECTION_ASYNC);
    PrepareStatement(CHAR_INS_GAME_EVENT_SAVE, "INSERT INTO game_event_save (eventEntry, state, next_start) VALUES (?, ?, ?)", CONNECTION_ASYNC);

    // Game event condition saves
    PrepareStatement(CHAR_DEL_ALL_GAME_EVENT_CONDITION_SAVE, "DELETE FROM game_event_condition_save WHERE eventEntry = ?", CONNECTION_ASYNC);
    PrepareStatement(CHAR_DEL_GAME_EVENT_CONDITION_SAVE, "DELETE FROM game_event_condition_save WHERE eventEntry = ? AND condition_id = ?", CONNECTION_ASYNC);
    PrepareStatement(CHAR_INS_GAME_EVENT_CONDITION_SAVE, "INSERT INTO game_event_condition_save (eventEntry, condition_id, done) VALUES (?, ?, ?)", CONNECTION_ASYNC);

    // Petitions
    PrepareStatement(CHAR_SEL_PETITION, "SELECT ownerguid, name, type FROM petition WHERE petitionguid = ?", CONNECTION_SYNCH);
    PrepareStatement(CHAR_SEL_PETITION_SIGNATURE, "SELECT playerguid FROM petition_sign WHERE petitionguid = ?", CONNECTION_SYNCH);
    PrepareStatement(CHAR_DEL_ALL_PETITION_SIGNATURES, "DELETE FROM petition_sign WHERE playerguid = ?", CONNECTION_ASYNC);
    PrepareStatement(CHAR_DEL_PETITION_SIGNATURE, "DELETE FROM petition_sign WHERE playerguid = ? AND type = ?", CONNECTION_ASYNC);
    PrepareStatement(CHAR_SEL_PETITION_BY_OWNER, "SELECT petitionguid FROM petition WHERE ownerguid = ? AND type = ?", CONNECTION_SYNCH);
    PrepareStatement(CHAR_SEL_PETITION_TYPE, "SELECT type FROM petition WHERE petitionguid = ?", CONNECTION_SYNCH);
    PrepareStatement(CHAR_SEL_PETITION_SIGNATURES, "SELECT ownerguid, (SELECT COUNT(playerguid) FROM petition_sign WHERE petition_sign.petitionguid = ?) AS signs, type FROM petition WHERE petitionguid = ?", CONNECTION_SYNCH);
    PrepareStatement(CHAR_SEL_PETITION_SIG_BY_ACCOUNT, "SELECT playerguid FROM petition_sign WHERE player_account = ? AND petitionguid = ?", CONNECTION_SYNCH);
    PrepareStatement(CHAR_SEL_PETITION_OWNER_BY_GUID, "SELECT ownerguid FROM petition WHERE petitionguid = ?", CONNECTION_SYNCH);
    PrepareStatement(CHAR_SEL_PETITION_SIG_BY_GUID, "SELECT ownerguid, petitionguid FROM petition_sign WHERE playerguid = ?", CONNECTION_SYNCH);
    PrepareStatement(CHAR_SEL_PETITION_SIG_BY_GUID_TYPE, "SELECT ownerguid, petitionguid FROM petition_sign WHERE playerguid = ? AND type = ?", CONNECTION_SYNCH);

    // Arena teams
    PrepareStatement(CHAR_SEL_CHARACTER_ARENAINFO, "SELECT arenaTeamId, weekGames, seasonGames, seasonWins, personalRating FROM arena_team_member WHERE guid = ?", CONNECTION_ASYNC);
    PrepareStatement(CHAR_INS_ARENA_TEAM, "INSERT INTO arena_team (arenaTeamId, name, captainGuid, type, rating, backgroundColor, emblemStyle, emblemColor, borderStyle, borderColor) VALUES (?, ?, ?, ?, ?, ?, ?, ?, ?, ?)", CONNECTION_ASYNC);
    PrepareStatement(CHAR_INS_ARENA_TEAM_MEMBER, "INSERT INTO arena_team_member (arenaTeamId, guid) VALUES (?, ?)", CONNECTION_ASYNC);
    PrepareStatement(CHAR_DEL_ARENA_TEAM, "DELETE FROM arena_team where arenaTeamId = ?", CONNECTION_ASYNC);
    PrepareStatement(CHAR_DEL_ARENA_TEAM_MEMBERS, "DELETE FROM arena_team_member WHERE arenaTeamId = ?", CONNECTION_ASYNC);
    PrepareStatement(CHAR_UPD_ARENA_TEAM_CAPTAIN, "UPDATE arena_team SET captainGuid = ? WHERE arenaTeamId = ?", CONNECTION_ASYNC);
    PrepareStatement(CHAR_DEL_ARENA_TEAM_MEMBER, "DELETE FROM arena_team_member WHERE arenaTeamId = ? AND guid = ?", CONNECTION_ASYNC);
    PrepareStatement(CHAR_UPD_ARENA_TEAM_STATS, "UPDATE arena_team SET rating = ?, weekGames = ?, weekWins = ?, seasonGames = ?, seasonWins = ?, rank = ? WHERE arenaTeamId = ?", CONNECTION_ASYNC);
    PrepareStatement(CHAR_UPD_ARENA_TEAM_MEMBER, "UPDATE arena_team_member SET personalRating = ?, weekGames = ?, weekWins = ?, seasonGames = ?, seasonWins = ? WHERE arenaTeamId = ? AND guid = ?", CONNECTION_ASYNC);
    PrepareStatement(CHAR_REP_CHARACTER_ARENA_STATS, "REPLACE INTO character_arena_stats (guid, slot, matchMakerRating) VALUES (?, ?, ?)", CONNECTION_ASYNC);
    PrepareStatement(CHAR_SEL_PLAYER_ARENA_TEAMS, "SELECT arena_team_member.arenaTeamId FROM arena_team_member JOIN arena_team ON arena_team_member.arenaTeamId = arena_team.arenaTeamId WHERE guid = ?", CONNECTION_SYNCH);
    PrepareStatement(CHAR_UPD_ARENA_TEAM_NAME, "UPDATE arena_team SET name = ? WHERE arenaTeamId = ?", CONNECTION_ASYNC);

    // Character battleground data
    PrepareStatement(CHAR_INS_PLAYER_BGDATA, "INSERT INTO character_battleground_data (guid, instanceId, team, joinX, joinY, joinZ, joinO, joinMapId, taxiStart, taxiEnd, mountSpell) VALUES (?, ?, ?, ?, ?, ?, ?, ?, ?, ?, ?)", CONNECTION_ASYNC);
    PrepareStatement(CHAR_DEL_PLAYER_BGDATA, "DELETE FROM character_battleground_data WHERE guid = ?", CONNECTION_ASYNC);

    // Character homebind
    PrepareStatement(CHAR_INS_PLAYER_HOMEBIND, "INSERT INTO character_homebind (guid, mapId, zoneId, posX, posY, posZ) VALUES (?, ?, ?, ?, ?, ?)", CONNECTION_ASYNC);
    PrepareStatement(CHAR_UPD_PLAYER_HOMEBIND, "UPDATE character_homebind SET mapId = ?, zoneId = ?, posX = ?, posY = ?, posZ = ? WHERE guid = ?", CONNECTION_ASYNC);
    PrepareStatement(CHAR_DEL_PLAYER_HOMEBIND, "DELETE FROM character_homebind WHERE guid = ?", CONNECTION_ASYNC);

    // Corpse
    PrepareStatement(CHAR_SEL_CORPSES, "SELECT posX, posY, posZ, orientation, mapId, displayId, itemCache, bytes1, bytes2, flags, dynFlags, time, corpseType, instanceId, phaseMask, corpseGuid, guid FROM corpse WHERE corpseType <> 0", CONNECTION_SYNCH);
    PrepareStatement(CHAR_INS_CORPSE, "INSERT INTO corpse (corpseGuid, guid, posX, posY, posZ, orientation, mapId, displayId, itemCache, bytes1, bytes2, flags, dynFlags, time, corpseType, instanceId, phaseMask) VALUES (?, ?, ?, ?, ?, ?, ?, ?, ?, ?, ?, ?, ?, ?, ?, ?, ?)", CONNECTION_ASYNC);
    PrepareStatement(CHAR_DEL_CORPSE, "DELETE FROM corpse WHERE corpseGuid = ?", CONNECTION_ASYNC);
    PrepareStatement(CHAR_DEL_PLAYER_CORPSES, "DELETE FROM corpse WHERE guid = ? AND corpseType <> 0", CONNECTION_ASYNC);
    PrepareStatement(CHAR_DEL_OLD_CORPSES, "DELETE FROM corpse WHERE corpseType = 0 OR time < (UNIX_TIMESTAMP(NOW()) - ?)", CONNECTION_ASYNC);

    // Creature respawn
    PrepareStatement(CHAR_SEL_CREATURE_RESPAWNS, "SELECT guid, respawnTime FROM creature_respawn WHERE mapId = ? AND instanceId = ?", CONNECTION_SYNCH);
    PrepareStatement(CHAR_REP_CREATURE_RESPAWN, "REPLACE INTO creature_respawn (guid, respawnTime, mapId, instanceId) VALUES (?, ?, ?, ?)", CONNECTION_ASYNC);
    PrepareStatement(CHAR_DEL_CREATURE_RESPAWN, "DELETE FROM creature_respawn WHERE guid = ? AND mapId = ? AND instanceId = ?", CONNECTION_ASYNC);
    PrepareStatement(CHAR_DEL_CREATURE_RESPAWN_BY_INSTANCE, "DELETE FROM creature_respawn WHERE mapId = ? AND instanceId = ?", CONNECTION_ASYNC);
    PrepareStatement(CHAR_SEL_MAX_CREATURE_RESPAWNS, "SELECT MAX(respawnTime), instanceId FROM creature_respawn WHERE instanceId > 0 GROUP BY instanceId", CONNECTION_SYNCH);

    // Gameobject respawn
    PrepareStatement(CHAR_SEL_GO_RESPAWNS, "SELECT guid, respawnTime FROM gameobject_respawn WHERE mapId = ? AND instanceId = ?", CONNECTION_SYNCH);
    PrepareStatement(CHAR_REP_GO_RESPAWN, "REPLACE INTO gameobject_respawn (guid, respawnTime, mapId, instanceId) VALUES (?, ?, ?, ?)", CONNECTION_ASYNC);
    PrepareStatement(CHAR_DEL_GO_RESPAWN, "DELETE FROM gameobject_respawn WHERE guid = ? AND mapId = ? AND instanceId = ?", CONNECTION_ASYNC);
    PrepareStatement(CHAR_DEL_GO_RESPAWN_BY_INSTANCE, "DELETE FROM gameobject_respawn WHERE mapId = ? AND instanceId = ?", CONNECTION_ASYNC);

    // GM Tickets
    PrepareStatement(CHAR_SEL_GM_TICKETS, "SELECT ticketId, guid, name, message, createTime, mapId, posX, posY, posZ, lastModifiedTime, closedBy, assignedTo, comment, response, completed, escalated, viewed, haveTicket FROM gm_tickets", CONNECTION_SYNCH);
    PrepareStatement(CHAR_REP_GM_TICKET, "REPLACE INTO gm_tickets (ticketId, guid, name, message, createTime, mapId, posX, posY, posZ, lastModifiedTime, closedBy, assignedTo, comment, response, completed, escalated, viewed, haveTicket) VALUES (?, ?, ?, ?, ?, ?, ?, ?, ?, ?, ?, ?, ?, ?, ?, ?, ?, ?)", CONNECTION_ASYNC);
    PrepareStatement(CHAR_DEL_GM_TICKET, "DELETE FROM gm_tickets WHERE ticketId = ?", CONNECTION_ASYNC);
    PrepareStatement(CHAR_DEL_PLAYER_GM_TICKETS, "DELETE FROM gm_tickets WHERE guid = ?", CONNECTION_ASYNC);

    // GM Survey/subsurvey/lag report
    PrepareStatement(CHAR_INS_GM_SURVEY, "INSERT INTO gm_surveys (guid, surveyId, mainSurvey, overallComment, createTime) VALUES (?, ?, ?, ?, UNIX_TIMESTAMP(NOW()))", CONNECTION_ASYNC);
    PrepareStatement(CHAR_INS_GM_SUBSURVEY, "INSERT INTO gm_subsurveys (surveyId, subsurveyId, rank, comment) VALUES (?, ?, ?, ?)", CONNECTION_ASYNC);
    PrepareStatement(CHAR_INS_LAG_REPORT, "INSERT INTO lag_reports (guid, lagType, mapId, posX, posY, posZ, latency, createTime) VALUES (?, ?, ?, ?, ?, ?, ?, ?)", CONNECTION_ASYNC);

    //  For loading and deleting expired auctions at startup
    PrepareStatement(CHAR_SEL_EXPIRED_AUCTIONS, "SELECT id, auctioneerguid, itemguid, itemEntry, count, itemowner, buyoutprice, time, buyguid, lastbid, startbid, deposit FROM auctionhouse ah INNER JOIN item_instance ii ON ii.guid = ah.itemguid WHERE ah.time <= ?", CONNECTION_SYNCH);

    // LFG Data
    PrepareStatement(CHAR_INS_LFG_DATA, "INSERT INTO lfg_data (guid, dungeon, state) VALUES (?, ?, ?)", CONNECTION_ASYNC);
    PrepareStatement(CHAR_DEL_LFG_DATA, "DELETE FROM lfg_data WHERE guid = ?", CONNECTION_ASYNC);

    // Player saving
    PrepareStatement(CHAR_INS_CHARACTER, "INSERT INTO characters (guid, account, name, race, class, gender, level, xp, money, playerBytes, playerBytes2, playerFlags, "
                     "map, instance_id, instance_mode_mask, position_x, position_y, position_z, orientation, trans_x, trans_y, trans_z, trans_o, transguid, "
                     "taximask, cinematic, "
                     "totaltime, leveltime, rest_bonus, logout_time, is_logout_resting, resettalents_cost, resettalents_time, talentTree, "
                     "extra_flags, stable_slots, at_login, zone, "
                     "death_expire_time, taxi_path, totalKills, "
                     "todayKills, yesterdayKills, chosenTitle, watchedFaction, drunk, health, power1, power2, power3, "
                     "power4, power5, latency, speccount, activespec, exploredZones, equipmentCache, knownTitles, actionBars, grantableLevels) VALUES "
                     "(?,?,?,?,?,?,?,?,?,?,?,?,?,?,?,?,?,?,?,?,?,?,?,?,?,?,?,?,?,?,?,?,?,?,?,?,?,?,?,?,?,?,?,?,?,?,?,?,?,?,?,?,?,?,?,?,?,?,?,?)", CONNECTION_ASYNC);
    PrepareStatement(CHAR_UPD_CHARACTER, "UPDATE characters SET name=?,race=?,class=?,gender=?,level=?,xp=?,money=?,playerBytes=?,playerBytes2=?,playerFlags=?,"
                     "map=?,instance_id=?,instance_mode_mask=?,position_x=?,position_y=?,position_z=?,orientation=?,trans_x=?,trans_y=?,trans_z=?,trans_o=?,transguid=?,taximask=?,cinematic=?,totaltime=?,leveltime=?,rest_bonus=?,"
                     "logout_time=?,is_logout_resting=?,resettalents_cost=?,resettalents_time=?,talentTree=?,extra_flags=?,stable_slots=?,at_login=?,zone=?,death_expire_time=?,taxi_path=?,"
                     "totalKills=?,todayKills=?,yesterdayKills=?,chosenTitle=?,"
                     "watchedFaction=?,drunk=?,health=?,power1=?,power2=?,power3=?,power4=?,power5=?,latency=?,speccount=?,activespec=?,exploredZones=?,"
                     "equipmentCache=?,knownTitles=?,actionBars=?,grantableLevels=?,online=? WHERE guid=?", CONNECTION_ASYNC);

    PrepareStatement(CHAR_UPD_ADD_AT_LOGIN_FLAG, "UPDATE characters SET at_login = at_login | ? WHERE guid = ?", CONNECTION_ASYNC);
    PrepareStatement(CHAR_UPD_REM_AT_LOGIN_FLAG, "UPDATE characters set at_login = at_login & ~ ? WHERE guid = ?", CONNECTION_ASYNC);
    PrepareStatement(CHAR_UPD_ALL_AT_LOGIN_FLAGS, "UPDATE characters SET at_login = at_login | ?", CONNECTION_ASYNC);
    PrepareStatement(CHAR_INS_BUG_REPORT, "INSERT INTO bugreport (type, content) VALUES(?, ?)", CONNECTION_ASYNC);
    PrepareStatement(CHAR_UPD_PETITION_NAME, "UPDATE petition SET name = ? WHERE petitionguid = ?", CONNECTION_ASYNC);
    PrepareStatement(CHAR_INS_PETITION_SIGNATURE, "INSERT INTO petition_sign (ownerguid, petitionguid, playerguid, player_account) VALUES (?, ?, ?, ?)", CONNECTION_ASYNC);
    PrepareStatement(CHAR_UPD_ACCOUNT_ONLINE, "UPDATE characters SET online = 0 WHERE account = ?", CONNECTION_ASYNC);
    PrepareStatement(CHAR_INS_GROUP, "INSERT INTO groups (guid, leaderGuid, lootMethod, looterGuid, lootThreshold, icon1, icon2, icon3, icon4, icon5, icon6, icon7, icon8, groupType, difficulty, raiddifficulty, masterLooterGuid) VALUES (?, ?, ?, ?, ?, ?, ?, ?, ?, ?, ?, ?, ?, ?, ?, ?, ?)", CONNECTION_ASYNC);
    PrepareStatement(CHAR_INS_GROUP_MEMBER, "INSERT INTO group_member (guid, memberGuid, memberFlags, subgroup, roles) VALUES(?, ?, ?, ?, ?)", CONNECTION_ASYNC);
    PrepareStatement(CHAR_DEL_GROUP_MEMBER, "DELETE FROM group_member WHERE memberGuid = ?", CONNECTION_ASYNC);
    PrepareStatement(CHAR_DEL_GROUP_INSTANCE_PERM_BINDING, "DELETE FROM group_instance WHERE guid = ? AND instance = ?", CONNECTION_ASYNC);
    PrepareStatement(CHAR_UPD_GROUP_LEADER, "UPDATE groups SET leaderGuid = ? WHERE guid = ?", CONNECTION_ASYNC);
    PrepareStatement(CHAR_UPD_GROUP_TYPE, "UPDATE groups SET groupType = ? WHERE guid = ?", CONNECTION_ASYNC);
    PrepareStatement(CHAR_UPD_GROUP_MEMBER_SUBGROUP, "UPDATE group_member SET subgroup = ? WHERE memberGuid = ?", CONNECTION_ASYNC);
    PrepareStatement(CHAR_UPD_GROUP_MEMBER_FLAG, "UPDATE group_member SET memberFlags = ? WHERE memberGuid = ?", CONNECTION_ASYNC);
    PrepareStatement(CHAR_UPD_GROUP_DIFFICULTY, "UPDATE groups SET difficulty = ? WHERE guid = ?", CONNECTION_ASYNC);
    PrepareStatement(CHAR_UPD_GROUP_RAID_DIFFICULTY, "UPDATE groups SET raiddifficulty = ? WHERE guid = ?", CONNECTION_ASYNC);
    PrepareStatement(CHAR_DEL_ALL_GM_TICKETS, "TRUNCATE TABLE gm_tickets", CONNECTION_ASYNC);
    PrepareStatement(CHAR_DEL_INVALID_SPELL_TALENTS, "DELETE FROM character_talent WHERE spell = ?", CONNECTION_ASYNC);
    PrepareStatement(CHAR_DEL_INVALID_SPELL_SPELLS, "DELETE FROM character_spell WHERE spell = ?", CONNECTION_ASYNC);
    PrepareStatement(CHAR_UPD_DELETE_INFO, "UPDATE characters SET deleteInfos_Name = name, deleteInfos_Account = account, deleteDate = UNIX_TIMESTAMP(), name = '', account = 0 WHERE guid = ?", CONNECTION_ASYNC);
    PrepareStatement(CHAR_UPD_RESTORE_DELETE_INFO, "UPDATE characters SET name = ?, account = ?, deleteDate = NULL, deleteInfos_Name = NULL, deleteInfos_Account = NULL WHERE deleteDate IS NOT NULL AND guid = ?", CONNECTION_ASYNC);
    PrepareStatement(CHAR_UPD_ZONE, "UPDATE characters SET zone = ? WHERE guid = ?", CONNECTION_ASYNC);
    PrepareStatement(CHAR_UPD_LEVEL, "UPDATE characters SET level = ?, xp = 0 WHERE guid = ?", CONNECTION_ASYNC);
    PrepareStatement(CHAR_DEL_INVALID_ACHIEV_PROGRESS_CRITERIA, "DELETE FROM character_achievement_progress WHERE criteria = ?", CONNECTION_ASYNC);
    PrepareStatement(CHAR_DEL_INVALID_ACHIEV_PROGRESS_CRITERIA_GUILD, "DELETE FROM guild_achievement_progress WHERE criteria = ?", CONNECTION_ASYNC);
    PrepareStatement(CHAR_DEL_INVALID_ACHIEVMENT, "DELETE FROM character_achievement WHERE achievement = ?", CONNECTION_ASYNC);
    PrepareStatement(CHAR_INS_ADDON, "INSERT INTO addons (name, crc) VALUES (?, ?)", CONNECTION_ASYNC);
    PrepareStatement(CHAR_DEL_INVALID_PET_SPELL, "DELETE FROM pet_spell WHERE spell = ?", CONNECTION_ASYNC);
    PrepareStatement(CHAR_DEL_GROUP_INSTANCE_BY_INSTANCE, "DELETE FROM group_instance WHERE instance = ?", CONNECTION_ASYNC);
    PrepareStatement(CHAR_DEL_GROUP_INSTANCE_BY_GUID, "DELETE FROM group_instance WHERE guid = ? AND instance = ?", CONNECTION_ASYNC);
    PrepareStatement(CHAR_REP_GROUP_INSTANCE, "REPLACE INTO group_instance (guid, instance, permanent) VALUES (?, ?, ?)", CONNECTION_ASYNC);
    PrepareStatement(CHAR_UPD_INSTANCE_RESETTIME, "UPDATE instance SET resettime = ? WHERE id = ?", CONNECTION_ASYNC);
    PrepareStatement(CHAR_UPD_GLOBAL_INSTANCE_RESETTIME, "UPDATE instance_reset SET resettime = ? WHERE mapid = ? AND difficulty = ?", CONNECTION_ASYNC);
    PrepareStatement(CHAR_UPD_CHAR_ONLINE, "UPDATE characters SET online = 1 WHERE guid = ?", CONNECTION_ASYNC);
    PrepareStatement(CHAR_UPD_CHAR_NAME_AT_LOGIN, "UPDATE characters set name = ?, at_login = at_login & ~ ? WHERE guid = ?", CONNECTION_ASYNC);
    PrepareStatement(CHAR_UPD_WORLDSTATE, "UPDATE worldstates SET value = ? WHERE entry = ?", CONNECTION_ASYNC);
    PrepareStatement(CHAR_INS_WORLDSTATE, "INSERT INTO worldstates (entry, value) VALUES (?, ?)", CONNECTION_ASYNC);
    PrepareStatement(CHAR_DEL_CHAR_INSTANCE_BY_INSTANCE_GUID, "DELETE FROM character_instance WHERE guid = ? AND instance = ?", CONNECTION_ASYNC);
    PrepareStatement(CHAR_UPD_CHAR_INSTANCE, "UPDATE character_instance SET instance = ?, permanent = ? WHERE guid = ? AND instance = ?", CONNECTION_ASYNC);
    PrepareStatement(CHAR_INS_CHAR_INSTANCE, "INSERT INTO character_instance (guid, instance, permanent) VALUES (?, ?, ?)", CONNECTION_ASYNC);
    PrepareStatement(CHAR_UPD_GENDER_PLAYERBYTES, "UPDATE characters SET gender = ?, playerBytes = ?, playerBytes2 = ? WHERE guid = ?", CONNECTION_ASYNC);
    PrepareStatement(CHAR_DEL_CHARACTER_SKILL, "DELETE FROM character_skills WHERE guid = ? AND skill = ?", CONNECTION_ASYNC);
    PrepareStatement(CHAR_UPD_ADD_CHARACTER_SOCIAL_FLAGS, "UPDATE character_social SET flags = flags | ? WHERE guid = ? AND friend = ?", CONNECTION_ASYNC);
    PrepareStatement(CHAR_UPD_REM_CHARACTER_SOCIAL_FLAGS, "UPDATE character_social SET flags = flags & ~ ? WHERE guid = ? AND friend = ?", CONNECTION_ASYNC);
    PrepareStatement(CHAR_INS_CHARACTER_SOCIAL, "INSERT INTO character_social (guid, friend, flags) VALUES (?, ?, ?)", CONNECTION_ASYNC);
    PrepareStatement(CHAR_DEL_CHARACTER_SOCIAL, "DELETE FROM character_social WHERE guid = ? AND friend = ?", CONNECTION_ASYNC);
    PrepareStatement(CHAR_UPD_CHARACTER_SOCIAL_NOTE, "UPDATE character_social SET note = ? WHERE guid = ? AND friend = ?", CONNECTION_ASYNC);
    PrepareStatement(CHAR_UPD_CHARACTER_POSITION, "UPDATE characters SET position_x = ?, position_y = ?, position_z = ?, orientation = ?, map = ?, zone = ?, trans_x = 0, trans_y = 0, trans_z = 0, transguid = 0, taxi_path = '' WHERE guid = ?", CONNECTION_ASYNC);
    PrepareStatement(CHAR_SEL_CHARACTER_AURA_FROZEN, "SELECT characters.name FROM characters LEFT JOIN character_aura ON (characters.guid = character_aura.guid) WHERE character_aura.spell = 9454", CONNECTION_SYNCH);
    PrepareStatement(CHAR_SEL_CHARACTER_ONLINE, "SELECT name, account, map, zone FROM characters WHERE online > 0", CONNECTION_SYNCH);
    PrepareStatement(CHAR_SEL_CHAR_DEL_INFO_BY_GUID, "SELECT guid, deleteInfos_Name, deleteInfos_Account, deleteDate FROM characters WHERE deleteDate IS NOT NULL AND guid = ?", CONNECTION_SYNCH);
    PrepareStatement(CHAR_SEL_CHAR_DEL_INFO_BY_NAME, "SELECT guid, deleteInfos_Name, deleteInfos_Account, deleteDate FROM characters WHERE deleteDate IS NOT NULL AND deleteInfos_Name LIKE CONCAT('%%', ?, '%%')", CONNECTION_SYNCH);
    PrepareStatement(CHAR_SEL_CHAR_DEL_INFO, "SELECT guid, deleteInfos_Name, deleteInfos_Account, deleteDate FROM characters WHERE deleteDate IS NOT NULL", CONNECTION_SYNCH);
    PrepareStatement(CHAR_SEL_CHARS_BY_ACCOUNT_ID, "SELECT guid FROM characters WHERE account = ?", CONNECTION_SYNCH);
    PrepareStatement(CHAR_SEL_CHAR_PINFO, "SELECT totaltime, level, money, account, race, class, map, zone, gender, health, playerFlags FROM characters WHERE guid = ?", CONNECTION_SYNCH);
    PrepareStatement(CHAR_SEL_PINFO_BANS, "SELECT unbandate, bandate = unbandate, bannedby, banreason FROM character_banned WHERE guid = ? AND active ORDER BY bandate ASC LIMIT 1", CONNECTION_SYNCH);
    //0: lowGUID
    PrepareStatement(CHAR_SEL_PINFO_MAILS, "SELECT SUM(CASE WHEN (checked & 1) THEN 1 ELSE 0 END) AS 'readmail', COUNT(*) AS 'totalmail' FROM mail WHERE `receiver` = ?", CONNECTION_SYNCH);
    //0: lowGUID
    PrepareStatement(CHAR_SEL_PINFO_XP, "SELECT a.xp, b.guid FROM characters a LEFT JOIN guild_member b ON a.guid = b.guid WHERE a.guid = ?", CONNECTION_SYNCH);
    PrepareStatement(CHAR_SEL_CHAR_HOMEBIND, "SELECT mapId, zoneId, posX, posY, posZ FROM character_homebind WHERE guid = ?", CONNECTION_SYNCH);
    PrepareStatement(CHAR_SEL_CHAR_GUID_NAME_BY_ACC, "SELECT guid, name FROM characters WHERE account = ?", CONNECTION_SYNCH);
    PrepareStatement(CHAR_SEL_POOL_QUEST_SAVE, "SELECT quest_id FROM pool_quest_save WHERE pool_id = ?", CONNECTION_SYNCH);
    PrepareStatement(CHAR_SEL_CHARACTER_AT_LOGIN, "SELECT at_login FROM characters WHERE guid = ?", CONNECTION_SYNCH);
    PrepareStatement(CHAR_SEL_CHAR_CLASS_LVL_AT_LOGIN, "SELECT class, level, at_login, knownTitles FROM characters WHERE guid = ?", CONNECTION_SYNCH);
    PrepareStatement(CHAR_SEL_CHAR_AT_LOGIN_TITLES, "SELECT at_login, knownTitles FROM characters WHERE guid = ?", CONNECTION_SYNCH);
    PrepareStatement(CHAR_SEL_INSTANCE, "SELECT data, completedEncounters FROM instance WHERE map = ? AND id = ?", CONNECTION_SYNCH);
    PrepareStatement(CHAR_SEL_CHAR_COD_ITEM_MAIL, "SELECT id, messageType, mailTemplateId, sender, subject, body, money, has_items FROM mail WHERE receiver = ? AND has_items <> 0 AND cod <> 0", CONNECTION_SYNCH);
    PrepareStatement(CHAR_SEL_CHAR_SOCIAL, "SELECT DISTINCT guid FROM character_social WHERE friend = ?", CONNECTION_SYNCH);
    PrepareStatement(CHAR_SEL_CHAR_OLD_CHARS, "SELECT guid, deleteInfos_Account FROM characters WHERE deleteDate IS NOT NULL AND deleteDate < ?", CONNECTION_SYNCH);
    PrepareStatement(CHAR_SEL_ARENA_TEAM_ID_BY_PLAYER_GUID, "SELECT arena_team_member.arenateamid FROM arena_team_member JOIN arena_team ON arena_team_member.arenateamid = arena_team.arenateamid WHERE guid = ? AND type = ? LIMIT 1", CONNECTION_SYNCH);
    PrepareStatement(CHAR_SEL_MAIL, "SELECT id, messageType, sender, receiver, subject, body, has_items, expire_time, deliver_time, money, cod, checked, stationery, mailTemplateId FROM mail WHERE receiver = ? ORDER BY id DESC", CONNECTION_SYNCH);
    PrepareStatement(CHAR_SEL_CHAR_PLAYERBYTES2, "SELECT playerBytes2 FROM characters WHERE guid = ?", CONNECTION_SYNCH);
    PrepareStatement(CHAR_SEL_CHAR_GUID_BY_NAME, "SELECT guid FROM characters WHERE name = ?", CONNECTION_SYNCH);
    PrepareStatement(CHAR_DEL_CHAR_AURA_FROZEN, "DELETE FROM character_aura WHERE spell = 9454 AND guid = ?", CONNECTION_ASYNC);
    PrepareStatement(CHAR_SEL_CHAR_INVENTORY_COUNT_ITEM, "SELECT COUNT(itemEntry) FROM character_inventory ci INNER JOIN item_instance ii ON ii.guid = ci.item WHERE itemEntry = ?", CONNECTION_SYNCH);
    PrepareStatement(CHAR_SEL_MAIL_COUNT_ITEM, "SELECT COUNT(itemEntry) FROM mail_items mi INNER JOIN item_instance ii ON ii.guid = mi.item_guid WHERE itemEntry = ?", CONNECTION_SYNCH);
    PrepareStatement(CHAR_SEL_AUCTIONHOUSE_COUNT_ITEM,"SELECT COUNT(itemEntry) FROM auctionhouse ah INNER JOIN item_instance ii ON ii.guid = ah.itemguid WHERE itemEntry = ?", CONNECTION_SYNCH);
    PrepareStatement(CHAR_SEL_GUILD_BANK_COUNT_ITEM, "SELECT COUNT(itemEntry) FROM guild_bank_item gbi INNER JOIN item_instance ii ON ii.guid = gbi.item_guid WHERE itemEntry = ?", CONNECTION_SYNCH);
    PrepareStatement(CHAR_SEL_CHAR_INVENTORY_ITEM_BY_ENTRY, "SELECT ci.item, cb.slot AS bag, ci.slot, ci.guid, c.account, c.name FROM characters c "
                     "INNER JOIN character_inventory ci ON ci.guid = c.guid "
                     "INNER JOIN item_instance ii ON ii.guid = ci.item "
                     "LEFT JOIN character_inventory cb ON cb.item = ci.bag WHERE ii.itemEntry = ? LIMIT ?", CONNECTION_SYNCH);
    PrepareStatement(CHAR_SEL_MAIL_ITEMS_BY_ENTRY, "SELECT mi.item_guid, m.sender, m.receiver, cs.account, cs.name, cr.account, cr.name "
                     "FROM mail m INNER JOIN mail_items mi ON mi.mail_id = m.id INNER JOIN item_instance ii ON ii.guid = mi.item_guid "
                     "INNER JOIN characters cs ON cs.guid = m.sender INNER JOIN characters cr ON cr.guid = m.receiver WHERE ii.itemEntry = ? LIMIT ?", CONNECTION_SYNCH);
    PrepareStatement(CHAR_SEL_AUCTIONHOUSE_ITEM_BY_ENTRY, "SELECT  ah.itemguid, ah.itemowner, c.account, c.name FROM auctionhouse ah INNER JOIN characters c ON c.guid = ah.itemowner INNER JOIN item_instance ii ON ii.guid = ah.itemguid WHERE ii.itemEntry = ? LIMIT ?", CONNECTION_SYNCH);
    PrepareStatement(CHAR_SEL_GUILD_BANK_ITEM_BY_ENTRY, "SELECT gi.item_guid, gi.guildid, g.name FROM guild_bank_item gi INNER JOIN guild g ON g.guildid = gi.guildid INNER JOIN item_instance ii ON ii.guid = gi.item_guid WHERE ii.itemEntry = ? LIMIT ?", CONNECTION_SYNCH);
    PrepareStatement(CHAR_DEL_CHAR_ACHIEVEMENT, "DELETE FROM character_achievement WHERE guid = ?", CONNECTION_ASYNC);
    PrepareStatement(CHAR_DEL_CHAR_ACHIEVEMENT_PROGRESS, "DELETE FROM character_achievement_progress WHERE guid = ?", CONNECTION_ASYNC);
    PrepareStatement(CHAR_INS_CHAR_ACHIEVEMENT, "INSERT INTO character_achievement (guid, achievement, date) VALUES (?, ?, ?)", CONNECTION_ASYNC);
    PrepareStatement(CHAR_DEL_CHAR_ACHIEVEMENT_PROGRESS_BY_CRITERIA, "DELETE FROM character_achievement_progress WHERE guid = ? AND criteria = ?", CONNECTION_ASYNC);
    PrepareStatement(CHAR_INS_CHAR_ACHIEVEMENT_PROGRESS, "INSERT INTO character_achievement_progress (guid, criteria, counter, date) VALUES (?, ?, ?, ?)", CONNECTION_ASYNC);
    PrepareStatement(CHAR_DEL_CHAR_REPUTATION_BY_FACTION, "DELETE FROM character_reputation WHERE guid = ? AND faction = ?", CONNECTION_ASYNC);
    PrepareStatement(CHAR_INS_CHAR_REPUTATION_BY_FACTION, "INSERT INTO character_reputation (guid, faction, standing, flags) VALUES (?, ?, ? , ?)", CONNECTION_ASYNC);
<<<<<<< HEAD
=======
    PrepareStatement(CHAR_UPD_ADD_CHAR_ARENA_POINTS, "UPDATE characters SET arenaPoints = (arenaPoints + ?) WHERE guid = ?", CONNECTION_ASYNC);
>>>>>>> 29610b25
    PrepareStatement(CHAR_DEL_ITEM_REFUND_INSTANCE, "DELETE FROM item_refund_instance WHERE item_guid = ?", CONNECTION_ASYNC);
    PrepareStatement(CHAR_INS_ITEM_REFUND_INSTANCE, "INSERT INTO item_refund_instance (item_guid, player_guid, paidMoney, paidExtendedCost) VALUES (?, ?, ?, ?)", CONNECTION_ASYNC);
    PrepareStatement(CHAR_DEL_GROUP, "DELETE FROM groups WHERE guid = ?", CONNECTION_ASYNC);
    PrepareStatement(CHAR_DEL_GROUP_MEMBER_ALL, "DELETE FROM group_member WHERE guid = ?", CONNECTION_ASYNC);
    PrepareStatement(CHAR_INS_CHAR_GIFT, "INSERT INTO character_gifts (guid, item_guid, entry, flags) VALUES (?, ?, ?, ?)", CONNECTION_ASYNC);
    PrepareStatement(CHAR_DEL_INSTANCE_BY_INSTANCE, "DELETE FROM instance WHERE id = ?", CONNECTION_ASYNC);
    PrepareStatement(CHAR_DEL_CHAR_INSTANCE_BY_INSTANCE, "DELETE FROM character_instance WHERE instance = ?", CONNECTION_ASYNC);
    PrepareStatement(CHAR_DEL_CHAR_INSTANCE_BY_MAP_DIFF, "DELETE FROM character_instance USING character_instance LEFT JOIN instance ON character_instance.instance = id WHERE map = ? and difficulty = ?", CONNECTION_ASYNC);
    PrepareStatement(CHAR_DEL_GROUP_INSTANCE_BY_MAP_DIFF, "DELETE FROM group_instance USING group_instance LEFT JOIN instance ON group_instance.instance = id WHERE map = ? and difficulty = ?", CONNECTION_ASYNC);
    PrepareStatement(CHAR_DEL_INSTANCE_BY_MAP_DIFF, "DELETE FROM instance WHERE map = ? and difficulty = ?", CONNECTION_ASYNC);
    PrepareStatement(CHAR_DEL_MAIL_ITEM_BY_ID, "DELETE FROM mail_items WHERE mail_id = ?", CONNECTION_ASYNC);
    PrepareStatement(CHAR_INS_PETITION, "INSERT INTO petition (ownerguid, petitionguid, name, type) VALUES (?, ?, ?, ?)", CONNECTION_ASYNC);
    PrepareStatement(CHAR_DEL_PETITION_BY_GUID, "DELETE FROM petition WHERE petitionguid = ?", CONNECTION_ASYNC);
    PrepareStatement(CHAR_DEL_PETITION_SIGNATURE_BY_GUID, "DELETE FROM petition_sign WHERE petitionguid = ?", CONNECTION_ASYNC);
    PrepareStatement(CHAR_DEL_CHAR_DECLINED_NAME, "DELETE FROM character_declinedname WHERE guid = ?", CONNECTION_ASYNC);
    PrepareStatement(CHAR_INS_CHAR_DECLINED_NAME, "INSERT INTO character_declinedname (guid, genitive, dative, accusative, instrumental, prepositional) VALUES (?, ?, ?, ?, ?, ?)", CONNECTION_ASYNC);
    PrepareStatement(CHAR_UPD_FACTION_OR_RACE, "UPDATE characters SET name = ?, race = ?, at_login = at_login & ~ ? WHERE guid = ?", CONNECTION_ASYNC);
    PrepareStatement(CHAR_DEL_CHAR_SKILL_LANGUAGES, "DELETE FROM character_skills WHERE skill IN (98, 113, 759, 111, 313, 109, 115, 315, 673, 137) AND guid = ?", CONNECTION_ASYNC);
    PrepareStatement(CHAR_INS_CHAR_SKILL_LANGUAGE, "INSERT INTO `character_skills` (guid, skill, value, max) VALUES (?, ?, 300, 300)", CONNECTION_ASYNC);
    PrepareStatement(CHAR_UPD_CHAR_TAXI_PATH, "UPDATE characters SET taxi_path = '' WHERE guid = ?", CONNECTION_ASYNC);
    PrepareStatement(CHAR_UPD_CHAR_TAXIMASK, "UPDATE characters SET taximask = ? WHERE guid = ?", CONNECTION_ASYNC);
    PrepareStatement(CHAR_DEL_CHAR_QUESTSTATUS, "DELETE FROM character_queststatus WHERE guid = ?", CONNECTION_ASYNC);
    PrepareStatement(CHAR_DEL_CHAR_SOCIAL_BY_GUID, "DELETE FROM character_social WHERE guid = ?", CONNECTION_ASYNC);
    PrepareStatement(CHAR_DEL_CHAR_SOCIAL_BY_FRIEND, "DELETE FROM character_social WHERE friend = ?", CONNECTION_ASYNC);
    PrepareStatement(CHAR_DEL_CHAR_ACHIEVEMENT_BY_ACHIEVEMENT, "DELETE FROM character_achievement WHERE achievement = ? AND guid = ?", CONNECTION_ASYNC);
    PrepareStatement(CHAR_UPD_CHAR_ACHIEVEMENT, "UPDATE character_achievement SET achievement = ? where achievement = ? AND guid = ?", CONNECTION_ASYNC);
    PrepareStatement(CHAR_UPD_CHAR_INVENTORY_FACTION_CHANGE, "UPDATE item_instance ii, character_inventory ci SET ii.itemEntry = ? WHERE ii.itemEntry = ? AND ci.guid = ? AND ci.item = ii.guid", CONNECTION_ASYNC);
    PrepareStatement(CHAR_DEL_CHAR_SPELL_BY_SPELL, "DELETE FROM character_spell WHERE spell = ? AND guid = ?", CONNECTION_ASYNC);
    PrepareStatement(CHAR_UPD_CHAR_SPELL_FACTION_CHANGE, "UPDATE character_spell SET spell = ? where spell = ? AND guid = ?", CONNECTION_ASYNC);
    PrepareStatement(CHAR_SEL_CHAR_REP_BY_FACTION, "SELECT standing FROM character_reputation WHERE faction = ? AND guid = ?", CONNECTION_SYNCH);
    PrepareStatement(CHAR_DEL_CHAR_REP_BY_FACTION, "DELETE FROM character_reputation WHERE faction = ? AND guid = ?", CONNECTION_ASYNC);
    PrepareStatement(CHAR_UPD_CHAR_REP_FACTION_CHANGE, "UPDATE character_reputation SET faction = ?, standing = ? WHERE faction = ? AND guid = ?", CONNECTION_ASYNC);
    PrepareStatement(CHAR_UPD_CHAR_TITLES_FACTION_CHANGE, "UPDATE characters SET knownTitles = ? WHERE guid = ?", CONNECTION_ASYNC);
    PrepareStatement(CHAR_RES_CHAR_TITLES_FACTION_CHANGE, "UPDATE characters SET chosenTitle = 0 WHERE guid = ?", CONNECTION_ASYNC);
    PrepareStatement(CHAR_DEL_CHAR_SPELL_COOLDOWN, "DELETE FROM character_spell_cooldown WHERE guid = ?", CONNECTION_ASYNC);
    PrepareStatement(CHAR_DEL_CHARACTER, "DELETE FROM characters WHERE guid = ?", CONNECTION_ASYNC);
    PrepareStatement(CHAR_DEL_CHAR_ACTION, "DELETE FROM character_action WHERE guid = ?", CONNECTION_ASYNC);
    PrepareStatement(CHAR_DEL_CHAR_AURA, "DELETE FROM character_aura WHERE guid = ?", CONNECTION_ASYNC);
    PrepareStatement(CHAR_DEL_CHAR_GIFT, "DELETE FROM character_gifts WHERE guid = ?", CONNECTION_ASYNC);
    PrepareStatement(CHAR_DEL_CHAR_INSTANCE, "DELETE FROM character_instance WHERE guid = ?", CONNECTION_ASYNC);
    PrepareStatement(CHAR_DEL_CHAR_INVENTORY, "DELETE FROM character_inventory WHERE guid = ?", CONNECTION_ASYNC);
    PrepareStatement(CHAR_DEL_CHAR_QUESTSTATUS_REWARDED, "DELETE FROM character_queststatus_rewarded WHERE guid = ?", CONNECTION_ASYNC);
    PrepareStatement(CHAR_DEL_CHAR_REPUTATION, "DELETE FROM character_reputation WHERE guid = ?", CONNECTION_ASYNC);
    PrepareStatement(CHAR_DEL_CHAR_SPELL, "DELETE FROM character_spell WHERE guid = ?", CONNECTION_ASYNC);
    PrepareStatement(CHAR_DEL_MAIL, "DELETE FROM mail WHERE receiver = ?", CONNECTION_ASYNC);
    PrepareStatement(CHAR_DEL_MAIL_ITEMS, "DELETE FROM mail_items WHERE receiver = ?", CONNECTION_ASYNC);
    PrepareStatement(CHAR_DEL_CHAR_ACHIEVEMENTS, "DELETE FROM character_achievement WHERE guid = ? AND achievement NOT BETWEEN '456' AND '467' AND achievement NOT BETWEEN '1400' AND '1427' AND achievement NOT IN(1463, 3117, 3259)", CONNECTION_ASYNC);
    PrepareStatement(CHAR_DEL_CHAR_EQUIPMENTSETS, "DELETE FROM character_equipmentsets WHERE guid = ?", CONNECTION_ASYNC);
    PrepareStatement(CHAR_DEL_GUILD_EVENTLOG_BY_PLAYER, "DELETE FROM guild_eventlog WHERE PlayerGuid1 = ? OR PlayerGuid2 = ?", CONNECTION_ASYNC);
    PrepareStatement(CHAR_DEL_GUILD_BANK_EVENTLOG_BY_PLAYER, "DELETE FROM guild_bank_eventlog WHERE PlayerGuid = ?", CONNECTION_ASYNC);
    PrepareStatement(CHAR_DEL_CHAR_GLYPHS, "DELETE FROM character_glyphs WHERE guid = ?", CONNECTION_ASYNC);
    PrepareStatement(CHAR_DEL_CHAR_TALENT, "DELETE FROM character_talent WHERE guid = ?", CONNECTION_ASYNC);
    PrepareStatement(CHAR_DEL_CHAR_SKILLS, "DELETE FROM character_skills WHERE guid = ?", CONNECTION_ASYNC);
<<<<<<< HEAD
    PrepareStatement(CHAR_UDP_CHAR_MONEY, "UPDATE characters SET money = ? WHERE guid = ?", CONNECTION_ASYNC);
=======
    PrepareStatement(CHAR_UPD_CHAR_HONOR_POINTS, "UPDATE characters SET totalHonorPoints = ? WHERE guid = ?", CONNECTION_ASYNC);
    PrepareStatement(CHAR_UPD_CHAR_ARENA_POINTS, "UPDATE characters SET arenaPoints = ? WHERE guid = ?", CONNECTION_ASYNC);
    PrepareStatement(CHAR_UPD_CHAR_MONEY, "UPDATE characters SET money = ? WHERE guid = ?", CONNECTION_ASYNC);
>>>>>>> 29610b25
    PrepareStatement(CHAR_INS_CHAR_ACTION, "INSERT INTO character_action (guid, spec, button, action, type) VALUES (?, ?, ?, ?, ?)", CONNECTION_ASYNC);
    PrepareStatement(CHAR_UPD_CHAR_ACTION, "UPDATE character_action SET action = ?, type = ? WHERE guid = ? AND button = ? AND spec = ?", CONNECTION_ASYNC);
    PrepareStatement(CHAR_DEL_CHAR_ACTION_BY_BUTTON_SPEC, "DELETE FROM character_action WHERE guid = ? and button = ? and spec = ?", CONNECTION_ASYNC);
    PrepareStatement(CHAR_DEL_CHAR_INVENTORY_BY_ITEM, "DELETE FROM character_inventory WHERE item = ?", CONNECTION_ASYNC);
    PrepareStatement(CHAR_DEL_CHAR_INVENTORY_BY_BAG_SLOT, "DELETE FROM character_inventory WHERE bag = ? AND slot = ? AND guid = ?", CONNECTION_ASYNC);
    PrepareStatement(CHAR_UPD_MAIL, "UPDATE mail SET has_items = ?, expire_time = ?, deliver_time = ?, money = ?, cod = ?, checked = ? WHERE id = ?", CONNECTION_ASYNC);
    PrepareStatement(CHAR_REP_CHAR_QUESTSTATUS, "REPLACE INTO character_queststatus (guid, quest, status, explored, timer, mobcount1, mobcount2, mobcount3, mobcount4, itemcount1, itemcount2, itemcount3, itemcount4, playercount) VALUES (?, ?, ?, ?, ?, ?, ?, ?, ?, ?, ?, ?, ?, ?)", CONNECTION_ASYNC);
    PrepareStatement(CHAR_DEL_CHAR_QUESTSTATUS_BY_QUEST, "DELETE FROM character_queststatus WHERE guid = ? AND quest = ?", CONNECTION_ASYNC);
    PrepareStatement(CHAR_INS_CHAR_QUESTSTATUS_REWARDED, "INSERT IGNORE INTO character_queststatus_rewarded (guid, quest, active) VALUES (?, ?, 1)", CONNECTION_ASYNC);
    PrepareStatement(CHAR_DEL_CHAR_QUESTSTATUS_REWARDED_BY_QUEST, "DELETE FROM character_queststatus_rewarded WHERE guid = ? AND quest = ?", CONNECTION_ASYNC);
    PrepareStatement(CHAR_UPD_CHAR_QUESTSTATUS_REWARDED_FACTION_CHANGE, "UPDATE character_queststatus_rewarded SET quest = ? WHERE quest = ? AND guid = ?", CONNECTION_ASYNC);
    PrepareStatement(CHAR_UPD_CHAR_QUESTSTATUS_REWARDED_ACTIVE, "UPDATE character_queststatus_rewarded SET active = 1 WHERE guid = ?", CONNECTION_ASYNC);
    PrepareStatement(CHAR_UPD_CHAR_QUESTSTATUS_REWARDED_ACTIVE_BY_QUEST, "UPDATE character_queststatus_rewarded SET active = 0 WHERE quest = ? AND guid = ?", CONNECTION_ASYNC);
    PrepareStatement(CHAR_DEL_CHAR_SKILL_BY_SKILL, "DELETE FROM character_skills WHERE guid = ? AND skill = ?", CONNECTION_ASYNC);
    PrepareStatement(CHAR_INS_CHAR_SKILLS, "INSERT INTO character_skills (guid, skill, value, max) VALUES (?, ?, ?, ?)", CONNECTION_ASYNC);
    PrepareStatement(CHAR_UPD_CHAR_SKILLS, "UPDATE character_skills SET value = ?, max = ? WHERE guid = ? AND skill = ?", CONNECTION_ASYNC);
    PrepareStatement(CHAR_INS_CHAR_SPELL, "INSERT INTO character_spell (guid, spell, active, disabled) VALUES (?, ?, ?, ?)", CONNECTION_ASYNC);
    PrepareStatement(CHAR_DEL_CHAR_STATS, "DELETE FROM character_stats WHERE guid = ?", CONNECTION_ASYNC);
    PrepareStatement(CHAR_INS_CHAR_STATS, "INSERT INTO character_stats (guid, maxhealth, maxpower1, maxpower2, maxpower3, maxpower4, maxpower5, strength, agility, stamina, intellect, spirit, "
                     "armor, resHoly, resFire, resNature, resFrost, resShadow, resArcane, blockPct, dodgePct, parryPct, critPct, rangedCritPct, spellCritPct, attackPower, rangedAttackPower, "
                     "spellPower, resilience) VALUES (?, ?, ?, ?, ?, ?, ?, ?, ?, ?, ?, ?, ?, ?, ?, ?, ?, ?, ?, ?, ?, ?, ?, ?, ?, ?, ?, ?, ?)", CONNECTION_ASYNC);
    PrepareStatement(CHAR_DEL_PETITION_BY_OWNER, "DELETE FROM petition WHERE ownerguid = ?", CONNECTION_ASYNC);
    PrepareStatement(CHAR_DEL_PETITION_SIGNATURE_BY_OWNER, "DELETE FROM petition_sign WHERE ownerguid = ?", CONNECTION_ASYNC);
    PrepareStatement(CHAR_DEL_PETITION_BY_OWNER_AND_TYPE, "DELETE FROM petition WHERE ownerguid = ? AND type = ?", CONNECTION_ASYNC);
    PrepareStatement(CHAR_DEL_PETITION_SIGNATURE_BY_OWNER_AND_TYPE, "DELETE FROM petition_sign WHERE ownerguid = ? AND type = ?", CONNECTION_ASYNC);
    PrepareStatement(CHAR_INS_CHAR_GLYPHS, "INSERT INTO character_glyphs (guid, spec, glyph1, glyph2, glyph3, glyph4, glyph5, glyph6, glyph7, glyph8, glyph9) VALUES(?, ?, ?, ?, ?, ?, ?, ?, ?, ?, ?)", CONNECTION_ASYNC);
    PrepareStatement(CHAR_DEL_CHAR_TALENT_BY_SPELL_SPEC, "DELETE FROM character_talent WHERE guid = ? and spell = ? and spec = ?", CONNECTION_ASYNC);
    PrepareStatement(CHAR_INS_CHAR_TALENT, "INSERT INTO character_talent (guid, spell, spec) VALUES (?, ?, ?)", CONNECTION_ASYNC);
    PrepareStatement(CHAR_DEL_CHAR_ACTION_EXCEPT_SPEC, "DELETE FROM character_action WHERE spec<>? AND guid = ?", CONNECTION_ASYNC);
    PrepareStatement(CHAR_UPD_CHAR_LIST_SLOT, "UPDATE characters SET slot = ? WHERE guid = ?", CONNECTION_ASYNC);

    // Void Storage
    PrepareStatement(CHAR_SEL_CHAR_VOID_STORAGE, "SELECT itemId, itemEntry, slot, creatorGuid, randomProperty, suffixFactor FROM character_void_storage WHERE playerGuid = ?", CONNECTION_ASYNC);
    PrepareStatement(CHAR_REP_CHAR_VOID_STORAGE_ITEM, "REPLACE INTO character_void_storage (itemId, playerGuid, itemEntry, slot, creatorGuid, randomProperty, suffixFactor) VALUES (?, ?, ?, ?, ?, ?, ?)", CONNECTION_ASYNC);
    PrepareStatement(CHAR_DEL_CHAR_VOID_STORAGE_ITEM_BY_SLOT, "DELETE FROM character_void_storage WHERE slot = ? AND playerGuid = ?", CONNECTION_ASYNC);

    // CompactUnitFrame profiles
    PrepareStatement(CHAR_SEL_CHAR_CUF_PROFILES, "SELECT id, name, frameHeight, frameWidth, sortBy, healthText, boolOptions, unk146, unk147, unk148, unk150, unk152, unk154 FROM character_cuf_profiles WHERE guid = ?", CONNECTION_ASYNC);
    PrepareStatement(CHAR_REP_CHAR_CUF_PROFILES, "REPLACE INTO character_cuf_profiles (guid, id, name, frameHeight, frameWidth, sortBy, healthText, boolOptions, unk146, unk147, unk148, unk150, unk152, unk154) VALUES (?, ?, ?, ?, ?, ?, ?, ?, ?, ?, ?, ?, ?, ?)", CONNECTION_ASYNC);
    PrepareStatement(CHAR_DEL_CHAR_CUF_PROFILES, "DELETE FROM character_cuf_profiles WHERE guid = ? and id = ?", CONNECTION_ASYNC);

    // Guild Finder
    PrepareStatement(CHAR_REP_GUILD_FINDER_APPLICANT, "REPLACE INTO guild_finder_applicant (guildId, playerGuid, availability, classRole, interests, comment, submitTime) VALUES(?, ?, ?, ?, ?, ?, ?)", CONNECTION_ASYNC);
    PrepareStatement(CHAR_DEL_GUILD_FINDER_APPLICANT, "DELETE FROM guild_finder_applicant WHERE guildId = ? AND playerGuid = ?", CONNECTION_ASYNC);
    PrepareStatement(CHAR_REP_GUILD_FINDER_GUILD_SETTINGS, "REPLACE INTO guild_finder_guild_settings (guildId, availability, classRoles, interests, level, listed, comment) VALUES(?, ?, ?, ?, ?, ?, ?)", CONNECTION_ASYNC);
    PrepareStatement(CHAR_DEL_GUILD_FINDER_GUILD_SETTINGS, "DELETE FROM guild_finder_guild_settings WHERE guildId = ?", CONNECTION_ASYNC);

    // Items that hold loot or money
    PrepareStatement(CHAR_SEL_ITEMCONTAINER_ITEMS, "SELECT item_id, item_count, follow_rules, ffa, blocked, counted, under_threshold, needs_quest, rnd_prop, rnd_suffix FROM item_loot_items WHERE container_id = ?", CONNECTION_SYNCH);
    PrepareStatement(CHAR_DEL_ITEMCONTAINER_ITEMS, "DELETE FROM item_loot_items WHERE container_id = ?", CONNECTION_ASYNC);
    PrepareStatement(CHAR_DEL_ITEMCONTAINER_ITEM, "DELETE FROM item_loot_items WHERE container_id = ? AND item_id = ?", CONNECTION_ASYNC);
    PrepareStatement(CHAR_INS_ITEMCONTAINER_ITEMS, "INSERT INTO item_loot_items (container_id, item_id, item_count, follow_rules, ffa, blocked, counted, under_threshold, needs_quest, rnd_prop, rnd_suffix) VALUES (?, ?, ?, ?, ?, ?, ?, ?, ?, ?, ?)", CONNECTION_ASYNC);
    PrepareStatement(CHAR_SEL_ITEMCONTAINER_MONEY, "SELECT money FROM item_loot_money WHERE container_id = ?", CONNECTION_SYNCH);
    PrepareStatement(CHAR_DEL_ITEMCONTAINER_MONEY, "DELETE FROM item_loot_money WHERE container_id = ?", CONNECTION_ASYNC);
    PrepareStatement(CHAR_INS_ITEMCONTAINER_MONEY, "INSERT INTO item_loot_money (container_id, money) VALUES (?, ?)", CONNECTION_ASYNC);

    // Calendar
    PrepareStatement(CHAR_REP_CALENDAR_EVENT, "REPLACE INTO calendar_events (id, creator, title, description, type, dungeon, eventtime, flags, time2) VALUES (?, ?, ?, ?, ?, ?, ?, ?, ?)", CONNECTION_ASYNC);
    PrepareStatement(CHAR_DEL_CALENDAR_EVENT, "DELETE FROM calendar_events WHERE id = ?", CONNECTION_ASYNC);
    PrepareStatement(CHAR_REP_CALENDAR_INVITE, "REPLACE INTO calendar_invites (id, event, invitee, sender, status, statustime, rank, text) VALUES (?, ?, ?, ?, ?, ?, ?, ?)", CONNECTION_ASYNC);
    PrepareStatement(CHAR_DEL_CALENDAR_INVITE, "DELETE FROM calendar_invites WHERE id = ?", CONNECTION_ASYNC);

    // Pet
    PrepareStatement(CHAR_SEL_PET_SLOTS, "SELECT owner, slot FROM character_pet WHERE owner = ?  AND slot >= ? AND slot <= ? ORDER BY slot", CONNECTION_ASYNC);
    PrepareStatement(CHAR_SEL_PET_SLOTS_DETAIL, "SELECT owner, id, entry, level, name FROM character_pet WHERE owner = ? AND slot >= ? AND slot <= ? ORDER BY slot", CONNECTION_ASYNC);
    PrepareStatement(CHAR_SEL_PET_ENTRY, "SELECT entry FROM character_pet WHERE owner = ? AND id = ? AND slot >= ? AND slot <= ?", CONNECTION_ASYNC);
    PrepareStatement(CHAR_SEL_PET_SLOT_BY_ID, "SELECT slot, entry FROM character_pet WHERE owner = ? AND id = ?", CONNECTION_ASYNC);
    PrepareStatement(CHAR_SEL_PET_SPELL_LIST, "SELECT DISTINCT pet_spell.spell FROM pet_spell, character_pet WHERE character_pet.owner = ? AND character_pet.id = pet_spell.guid AND character_pet.id <> ?", CONNECTION_SYNCH);
    PrepareStatement(CHAR_SEL_CHAR_PET, "SELECT id FROM character_pet WHERE owner = ? AND id <> ?", CONNECTION_SYNCH);
    PrepareStatement(CHAR_SEL_CHAR_PETS, "SELECT id FROM character_pet WHERE owner = ?", CONNECTION_SYNCH);
    PrepareStatement(CHAR_DEL_CHAR_PET_DECLINEDNAME_BY_OWNER, "DELETE FROM character_pet_declinedname WHERE owner = ?", CONNECTION_ASYNC);
    PrepareStatement(CHAR_DEL_CHAR_PET_DECLINEDNAME, "DELETE FROM character_pet_declinedname WHERE id = ?", CONNECTION_ASYNC);
    PrepareStatement(CHAR_INS_CHAR_PET_DECLINEDNAME, "INSERT INTO character_pet_declinedname (id, owner, genitive, dative, accusative, instrumental, prepositional) VALUES (?, ?, ?, ?, ?, ?, ?)", CONNECTION_ASYNC);
    PrepareStatement(CHAR_SEL_PET_AURA, "SELECT caster_guid, spell, effect_mask, recalculate_mask, stackcount, amount0, amount1, amount2, base_amount0, base_amount1, base_amount2, maxduration, remaintime, remaincharges FROM pet_aura WHERE guid = ?", CONNECTION_SYNCH);
    PrepareStatement(CHAR_SEL_PET_SPELL, "SELECT spell, active FROM pet_spell WHERE guid = ?", CONNECTION_SYNCH);
    PrepareStatement(CHAR_SEL_PET_SPELL_COOLDOWN, "SELECT spell, time FROM pet_spell_cooldown WHERE guid = ?", CONNECTION_SYNCH);
    PrepareStatement(CHAR_SEL_PET_DECLINED_NAME, "SELECT genitive, dative, accusative, instrumental, prepositional FROM character_pet_declinedname WHERE owner = ? AND id = ?", CONNECTION_SYNCH);
    PrepareStatement(CHAR_DEL_PET_AURAS, "DELETE FROM pet_aura WHERE guid = ?", CONNECTION_BOTH);
    PrepareStatement(CHAR_DEL_PET_SPELLS, "DELETE FROM pet_spell WHERE guid = ?", CONNECTION_ASYNC);
    PrepareStatement(CHAR_DEL_PET_SPELL_COOLDOWNS, "DELETE FROM pet_spell_cooldown WHERE guid = ?", CONNECTION_BOTH);
    PrepareStatement(CHAR_INS_PET_SPELL_COOLDOWN, "INSERT INTO pet_spell_cooldown (guid, spell, time) VALUES (?, ?, ?)", CONNECTION_BOTH);
    PrepareStatement(CHAR_DEL_PET_SPELL_BY_SPELL, "DELETE FROM pet_spell WHERE guid = ? and spell = ?", CONNECTION_ASYNC);
    PrepareStatement(CHAR_INS_PET_SPELL, "INSERT INTO pet_spell (guid, spell, active) VALUES (?, ?, ?)", CONNECTION_BOTH);
    PrepareStatement(CHAR_INS_PET_AURA, "INSERT INTO pet_aura (guid, caster_guid, spell, effect_mask, recalculate_mask, stackcount, amount0, amount1, amount2, "
                     "base_amount0, base_amount1, base_amount2, maxduration, remaintime, remaincharges) VALUES (?, ?, ?, ?, ?, ?, ?, ?, ?, ?, ?, ?, ?, ?, ?)", CONNECTION_BOTH);
    PrepareStatement(CHAR_SEL_CHAR_PET_BY_ENTRY, "SELECT id, entry, owner, modelid, level, exp, Reactstate, slot, name, renamed, curhealth, curmana, abdata, savetime, CreatedBySpell, PetType FROM character_pet WHERE owner = ? AND id = ?", CONNECTION_SYNCH);
    PrepareStatement(CHAR_SEL_CHAR_PET_BY_ENTRY_AND_SLOT_2, "SELECT id, entry, owner, modelid, level, exp, Reactstate, slot, name, renamed, curhealth, curmana, abdata, savetime, CreatedBySpell, PetType FROM character_pet WHERE owner = ? AND entry = ? AND (slot = ? OR slot > ?)", CONNECTION_SYNCH);
    PrepareStatement(CHAR_SEL_CHAR_PET_BY_SLOT, "SELECT id, entry, owner, modelid, level, exp, Reactstate, slot, name, renamed, curhealth, curmana, abdata, savetime, CreatedBySpell, PetType FROM character_pet WHERE owner = ? AND (slot = ? OR slot > ?) ", CONNECTION_SYNCH);
    PrepareStatement(CHAR_SEL_CHAR_PET_BY_ENTRY_AND_SLOT, "SELECT id, entry, owner, modelid, level, exp, Reactstate, slot, name, renamed, curhealth, curmana, abdata, savetime, CreatedBySpell, PetType FROM character_pet WHERE owner = ? AND slot = ?", CONNECTION_SYNCH);
    PrepareStatement(CHAR_DEL_CHAR_PET_BY_OWNER, "DELETE FROM character_pet WHERE owner = ?", CONNECTION_ASYNC);
    PrepareStatement(CHAR_UPD_CHAR_PET_NAME, "UPDATE character_pet SET name = ?, renamed = 1 WHERE owner = ? AND id = ?", CONNECTION_ASYNC);
    PrepareStatement(CHAR_UPD_CHAR_PET_SLOT_BY_SLOT_EXCLUDE_ID, "UPDATE character_pet SET slot = ? WHERE owner = ? AND slot = ? AND id <> ?", CONNECTION_ASYNC);
    PrepareStatement(CHAR_UPD_CHAR_PET_SLOT_BY_SLOT, "UPDATE character_pet SET slot = ? WHERE owner = ? AND slot = ?", CONNECTION_ASYNC);
    PrepareStatement(CHAR_UPD_CHAR_PET_SLOT_BY_ID, "UPDATE character_pet SET slot = ? WHERE owner = ? AND id = ?", CONNECTION_ASYNC);
    PrepareStatement(CHAR_DEL_CHAR_PET_BY_ID, "DELETE FROM character_pet WHERE id = ?", CONNECTION_ASYNC);
    PrepareStatement(CHAR_DEL_CHAR_PET_BY_SLOT, "DELETE FROM character_pet WHERE owner = ? AND (slot = ? OR slot > ?)", CONNECTION_ASYNC);
}<|MERGE_RESOLUTION|>--- conflicted
+++ resolved
@@ -482,10 +482,6 @@
     PrepareStatement(CHAR_INS_CHAR_ACHIEVEMENT_PROGRESS, "INSERT INTO character_achievement_progress (guid, criteria, counter, date) VALUES (?, ?, ?, ?)", CONNECTION_ASYNC);
     PrepareStatement(CHAR_DEL_CHAR_REPUTATION_BY_FACTION, "DELETE FROM character_reputation WHERE guid = ? AND faction = ?", CONNECTION_ASYNC);
     PrepareStatement(CHAR_INS_CHAR_REPUTATION_BY_FACTION, "INSERT INTO character_reputation (guid, faction, standing, flags) VALUES (?, ?, ? , ?)", CONNECTION_ASYNC);
-<<<<<<< HEAD
-=======
-    PrepareStatement(CHAR_UPD_ADD_CHAR_ARENA_POINTS, "UPDATE characters SET arenaPoints = (arenaPoints + ?) WHERE guid = ?", CONNECTION_ASYNC);
->>>>>>> 29610b25
     PrepareStatement(CHAR_DEL_ITEM_REFUND_INSTANCE, "DELETE FROM item_refund_instance WHERE item_guid = ?", CONNECTION_ASYNC);
     PrepareStatement(CHAR_INS_ITEM_REFUND_INSTANCE, "INSERT INTO item_refund_instance (item_guid, player_guid, paidMoney, paidExtendedCost) VALUES (?, ?, ?, ?)", CONNECTION_ASYNC);
     PrepareStatement(CHAR_DEL_GROUP, "DELETE FROM groups WHERE guid = ?", CONNECTION_ASYNC);
@@ -539,13 +535,7 @@
     PrepareStatement(CHAR_DEL_CHAR_GLYPHS, "DELETE FROM character_glyphs WHERE guid = ?", CONNECTION_ASYNC);
     PrepareStatement(CHAR_DEL_CHAR_TALENT, "DELETE FROM character_talent WHERE guid = ?", CONNECTION_ASYNC);
     PrepareStatement(CHAR_DEL_CHAR_SKILLS, "DELETE FROM character_skills WHERE guid = ?", CONNECTION_ASYNC);
-<<<<<<< HEAD
-    PrepareStatement(CHAR_UDP_CHAR_MONEY, "UPDATE characters SET money = ? WHERE guid = ?", CONNECTION_ASYNC);
-=======
-    PrepareStatement(CHAR_UPD_CHAR_HONOR_POINTS, "UPDATE characters SET totalHonorPoints = ? WHERE guid = ?", CONNECTION_ASYNC);
-    PrepareStatement(CHAR_UPD_CHAR_ARENA_POINTS, "UPDATE characters SET arenaPoints = ? WHERE guid = ?", CONNECTION_ASYNC);
     PrepareStatement(CHAR_UPD_CHAR_MONEY, "UPDATE characters SET money = ? WHERE guid = ?", CONNECTION_ASYNC);
->>>>>>> 29610b25
     PrepareStatement(CHAR_INS_CHAR_ACTION, "INSERT INTO character_action (guid, spec, button, action, type) VALUES (?, ?, ?, ?, ?)", CONNECTION_ASYNC);
     PrepareStatement(CHAR_UPD_CHAR_ACTION, "UPDATE character_action SET action = ?, type = ? WHERE guid = ? AND button = ? AND spec = ?", CONNECTION_ASYNC);
     PrepareStatement(CHAR_DEL_CHAR_ACTION_BY_BUTTON_SPEC, "DELETE FROM character_action WHERE guid = ? and button = ? and spec = ?", CONNECTION_ASYNC);
