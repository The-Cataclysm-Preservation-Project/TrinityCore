--- conflicted
+++ resolved
@@ -39,11 +39,7 @@
   ${sources_Dynamic}
   ${sources_Networking}
   ${sources_Packets}
-<<<<<<< HEAD
-=======
   ${sources_Realm}
-  ${sources_Utilities}
->>>>>>> d1efa0b8
   ${sources_Service}
   ${sources_localdir}
 )
@@ -51,7 +47,6 @@
 include_directories(
   ${CMAKE_CURRENT_SOURCE_DIR}/Dynamic
   ${CMAKE_CURRENT_SOURCE_DIR}/Networking
-  ${CMAKE_CURRENT_SOURCE_DIR}/Realm
   ${CMAKE_SOURCE_DIR}/dep/cppformat
   ${CMAKE_SOURCE_DIR}/src/common/
   ${CMAKE_SOURCE_DIR}/src/common/Debugging
