--- conflicted
+++ resolved
@@ -29,11 +29,7 @@
 
     ss << "Attempted to " << (add ? "put" : "get") << " value with size: "
        << valueSize << " in ByteBuffer (pos: " << pos << " size: " << size
-<<<<<<< HEAD
-       << ")\n\n";
-=======
        << ")";
->>>>>>> aa93a975
 
     message().assign(ss.str());
 }
@@ -45,11 +41,7 @@
 
     ss << "Attempted to put a "
        << (valueSize > 0 ? "NULL-pointer" : "zero-sized value")
-<<<<<<< HEAD
-       << " in ByteBuffer (pos: " << pos << " size: " << size << ")\n\n";
-=======
        << " in ByteBuffer (pos: " << pos << " size: " << size << ")";
->>>>>>> aa93a975
 
     message().assign(ss.str());
 }
