--- conflicted
+++ resolved
@@ -84,23 +84,12 @@
         }
 
         ByteBuffer(ByteBuffer&& buf) : _rpos(buf._rpos), _wpos(buf._wpos),
-<<<<<<< HEAD
-            _bitpos(buf._bitpos), _curbitval(buf._curbitval), _storage(std::move(buf._storage))
-        {
-        }
+            _bitpos(buf._bitpos), _curbitval(buf._curbitval), _storage(std::move(buf._storage)) { }
 
         ByteBuffer(ByteBuffer const& right) : _rpos(right._rpos), _wpos(right._wpos),
-            _bitpos(right._bitpos), _curbitval(right._curbitval), _storage(right._storage)
-        {
-        }
-=======
-            _storage(std::move(buf._storage)) { }
-
-        ByteBuffer(ByteBuffer const& right) : _rpos(right._rpos), _wpos(right._wpos),
-            _storage(right._storage) { }
+            _bitpos(right._bitpos), _curbitval(right._curbitval), _storage(right._storage) { }
 
         ByteBuffer(MessageBuffer&& buffer);
->>>>>>> c741d268
 
         ByteBuffer& operator=(ByteBuffer const& right)
         {
