/*
 * Copyright (C) 2008-2014 TrinityCore <http://www.trinitycore.org/>
 * Copyright (C) 2005-2009 MaNGOS <http://getmangos.com/>
 *
 * This program is free software; you can redistribute it and/or modify it
 * under the terms of the GNU General Public License as published by the
 * Free Software Foundation; either version 2 of the License, or (at your
 * option) any later version.
 *
 * This program is distributed in the hope that it will be useful, but WITHOUT
 * ANY WARRANTY; without even the implied warranty of MERCHANTABILITY or
 * FITNESS FOR A PARTICULAR PURPOSE. See the GNU General Public License for
 * more details.
 *
 * You should have received a copy of the GNU General Public License along
 * with this program. If not, see <http://www.gnu.org/licenses/>.
 */

#include <boost/asio/ip/tcp.hpp>
#include "Common.h"
#include "RealmList.h"
#include "BattlenetManager.h"
#include "Database/DatabaseEnv.h"
#include "Util.h"

<<<<<<< HEAD
ACE_INET_Addr const& Realm::GetAddressForClient(ACE_INET_Addr const& clientAddr) const
{
    // Attempt to send best address for client
    if (clientAddr.is_loopback())
        // Assume that user connecting from the machine that authserver is located on
        // has all realms available in his local network
        return LocalAddress;

    // Check if connecting client is in the same network
    if (IsIPAddrInNetwork(LocalAddress, clientAddr, LocalSubnetMask))
        return LocalAddress;

    // Return external IP
    return ExternalAddress;
}

RealmList::RealmList() : m_UpdateInterval(0), m_NextUpdateTime(time(NULL))
{
=======
namespace boost { namespace asio { namespace ip { class address; } } }

RealmList::RealmList() : m_UpdateInterval(0), m_NextUpdateTime(time(NULL)), _resolver(nullptr) { }
RealmList::~RealmList()
{
    delete _resolver;
>>>>>>> 1866d8cc
}

// Load the realm list from the database
void RealmList::Initialize(boost::asio::io_service& ioService, uint32 updateInterval)
{
    _resolver = new boost::asio::ip::tcp::resolver(ioService);
    m_UpdateInterval = updateInterval;

    // Get the content of the realmlist table in the database
    UpdateRealms(true);
}

<<<<<<< HEAD
void RealmList::UpdateRealm(uint32 id, const std::string& name, ACE_INET_Addr const& address, ACE_INET_Addr const& localAddr, ACE_INET_Addr const& localSubmask, uint8 icon, RealmFlags flag, uint8 timezone, AccountTypes allowedSecurityLevel, float popu, uint32 build, uint8 region, uint8 battlegroup)
=======
void RealmList::UpdateRealm(uint32 id, const std::string& name, ip::address const& address, ip::address const& localAddr, 
    ip::address const& localSubmask, uint16 port, uint8 icon, RealmFlags flag, uint8 timezone, AccountTypes allowedSecurityLevel, float population, uint32 build)
>>>>>>> 1866d8cc
{
    // Create new if not exist or update existed
    Realm& realm = m_realms[name];

    realm.m_ID = id;
    realm.name = name;
    realm.icon = icon;
    realm.flag = flag;
    realm.timezone = timezone;
    realm.allowedSecurityLevel = allowedSecurityLevel;
    realm.populationLevel = population;

    // Append port to IP address.

    realm.ExternalAddress = address;
    realm.LocalAddress = localAddr;
    realm.LocalSubnetMask = localSubmask;
    realm.port = port;
    realm.gamebuild = build;
    realm.Region = region;
    realm.Battlegroup = battlegroup;
}

void RealmList::UpdateIfNeed()
{
    // maybe disabled or updated recently
    if (!m_UpdateInterval || m_NextUpdateTime > time(NULL))
        return;

    m_NextUpdateTime = time(NULL) + m_UpdateInterval;

    // Clears Realm list
    m_realms.clear();

    // Get the content of the realmlist table in the database
    UpdateRealms();
}

void RealmList::UpdateRealms(bool init)
{
    TC_LOG_INFO("server.authserver", "Updating Realm List...");

    PreparedStatement* stmt = LoginDatabase.GetPreparedStatement(LOGIN_SEL_REALMLIST);
    PreparedQueryResult result = LoginDatabase.Query(stmt);

    // Circle through results and add them to the realm map
    if (result)
    {
        do
        {
<<<<<<< HEAD
            Field* fields = result->Fetch();
            uint32 realmId              = fields[0].GetUInt32();
            std::string name            = fields[1].GetString();
            std::string externalAddress = fields[2].GetString();
            std::string localAddress    = fields[3].GetString();
            std::string localSubmask    = fields[4].GetString();
            uint16 port                 = fields[5].GetUInt16();
            uint8 icon                  = fields[6].GetUInt8();
            RealmFlags flag             = RealmFlags(fields[7].GetUInt8());
            uint8 timezone              = fields[8].GetUInt8();
            uint8 allowedSecurityLevel  = fields[9].GetUInt8();
            float pop                   = fields[10].GetFloat();
            uint32 build                = fields[11].GetUInt32();
            uint8 region                = fields[12].GetUInt8();
            uint8 battlegroup           = fields[13].GetUInt8();

            ACE_INET_Addr externalAddr(port, externalAddress.c_str(), AF_INET);
            ACE_INET_Addr localAddr(port, localAddress.c_str(), AF_INET);
            ACE_INET_Addr submask(0, localSubmask.c_str(), AF_INET);

            UpdateRealm(realmId, name, externalAddr, localAddr, submask, icon, flag, timezone, (allowedSecurityLevel <= SEC_ADMINISTRATOR ? AccountTypes(allowedSecurityLevel) : SEC_ADMINISTRATOR), pop, build, region, battlegroup);

            if (init)
                TC_LOG_INFO("server.authserver", "Added realm \"%s\" at %s:%u.", name.c_str(), m_realms[name].ExternalAddress.get_host_addr(), port);
=======
            try
            {
                boost::asio::ip::tcp::resolver::iterator end;

                Field* fields = result->Fetch();
                uint32 realmId = fields[0].GetUInt32();
                std::string name = fields[1].GetString();
                boost::asio::ip::tcp::resolver::query externalAddressQuery(fields[2].GetString(), "");
                boost::asio::ip::tcp::resolver::iterator endPoint = _resolver->resolve(externalAddressQuery);
                if (endPoint == end)
                {
                    TC_LOG_ERROR("server.authserver", "Could not resolve address %s", fields[2].GetString().c_str());
                    return;
                }

                ip::address externalAddress = (*endPoint).endpoint().address();

                boost::asio::ip::tcp::resolver::query localAddressQuery(fields[3].GetString(), "");
                endPoint = _resolver->resolve(localAddressQuery);
                if (endPoint == end)
                {
                    TC_LOG_ERROR("server.authserver", "Could not resolve address %s", fields[3].GetString().c_str());
                    return;
                }

                ip::address localAddress = (*endPoint).endpoint().address();

                boost::asio::ip::tcp::resolver::query localSubmaskQuery(fields[4].GetString(), "");
                endPoint = _resolver->resolve(localSubmaskQuery);
                if (endPoint == end)
                {
                    TC_LOG_ERROR("server.authserver", "Could not resolve address %s", fields[4].GetString().c_str());
                    return;
                }

                ip::address localSubmask = (*endPoint).endpoint().address();

                uint16 port = fields[5].GetUInt16();
                uint8 icon = fields[6].GetUInt8();
                RealmFlags flag = RealmFlags(fields[7].GetUInt8());
                uint8 timezone = fields[8].GetUInt8();
                uint8 allowedSecurityLevel = fields[9].GetUInt8();
                float pop = fields[10].GetFloat();
                uint32 build = fields[11].GetUInt32();

                UpdateRealm(realmId, name, externalAddress, localAddress, localSubmask, port, icon, flag, timezone,
                    (allowedSecurityLevel <= SEC_ADMINISTRATOR ? AccountTypes(allowedSecurityLevel) : SEC_ADMINISTRATOR), pop, build);

                if (init)
                    TC_LOG_INFO("server.authserver", "Added realm \"%s\" at %s:%u.", name.c_str(), m_realms[name].ExternalAddress.to_string().c_str(), port);
            }
            catch (std::exception& ex)
            {
                TC_LOG_ERROR("server.authserver", "Realmlist::UpdateRealms has thrown an exception: %s", ex.what());
                ASSERT(false);
            }
>>>>>>> 1866d8cc
        }
        while (result->NextRow());
    }
}

Realm const* RealmList::GetRealm(Battlenet::RealmId const& id) const
{
    auto itr = std::find_if(m_realms.begin(), m_realms.end(), [id](RealmMap::value_type const& pair)
    {
        return pair.second.Region == id.Region && pair.second.Battlegroup == id.Battlegroup && pair.second.m_ID == id.Index;
    });

    if (itr != m_realms.end())
        return &itr->second;

    return NULL;
}<|MERGE_RESOLUTION|>--- conflicted
+++ resolved
@@ -23,7 +23,7 @@
 #include "Database/DatabaseEnv.h"
 #include "Util.h"
 
-<<<<<<< HEAD
+namespace boost { namespace asio { namespace ip { class address; } } }
 ACE_INET_Addr const& Realm::GetAddressForClient(ACE_INET_Addr const& clientAddr) const
 {
     // Attempt to send best address for client
@@ -42,14 +42,12 @@
 
 RealmList::RealmList() : m_UpdateInterval(0), m_NextUpdateTime(time(NULL))
 {
-=======
-namespace boost { namespace asio { namespace ip { class address; } } }
+}
 
 RealmList::RealmList() : m_UpdateInterval(0), m_NextUpdateTime(time(NULL)), _resolver(nullptr) { }
 RealmList::~RealmList()
 {
     delete _resolver;
->>>>>>> 1866d8cc
 }
 
 // Load the realm list from the database
@@ -62,12 +60,8 @@
     UpdateRealms(true);
 }
 
-<<<<<<< HEAD
-void RealmList::UpdateRealm(uint32 id, const std::string& name, ACE_INET_Addr const& address, ACE_INET_Addr const& localAddr, ACE_INET_Addr const& localSubmask, uint8 icon, RealmFlags flag, uint8 timezone, AccountTypes allowedSecurityLevel, float popu, uint32 build, uint8 region, uint8 battlegroup)
-=======
 void RealmList::UpdateRealm(uint32 id, const std::string& name, ip::address const& address, ip::address const& localAddr, 
-    ip::address const& localSubmask, uint16 port, uint8 icon, RealmFlags flag, uint8 timezone, AccountTypes allowedSecurityLevel, float population, uint32 build)
->>>>>>> 1866d8cc
+    ip::address const& localSubmask, uint16 port, uint8 icon, RealmFlags flag, uint8 timezone, AccountTypes allowedSecurityLevel, float population, uint32 build, uint8 region, uint8 battlegroup)
 {
     // Create new if not exist or update existed
     Realm& realm = m_realms[name];
@@ -118,32 +112,6 @@
     {
         do
         {
-<<<<<<< HEAD
-            Field* fields = result->Fetch();
-            uint32 realmId              = fields[0].GetUInt32();
-            std::string name            = fields[1].GetString();
-            std::string externalAddress = fields[2].GetString();
-            std::string localAddress    = fields[3].GetString();
-            std::string localSubmask    = fields[4].GetString();
-            uint16 port                 = fields[5].GetUInt16();
-            uint8 icon                  = fields[6].GetUInt8();
-            RealmFlags flag             = RealmFlags(fields[7].GetUInt8());
-            uint8 timezone              = fields[8].GetUInt8();
-            uint8 allowedSecurityLevel  = fields[9].GetUInt8();
-            float pop                   = fields[10].GetFloat();
-            uint32 build                = fields[11].GetUInt32();
-            uint8 region                = fields[12].GetUInt8();
-            uint8 battlegroup           = fields[13].GetUInt8();
-
-            ACE_INET_Addr externalAddr(port, externalAddress.c_str(), AF_INET);
-            ACE_INET_Addr localAddr(port, localAddress.c_str(), AF_INET);
-            ACE_INET_Addr submask(0, localSubmask.c_str(), AF_INET);
-
-            UpdateRealm(realmId, name, externalAddr, localAddr, submask, icon, flag, timezone, (allowedSecurityLevel <= SEC_ADMINISTRATOR ? AccountTypes(allowedSecurityLevel) : SEC_ADMINISTRATOR), pop, build, region, battlegroup);
-
-            if (init)
-                TC_LOG_INFO("server.authserver", "Added realm \"%s\" at %s:%u.", name.c_str(), m_realms[name].ExternalAddress.get_host_addr(), port);
-=======
             try
             {
                 boost::asio::ip::tcp::resolver::iterator end;
@@ -188,9 +156,11 @@
                 uint8 allowedSecurityLevel = fields[9].GetUInt8();
                 float pop = fields[10].GetFloat();
                 uint32 build = fields[11].GetUInt32();
+                uint8 region                = fields[12].GetUInt8();
+                uint8 battlegroup           = fields[13].GetUInt8();
 
                 UpdateRealm(realmId, name, externalAddress, localAddress, localSubmask, port, icon, flag, timezone,
-                    (allowedSecurityLevel <= SEC_ADMINISTRATOR ? AccountTypes(allowedSecurityLevel) : SEC_ADMINISTRATOR), pop, build);
+                    (allowedSecurityLevel <= SEC_ADMINISTRATOR ? AccountTypes(allowedSecurityLevel) : SEC_ADMINISTRATOR), pop, build, region, battlegroup);
 
                 if (init)
                     TC_LOG_INFO("server.authserver", "Added realm \"%s\" at %s:%u.", name.c_str(), m_realms[name].ExternalAddress.to_string().c_str(), port);
@@ -200,7 +170,6 @@
                 TC_LOG_ERROR("server.authserver", "Realmlist::UpdateRealms has thrown an exception: %s", ex.what());
                 ASSERT(false);
             }
->>>>>>> 1866d8cc
         }
         while (result->NextRow());
     }
