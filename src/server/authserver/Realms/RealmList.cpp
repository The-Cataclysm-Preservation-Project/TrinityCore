--- conflicted
+++ resolved
@@ -18,56 +18,12 @@
 
 #include "Common.h"
 #include "Database/DatabaseEnv.h"
-<<<<<<< HEAD
-#include "Util.h"
-=======
 #include "RealmList.h"
 #include <boost/asio/ip/tcp.hpp>
->>>>>>> d1efa0b8
 
-ip::tcp::endpoint Realm::GetAddressForClient(ip::address const& clientAddr) const
-{
-    ip::address realmIp;
+namespace boost { namespace asio { namespace ip { class address; } } }
 
-    // Attempt to send best address for client
-    if (clientAddr.is_loopback())
-    {
-        // Try guessing if realm is also connected locally
-        if (LocalAddress.is_loopback() || ExternalAddress.is_loopback())
-            realmIp = clientAddr;
-        else
-        {
-            // Assume that user connecting from the machine that authserver is located on
-            // has all realms available in his local network
-            realmIp = LocalAddress;
-        }
-    }
-    else
-    {
-        if (clientAddr.is_v4() &&
-            (clientAddr.to_v4().to_ulong() & LocalSubnetMask.to_v4().to_ulong()) ==
-            (LocalAddress.to_v4().to_ulong() & LocalSubnetMask.to_v4().to_ulong()))
-        {
-            realmIp = LocalAddress;
-        }
-        else
-            realmIp = ExternalAddress;
-    }
-
-    ip::tcp::endpoint endpoint(realmIp, port);
-
-    // Return external IP
-    return endpoint;
-}
-
-RealmList::RealmList() : m_UpdateInterval(0), m_NextUpdateTime(time(NULL)), _resolver(nullptr)
-{
-}
-
-<<<<<<< HEAD
-=======
 RealmList::RealmList() : _updateInterval(0), _updateTimer(nullptr), _resolver(nullptr) { }
->>>>>>> d1efa0b8
 RealmList::~RealmList()
 {
     delete _resolver;
@@ -87,23 +43,10 @@
 
 void RealmList::Close()
 {
-<<<<<<< HEAD
-    // Create new if not exist or update existed
-    Realm& realm = m_realms[name];
-
-    realm.m_ID = id;
-    realm.name = name;
-    realm.icon = icon;
-    realm.flag = flag;
-    realm.timezone = timezone;
-    realm.allowedSecurityLevel = allowedSecurityLevel;
-    realm.populationLevel = population;
-
-=======
     _updateTimer->cancel();
 }
 
-void RealmList::UpdateRealm(RealmHandle const& id, uint32 build, const std::string& name, ip::address const& address, ip::address const& localAddr,
+void RealmList::UpdateRealm(Battlenet::RealmHandle const& id, uint32 build, const std::string& name, ip::address const& address, ip::address const& localAddr,
     ip::address const& localSubmask, uint16 port, uint8 icon, RealmFlags flag, uint8 timezone, AccountTypes allowedSecurityLevel,
     float population)
 {
@@ -118,7 +61,6 @@
     realm.Timezone = timezone;
     realm.AllowedSecurityLevel = allowedSecurityLevel;
     realm.PopulationLevel = population;
->>>>>>> d1efa0b8
     realm.ExternalAddress = address;
     realm.LocalAddress = localAddr;
     realm.LocalSubnetMask = localSubmask;
@@ -190,8 +132,10 @@
                 uint8 allowedSecurityLevel = fields[9].GetUInt8();
                 float pop = fields[10].GetFloat();
                 uint32 build = fields[11].GetUInt32();
+                uint8 region = fields[12].GetUInt8();
+                uint8 battlegroup = fields[13].GetUInt8();
 
-                RealmHandle id{ realmId };
+                Battlenet::RealmHandle id{ region, battlegroup, realmId };
 
                 UpdateRealm(id, build, name, externalAddress, localAddress, localSubmask, port, icon, flag,
                     timezone, (allowedSecurityLevel <= SEC_ADMINISTRATOR ? AccountTypes(allowedSecurityLevel) : SEC_ADMINISTRATOR), pop);
@@ -215,7 +159,7 @@
     }
 }
 
-Realm const* RealmList::GetRealm(RealmHandle const& id) const
+Realm const* RealmList::GetRealm(Battlenet::RealmHandle const& id) const
 {
     auto itr = _realms.find(id);
     if (itr != _realms.end())
