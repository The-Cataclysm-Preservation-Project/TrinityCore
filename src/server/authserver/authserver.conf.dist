###############################################
# Trinity Core Auth Server configuration file #
###############################################
[authserver]

###################################################################################################
# SECTION INDEX
#
#    EXAMPLE CONFIG
#    AUTH SERVER SETTINGS
#    MYSQL SETTINGS
#
###################################################################################################

###################################################################################################
# EXAMPLE CONFIG
#
#    Variable
#        Description: Brief description what the variable is doing.
#        Important:   Annotation for important things about this variable.
#        Example:     "Example, i.e. if the value is a string"
#        Default:     10 - (Enabled|Comment|Variable name in case of grouped config options)
#                     0  - (Disabled|Comment|Variable name in case of grouped config options)
#
# Note to developers:
# - Copy this example to keep the formatting.
# - Line breaks should be at column 100.
###################################################################################################

###################################################################################################
# AUTH SERVER SETTINGS
#
#    LogsDir
#        Description: Logs directory setting.
#        Important:   LogsDir needs to be quoted, as the string might contain space characters.
#                     Logs directory must exists, or log file creation will be disabled.
#        Default:     "" - (Log files will be stored in the current path)

LogsDir = ""

#
#    MaxPingTime
#        Description: Time (in minutes) between database pings.
#        Default:     30

MaxPingTime = 30

#
#    RealmServerPort
#        Description: TCP port to reach the auth server.
#        Default:     3724

RealmServerPort = 3724

#
#
#    BindIP
#        Description: Bind auth server to IP/hostname
#        Default:     "0.0.0.0" - (Bind to all IPs on the system)

BindIP = "0.0.0.0"

#
#    PidFile
#        Description: Auth server PID file.
#        Example:     "./authserver.pid"  - (Enabled)
#        Default:     ""                  - (Disabled)

PidFile = ""

#
#    LogLevel
#        Description: Server console level of logging
#        Default:     0 - (Minimum)
#                     1 - (Basic)
#                     2 - (Detail)
#                     3 - (Full/Debug)

LogLevel = 0

#
#    LogFile
#        Description: Log file for main server log.
#        Default:     "Auth.log" - (Enabled)
#                     ""           - (Disabled)

LogFile = "Auth.log"

#
#    SQLDriverLogFile
#        Description: Log file for SQL driver events.
#        Example:     "SQLDriver.log" - (Enabled)
#        Default:      ""             - (Disabled)

SQLDriverLogFile = ""

#
#    LogTimestamp
#        Description: Append timestamp to the server log file name.
#                     Logname_YYYY-MM-DD_HH-MM-SS.Ext for Logname.Ext
#        Default:     0 - (Disabled)
#                     1 - (Enabled)

LogTimestamp = 0

#
#    LogFileLevel
#        Description: Server file level of logging
#        Default:     0 - (Minimum)
#                     1 - (Basic)
#                     2 - (Detail)
#                     3 - (Full/Debug)

LogFileLevel = 0

#
#    LogColors
#        Description: Colors for log messages (Format: "normal basic detail debug").
#        Colors:      0  - Black
#                     1  - Red
#                     2  - Green
#                     3  - Brown
#                     4  - Blue
#                     5  - Magenta
#                     6  - Cyan
#                     7  - Grey
#                     8  - Yellow
#                     9  - Lred
#                     10 - Lgreen
#                     11 - Lblue
#                     12 - Lmagenta
#                     13 - Lcyan
#                     14 - White
#        Example:     "13 11 9 5" - (Enabled)
#        Default:     ""          - (Disabled)

LogColors = ""

#
#    EnableLogDB
#        Description: Write log messages to database (LogDatabaseInfo).
#        Default:     0 - (Disabled)
#                     1 - (Enabled)

EnableLogDB = 0

#
#    DBLogLevel
#        Description: Log level of databases logging.
#        Default:     1 - (Basic)
#                     0 - (Minimum)
#                     2 - (Detail)
#                     3 - (Full/Debug)

DBLogLevel = 1

#
#    UseProcessors
#        Description: Processors mask for Windows based multi-processor systems.
#        Default:     0  - (Selected by OS)
#                     1+ - (Bit mask value of selected processors)

UseProcessors = 0

#
#    ProcessPriority
#        Description: Process priority setting for Windows based systems.
#        Default:     1 - (High)
#                     0 - (Normal)

ProcessPriority = 1

#
#    RealmsStateUpdateDelay
#        Description: Time (in seconds) between realm list updates.
#        Default:     20 - (Enabled)
#                     0  - (Disabled)

RealmsStateUpdateDelay = 20

#
#    WrongPass.MaxCount
#        Description: Number of login attemps with wrong password before the account or IP will be
#                     banned.
#        Default:     0  - (Disabled)
#                     1+ - (Enabled)

WrongPass.MaxCount = 0

#
#    WrongPass.BanTime
#        Description: Time (in seconds) for banning account or IP for invalid login attempts.
#        Default:     600 - (10 minutes)
#                     0   - (Permanent ban)

WrongPass.BanTime = 600

#
#    WrongPass.BanType
#        Description: Ban type for invalid login attempts.
#        Default:     0 - (Ban IP)
#                     1 - (Ban Account)

WrongPass.BanType = 0

#
###################################################################################################

###################################################################################################
# MYSQL SETTINGS
#
#    LoginDatabaseInfo
#        Description: Database connection settings for the realm server.
#        Example:     "hostname;port;username;password;database"
#                     ".;somenumber;username;password;database" - (Use named pipes on Windows
#                                                                 "enable-named-pipe" to [mysqld]
#                                                                 section my.ini)
#                     ".;/path/to/unix_socket;username;password;database" - (use Unix sockets on
#                                                                           Unix/Linux)
#        Default:     "127.0.0.1;3306;trinity;trinity;auth"

LoginDatabaseInfo = "127.0.0.1;3306;trinity;trinity;auth"

#
#    LoginDatabase.WorkerThreads
#        Description: The amount of worker threads spawned to handle asynchronous (delayed) MySQL
<<<<<<< HEAD
#                     statements. 
#        Default:     1
=======
#                     statements. Each worker thread is mirrored with its own connection to the
#                     MySQL server and their own thread on the MySQL server.
#        Default:     1 - (LoginDatabase.WorkerThreads)
>>>>>>> ea29d87d

LoginDatabase.WorkerThreads = 1

#
<<<<<<< HEAD
#    LoginDatabase.Connections
#        Description: The amount of MySQL connections spawned.
#        Default:     1

LoginDatabase.Connections = 1

#
=======
>>>>>>> ea29d87d
###################################################################################################<|MERGE_RESOLUTION|>--- conflicted
+++ resolved
@@ -224,26 +224,10 @@
 #
 #    LoginDatabase.WorkerThreads
 #        Description: The amount of worker threads spawned to handle asynchronous (delayed) MySQL
-<<<<<<< HEAD
-#                     statements. 
+#                     statements. Each worker thread is mirrored with its own connection to the
 #        Default:     1
-=======
-#                     statements. Each worker thread is mirrored with its own connection to the
-#                     MySQL server and their own thread on the MySQL server.
-#        Default:     1 - (LoginDatabase.WorkerThreads)
->>>>>>> ea29d87d
 
 LoginDatabase.WorkerThreads = 1
 
 #
-<<<<<<< HEAD
-#    LoginDatabase.Connections
-#        Description: The amount of MySQL connections spawned.
-#        Default:     1
-
-LoginDatabase.Connections = 1
-
-#
-=======
->>>>>>> ea29d87d
 ###################################################################################################