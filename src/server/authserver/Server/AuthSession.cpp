/*
* Copyright (C) 2008-2016 TrinityCore <http://www.trinitycore.org/>
* Copyright (C) 2005-2009 MaNGOS <http://getmangos.com/>
*
* This program is free software; you can redistribute it and/or modify it
* under the terms of the GNU General Public License as published by the
* Free Software Foundation; either version 2 of the License, or (at your
* option) any later version.
*
* This program is distributed in the hope that it will be useful, but WITHOUT
* ANY WARRANTY; without even the implied warranty of MERCHANTABILITY or
* FITNESS FOR A PARTICULAR PURPOSE. See the GNU General Public License for
* more details.
*
* You should have received a copy of the GNU General Public License along
* with this program. If not, see <http://www.gnu.org/licenses/>.
*/

#include "AuthSession.h"
#include "Log.h"
#include "AuthCodes.h"
#include "Database/DatabaseEnv.h"
#include "SHA1.h"
#include "TOTP.h"
#include "openssl/crypto.h"
#include "Configuration/Config.h"
#include "RealmList.h"
#include <boost/lexical_cast.hpp>

using boost::asio::ip::tcp;

enum eAuthCmd
{
    AUTH_LOGON_CHALLENGE = 0x00,
    AUTH_LOGON_PROOF = 0x01,
    AUTH_RECONNECT_CHALLENGE = 0x02,
    AUTH_RECONNECT_PROOF = 0x03,
    REALM_LIST = 0x10,
    XFER_INITIATE = 0x30,
    XFER_DATA = 0x31,
    XFER_ACCEPT = 0x32,
    XFER_RESUME = 0x33,
    XFER_CANCEL = 0x34
};

#pragma pack(push, 1)

typedef struct AUTH_LOGON_CHALLENGE_C
{
    uint8   cmd;
    uint8   error;
    uint16  size;
    uint8   gamename[4];
    uint8   version1;
    uint8   version2;
    uint8   version3;
    uint16  build;
    uint8   platform[4];
    uint8   os[4];
    uint8   country[4];
    uint32  timezone_bias;
    uint32  ip;
    uint8   I_len;
    uint8   I[1];
} sAuthLogonChallenge_C;

typedef struct AUTH_LOGON_PROOF_C
{
    uint8   cmd;
    uint8   A[32];
    uint8   M1[20];
    uint8   crc_hash[20];
    uint8   number_of_keys;
    uint8   securityFlags;
} sAuthLogonProof_C;

typedef struct AUTH_LOGON_PROOF_S
{
    uint8   cmd;
    uint8   error;
    uint8   M2[20];
    uint32  AccountFlags;
    uint32  SurveyId;
    uint16  unk3;
} sAuthLogonProof_S;

typedef struct AUTH_LOGON_PROOF_S_OLD
{
    uint8   cmd;
    uint8   error;
    uint8   M2[20];
    uint32  unk2;
} sAuthLogonProof_S_Old;

typedef struct AUTH_RECONNECT_PROOF_C
{
    uint8   cmd;
    uint8   R1[16];
    uint8   R2[20];
    uint8   R3[20];
    uint8   number_of_keys;
} sAuthReconnectProof_C;

#pragma pack(pop)

enum class BufferSizes : uint32
{
    SRP_6_V = 0x20,
    SRP_6_S = 0x20,
};

#define MAX_ACCEPTED_CHALLENGE_SIZE (sizeof(AUTH_LOGON_CHALLENGE_C) + 16)

#define AUTH_LOGON_CHALLENGE_INITIAL_SIZE 4
#define REALM_LIST_PACKET_SIZE 5

std::unordered_map<uint8, AuthHandler> AuthSession::InitHandlers()
{
    std::unordered_map<uint8, AuthHandler> handlers;

    handlers[AUTH_LOGON_CHALLENGE]     = { STATUS_CONNECTED, AUTH_LOGON_CHALLENGE_INITIAL_SIZE, &AuthSession::HandleLogonChallenge };
    handlers[AUTH_LOGON_PROOF]         = { STATUS_CONNECTED, sizeof(AUTH_LOGON_PROOF_C),        &AuthSession::HandleLogonProof };
    handlers[AUTH_RECONNECT_CHALLENGE] = { STATUS_CONNECTED, AUTH_LOGON_CHALLENGE_INITIAL_SIZE, &AuthSession::HandleReconnectChallenge };
    handlers[AUTH_RECONNECT_PROOF]     = { STATUS_CONNECTED, sizeof(AUTH_RECONNECT_PROOF_C),    &AuthSession::HandleReconnectProof };
    handlers[REALM_LIST]               = { STATUS_AUTHED,    REALM_LIST_PACKET_SIZE,            &AuthSession::HandleRealmList };

    return handlers;
}

std::unordered_map<uint8, AuthHandler> const Handlers = AuthSession::InitHandlers();

void AccountInfo::LoadResult(Field* fields)
{
    //          0           1         2               3          4                5                                                             6
    //SELECT a.id, a.username, a.locked, a.lock_country, a.last_ip, a.failed_logins, ab.unbandate > UNIX_TIMESTAMP() OR ab.unbandate = ab.bandate,
    //                               7           8            9               10   11   12
    //       ab.unbandate = ab.bandate, aa.gmlevel, a.token_key, a.sha_pass_hash, a.v, a.s
    //FROM account a LEFT JOIN account_access aa ON a.id = aa.id LEFT JOIN account_banned ab ON ab.id = a.id AND ab.active = 1 WHERE a.username = ?

    Id = fields[0].GetUInt32();
    Login = fields[1].GetString();
    IsLockedToIP = fields[2].GetBool();
    LockCountry = fields[3].GetString();
    LastIP = fields[4].GetString();
    FailedLogins = fields[5].GetUInt32();
    IsBanned = fields[6].GetUInt64() != 0;
    IsPermanenetlyBanned = fields[7].GetUInt64() != 0;
    SecurityLevel = AccountTypes(fields[8].GetUInt8());
}

AuthSession::AuthSession(tcp::socket&& socket) : Socket(std::move(socket)),
_sentChallenge(false), _sentProof(false),
_status(STATUS_CONNECTED), _build(0), _expversion(0)
{
    N.SetHexStr("894B645E89E1535BBDAD5B8B290650530801B18EBFBF5E8FAB3C82872A3E9BB7");
    g.SetDword(7);
}

void AuthSession::Start()
{
    std::string ip_address = GetRemoteIpAddress().to_string();
    TC_LOG_TRACE("session", "Accepted connection from %s", ip_address.c_str());

    PreparedStatement* stmt = LoginDatabase.GetPreparedStatement(LOGIN_SEL_IP_INFO);
    stmt->setString(0, ip_address);
    stmt->setUInt32(1, inet_addr(ip_address.c_str()));

    _queryCallback = std::bind(&AuthSession::CheckIpCallback, this, std::placeholders::_1);
    _queryFuture = LoginDatabase.AsyncQuery(stmt);
}

bool AuthSession::Update()
{
    if (!AuthSocket::Update())
        return false;

    if (_queryFuture.valid() && _queryFuture.wait_for(std::chrono::seconds(0)) == std::future_status::ready)
    {
        auto callback = _queryCallback;
        _queryCallback = nullptr;
        callback(_queryFuture.get());
    }

    return true;
}

void AuthSession::CheckIpCallback(PreparedQueryResult result)
{
    if (result)
    {
        bool banned = false;
        do
        {
            Field* fields = result->Fetch();
            if (fields[0].GetUInt64() != 0)
                banned = true;

            if (!fields[1].GetString().empty())
                _ipCountry = fields[1].GetString();

        } while (result->NextRow());

        if (banned)
        {
            ByteBuffer pkt;
            pkt << uint8(AUTH_LOGON_CHALLENGE);
            pkt << uint8(0x00);
            pkt << uint8(WOW_FAIL_BANNED);
            SendPacket(pkt);
            TC_LOG_DEBUG("session", "[AuthSession::CheckIpCallback] Banned ip '%s:%d' tries to login!", GetRemoteIpAddress().to_string().c_str(), GetRemotePort());
            return;
        }
    }

    AsyncRead();
}

void AuthSession::ReadHandler()
{
    MessageBuffer& packet = GetReadBuffer();
    while (packet.GetActiveSize())
    {
        uint8 cmd = packet.GetReadPointer()[0];
        auto itr = Handlers.find(cmd);
        if (itr == Handlers.end())
        {
            // well we dont handle this, lets just ignore it
            packet.Reset();
            break;
        }

        if (_status != itr->second.status)
        {
            CloseSocket();
            return;
        }

        uint16 size = uint16(itr->second.packetSize);
        if (packet.GetActiveSize() < size)
            break;

        if (cmd == AUTH_LOGON_CHALLENGE || cmd == AUTH_RECONNECT_CHALLENGE)
        {
            sAuthLogonChallenge_C* challenge = reinterpret_cast<sAuthLogonChallenge_C*>(packet.GetReadPointer());
            size += challenge->size;
            if (size > MAX_ACCEPTED_CHALLENGE_SIZE)
            {
                CloseSocket();
                return;
            }
        }

        if (packet.GetActiveSize() < size)
            break;

        if (!(*this.*itr->second.handler)())
        {
            CloseSocket();
            return;
        }

        packet.ReadCompleted(size);
    }

    AsyncRead();
}

void AuthSession::SendPacket(ByteBuffer& packet)
{
    if (!IsOpen())
        return;

    if (!packet.empty())
    {
        MessageBuffer buffer;
        buffer.Write(packet.contents(), packet.size());
        QueuePacket(std::move(buffer));
    }
}

bool AuthSession::HandleLogonChallenge()
{
    if (_sentChallenge)
        return false;

    _sentChallenge = true;

    sAuthLogonChallenge_C* challenge = reinterpret_cast<sAuthLogonChallenge_C*>(GetReadBuffer().GetReadPointer());
    if (challenge->size - (sizeof(sAuthLogonChallenge_C) - AUTH_LOGON_CHALLENGE_INITIAL_SIZE - 1) != challenge->I_len)
        return false;

    std::string login((const char*)challenge->I, challenge->I_len);
    TC_LOG_DEBUG("server.authserver", "[AuthChallenge] '%s'", login.c_str());

    if (_queryCallback)
    {
        ByteBuffer pkt;
        pkt << uint8(AUTH_LOGON_CHALLENGE);
        pkt << uint8(0x00);
        pkt << uint8(WOW_FAIL_DB_BUSY);
        SendPacket(pkt);

        TC_LOG_DEBUG("server.authserver", "[AuthChallenge] %s attempted to log too quick after previous attempt!", login.c_str());
        return true;
    }

    _build = challenge->build;
    _expversion = uint8(AuthHelper::IsPostBCAcceptedClientBuild(_build) ? POST_BC_EXP_FLAG : (AuthHelper::IsPreBCAcceptedClientBuild(_build) ? PRE_BC_EXP_FLAG : NO_VALID_EXP_FLAG));
    std::array<char, 5> os;
    os.fill('\0');
    memcpy(os.data(), challenge->os, sizeof(challenge->os));
    _os = os.data();

    // Restore string order as its byte order is reversed
    std::reverse(_os.begin(), _os.end());

    _localizationName.resize(4);
    for (int i = 0; i < 4; ++i)
        _localizationName[i] = challenge->country[4 - i - 1];

    // Get the account details from the account table
    PreparedStatement* stmt = LoginDatabase.GetPreparedStatement(LOGIN_SEL_LOGONCHALLENGE);
    stmt->setString(0, login);

    _queryCallback = std::bind(&AuthSession::LogonChallengeCallback, this, std::placeholders::_1);
    _queryFuture = LoginDatabase.AsyncQuery(stmt);
    return true;
}

void AuthSession::LogonChallengeCallback(PreparedQueryResult result)
{
    ByteBuffer pkt;
    pkt << uint8(AUTH_LOGON_CHALLENGE);
    pkt << uint8(0x00);

    if (!result)
    {
        pkt << uint8(WOW_FAIL_UNKNOWN_ACCOUNT);
        SendPacket(pkt);
        return;
    }

    Field* fields = result->Fetch();

    _accountInfo.LoadResult(fields);

    std::string ipAddress = GetRemoteIpAddress().to_string();
    uint16 port = GetRemotePort();

    // If the IP is 'locked', check that the player comes indeed from the correct IP address
    if (_accountInfo.IsLockedToIP)
    {
        TC_LOG_DEBUG("server.authserver", "[AuthChallenge] Account '%s' is locked to IP - '%s' is logging in from '%s'", _accountInfo.Login.c_str(), _accountInfo.LastIP.c_str(), ipAddress.c_str());
        if (_accountInfo.LastIP != ipAddress)
        {
            pkt << uint8(WOW_FAIL_LOCKED_ENFORCED);
            SendPacket(pkt);
            return;
        }
    }
    else
    {
        TC_LOG_DEBUG("server.authserver", "[AuthChallenge] Account '%s' is not locked to ip", _accountInfo.Login.c_str());
        if (_accountInfo.LockCountry.empty() || _accountInfo.LockCountry == "00")
            TC_LOG_DEBUG("server.authserver", "[AuthChallenge] Account '%s' is not locked to country", _accountInfo.Login.c_str());
        else if (!_accountInfo.LockCountry.empty() && !_ipCountry.empty())
        {
            TC_LOG_DEBUG("server.authserver", "[AuthChallenge] Account '%s' is locked to country: '%s' Player country is '%s'", _accountInfo.Login.c_str(), _accountInfo.LockCountry.c_str(), _ipCountry.c_str());
            if (_ipCountry != _accountInfo.LockCountry)
            {
                pkt << uint8(WOW_FAIL_UNLOCKABLE_LOCK);
                SendPacket(pkt);
                return;
            }
        }
    }

    // If the account is banned, reject the logon attempt
    if (_accountInfo.IsBanned)
    {
        if (_accountInfo.IsPermanenetlyBanned)
        {
            pkt << uint8(WOW_FAIL_BANNED);
            SendPacket(pkt);
            TC_LOG_DEBUG("server.authserver", "'%s:%d' [AuthChallenge] Banned account %s tried to login!", ipAddress.c_str(), port, _accountInfo.Login.c_str());
            return;
        }
        else
        {
            pkt << uint8(WOW_FAIL_SUSPENDED);
            SendPacket(pkt);
            TC_LOG_DEBUG("server.authserver", "'%s:%d' [AuthChallenge] Temporarily banned account %s tried to login!", ipAddress.c_str(), port, _accountInfo.Login.c_str());
            return;
        }
    }

    // Get the password from the account table, upper it, and make the SRP6 calculation
    std::string rI = fields[10].GetString();

    // Don't calculate (v, s) if there are already some in the database
    std::string databaseV = fields[11].GetString();
    std::string databaseS = fields[12].GetString();

    TC_LOG_DEBUG("network", "database authentication values: v='%s' s='%s'", databaseV.c_str(), databaseS.c_str());

    // multiply with 2 since bytes are stored as hexstring
    if (databaseV.size() != size_t(BufferSizes::SRP_6_V) * 2 || databaseS.size() != size_t(BufferSizes::SRP_6_S) * 2)
        SetVSFields(rI);
    else
    {
        s.SetHexStr(databaseS.c_str());
        v.SetHexStr(databaseV.c_str());
    }

    b.SetRand(19 * 8);
    BigNumber gmod = g.ModExp(b, N);
    B = ((v * 3) + gmod) % N;

    ASSERT(gmod.GetNumBytes() <= 32);

    BigNumber unk3;
    unk3.SetRand(16 * 8);

    // Fill the response packet with the result
    if (fields[13].GetUInt32() && AuthHelper::IsBuildSupportingBattlenet(_build))
        pkt << uint8(WOW_FAIL_USE_BATTLENET);
    else if (AuthHelper::IsAcceptedClientBuild(_build))
        pkt << uint8(WOW_SUCCESS);
    else
        pkt << uint8(WOW_FAIL_VERSION_INVALID);

    // B may be calculated < 32B so we force minimal length to 32B
    pkt.append(B.AsByteArray(32).get(), 32);      // 32 bytes
    pkt << uint8(1);
    pkt.append(g.AsByteArray(1).get(), 1);
    pkt << uint8(32);
    pkt.append(N.AsByteArray(32).get(), 32);
    pkt.append(s.AsByteArray(int32(BufferSizes::SRP_6_S)).get(), size_t(BufferSizes::SRP_6_S));   // 32 bytes
    pkt.append(unk3.AsByteArray(16).get(), 16);
    uint8 securityFlags = 0;

    // Check if token is used
    _tokenKey = fields[9].GetString();
    if (!_tokenKey.empty())
        securityFlags = 4;

    pkt << uint8(securityFlags);            // security flags (0x0...0x04)

    if (securityFlags & 0x01)               // PIN input
    {
        pkt << uint32(0);
        pkt << uint64(0) << uint64(0);      // 16 bytes hash?
    }

    if (securityFlags & 0x02)               // Matrix input
    {
        pkt << uint8(0);
        pkt << uint8(0);
        pkt << uint8(0);
        pkt << uint8(0);
        pkt << uint64(0);
    }

    if (securityFlags & 0x04)               // Security token input
        pkt << uint8(1);

    TC_LOG_DEBUG("server.authserver", "'%s:%d' [AuthChallenge] account %s is using '%s' locale (%u)",
        ipAddress.c_str(), port, _accountInfo.Login.c_str(), _localizationName.c_str(), GetLocaleByName(_localizationName));

    SendPacket(pkt);
}

// Logon Proof command handler
bool AuthSession::HandleLogonProof()
{
    TC_LOG_DEBUG("server.authserver", "Entering _HandleLogonProof");
    if (_sentProof)
        return false;

    _sentProof = true;

    // Read the packet
    sAuthLogonProof_C *logonProof = reinterpret_cast<sAuthLogonProof_C*>(GetReadBuffer().GetReadPointer());

    // If the client has no valid version
    if (_expversion == NO_VALID_EXP_FLAG)
    {
        // Check if we have the appropriate patch on the disk
        TC_LOG_DEBUG("network", "Client with invalid version, patching is not implemented");
        return false;
    }

    // Continue the SRP6 calculation based on data received from the client
    BigNumber A;

    A.SetBinary(logonProof->A, 32);

    // SRP safeguard: abort if A == 0
    if (A.isZero())
    {
        return false;
    }

    SHA1Hash sha;
    sha.UpdateBigNumbers(&A, &B, NULL);
    sha.Finalize();
    BigNumber u;
    u.SetBinary(sha.GetDigest(), 20);
    BigNumber S = (A * (v.ModExp(u, N))).ModExp(b, N);

    uint8 t[32];
    uint8 t1[16];
    uint8 vK[40];
    memcpy(t, S.AsByteArray(32).get(), 32);

    for (int i = 0; i < 16; ++i)
        t1[i] = t[i * 2];

    sha.Initialize();
    sha.UpdateData(t1, 16);
    sha.Finalize();

    for (int i = 0; i < 20; ++i)
        vK[i * 2] = sha.GetDigest()[i];

    for (int i = 0; i < 16; ++i)
        t1[i] = t[i * 2 + 1];

    sha.Initialize();
    sha.UpdateData(t1, 16);
    sha.Finalize();

    for (int i = 0; i < 20; ++i)
        vK[i * 2 + 1] = sha.GetDigest()[i];

    K.SetBinary(vK, 40);

    uint8 hash[20];

    sha.Initialize();
    sha.UpdateBigNumbers(&N, NULL);
    sha.Finalize();
    memcpy(hash, sha.GetDigest(), 20);
    sha.Initialize();
    sha.UpdateBigNumbers(&g, NULL);
    sha.Finalize();

    for (int i = 0; i < 20; ++i)
        hash[i] ^= sha.GetDigest()[i];

    BigNumber t3;
    t3.SetBinary(hash, 20);

    sha.Initialize();
    sha.UpdateData(_accountInfo.Login);
    sha.Finalize();
    uint8 t4[SHA_DIGEST_LENGTH];
    memcpy(t4, sha.GetDigest(), SHA_DIGEST_LENGTH);

    sha.Initialize();
    sha.UpdateBigNumbers(&t3, NULL);
    sha.UpdateData(t4, SHA_DIGEST_LENGTH);
    sha.UpdateBigNumbers(&s, &A, &B, &K, NULL);
    sha.Finalize();
    BigNumber M;
    M.SetBinary(sha.GetDigest(), sha.GetLength());

    // Check if SRP6 results match (password is correct), else send an error
    if (!memcmp(M.AsByteArray(sha.GetLength()).get(), logonProof->M1, 20))
    {
        TC_LOG_DEBUG("server.authserver", "'%s:%d' User '%s' successfully authenticated", GetRemoteIpAddress().to_string().c_str(), GetRemotePort(), _accountInfo.Login.c_str());

        // Update the sessionkey, last_ip, last login time and reset number of failed logins in the account table for this account
        PreparedStatement *stmt = LoginDatabase.GetPreparedStatement(LOGIN_UPD_LOGONPROOF);
        stmt->setString(0, K.AsHexStr());
        stmt->setString(1, GetRemoteIpAddress().to_string().c_str());
        stmt->setUInt32(2, GetLocaleByName(_localizationName));
        stmt->setString(3, _os);
        stmt->setString(4, _accountInfo.Login);
        LoginDatabase.DirectExecute(stmt);

        // Finish SRP6 and send the final result to the client
        sha.Initialize();
        sha.UpdateBigNumbers(&A, &M, &K, NULL);
        sha.Finalize();

        // Check auth token
        if ((logonProof->securityFlags & 0x04) || !_tokenKey.empty())
        {
            uint8 size = *(GetReadBuffer().GetReadPointer() + sizeof(sAuthLogonProof_C));
            std::string token(reinterpret_cast<char*>(GetReadBuffer().GetReadPointer() + sizeof(sAuthLogonProof_C) + sizeof(size)), size);
            GetReadBuffer().ReadCompleted(sizeof(size) + size);
            uint32 validToken = TOTP::GenerateToken(_tokenKey.c_str());
            _tokenKey.clear();
            uint32 incomingToken = atoi(token.c_str());
            if (validToken != incomingToken)
            {
                ByteBuffer packet;
                packet << uint8(AUTH_LOGON_PROOF);
                packet << uint8(WOW_FAIL_UNKNOWN_ACCOUNT);
                packet << uint8(3);
                packet << uint8(0);
                SendPacket(packet);
                return true;
            }
        }

        ByteBuffer packet;
        if (_expversion & POST_BC_EXP_FLAG)                 // 2.x and 3.x clients
        {
            sAuthLogonProof_S proof;
            memcpy(proof.M2, sha.GetDigest(), 20);
            proof.cmd = AUTH_LOGON_PROOF;
            proof.error = 0;
            proof.AccountFlags = GAMEACCOUNT_FLAG_PROPASS_LOCK;
            proof.SurveyId = 0;
            proof.unk3 = 0;

            packet.resize(sizeof(proof));
            std::memcpy(packet.contents(), &proof, sizeof(proof));
        }
        else
        {
            sAuthLogonProof_S_Old proof;
            memcpy(proof.M2, sha.GetDigest(), 20);
            proof.cmd = AUTH_LOGON_PROOF;
            proof.error = 0;
            proof.unk2 = 0x00;

            packet.resize(sizeof(proof));
            std::memcpy(packet.contents(), &proof, sizeof(proof));
        }

        SendPacket(packet);
        _status = STATUS_AUTHED;
    }
    else
    {
        ByteBuffer packet;
        packet << uint8(AUTH_LOGON_PROOF);
        packet << uint8(WOW_FAIL_UNKNOWN_ACCOUNT);
        packet << uint8(3);
        packet << uint8(0);
        SendPacket(packet);

        TC_LOG_DEBUG("server.authserver", "'%s:%d' [AuthChallenge] account %s tried to login with invalid password!",
            GetRemoteIpAddress().to_string().c_str(), GetRemotePort(), _accountInfo.Login.c_str());

        uint32 MaxWrongPassCount = sConfigMgr->GetIntDefault("WrongPass.MaxCount", 0);

        // We can not include the failed account login hook. However, this is a workaround to still log this.
        if (sConfigMgr->GetBoolDefault("WrongPass.Logging", false))
        {
            PreparedStatement* logstmt = LoginDatabase.GetPreparedStatement(LOGIN_INS_FALP_IP_LOGGING);
            logstmt->setString(0, _accountInfo.Login);
            logstmt->setString(1, GetRemoteIpAddress().to_string());
            logstmt->setString(2, "Logged on failed AccountLogin due wrong password");

            LoginDatabase.Execute(logstmt);
        }

        if (MaxWrongPassCount > 0)
        {
            //Increment number of failed logins by one and if it reaches the limit temporarily ban that account or IP
            PreparedStatement* stmt = LoginDatabase.GetPreparedStatement(LOGIN_UPD_FAILEDLOGINS);
            stmt->setString(0, _accountInfo.Login);
            LoginDatabase.Execute(stmt);

            if (_accountInfo.FailedLogins >= MaxWrongPassCount)
            {
                uint32 WrongPassBanTime = sConfigMgr->GetIntDefault("WrongPass.BanTime", 600);
                bool WrongPassBanType = sConfigMgr->GetBoolDefault("WrongPass.BanType", false);

                if (WrongPassBanType)
                {
                    stmt = LoginDatabase.GetPreparedStatement(LOGIN_INS_ACCOUNT_AUTO_BANNED);
                    stmt->setUInt32(0, _accountInfo.Id);
                    stmt->setUInt32(1, WrongPassBanTime);
                    LoginDatabase.Execute(stmt);

                    TC_LOG_DEBUG("server.authserver", "'%s:%d' [AuthChallenge] account %s got banned for '%u' seconds because it failed to authenticate '%u' times",
                        GetRemoteIpAddress().to_string().c_str(), GetRemotePort(), _accountInfo.Login.c_str(), WrongPassBanTime, _accountInfo.FailedLogins);
                }
                else
                {
                    stmt = LoginDatabase.GetPreparedStatement(LOGIN_INS_IP_AUTO_BANNED);
                    stmt->setString(0, GetRemoteIpAddress().to_string());
                    stmt->setUInt32(1, WrongPassBanTime);
                    LoginDatabase.Execute(stmt);

                    TC_LOG_DEBUG("server.authserver", "'%s:%d' [AuthChallenge] IP got banned for '%u' seconds because account %s failed to authenticate '%u' times",
                        GetRemoteIpAddress().to_string().c_str(), GetRemotePort(), WrongPassBanTime, _accountInfo.Login.c_str(), _accountInfo.FailedLogins);
                }
            }
        }
    }

    return true;
}

bool AuthSession::HandleReconnectChallenge()
{
    if (_sentChallenge)
        return false;

    _sentChallenge = true;

    sAuthLogonChallenge_C* challenge = reinterpret_cast<sAuthLogonChallenge_C*>(GetReadBuffer().GetReadPointer());
    if (challenge->size - (sizeof(sAuthLogonChallenge_C) - AUTH_LOGON_CHALLENGE_INITIAL_SIZE - 1) != challenge->I_len)
        return false;

    std::string login((const char*)challenge->I, challenge->I_len);
    TC_LOG_DEBUG("server.authserver", "[ReconnectChallenge] '%s'", login.c_str());

    if (_queryCallback)
    {
        ByteBuffer pkt;
        pkt << uint8(AUTH_RECONNECT_CHALLENGE);
        pkt << uint8(WOW_FAIL_DB_BUSY);
        SendPacket(pkt);

        TC_LOG_DEBUG("server.authserver", "[ReconnectChallenge] %s attempted to log too quick after previous attempt!", login.c_str());
        return true;
    }

    _build = challenge->build;
    _expversion = uint8(AuthHelper::IsPostBCAcceptedClientBuild(_build) ? POST_BC_EXP_FLAG : (AuthHelper::IsPreBCAcceptedClientBuild(_build) ? PRE_BC_EXP_FLAG : NO_VALID_EXP_FLAG));
    std::array<char, 5> os;
    os.fill('\0');
    memcpy(os.data(), challenge->os, sizeof(challenge->os));
    _os = os.data();

    // Restore string order as its byte order is reversed
    std::reverse(_os.begin(), _os.end());

    _localizationName.resize(4);
    for (int i = 0; i < 4; ++i)
        _localizationName[i] = challenge->country[4 - i - 1];

    // Get the account details from the account table
    PreparedStatement* stmt = LoginDatabase.GetPreparedStatement(LOGIN_SEL_RECONNECTCHALLENGE);
    stmt->setString(0, login);

    _queryCallback = std::bind(&AuthSession::ReconnectChallengeCallback, this, std::placeholders::_1);
    _queryFuture = LoginDatabase.AsyncQuery(stmt);
    return true;
}

void AuthSession::ReconnectChallengeCallback(PreparedQueryResult result)
{
    ByteBuffer pkt;
    pkt << uint8(AUTH_RECONNECT_CHALLENGE);

    if (!result)
    {
        pkt << uint8(WOW_FAIL_UNKNOWN_ACCOUNT);
        SendPacket(pkt);
        return;
    }

    Field* fields = result->Fetch();

    _accountInfo.LoadResult(fields);
    K.SetHexStr(fields[9].GetCString());
    _reconnectProof.SetRand(16 * 8);

    pkt << uint8(WOW_SUCCESS);
    pkt.append(_reconnectProof.AsByteArray(16).get(), 16);  // 16 bytes random
    pkt << uint64(0x00) << uint64(0x00);                    // 16 bytes zeros

    SendPacket(pkt);
}

bool AuthSession::HandleReconnectProof()
{
    TC_LOG_DEBUG("server.authserver", "Entering _HandleReconnectProof");
    if (_sentProof)
        return false;

    _sentProof = true;

    sAuthReconnectProof_C *reconnectProof = reinterpret_cast<sAuthReconnectProof_C*>(GetReadBuffer().GetReadPointer());

    if (_accountInfo.Login.empty() || !_reconnectProof.GetNumBytes() || !K.GetNumBytes())
        return false;

    BigNumber t1;
    t1.SetBinary(reconnectProof->R1, 16);

    SHA1Hash sha;
    sha.Initialize();
    sha.UpdateData(_accountInfo.Login);
    sha.UpdateBigNumbers(&t1, &_reconnectProof, &K, NULL);
    sha.Finalize();

    if (!memcmp(sha.GetDigest(), reconnectProof->R2, SHA_DIGEST_LENGTH))
    {
        // Sending response
        ByteBuffer pkt;
        pkt << uint8(AUTH_RECONNECT_PROOF);
        pkt << uint8(0x00);
        pkt << uint16(0x00);                               // 2 bytes zeros
        SendPacket(pkt);
        _status = STATUS_AUTHED;
        return true;
    }
    else
    {
        TC_LOG_ERROR("server.authserver", "'%s:%d' [ERROR] user %s tried to login, but session is invalid.", GetRemoteIpAddress().to_string().c_str(),
            GetRemotePort(), _accountInfo.Login.c_str());
        return false;
    }
}

<<<<<<< HEAD
=======
tcp::endpoint const GetAddressForClient(Realm const& realm, ip::address const& clientAddr)
{
    ip::address realmIp;

    // Attempt to send best address for client
    if (clientAddr.is_loopback())
    {
        // Try guessing if realm is also connected locally
        if (realm.LocalAddress.is_loopback() || realm.ExternalAddress.is_loopback())
            realmIp = clientAddr;
        else
        {
            // Assume that user connecting from the machine that authserver is located on
            // has all realms available in his local network
            realmIp = realm.LocalAddress;
        }
    }
    else
    {
        if (clientAddr.is_v4() &&
            (clientAddr.to_v4().to_ulong() & realm.LocalSubnetMask.to_v4().to_ulong()) ==
            (realm.LocalAddress.to_v4().to_ulong() & realm.LocalSubnetMask.to_v4().to_ulong()))
        {
            realmIp = realm.LocalAddress;
        }
        else
            realmIp = realm.ExternalAddress;
    }

    tcp::endpoint endpoint(realmIp, realm.Port);

    // Return external IP
    return endpoint;
}

>>>>>>> d1efa0b8
bool AuthSession::HandleRealmList()
{
    TC_LOG_DEBUG("server.authserver", "Entering _HandleRealmList");

    if (_queryCallback)
    {
        TC_LOG_DEBUG("server.authserver", "[RealmList] %s attempted to get realmlist too quick after previous attempt!", _accountInfo.Login.c_str());
        return false;
    }

    PreparedStatement* stmt = LoginDatabase.GetPreparedStatement(LOGIN_SEL_REALM_CHARACTER_COUNTS);
    stmt->setUInt32(0, _accountInfo.Id);

    _queryCallback = std::bind(&AuthSession::RealmListCallback, this, std::placeholders::_1);
    _queryFuture = LoginDatabase.AsyncQuery(stmt);
    return true;
}

void AuthSession::RealmListCallback(PreparedQueryResult result)
{
    std::map<uint32, uint8> characterCounts;
    if (result)
    {
        do
        {
            Field* fields = result->Fetch();
            characterCounts[fields[0].GetUInt32()] = fields[1].GetUInt8();
        } while (result->NextRow());
    }

    // Circle through realms in the RealmList and construct the return packet (including # of user characters in each realm)
    ByteBuffer pkt;

    size_t RealmListSize = 0;
    for (RealmList::RealmMap::value_type const& i : sRealmList->GetRealms())
    {
        const Realm &realm = i.second;
        // don't work with realms which not compatible with the client
        bool okBuild = ((_expversion & POST_BC_EXP_FLAG) && realm.Build == _build) || ((_expversion & PRE_BC_EXP_FLAG) && !AuthHelper::IsPreBCAcceptedClientBuild(realm.Build));

        // No SQL injection. id of realm is controlled by the database.
        uint32 flag = realm.Flags;
        RealmBuildInfo const* buildInfo = AuthHelper::GetBuildInfo(realm.Build);
        if (!okBuild)
        {
            if (!buildInfo)
                continue;

            flag |= REALM_FLAG_OFFLINE | REALM_FLAG_SPECIFYBUILD;   // tell the client what build the realm is for
        }

        if (!buildInfo)
            flag &= ~REALM_FLAG_SPECIFYBUILD;

        std::string name = realm.Name;
        if (_expversion & PRE_BC_EXP_FLAG && flag & REALM_FLAG_SPECIFYBUILD)
        {
            std::ostringstream ss;
            ss << name << " (" << buildInfo->MajorVersion << '.' << buildInfo->MinorVersion << '.' << buildInfo->BugfixVersion << ')';
            name = ss.str();
        }

        uint8 lock = (realm.AllowedSecurityLevel > _accountInfo.SecurityLevel) ? 1 : 0;

        pkt << uint8(realm.Type);                           // realm type
        if (_expversion & POST_BC_EXP_FLAG)                 // only 2.x and 3.x clients
            pkt << uint8(lock);                             // if 1, then realm locked
        pkt << uint8(flag);                                 // RealmFlags
        pkt << name;
<<<<<<< HEAD
        pkt << boost::lexical_cast<std::string>(realm.GetAddressForClient(GetRemoteIpAddress()));
        pkt << float(realm.populationLevel);
        pkt << uint8(characterCounts[realm.m_ID]);
        pkt << uint8(realm.timezone);                       // realm category
=======
        pkt << boost::lexical_cast<std::string>(GetAddressForClient(realm, GetRemoteIpAddress()));
        pkt << float(realm.PopulationLevel);
        pkt << uint8(characterCounts[realm.Id.Realm]);
        pkt << uint8(realm.Timezone);                       // realm category
>>>>>>> d1efa0b8
        if (_expversion & POST_BC_EXP_FLAG)                 // 2.x and 3.x clients
            pkt << uint8(realm.Id.Realm);
        else
            pkt << uint8(0x0);                              // 1.12.1 and 1.12.2 clients

        if (_expversion & POST_BC_EXP_FLAG && flag & REALM_FLAG_SPECIFYBUILD)
        {
            pkt << uint8(buildInfo->MajorVersion);
            pkt << uint8(buildInfo->MinorVersion);
            pkt << uint8(buildInfo->BugfixVersion);
            pkt << uint16(buildInfo->Build);
        }

        ++RealmListSize;
    }

    if (_expversion & POST_BC_EXP_FLAG)                     // 2.x and 3.x clients
    {
        pkt << uint8(0x10);
        pkt << uint8(0x00);
    }
    else                                                    // 1.12.1 and 1.12.2 clients
    {
        pkt << uint8(0x00);
        pkt << uint8(0x02);
    }

    // make a ByteBuffer which stores the RealmList's size
    ByteBuffer RealmListSizeBuffer;
    RealmListSizeBuffer << uint32(0);
    if (_expversion & POST_BC_EXP_FLAG)                     // only 2.x and 3.x clients
        RealmListSizeBuffer << uint16(RealmListSize);
    else
        RealmListSizeBuffer << uint32(RealmListSize);

    ByteBuffer hdr;
    hdr << uint8(REALM_LIST);
    hdr << uint16(pkt.size() + RealmListSizeBuffer.size());
    hdr.append(RealmListSizeBuffer);                        // append RealmList's size buffer
    hdr.append(pkt);                                        // append realms in the realmlist
    SendPacket(hdr);
}

// Make the SRP6 calculation from hash in dB
void AuthSession::SetVSFields(const std::string& rI)
{
    s.SetRand(int32(BufferSizes::SRP_6_S) * 8);

    BigNumber I;
    I.SetHexStr(rI.c_str());

    // In case of leading zeros in the rI hash, restore them
    uint8 mDigest[SHA_DIGEST_LENGTH];
    memcpy(mDigest, I.AsByteArray(SHA_DIGEST_LENGTH).get(), SHA_DIGEST_LENGTH);

    std::reverse(mDigest, mDigest + SHA_DIGEST_LENGTH);

    SHA1Hash sha;
    sha.UpdateData(s.AsByteArray(uint32(BufferSizes::SRP_6_S)).get(), (uint32(BufferSizes::SRP_6_S)));
    sha.UpdateData(mDigest, SHA_DIGEST_LENGTH);
    sha.Finalize();
    BigNumber x;
    x.SetBinary(sha.GetDigest(), sha.GetLength());
    v = g.ModExp(x, N);

    PreparedStatement* stmt = LoginDatabase.GetPreparedStatement(LOGIN_UPD_VS);
    stmt->setString(0, v.AsHexStr());
    stmt->setString(1, s.AsHexStr());
    stmt->setString(2, _accountInfo.Login);
    LoginDatabase.Execute(stmt);
}<|MERGE_RESOLUTION|>--- conflicted
+++ resolved
@@ -571,6 +571,8 @@
         TC_LOG_DEBUG("server.authserver", "'%s:%d' User '%s' successfully authenticated", GetRemoteIpAddress().to_string().c_str(), GetRemotePort(), _accountInfo.Login.c_str());
 
         // Update the sessionkey, last_ip, last login time and reset number of failed logins in the account table for this account
+        // No SQL injection (escaped user name) and IP address as received by socket
+
         PreparedStatement *stmt = LoginDatabase.GetPreparedStatement(LOGIN_UPD_LOGONPROOF);
         stmt->setString(0, K.AsHexStr());
         stmt->setString(1, GetRemoteIpAddress().to_string().c_str());
@@ -812,44 +814,6 @@
     }
 }
 
-<<<<<<< HEAD
-=======
-tcp::endpoint const GetAddressForClient(Realm const& realm, ip::address const& clientAddr)
-{
-    ip::address realmIp;
-
-    // Attempt to send best address for client
-    if (clientAddr.is_loopback())
-    {
-        // Try guessing if realm is also connected locally
-        if (realm.LocalAddress.is_loopback() || realm.ExternalAddress.is_loopback())
-            realmIp = clientAddr;
-        else
-        {
-            // Assume that user connecting from the machine that authserver is located on
-            // has all realms available in his local network
-            realmIp = realm.LocalAddress;
-        }
-    }
-    else
-    {
-        if (clientAddr.is_v4() &&
-            (clientAddr.to_v4().to_ulong() & realm.LocalSubnetMask.to_v4().to_ulong()) ==
-            (realm.LocalAddress.to_v4().to_ulong() & realm.LocalSubnetMask.to_v4().to_ulong()))
-        {
-            realmIp = realm.LocalAddress;
-        }
-        else
-            realmIp = realm.ExternalAddress;
-    }
-
-    tcp::endpoint endpoint(realmIp, realm.Port);
-
-    // Return external IP
-    return endpoint;
-}
-
->>>>>>> d1efa0b8
 bool AuthSession::HandleRealmList()
 {
     TC_LOG_DEBUG("server.authserver", "Entering _HandleRealmList");
@@ -919,17 +883,10 @@
             pkt << uint8(lock);                             // if 1, then realm locked
         pkt << uint8(flag);                                 // RealmFlags
         pkt << name;
-<<<<<<< HEAD
         pkt << boost::lexical_cast<std::string>(realm.GetAddressForClient(GetRemoteIpAddress()));
-        pkt << float(realm.populationLevel);
-        pkt << uint8(characterCounts[realm.m_ID]);
-        pkt << uint8(realm.timezone);                       // realm category
-=======
-        pkt << boost::lexical_cast<std::string>(GetAddressForClient(realm, GetRemoteIpAddress()));
         pkt << float(realm.PopulationLevel);
         pkt << uint8(characterCounts[realm.Id.Realm]);
         pkt << uint8(realm.Timezone);                       // realm category
->>>>>>> d1efa0b8
         if (_expversion & POST_BC_EXP_FLAG)                 // 2.x and 3.x clients
             pkt << uint8(realm.Id.Realm);
         else
@@ -995,6 +952,7 @@
     x.SetBinary(sha.GetDigest(), sha.GetLength());
     v = g.ModExp(x, N);
 
+    // No SQL injection (username escaped)
     PreparedStatement* stmt = LoginDatabase.GetPreparedStatement(LOGIN_UPD_VS);
     stmt->setString(0, v.AsHexStr());
     stmt->setString(1, s.AsHexStr());
