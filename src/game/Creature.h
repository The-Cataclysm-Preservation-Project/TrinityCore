--- conflicted
+++ resolved
@@ -734,14 +734,10 @@
         }
         void ResetPlayerDamageReq() { m_PlayerDamageReq = GetHealth() / 2; }
         uint32 m_PlayerDamageReq;
-<<<<<<< HEAD
-        
+
         void SetOriginalEntry(uint32 entry) { m_originalEntry = entry; }
 
         static float _GetDamageMod(int32 Rank);
-=======
-
->>>>>>> 4a93373c
     protected:
         bool CreateFromProto(uint32 guidlow,uint32 Entry,uint32 team, const CreatureData *data = NULL);
         bool InitEntry(uint32 entry, uint32 team=ALLIANCE, const CreatureData* data=NULL);
