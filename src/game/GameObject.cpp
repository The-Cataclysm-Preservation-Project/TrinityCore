--- conflicted
+++ resolved
@@ -743,15 +743,7 @@
             Unit *owner = GetOwner();
             if(owner && u->IsHostileTo(owner) && !canDetectTrap(u, GetDistance(u)))
                 return false;
-<<<<<<< HEAD
-        }*/
-=======
-        }
-
-        // Smuggled Mana Cell required 10 invisibility type detection/state
-        if(GetEntry()==187039 && ((u->m_detectInvisibilityMask | u->m_invisibilityMask) & (1<<10))==0)
-            return false;
->>>>>>> ae5e608c
+        }
     }
 
     // check distance
