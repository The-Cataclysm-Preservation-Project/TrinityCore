/*
 * Copyright (C) 2005-2009 MaNGOS <http://getmangos.com/>
 *
 * Copyright (C) 2008-2009 Trinity <http://www.trinitycore.org/>
 *
 * This program is free software; you can redistribute it and/or modify
 * it under the terms of the GNU General Public License as published by
 * the Free Software Foundation; either version 2 of the License, or
 * (at your option) any later version.
 *
 * This program is distributed in the hope that it will be useful,
 * but WITHOUT ANY WARRANTY; without even the implied warranty of
 * MERCHANTABILITY or FITNESS FOR A PARTICULAR PURPOSE.  See the
 * GNU General Public License for more details.
 *
 * You should have received a copy of the GNU General Public License
 * along with this program; if not, write to the Free Software
 * Foundation, Inc., 59 Temple Place, Suite 330, Boston, MA  02111-1307  USA
 */

#ifndef _SPELLMGR_H
#define _SPELLMGR_H

// For static or at-server-startup loaded spell data
// For more high level function for sSpellStore data

#include "SharedDefines.h"
#include "DBCStructure.h"
#include "Database/SQLStorage.h"

#include "Utilities/UnorderedMap.h"

#include "Player.h"

#include <map>

class Player;
class Spell;

extern SQLStorage sSpellThreatStore;

// only used in code
enum SpellCategories
{
    SPELLCATEGORY_HEALTH_MANA_POTIONS = 4,
    SPELLCATEGORY_DEVOUR_MAGIC        = 12
};

enum SpellFamilyNames
{
    SPELLFAMILY_GENERIC     = 0,
    SPELLFAMILY_UNK1        = 1,                            // events, holidays
    // 2 - unused
    SPELLFAMILY_MAGE        = 3,
    SPELLFAMILY_WARRIOR     = 4,
    SPELLFAMILY_WARLOCK     = 5,
    SPELLFAMILY_PRIEST      = 6,
    SPELLFAMILY_DRUID       = 7,
    SPELLFAMILY_ROGUE       = 8,
    SPELLFAMILY_HUNTER      = 9,
    SPELLFAMILY_PALADIN     = 10,
    SPELLFAMILY_SHAMAN      = 11,
    SPELLFAMILY_UNK2        = 12,                           // 2 spells (silence resistance)
    SPELLFAMILY_POTION      = 13,
    // 14 - unused
    SPELLFAMILY_DEATHKNIGHT = 15,
    // 16 - unused
    SPELLFAMILY_PET         = 17
};

enum SpellDisableTypes
{
    SPELL_DISABLE_PLAYER = 1,
    SPELL_DISABLE_CREATURE = 2,
    SPELL_DISABLE_PET = 4
};

enum SpellEffectTargetTypes
{
    SPELL_REQUIRE_NONE,
    SPELL_REQUIRE_UNIT,
    SPELL_REQUIRE_DEST,
    SPELL_REQUIRE_ITEM,
    SPELL_REQUIRE_CASTER,
    SPELL_REQUIRE_GOBJECT,
};

enum SpellSelectTargetTypes
{
    TARGET_TYPE_DEFAULT,
    TARGET_TYPE_UNIT_CASTER,
    TARGET_TYPE_UNIT_TARGET,
    TARGET_TYPE_UNIT_NEARBY,
    TARGET_TYPE_AREA_SRC,
    TARGET_TYPE_AREA_DST,
    TARGET_TYPE_AREA_CONE,
    TARGET_TYPE_DEST_CASTER,
    TARGET_TYPE_DEST_TARGET,
    TARGET_TYPE_DEST_DEST,
    TARGET_TYPE_DEST_SPECIAL,
    TARGET_TYPE_CHANNEL,
};

//Some SpellFamilyFlags
#define SPELLFAMILYFLAG_ROGUE_VANISH            0x00000800
#define SPELLFAMILYFLAG_ROGUE_STEALTH           0x00400000
#define SPELLFAMILYFLAG_ROGUE_BACKSTAB          0x00800004
#define SPELLFAMILYFLAG_ROGUE_SAP               0x00000080
#define SPELLFAMILYFLAG_ROGUE_FEINT             0x08000000
#define SPELLFAMILYFLAG_ROGUE_KIDNEYSHOT        0x00200000
//#define SPELLFAMILYFLAG_ROGUE__FINISHING_MOVE   0x9003E0000LL
#define SPELLFAMILYFLAG_WARRIOR_SUNDERARMOR     0x00004000
#define SPELLFAMILYFLAG_SHAMAN_FROST_SHOCK      0x80000000

// Spell clasification
enum SpellSpecific
{
    SPELL_NORMAL            = 0,
    SPELL_SEAL              = 1,
    SPELL_BLESSING          = 2,
    SPELL_AURA              = 3,
    SPELL_STING             = 4,
    SPELL_CURSE             = 5,
    SPELL_ASPECT            = 6,
    SPELL_TRACKER           = 7,
    SPELL_WARLOCK_ARMOR     = 8,
    SPELL_MAGE_ARMOR        = 9,
    SPELL_ELEMENTAL_SHIELD  = 10,
    SPELL_MAGE_POLYMORPH    = 11,
    SPELL_POSITIVE_SHOUT    = 12,
    SPELL_JUDGEMENT         = 13,
    SPELL_BATTLE_ELIXIR     = 14,
    SPELL_GUARDIAN_ELIXIR   = 15,
    SPELL_FLASK_ELIXIR      = 16,
    SPELL_WARLOCK_CORRUPTION= 17,
    SPELL_WELL_FED          = 18,
    SPELL_DRINK             = 19,
    SPELL_FOOD              = 20,
<<<<<<< HEAD
    SPELL_PRESENCE          = 21,
    SPELL_CHARM             = 22,
    SPELL_SCROLL            = 23,
    SPELL_MAGE_ARCANE_BRILLANCE = 24
=======
    SPELL_CHARM             = 21,
	SPELL_WARRIOR_ENRAGE    = 22,
>>>>>>> ee40287e
};

#define SPELL_LINKED_MAX_SPELLS  200000

enum SpellLinkedType
{
    SPELL_LINK_CAST     = 0,            // +: cast; -: remove
    SPELL_LINK_HIT      = 1 * 200000,
    SPELL_LINK_AURA     = 2 * 200000,   // +: aura; -: immune
    SPELL_LINK_REMOVE   = 0,
};

SpellSpecific GetSpellSpecific(uint32 spellId);

// Different spell properties
inline float GetSpellRadiusForHostile(SpellRadiusEntry const *radius) { return (radius ? radius->radiusHostile : 0); }
inline float GetSpellRadiusForFriend(SpellRadiusEntry const *radius) { return (radius ? radius->radiusFriend : 0); }
uint32 GetSpellCastTime(SpellEntry const* spellInfo, Spell const* spell = NULL);
bool GetDispelChance(Unit* caster, uint32 spellId);
inline float GetSpellMinRangeForHostile(SpellRangeEntry const *range) { return (range ? range->minRangeHostile : 0); }
inline float GetSpellMaxRangeForHostile(SpellRangeEntry const *range) { return (range ? range->maxRangeHostile : 0); }
inline float GetSpellMinRangeForFriend(SpellRangeEntry const *range) { return (range ? range->minRangeFriend : 0); }
inline float GetSpellMaxRangeForFriend(SpellRangeEntry const *range) { return (range ? range->maxRangeFriend : 0); }
inline uint32 GetSpellRangeType(SpellRangeEntry const *range) { return (range ? range->type : 0); }
inline uint32 GetSpellRecoveryTime(SpellEntry const *spellInfo) { return spellInfo->RecoveryTime > spellInfo->CategoryRecoveryTime ? spellInfo->RecoveryTime : spellInfo->CategoryRecoveryTime; }
int32 GetSpellDuration(SpellEntry const *spellInfo);
int32 GetSpellMaxDuration(SpellEntry const *spellInfo);
inline float GetSpellRadius(SpellEntry const *spellInfo, uint32 effectIdx, bool positive)
{
    return positive
        ? GetSpellRadiusForFriend(sSpellRadiusStore.LookupEntry(spellInfo->EffectRadiusIndex[effectIdx]))
        : GetSpellRadiusForHostile(sSpellRadiusStore.LookupEntry(spellInfo->EffectRadiusIndex[effectIdx]));
}
inline float GetSpellMaxRange(SpellEntry const *spellInfo, bool positive)
{
    return positive
        ? GetSpellMaxRangeForFriend(sSpellRangeStore.LookupEntry(spellInfo->rangeIndex))
        : GetSpellMaxRangeForHostile(sSpellRangeStore.LookupEntry(spellInfo->rangeIndex));
}
inline float GetSpellMinRange(SpellEntry const *spellInfo, bool positive)
{
    return positive
        ? GetSpellMinRangeForFriend(sSpellRangeStore.LookupEntry(spellInfo->rangeIndex))
        : GetSpellMinRangeForHostile(sSpellRangeStore.LookupEntry(spellInfo->rangeIndex));
}
inline float GetSpellMaxRange(uint32 id, bool positive)
{
    SpellEntry const *spellInfo = GetSpellStore()->LookupEntry(id);
    if(!spellInfo) return 0;
    return GetSpellMaxRange(spellInfo, positive);
}

/*struct DispelEntry
{
    uint64 casterGuid;
    uint32 spellId;
    Unit * caster;
    uint8 stackAmount;

    bool operator < (const DispelEntry & _Right) const
    {
        return (spellId != _Right.spellId ? spellId < _Right.spellId : casterGuid < _Right.casterGuid);
    }
};*/

inline bool IsSpellHaveEffect(SpellEntry const *spellInfo, SpellEffects effect)
{
    for(int i= 0; i < 3; ++i)
        if(SpellEffects(spellInfo->Effect[i])==effect)
            return true;
    return false;
}

//bool IsNoStackAuraDueToAura(uint32 spellId_1, uint32 effIndex_1, uint32 spellId_2, uint32 effIndex_2);

inline bool IsSealSpell(SpellEntry const *spellInfo)
{
    //Collection of all the seal family flags. No other paladin spell has any of those.
    return spellInfo->SpellFamilyName == SPELLFAMILY_PALADIN &&
        ( spellInfo->SpellFamilyFlags[1] & 0x26000C00
        || spellInfo->SpellFamilyFlags[0] & 0x0A000000 );
}

inline bool IsElementalShield(SpellEntry const *spellInfo)
{
    // family flags 10 (Lightning), 42 (Earth), 37 (Water), proc shield from T2 8 pieces bonus
    return (spellInfo->SpellFamilyFlags[1] & 0x420
        || spellInfo->SpellFamilyFlags[0] & 0x00000400)
        || spellInfo->Id == 23552;
}

inline bool IsExplicitDiscoverySpell(SpellEntry const *spellInfo)
{
    return spellInfo->Effect[0]==SPELL_EFFECT_CREATE_ITEM_2 && spellInfo->Effect[1]==SPELL_EFFECT_SCRIPT_EFFECT;
}

inline bool IsLootCraftingSpell(SpellEntry const *spellInfo)
{
    return spellInfo->Effect[0]==SPELL_EFFECT_CREATE_ITEM_2 && (
        spellInfo->Effect[1]==SPELL_EFFECT_SCRIPT_EFFECT || // see IsExplicitDiscoverySpell
        !spellInfo->EffectItemType[0] ||                    // result item not provided
        spellInfo->TotemCategory[0] == 121);                // different random cards from Inscription (121==Virtuoso Inking Set category)
}

bool IsHigherHankOfSpell(uint32 spellId_1,uint32 spellId_2);
bool IsSingleFromSpellSpecificPerCaster(uint32 spellSpec1, uint32 spellSpec2);
bool IsSingleFromSpellSpecificPerTarget(uint32 spellSpec1, uint32 spellSpec2);
bool IsPassiveSpell(uint32 spellId);
bool IsAutocastableSpell(uint32 spellId);

inline bool IsPassiveSpellStackableWithRanks(SpellEntry const* spellProto)
{
    if(!IsPassiveSpell(spellProto->Id))
        return false;

    return !IsSpellHaveEffect(spellProto,SPELL_EFFECT_APPLY_AURA);
}


inline bool IsDeathPersistentSpell(SpellEntry const *spellInfo)
{
    return spellInfo->AttributesEx3 & SPELL_ATTR_EX3_DEATH_PERSISTENT;
}

inline bool IsNonCombatSpell(SpellEntry const *spellInfo)
{
    return (spellInfo->Attributes & SPELL_ATTR_CANT_USED_IN_COMBAT) != 0;
}

bool IsPositiveSpell(uint32 spellId, bool deep = false);
bool IsPositiveEffect(uint32 spellId, uint32 effIndex, bool deep = false);
bool IsPositiveTarget(uint32 targetA, uint32 targetB);
bool IsDispelableBySpell(SpellEntry const * dispelSpell, uint32 spellId, bool def = false);

bool IsSingleTargetSpell(SpellEntry const *spellInfo);
bool IsSingleTargetSpells(SpellEntry const *spellInfo1, SpellEntry const *spellInfo2);

bool IsAuraAddedBySpell(uint32 auraType, uint32 spellId);

extern bool IsAreaEffectTarget[TOTAL_SPELL_TARGETS];

inline bool IsAreaOfEffectSpell(SpellEntry const *spellInfo)
{
    if(IsAreaEffectTarget[spellInfo->EffectImplicitTargetA[0]] || IsAreaEffectTarget[spellInfo->EffectImplicitTargetB[0]])
        return true;
    if(IsAreaEffectTarget[spellInfo->EffectImplicitTargetA[1]] || IsAreaEffectTarget[spellInfo->EffectImplicitTargetB[1]])
        return true;
    if(IsAreaEffectTarget[spellInfo->EffectImplicitTargetA[2]] || IsAreaEffectTarget[spellInfo->EffectImplicitTargetB[2]])
        return true;
    return false;
}

inline bool IsAreaAuraEffect(uint32 effect)
{
    if( effect == SPELL_EFFECT_APPLY_AREA_AURA_PARTY    ||
        effect == SPELL_EFFECT_APPLY_AREA_AURA_RAID     ||
        effect == SPELL_EFFECT_APPLY_AREA_AURA_FRIEND   ||
        effect == SPELL_EFFECT_APPLY_AREA_AURA_ENEMY    ||
        effect == SPELL_EFFECT_APPLY_AREA_AURA_PET      ||
        effect == SPELL_EFFECT_APPLY_AREA_AURA_OWNER)
        return true;
    return false;
}
inline bool IsDispel(SpellEntry const *spellInfo)
{
    //spellsteal is also dispel
    if (spellInfo->Effect[0] == SPELL_EFFECT_DISPEL ||
        spellInfo->Effect[1] == SPELL_EFFECT_DISPEL ||
        spellInfo->Effect[2] == SPELL_EFFECT_DISPEL)
        return true;
    return false;
}

inline bool IsDispelSpell(SpellEntry const *spellInfo)
{
    //spellsteal is also dispel
    if (spellInfo->Effect[0] == SPELL_EFFECT_STEAL_BENEFICIAL_BUFF ||
        spellInfo->Effect[1] == SPELL_EFFECT_STEAL_BENEFICIAL_BUFF ||
        spellInfo->Effect[2] == SPELL_EFFECT_STEAL_BENEFICIAL_BUFF
        ||IsDispel(spellInfo))
        return true;
    return false;
}

inline bool isSpellBreakStealth(SpellEntry const* spellInfo)
{
    return !(spellInfo->AttributesEx & SPELL_ATTR_EX_NOT_BREAK_STEALTH);
}

inline bool IsAutoRepeatRangedSpell(SpellEntry const* spellInfo)
{
    return spellInfo->AttributesEx2 & SPELL_ATTR_EX2_AUTOREPEAT_FLAG;
}

inline bool IsRangedWeaponSpell(SpellEntry const* spellInfo)
{
    //spell->DmgClass == SPELL_DAMAGE_CLASS_RANGED should be checked outside
    return (spellInfo->SpellFamilyName == SPELLFAMILY_HUNTER) // for 53352, cannot find better way
        || (spellInfo->EquippedItemSubClassMask & ITEM_SUBCLASS_MASK_WEAPON_RANGED);
}

SpellCastResult GetErrorAtShapeshiftedCast (SpellEntry const *spellInfo, uint32 form);

inline bool IsChanneledSpell(SpellEntry const* spellInfo)
{
    return (spellInfo->AttributesEx & (SPELL_ATTR_EX_CHANNELED_1 | SPELL_ATTR_EX_CHANNELED_2));
}

inline bool NeedsComboPoints(SpellEntry const* spellInfo)
{
    return (spellInfo->AttributesEx & (SPELL_ATTR_EX_REQ_COMBO_POINTS1 | SPELL_ATTR_EX_REQ_COMBO_POINTS2));
}

inline SpellSchoolMask GetSpellSchoolMask(SpellEntry const* spellInfo)
{
    return SpellSchoolMask(spellInfo->SchoolMask);
}

inline uint32 GetSpellMechanicMask(SpellEntry const* spellInfo, int32 effect)
{
    uint32 mask = 0;
    if (spellInfo->Mechanic)
        mask |= 1<<spellInfo->Mechanic;
    if (spellInfo->EffectMechanic[effect])
        mask |= 1<<spellInfo->EffectMechanic[effect];
    return mask;
}

inline uint32 GetAllSpellMechanicMask(SpellEntry const* spellInfo)
{
    uint32 mask = 0;
    if (spellInfo->Mechanic)
        mask |= 1<<spellInfo->Mechanic;
    for (int i=0; i< 3; ++i)
        if (spellInfo->EffectMechanic[i])
            mask |= 1<<spellInfo->EffectMechanic[i];
    return mask;
}

inline Mechanics GetEffectMechanic(SpellEntry const* spellInfo, int32 effect)
{
    if (spellInfo->EffectMechanic[effect])
        return Mechanics(spellInfo->EffectMechanic[effect]);
    if (spellInfo->Mechanic)
        return Mechanics(spellInfo->Mechanic);
    return MECHANIC_NONE;
}

inline uint32 GetDispellMask(DispelType dispel)
{
    // If dispel all
    if (dispel == DISPEL_ALL)
        return DISPEL_ALL_MASK;
    else
        return (1 << dispel);
}

// Diminishing Returns interaction with spells
DiminishingGroup GetDiminishingReturnsGroupForSpell(SpellEntry const* spellproto, bool triggered);
bool IsDiminishingReturnsGroupDurationLimited(DiminishingGroup group);
DiminishingReturnsType GetDiminishingReturnsGroupType(DiminishingGroup group);

// Spell affects related declarations (accessed using SpellMgr functions)
typedef UNORDERED_MAP<uint32, flag96> SpellAffectMap;

// Spell proc event related declarations (accessed using SpellMgr functions)
enum ProcFlags
{
   PROC_FLAG_NONE                          = 0x00000000,

   PROC_FLAG_KILLED                        = 0x00000001,    // 00 Killed by agressor
   PROC_FLAG_KILL                          = 0x00000002,    // 01 Kill target (in most cases need XP/Honor reward)

   PROC_FLAG_SUCCESSFUL_MILEE_HIT          = 0x00000004,    // 02 Successful melee auto attack
   PROC_FLAG_TAKEN_MELEE_HIT               = 0x00000008,    // 03 Taken damage from melee auto attack hit

   PROC_FLAG_SUCCESSFUL_MELEE_SPELL_HIT    = 0x00000010,    // 04 Successful attack by Spell that use melee weapon
   PROC_FLAG_TAKEN_MELEE_SPELL_HIT         = 0x00000020,    // 05 Taken damage by Spell that use melee weapon

   PROC_FLAG_SUCCESSFUL_RANGED_HIT         = 0x00000040,    // 06 Successful Ranged auto attack
   PROC_FLAG_TAKEN_RANGED_HIT              = 0x00000080,    // 07 Taken damage from ranged auto attack

   PROC_FLAG_SUCCESSFUL_RANGED_SPELL_HIT   = 0x00000100,    // 08 Successful Ranged attack by Spell that use ranged weapon
   PROC_FLAG_TAKEN_RANGED_SPELL_HIT        = 0x00000200,    // 09 Taken damage by Spell that use ranged weapon

   PROC_FLAG_SUCCESSFUL_POSITIVE_AOE_HIT   = 0x00000400,    // 10 Successful AoE (not 100% shure unused)
   PROC_FLAG_TAKEN_POSITIVE_AOE            = 0x00000800,    // 11 Taken AoE      (not 100% shure unused)

   PROC_FLAG_SUCCESSFUL_AOE_SPELL_HIT      = 0x00001000,    // 12 Successful AoE damage spell hit (not 100% shure unused)
   PROC_FLAG_TAKEN_AOE_SPELL_HIT           = 0x00002000,    // 13 Taken AoE damage spell hit      (not 100% shure unused)

   PROC_FLAG_SUCCESSFUL_POSITIVE_SPELL     = 0x00004000,    // 14 Successful cast positive spell (by default only on healing)
   PROC_FLAG_TAKEN_POSITIVE_SPELL          = 0x00008000,    // 15 Taken positive spell hit (by default only on healing)

   PROC_FLAG_SUCCESSFUL_NEGATIVE_SPELL_HIT = 0x00010000,    // 16 Successful negative spell cast (by default only on damage)
   PROC_FLAG_TAKEN_NEGATIVE_SPELL_HIT      = 0x00020000,    // 17 Taken negative spell (by default only on damage)

   PROC_FLAG_ON_DO_PERIODIC                = 0x00040000,    // 18 Successful do periodic (damage / healing, determined from 14-17 flags)
   PROC_FLAG_ON_TAKE_PERIODIC              = 0x00080000,    // 19 Taken spell periodic (damage / healing, determined from 14-17 flags)

   PROC_FLAG_TAKEN_ANY_DAMAGE              = 0x00100000,    // 20 Taken any damage
   PROC_FLAG_ON_TRAP_ACTIVATION            = 0x00200000,    // 21 On trap activation

   PROC_FLAG_TAKEN_OFFHAND_HIT             = 0x00400000,    // 22 Taken off-hand melee attacks(not used)
   PROC_FLAG_SUCCESSFUL_OFFHAND_HIT        = 0x00800000     // 23 Successful off-hand melee attacks
//   PROC_FLAG_DEATH                         = 0x01000000
};

#define MELEE_BASED_TRIGGER_MASK (PROC_FLAG_SUCCESSFUL_MILEE_HIT        | \
                                  PROC_FLAG_TAKEN_MELEE_HIT             | \
                                  PROC_FLAG_SUCCESSFUL_MELEE_SPELL_HIT  | \
                                  PROC_FLAG_TAKEN_MELEE_SPELL_HIT       | \
                                  PROC_FLAG_SUCCESSFUL_RANGED_HIT       | \
                                  PROC_FLAG_TAKEN_RANGED_HIT            | \
                                  PROC_FLAG_SUCCESSFUL_RANGED_SPELL_HIT | \
                                  PROC_FLAG_TAKEN_RANGED_SPELL_HIT)

enum ProcFlagsEx
{
   PROC_EX_NONE                = 0x0000000,                 // If none can tigger on Hit/Crit only (passive spells MUST defined by SpellFamily flag)
   PROC_EX_NORMAL_HIT          = 0x0000001,                 // If set only from normal hit (only damage spells)
   PROC_EX_CRITICAL_HIT        = 0x0000002,
   PROC_EX_MISS                = 0x0000004,
   PROC_EX_RESIST              = 0x0000008,
   PROC_EX_DODGE               = 0x0000010,
   PROC_EX_PARRY               = 0x0000020,
   PROC_EX_BLOCK               = 0x0000040,
   PROC_EX_EVADE               = 0x0000080,
   PROC_EX_IMMUNE              = 0x0000100,
   PROC_EX_DEFLECT             = 0x0000200,
   PROC_EX_ABSORB              = 0x0000400,
   PROC_EX_REFLECT             = 0x0000800,
   PROC_EX_INTERRUPT           = 0x0001000,                 // Melee hit result can be Interrupt (not used)
   PROC_EX_AURA_REMOVE_DESTROY = 0x0002000,                 // aura absorb destroy or dispel
   PROC_EX_AURA_REMOVE_EXPIRE  = 0x0004000,                 // aura remove by default and by cancel
   PROC_EX_EX_TRIGGER_ALWAYS   = 0x0010000,                 // If set trigger always ( no matter another flags) used for drop charges
   PROC_EX_EX_ONE_TIME_TRIGGER = 0x0020000,                 // If set trigger always but only one time (not used)
   PROC_EX_INTERNAL_CANT_PROC  = 0x0800000,
   PROC_EX_INTERNAL_DOT        = 0x1000000,                 // Only for internal use
   PROC_EX_INTERNAL_HOT        = 0x2000000,                 // Only for internal use
   PROC_EX_INTERNAL_TRIGGERED  = 0x4000000,                 // Only for internal use
   PROC_EX_INTERNAL_REQ_FAMILY = 0x8000000                  // Only for internal use
};
#define AURA_REMOVE_PROC_EX_MASK \
   (PROC_EX_AURA_REMOVE_DESTROY | PROC_EX_AURA_REMOVE_EXPIRE)

#define AURA_SPELL_PROC_EX_MASK \
   (PROC_EX_NORMAL_HIT | PROC_EX_CRITICAL_HIT | PROC_EX_MISS | \
    PROC_EX_RESIST | PROC_EX_DODGE | PROC_EX_PARRY | PROC_EX_BLOCK | \
    PROC_EX_EVADE | PROC_EX_IMMUNE | PROC_EX_DEFLECT | \
    PROC_EX_ABSORB | PROC_EX_REFLECT | PROC_EX_INTERRUPT)

struct SpellProcEventEntry
{
    uint32      schoolMask;                                 // if nonzero - bit mask for matching proc condition based on spell candidate's school: Fire=2, Mask=1<<(2-1)=2
    uint32      spellFamilyName;                            // if nonzero - for matching proc condition based on candidate spell's SpellFamilyNamer value
    flag96      spellFamilyMask;                            // if nonzero - for matching proc condition based on candidate spell's SpellFamilyFlags  (like auras 107 and 108 do)
    uint32      procFlags;                                  // bitmask for matching proc event
    uint32      procEx;                                     // proc Extend info (see ProcFlagsEx)
    float       ppmRate;                                    // for melee (ranged?) damage spells - proc rate per minute. if zero, falls back to flat chance from Spell.dbc
    float       customChance;                               // Owerride chance (in most cases for debug only)
    uint32      cooldown;                                   // hidden cooldown used for some spell proc events, applied to _triggered_spell_
};

struct SpellBonusEntry
{
    float  direct_damage;
    float  dot_damage;
    float  ap_bonus;
};

typedef UNORDERED_MAP<uint32, SpellProcEventEntry> SpellProcEventMap;

struct SpellEnchantProcEntry
{
    uint32      customChance;
    float       PPMChance;
    uint32      procEx;
};

typedef UNORDERED_MAP<uint32, SpellEnchantProcEntry> SpellEnchantProcEventMap;
typedef UNORDERED_MAP<uint32, SpellBonusEntry>     SpellBonusMap;

#define ELIXIR_BATTLE_MASK    0x1
#define ELIXIR_GUARDIAN_MASK  0x2
#define ELIXIR_FLASK_MASK     (ELIXIR_BATTLE_MASK|ELIXIR_GUARDIAN_MASK)
#define ELIXIR_UNSTABLE_MASK  0x4
#define ELIXIR_SHATTRATH_MASK 0x8

typedef std::map<uint32, uint8> SpellElixirMap;

// Spell script target related declarations (accessed using SpellMgr functions)
enum SpellScriptTargetType
{
    SPELL_TARGET_TYPE_GAMEOBJECT = 0,
    SPELL_TARGET_TYPE_CREATURE   = 1,
    SPELL_TARGET_TYPE_DEAD       = 2
};

#define MAX_SPELL_TARGET_TYPE 3

struct SpellTargetEntry
{
    SpellTargetEntry(SpellScriptTargetType type_,uint32 targetEntry_) : type(type_), targetEntry(targetEntry_) {}
    SpellScriptTargetType type;
    uint32 targetEntry;
};

typedef std::multimap<uint32,SpellTargetEntry> SpellScriptTarget;

// coordinates for spells (accessed using SpellMgr functions)
struct SpellTargetPosition
{
    uint32 target_mapId;
    float  target_X;
    float  target_Y;
    float  target_Z;
    float  target_Orientation;
};

typedef UNORDERED_MAP<uint32, SpellTargetPosition> SpellTargetPositionMap;

// Spell pet auras
class PetAura
{
    public:
        PetAura()
        {
            auras.clear();
        }

        PetAura(uint16 petEntry, uint16 aura, bool _removeOnChangePet, int _damage) :
        removeOnChangePet(_removeOnChangePet), damage(_damage)
        {
            auras[petEntry] = aura;
        }

        uint16 GetAura(uint16 petEntry) const
        {
            std::map<uint16, uint16>::const_iterator itr = auras.find(petEntry);
            if(itr != auras.end())
                return itr->second;
            else
            {
                std::map<uint16, uint16>::const_iterator itr2 = auras.find(0);
                if(itr2 != auras.end())
                    return itr2->second;
                else
                    return 0;
            }
        }

        void AddAura(uint16 petEntry, uint16 aura)
        {
            auras[petEntry] = aura;
        }

        bool IsRemovedOnChangePet() const
        {
            return removeOnChangePet;
        }

        int32 GetDamage() const
        {
            return damage;
        }

    private:
        std::map<uint16, uint16> auras;
        bool removeOnChangePet;
        int32 damage;
};
typedef std::map<uint16, PetAura> SpellPetAuraMap;

struct SpellArea
{
    uint32 spellId;
    uint32 areaId;                                          // zone/subzone/or 0 is not limited to zone
    uint32 questStart;                                      // quest start (quest must be active or rewarded for spell apply)
    uint32 questEnd;                                        // quest end (quest don't must be rewarded for spell apply)
    int32  auraSpell;                                       // spell aura must be applied for spell apply )if possitive) and it don't must be applied in other case
    uint32 raceMask;                                        // can be applied only to races
    Gender gender;                                          // can be applied only to gender
    bool questStartCanActive;                               // if true then quest start can be active (not only rewarded)
    bool autocast;                                          // if true then auto applied at area enter, in other case just allowed to cast

    // helpers
    bool IsFitToRequirements(Player const* player, uint32 newZone, uint32 newArea) const;
};

typedef std::multimap<uint32,SpellArea> SpellAreaMap;
typedef std::multimap<uint32,SpellArea const*> SpellAreaForQuestMap;
typedef std::multimap<uint32,SpellArea const*> SpellAreaForAuraMap;
typedef std::multimap<uint32,SpellArea const*> SpellAreaForAreaMap;
typedef std::pair<SpellAreaMap::const_iterator,SpellAreaMap::const_iterator> SpellAreaMapBounds;
typedef std::pair<SpellAreaForQuestMap::const_iterator,SpellAreaForQuestMap::const_iterator> SpellAreaForQuestMapBounds;
typedef std::pair<SpellAreaForAuraMap::const_iterator, SpellAreaForAuraMap::const_iterator>  SpellAreaForAuraMapBounds;
typedef std::pair<SpellAreaForAreaMap::const_iterator, SpellAreaForAreaMap::const_iterator>  SpellAreaForAreaMapBounds;


// Spell rank chain  (accessed using SpellMgr functions)
struct SpellChainNode
{
    uint32 prev;
    uint32 next;
    uint32 first;
    uint32 last;
    uint8  rank;
};

typedef UNORDERED_MAP<uint32, SpellChainNode> SpellChainMap;

//                 spell_id  req_spell
typedef UNORDERED_MAP<uint32, uint32> SpellRequiredMap;

typedef std::multimap<uint32, uint32> SpellsRequiringSpellMap;

// Spell learning properties (accessed using SpellMgr functions)
struct SpellLearnSkillNode
{
    uint32 skill;
    uint32 value;                                           // 0  - max skill value for player level
    uint32 maxvalue;                                        // 0  - max skill value for player level
};

typedef std::map<uint32, SpellLearnSkillNode> SpellLearnSkillMap;

struct SpellLearnSpellNode
{
    uint32 spell;
    bool active;                                            // show in spellbook or not
    bool autoLearned;
};

typedef std::multimap<uint32, SpellLearnSpellNode> SpellLearnSpellMap;

typedef std::multimap<uint32, SkillLineAbilityEntry const*> SkillLineAbilityMap;

typedef std::multimap<uint32, uint32> PetLevelupSpellSet;
typedef std::map<uint32, PetLevelupSpellSet> PetLevelupSpellMap;

struct PetDefaultSpellsEntry
{
    uint32 spellid[MAX_CREATURE_SPELL_DATA_SLOT];
};

// < 0 for petspelldata id, > 0 for creature_id
typedef std::map<int32, PetDefaultSpellsEntry> PetDefaultSpellsMap;


inline bool IsPrimaryProfessionSkill(uint32 skill)
{
    SkillLineEntry const *pSkill = sSkillLineStore.LookupEntry(skill);
    if(!pSkill)
        return false;

    if(pSkill->categoryId != SKILL_CATEGORY_PROFESSION)
        return false;

    return true;
}

inline bool IsProfessionSkill(uint32 skill)
{
    return  IsPrimaryProfessionSkill(skill) || skill == SKILL_FISHING || skill == SKILL_COOKING || skill == SKILL_FIRST_AID;
}

//#define SPELL_ATTR_CU_PLAYERS_ONLY      0x00000001
#define SPELL_ATTR_CU_CONE_BACK         0x00000002
#define SPELL_ATTR_CU_CONE_LINE         0x00000004
#define SPELL_ATTR_CU_SHARE_DAMAGE      0x00000008
#define SPELL_ATTR_CU_AURA_HOT          0x00000010
#define SPELL_ATTR_CU_AURA_DOT          0x00000020
#define SPELL_ATTR_CU_AURA_CC           0x00000040
#define SPELL_ATTR_CU_AURA_SPELL        0x00000080
#define SPELL_ATTR_CU_DIRECT_DAMAGE     0x00000100
#define SPELL_ATTR_CU_CHARGE            0x00000200
#define SPELL_ATTR_CU_LINK_CAST         0x00000400
#define SPELL_ATTR_CU_LINK_HIT          0x00000800
#define SPELL_ATTR_CU_LINK_AURA         0x00001000
#define SPELL_ATTR_CU_LINK_REMOVE       0x00002000
#define SPELL_ATTR_CU_MOVEMENT_IMPAIR   0x00004000
#define SPELL_ATTR_CU_EXCLUDE_SELF      0x00008000


typedef std::vector<uint32> SpellCustomAttribute;
typedef std::vector<bool> EnchantCustomAttribute;

typedef std::map<int32, std::vector<int32> > SpellLinkedMap;

inline bool IsProfessionOrRidingSkill(uint32 skill)
{
    return  IsProfessionSkill(skill) || skill == SKILL_RIDING;
}

class SpellMgr
{
    // Constructors
    public:
        SpellMgr();
        ~SpellMgr();

    // Accessors (const or static functions)
    public:
        // Spell affects
        flag96 const*GetSpellAffect(uint16 spellId, uint8 effectId) const
        {
            SpellAffectMap::const_iterator itr = mSpellAffectMap.find((spellId<<8) + effectId);
            if( itr != mSpellAffectMap.end( ) )
                return &itr->second;
            return 0;
        }

        bool IsAffectedByMod(SpellEntry const *spellInfo, SpellModifier *mod) const;

        SpellElixirMap const& GetSpellElixirMap() const { return mSpellElixirs; }

        uint32 GetSpellElixirMask(uint32 spellid) const
        {
            SpellElixirMap::const_iterator itr = mSpellElixirs.find(spellid);
            if(itr==mSpellElixirs.end())
                return 0x0;

            return itr->second;
        }

        SpellSpecific GetSpellElixirSpecific(uint32 spellid) const
        {
            uint32 mask = GetSpellElixirMask(spellid);
            if((mask & ELIXIR_FLASK_MASK)==ELIXIR_FLASK_MASK)
                return SPELL_FLASK_ELIXIR;
            else if(mask & ELIXIR_BATTLE_MASK)
                return SPELL_BATTLE_ELIXIR;
            else if(mask & ELIXIR_GUARDIAN_MASK)
                return SPELL_GUARDIAN_ELIXIR;
            else
                return SPELL_NORMAL;
        }

        // Spell proc events
        SpellProcEventEntry const* GetSpellProcEvent(uint32 spellId) const
        {
            SpellProcEventMap::const_iterator itr = mSpellProcEventMap.find(spellId);
            if( itr != mSpellProcEventMap.end( ) )
                return &itr->second;
            return NULL;
        }

        bool IsSpellProcEventCanTriggeredBy( SpellProcEventEntry const * spellProcEvent, uint32 EventProcFlag, SpellEntry const * procSpell, uint32 procFlags, uint32 procExtra, bool active);

        SpellEnchantProcEntry const* GetSpellEnchantProcEvent(uint32 enchId) const
        {
            SpellEnchantProcEventMap::const_iterator itr = mSpellEnchantProcEventMap.find(enchId);
            if( itr != mSpellEnchantProcEventMap.end( ) )
                return &itr->second;
            return NULL;
        }

        // Spell bonus data
        SpellBonusEntry const* GetSpellBonusData(uint32 spellId) const
        {
            // Lookup data
            SpellBonusMap::const_iterator itr = mSpellBonusMap.find(spellId);
            if( itr != mSpellBonusMap.end( ) )
                return &itr->second;
            // Not found, try lookup for 1 spell rank if exist
            if (uint32 rank_1 = GetFirstSpellInChain(spellId))
            {
                SpellBonusMap::const_iterator itr2 = mSpellBonusMap.find(rank_1);
                if( itr2 != mSpellBonusMap.end( ) )
                    return &itr2->second;
            }
            return NULL;
        }

        // Spell target coordinates
        SpellTargetPosition const* GetSpellTargetPosition(uint32 spell_id) const
        {
            SpellTargetPositionMap::const_iterator itr = mSpellTargetPositions.find( spell_id );
            if( itr != mSpellTargetPositions.end( ) )
                return &itr->second;
            return NULL;
        }

        // Spell ranks chains
        SpellChainNode const* GetSpellChainNode(uint32 spell_id) const
        {
            SpellChainMap::const_iterator itr = mSpellChains.find(spell_id);
            if(itr == mSpellChains.end())
                return NULL;

            return &itr->second;
        }

        uint32 GetSpellRequired(uint32 spell_id) const
        {
            SpellRequiredMap::const_iterator itr = mSpellReq.find(spell_id);
            if(itr == mSpellReq.end())
                return NULL;

            return itr->second;
        }

        uint32 GetFirstSpellInChain(uint32 spell_id) const
        {
            if(SpellChainNode const* node = GetSpellChainNode(spell_id))
                return node->first;

            return spell_id;
        }

        uint32 GetPrevSpellInChain(uint32 spell_id) const
        {
            if(SpellChainNode const* node = GetSpellChainNode(spell_id))
                return node->prev;

            return 0;
        }

        uint32 GetNextSpellInChain(uint32 spell_id) const
        {
            if(SpellChainNode const* node = GetSpellChainNode(spell_id))
                return node->next;

            return 0;
        }

        SpellsRequiringSpellMap const& GetSpellsRequiringSpell() const { return mSpellsReqSpell; }

        // Note: not use rank for compare to spell ranks: spell chains isn't linear order
        // Use IsHighRankOfSpell instead
        uint8 GetSpellRank(uint32 spell_id) const
        {
            if(SpellChainNode const* node = GetSpellChainNode(spell_id))
                return node->rank;

            return 0;
        }

        uint32 GetLastSpellInChain(uint32 spell_id) const
        {
            if(SpellChainNode const* node = GetSpellChainNode(spell_id))
                return node->last;

            return spell_id;
        }

        uint32 IsArenaAllowedEnchancment(uint32 ench_id) const
        {
            return mEnchantCustomAttr[ench_id];
        }

        uint8 IsHighRankOfSpell(uint32 spell1,uint32 spell2) const
        {
            SpellChainMap::const_iterator itr = mSpellChains.find(spell1);

            uint32 rank2 = GetSpellRank(spell2);

            // not ordered correctly by rank value
            if(itr == mSpellChains.end() || !rank2 || itr->second.rank <= rank2)
                return false;

            // check present in same rank chain
            for(; itr != mSpellChains.end(); itr = mSpellChains.find(itr->second.prev))
                if(itr->second.prev==spell2)
                    return true;

            return false;
        }

        bool IsRankSpellDueToSpell(SpellEntry const *spellInfo_1,uint32 spellId_2) const;
        static bool canStackSpellRanks(SpellEntry const *spellInfo);
        bool IsNoStackSpellDueToSpell(uint32 spellId_1, uint32 spellId_2, bool sameCaster) const;

        SpellEntry const* SelectAuraRankForPlayerLevel(SpellEntry const* spellInfo, uint32 playerLevel) const;

        // Spell learning
        SpellLearnSkillNode const* GetSpellLearnSkill(uint32 spell_id) const
        {
            SpellLearnSkillMap::const_iterator itr = mSpellLearnSkills.find(spell_id);
            if(itr != mSpellLearnSkills.end())
                return &itr->second;
            else
                return NULL;
        }

        bool IsSpellLearnSpell(uint32 spell_id) const
        {
            return mSpellLearnSpells.find(spell_id) != mSpellLearnSpells.end();
        }

        SpellLearnSpellMap::const_iterator GetBeginSpellLearnSpell(uint32 spell_id) const
        {
            return mSpellLearnSpells.lower_bound(spell_id);
        }

        SpellLearnSpellMap::const_iterator GetEndSpellLearnSpell(uint32 spell_id) const
        {
            return mSpellLearnSpells.upper_bound(spell_id);
        }

        bool IsSpellLearnToSpell(uint32 spell_id1,uint32 spell_id2) const
        {
            SpellLearnSpellMap::const_iterator b = GetBeginSpellLearnSpell(spell_id1);
            SpellLearnSpellMap::const_iterator e = GetEndSpellLearnSpell(spell_id1);
            for(SpellLearnSpellMap::const_iterator i = b; i != e; ++i)
                if(i->second.spell==spell_id2)
                    return true;
            return false;
        }

        static bool IsProfessionOrRidingSpell(uint32 spellId);
        static bool IsProfessionSpell(uint32 spellId);
        static bool IsPrimaryProfessionSpell(uint32 spellId);
        bool IsPrimaryProfessionFirstRankSpell(uint32 spellId) const;

        bool IsSkillBonusSpell(uint32 spellId) const;
        bool IsSkillTypeSpell(uint32 spellId, SkillType type) const;


        // Spell script targets
        SpellScriptTarget::const_iterator GetBeginSpellScriptTarget(uint32 spell_id) const
        {
            return mSpellScriptTarget.lower_bound(spell_id);
        }

        SpellScriptTarget::const_iterator GetEndSpellScriptTarget(uint32 spell_id) const
        {
            return mSpellScriptTarget.upper_bound(spell_id);
        }

        // Spell correctess for client using
        static bool IsSpellValid(SpellEntry const * spellInfo, Player* pl = NULL, bool msg = true);

        SkillLineAbilityMap::const_iterator GetBeginSkillLineAbilityMap(uint32 spell_id) const
        {
            return mSkillLineAbilityMap.lower_bound(spell_id);
        }

        SkillLineAbilityMap::const_iterator GetEndSkillLineAbilityMap(uint32 spell_id) const
        {
            return mSkillLineAbilityMap.upper_bound(spell_id);
        }

        PetAura const* GetPetAura(uint16 spell_id)
        {
            SpellPetAuraMap::const_iterator itr = mSpellPetAuraMap.find(spell_id);
            if(itr != mSpellPetAuraMap.end())
                return &itr->second;
            else
                return NULL;
        }

        PetLevelupSpellSet const* GetPetLevelupSpellList(uint32 petFamily) const
        {
            PetLevelupSpellMap::const_iterator itr = mPetLevelupSpellMap.find(petFamily);
            if(itr != mPetLevelupSpellMap.end())
                return &itr->second;
            else
                return NULL;
        }

        uint32 GetSpellCustomAttr(uint32 spell_id) const
        {
            if(spell_id >= mSpellCustomAttr.size())
                return 0;
            else
                return mSpellCustomAttr[spell_id];
        }

        const std::vector<int32> *GetSpellLinked(int32 spell_id) const
        {
            SpellLinkedMap::const_iterator itr = mSpellLinkedMap.find(spell_id);
            return itr != mSpellLinkedMap.end() ? &(itr->second) : NULL;
        }

        SpellEffectTargetTypes EffectTargetType[TOTAL_SPELL_EFFECTS];
        SpellSelectTargetTypes SpellTargetType[TOTAL_SPELL_TARGETS];

        // < 0 for petspelldata id, > 0 for creature_id
        PetDefaultSpellsEntry const* GetPetDefaultSpellsEntry(int32 id) const
        {
            PetDefaultSpellsMap::const_iterator itr = mPetDefaultSpellsMap.find(id);
            if(itr != mPetDefaultSpellsMap.end())
                return &itr->second;
            return NULL;
        }

        SpellCastResult GetSpellAllowedInLocationError(SpellEntry const *spellInfo, uint32 map_id, uint32 zone_id, uint32 area_id, Player const* player = NULL);

        SpellAreaMapBounds GetSpellAreaMapBounds(uint32 spell_id) const
        {
            return SpellAreaMapBounds(mSpellAreaMap.lower_bound(spell_id),mSpellAreaMap.upper_bound(spell_id));
        }

        SpellAreaForQuestMapBounds GetSpellAreaForQuestMapBounds(uint32 quest_id, bool active) const
        {
            if(active)
                return SpellAreaForQuestMapBounds(mSpellAreaForActiveQuestMap.lower_bound(quest_id),mSpellAreaForActiveQuestMap.upper_bound(quest_id));
            else
                return SpellAreaForQuestMapBounds(mSpellAreaForQuestMap.lower_bound(quest_id),mSpellAreaForQuestMap.upper_bound(quest_id));
        }

        SpellAreaForQuestMapBounds GetSpellAreaForQuestEndMapBounds(uint32 quest_id) const
        {
            return SpellAreaForQuestMapBounds(mSpellAreaForQuestEndMap.lower_bound(quest_id),mSpellAreaForQuestEndMap.upper_bound(quest_id));
        }

        SpellAreaForAuraMapBounds GetSpellAreaForAuraMapBounds(uint32 spell_id) const
        {
            return SpellAreaForAuraMapBounds(mSpellAreaForAuraMap.lower_bound(spell_id),mSpellAreaForAuraMap.upper_bound(spell_id));
        }

        SpellAreaForAreaMapBounds GetSpellAreaForAreaMapBounds(uint32 area_id) const
        {
            return SpellAreaForAreaMapBounds(mSpellAreaForAreaMap.lower_bound(area_id),mSpellAreaForAreaMap.upper_bound(area_id));
        }

    // Modifiers
    public:
        static SpellMgr& Instance();

        // Loading data at server startup
        void LoadSpellChains();
        void LoadSpellRequired();
        void LoadSpellLearnSkills();
        void LoadSpellLearnSpells();
        void LoadSpellScriptTarget();
        void LoadSpellAffects();
        void LoadSpellElixirs();
        void LoadSpellProcEvents();
        void LoadSpellBonusess();
        void LoadSpellTargetPositions();
        void LoadSpellThreats();
        void LoadSkillLineAbilityMap();
        void LoadSpellPetAuras();
        void LoadSpellCustomAttr();
        void LoadEnchantCustomAttr();
        void LoadSpellEnchantProcData();
        void LoadSpellLinked();
        void LoadPetLevelupSpellMap();
        void LoadPetDefaultSpells();
        void LoadSpellAreas();

    private:
        SpellScriptTarget  mSpellScriptTarget;
        SpellChainMap      mSpellChains;
        SpellsRequiringSpellMap   mSpellsReqSpell;
        SpellRequiredMap   mSpellReq;
        SpellLearnSkillMap mSpellLearnSkills;
        SpellLearnSpellMap mSpellLearnSpells;
        SpellTargetPositionMap mSpellTargetPositions;
        SpellAffectMap     mSpellAffectMap;
        SpellElixirMap     mSpellElixirs;
        SpellProcEventMap  mSpellProcEventMap;
        SpellBonusMap      mSpellBonusMap;
        SkillLineAbilityMap mSkillLineAbilityMap;
        SpellPetAuraMap     mSpellPetAuraMap;
        SpellCustomAttribute  mSpellCustomAttr;
        SpellLinkedMap      mSpellLinkedMap;
        SpellEnchantProcEventMap     mSpellEnchantProcEventMap;
        EnchantCustomAttribute  mEnchantCustomAttr;
        PetLevelupSpellMap  mPetLevelupSpellMap;
        PetDefaultSpellsMap mPetDefaultSpellsMap;           // only spells not listed in related mPetLevelupSpellMap entry
        SpellAreaMap         mSpellAreaMap;
        SpellAreaForQuestMap mSpellAreaForQuestMap;
        SpellAreaForQuestMap mSpellAreaForActiveQuestMap;
        SpellAreaForQuestMap mSpellAreaForQuestEndMap;
        SpellAreaForAuraMap  mSpellAreaForAuraMap;
        SpellAreaForAreaMap  mSpellAreaForAreaMap;
};

#define spellmgr SpellMgr::Instance()
#endif
<|MERGE_RESOLUTION|>--- conflicted
+++ resolved
@@ -136,15 +136,11 @@
     SPELL_WELL_FED          = 18,
     SPELL_DRINK             = 19,
     SPELL_FOOD              = 20,
-<<<<<<< HEAD
     SPELL_PRESENCE          = 21,
     SPELL_CHARM             = 22,
     SPELL_SCROLL            = 23,
-    SPELL_MAGE_ARCANE_BRILLANCE = 24
-=======
-    SPELL_CHARM             = 21,
-	SPELL_WARRIOR_ENRAGE    = 22,
->>>>>>> ee40287e
+    SPELL_MAGE_ARCANE_BRILLANCE = 24,
+    SPELL_WARRIOR_ENRAGE    = 25,
 };
 
 #define SPELL_LINKED_MAX_SPELLS  200000
